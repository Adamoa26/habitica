--- conflicted
+++ resolved
@@ -382,7 +382,6 @@
           expect(res.statusCode).to.be 201
           tasks = res.body.tasks
 
-<<<<<<< HEAD
           expect(_.find(tasks,{id:habitId})).to.eql {id: habitId,text: 'hello2',notes: 'note2'}
         
           foundNewTask = _.find(tasks,{text:'new task2'})
@@ -390,15 +389,6 @@
           expect(foundNewTask.notes).to.be 'notes2'
         
           found = _.find(res.body.tasks, {id:dailyId})
-=======
-          expect(_.findWhere(tasks,{id:habitId})).to.eql {id: habitId,text: 'hello2',notes: 'note2'}
-
-          foundNewTask = _.findWhere(tasks,{text:'new task2'})
-          expect(foundNewTask.text).to.be 'new task2'
-          expect(foundNewTask.notes).to.be 'notes2'
-
-          found = _.findWhere(res.body.tasks, {id:dailyId})
->>>>>>> 36809005
           expect(found).to.not.be.ok()
 
           query.fetch (err, user) ->
