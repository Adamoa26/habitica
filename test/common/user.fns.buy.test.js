/* eslint-disable camelcase */

import sinon from 'sinon'; // eslint-disable-line no-shadow

let shared = require('../../common/script/index.js');

describe('user.fns.buy', () => {
  let user;

  beforeEach(() => {
    user = {
      items: {
        gear: {
          owned: {
            weapon_warrior_0: true,
          },
          equipped: {
            weapon_warrior_0: true,
          },
        },
      },
      preferences: {},
      stats: { gp: 200 },
      achievements: { },
      flags: { },
    };

    shared.wrap(user);

    sinon.stub(user.fns, 'randomVal');
    sinon.stub(user.fns, 'predictableRandom');
  });

  afterEach(() => {
    user.fns.randomVal.restore();
    user.fns.predictableRandom.restore();
  });

  context('Potion', () => {
    it('recovers 15 hp', () => {
      user.stats.hp = 30;
      user.ops.buy({params: {key: 'potion'}});
      expect(user.stats.hp).to.eql(45);
    });

    it('does not increase hp above 50', () => {
      user.stats.hp = 45;
      user.ops.buy({params: {key: 'potion'}});
      expect(user.stats.hp).to.eql(50);
    });

    it('deducts 25 gp', () => {
      user.stats.hp = 45;
      user.ops.buy({params: {key: 'potion'}});

      expect(user.stats.gp).to.eql(175);
    });

    it('does not purchase if not enough gp', () => {
      user.stats.hp = 45;
      user.stats.gp = 5;
      user.ops.buy({params: {key: 'potion'}});

      expect(user.stats.hp).to.eql(45);
      expect(user.stats.gp).to.eql(5);
    });
  });

  context('Gear', () => {
    it('adds equipment to inventory', () => {
      user.stats.gp = 31;

      user.ops.buy({params: {key: 'armor_warrior_1'}});

      expect(user.items.gear.owned).to.eql({ weapon_warrior_0: true, armor_warrior_1: true });
    });

    it('deducts gold from user', () => {
      user.stats.gp = 31;

      user.ops.buy({params: {key: 'armor_warrior_1'}});

      expect(user.stats.gp).to.eql(1);
    });

    it('auto equips equipment if user has auto-equip preference turned on', () => {
      user.stats.gp = 31;
      user.preferences.autoEquip = true;

      user.ops.buy({params: {key: 'armor_warrior_1'}});

      expect(user.items.gear.equipped).to.have.property('armor', 'armor_warrior_1');
    });

    it('buys equipment but does not auto-equip', () => {
      user.stats.gp = 31;
      user.preferences.autoEquip = false;

      user.ops.buy({params: {key: 'armor_warrior_1'}});

      expect(user.items.gear.equipped).to.not.have.property('armor');
    });
<<<<<<< HEAD
      
   it('removes one-handed weapon and shield if auto-equip is on and a two-hander is bought', function() {
      user.stats.gp = 100;
      user.preferences.autoEquip = true;
      user.ops.buy({params: {key: 'shield_warrior_1'}});
      user.ops.equip({params: {key: 'shield_warrior_1'}});   
      user.ops.buy({params: {key: 'weapon_warrior_1'}});
      user.ops.equip({params: {key: 'weapon_warrior_1'}}); 
       
      user.ops.buy({params: {key: 'weapon_wizard_1'}});

      expect(user.items.gear.equipped).to.have.property('shield', 'shield_base_0');
      expect(user.items.gear.equipped).to.have.property('weapon', 'weapon_wizard_1');
    }); 

    it('buys two-handed equipment but does not automatically remove sword or shield', function() {
      user.stats.gp = 100;
      user.preferences.autoEquip = false;
      user.ops.buy({params: {key: 'shield_warrior_1'}});
      user.ops.equip({params: {key: 'shield_warrior_1'}});   
      user.ops.buy({params: {key: 'weapon_warrior_1'}});
      user.ops.equip({params: {key: 'weapon_warrior_1'}}); 
        
      user.ops.buy({params: {key: 'weapon_wizard_1'}});

      expect(user.items.gear.equipped).to.have.property('shield', 'shield_warrior_1');
      expect(user.items.gear.equipped).to.have.property('weapon', 'weapon_warrior_1');
    });
      
    it('does not buy equipment without enough Gold', function() {
=======

    it('does not buy equipment without enough Gold', () => {
>>>>>>> e04066e4
      user.stats.gp = 20;

      user.ops.buy({params: {key: 'armor_warrior_1'}});

      expect(user.items.gear.owned).to.not.have.property('armor_warrior_1');
    });
  });

  context('Quests', () => {
    it('buys a Quest scroll');

    it('does not buy Quests without enough Gold');

    it('does not buy nonexistent Quests');

    it('does not buy Gem-premium Quests');
  });

  context('Enchanted Armoire', () => {
    let YIELD_EQUIPMENT = 0.5;
    let YIELD_FOOD = 0.7;
    let YIELD_EXP = 0.9;

    let fullArmoire = {};

    _(shared.content.gearTypes).each((type) => {
      _(shared.content.gear.tree[type].armoire).each((gearObject) => {
        let armoireKey = gearObject.key;

        fullArmoire[armoireKey] = true;
      });
    });

    beforeEach(() => {
      user.achievements.ultimateGearSets = { rogue: true };
      user.flags.armoireOpened = true;
      user.stats.exp = 0;
      user.items.food = {};
    });

    context('failure conditions', () => {
      it('does not open if user does not have enough gold', (done) => {
        user.fns.predictableRandom.returns(YIELD_EQUIPMENT);
        user.stats.gp = 50;

        user.ops.buy({params: {key: 'armoire'}}, (response) => {
          expect(response.message).to.eql('Not Enough Gold');
          expect(user.items.gear.owned).to.eql({weapon_warrior_0: true});
          expect(user.items.food).to.be.empty;
          expect(user.stats.exp).to.eql(0);
          done();
        });
      });

      it('does not open without Ultimate Gear achievement', (done) => {
        user.fns.predictableRandom.returns(YIELD_EQUIPMENT);
        user.achievements.ultimateGearSets = {healer: false, wizard: false, rogue: false, warrior: false};

        user.ops.buy({params: {key: 'armoire'}}, (response) => {
          expect(response.message).to.eql('You can\'t buy this item');
          expect(user.items.gear.owned).to.eql({weapon_warrior_0: true});
          expect(user.items.food).to.be.empty;
          expect(user.stats.exp).to.eql(0);
          done();
        });
      });
    });

    context('non-gear awards', () => {
      it('gives Experience', () => {
        user.fns.predictableRandom.returns(YIELD_EXP);

        user.ops.buy({params: {key: 'armoire'}});

        expect(user.items.gear.owned).to.eql({weapon_warrior_0: true});
        expect(user.items.food).to.be.empty;
        expect(user.stats.exp).to.eql(46);
        expect(user.stats.gp).to.eql(100);
      });

      it('gives food', () => {
        let honey = shared.content.food.Honey;

        user.fns.randomVal.returns(honey);
        user.fns.predictableRandom.returns(YIELD_FOOD);

        user.ops.buy({params: {key: 'armoire'}});

        expect(user.items.gear.owned).to.eql({weapon_warrior_0: true});
        expect(user.items.food).to.eql({Honey: 1});
        expect(user.stats.exp).to.eql(0);
        expect(user.stats.gp).to.eql(100);
      });

      it('does not give equipment if all equipment has been found', () => {
        user.fns.predictableRandom.returns(YIELD_EQUIPMENT);
        user.items.gear.owned = fullArmoire;
        user.stats.gp = 150;

        user.ops.buy({params: {key: 'armoire'}});

        expect(user.items.gear.owned).to.eql(fullArmoire);
        let armoireCount = shared.count.remainingGearInSet(user.items.gear.owned, 'armoire');

        expect(armoireCount).to.eql(0);

        expect(user.stats.exp).to.eql(30);
        expect(user.stats.gp).to.eql(50);
      });
    });

    context('gear awards', () => {
      beforeEach(() => {
        let shield = shared.content.gear.tree.shield.armoire.gladiatorShield;

        user.fns.randomVal.returns(shield);
      });

      it('always drops equipment the first time', () => {
        delete user.flags.armoireOpened;
        user.fns.predictableRandom.returns(YIELD_EXP);

        user.ops.buy({params: {key: 'armoire'}});

        expect(user.items.gear.owned).to.eql({
          weapon_warrior_0: true,
          shield_armoire_gladiatorShield: true,
        });

        let armoireCount = shared.count.remainingGearInSet(user.items.gear.owned, 'armoire');

        expect(armoireCount).to.eql(_.size(fullArmoire) - 1);
        expect(user.items.food).to.be.empty;
        expect(user.stats.exp).to.eql(0);
        expect(user.stats.gp).to.eql(100);
      });

      it('gives more equipment', () => {
        user.fns.predictableRandom.returns(YIELD_EQUIPMENT);
        user.items.gear.owned = {
          weapon_warrior_0: true,
          head_armoire_hornedIronHelm: true,
        };
        user.stats.gp = 200;

        user.ops.buy({params: {key: 'armoire'}});

        expect(user.items.gear.owned).to.eql({weapon_warrior_0: true, shield_armoire_gladiatorShield: true, head_armoire_hornedIronHelm: true});
        let armoireCount = shared.count.remainingGearInSet(user.items.gear.owned, 'armoire');

        expect(armoireCount).to.eql(_.size(fullArmoire) - 2);
        expect(user.stats.gp).to.eql(100);
      });
    });
  });
});<|MERGE_RESOLUTION|>--- conflicted
+++ resolved
@@ -100,9 +100,8 @@
 
       expect(user.items.gear.equipped).to.not.have.property('armor');
     });
-<<<<<<< HEAD
       
-   it('removes one-handed weapon and shield if auto-equip is on and a two-hander is bought', function() {
+   it('removes one-handed weapon and shield if auto-equip is on and a two-hander is bought', () => {
       user.stats.gp = 100;
       user.preferences.autoEquip = true;
       user.ops.buy({params: {key: 'shield_warrior_1'}});
@@ -116,7 +115,7 @@
       expect(user.items.gear.equipped).to.have.property('weapon', 'weapon_wizard_1');
     }); 
 
-    it('buys two-handed equipment but does not automatically remove sword or shield', function() {
+    it('buys two-handed equipment but does not automatically remove sword or shield', () => {
       user.stats.gp = 100;
       user.preferences.autoEquip = false;
       user.ops.buy({params: {key: 'shield_warrior_1'}});
@@ -130,11 +129,7 @@
       expect(user.items.gear.equipped).to.have.property('weapon', 'weapon_warrior_1');
     });
       
-    it('does not buy equipment without enough Gold', function() {
-=======
-
     it('does not buy equipment without enough Gold', () => {
->>>>>>> e04066e4
       user.stats.gp = 20;
 
       user.ops.buy({params: {key: 'armor_warrior_1'}});
