--- conflicted
+++ resolved
@@ -131,11 +131,7 @@
 
     _(shared.content.gearTypes).each(function(type) {
       _(shared.content.gear.tree[type].armoire).each(function(gearObject, gearName) {
-<<<<<<< HEAD
-        var armoireKey = gearObject.key;
-=======
         let armoireKey = gearObject.key;
->>>>>>> d1c1940b
         fullArmoire[armoireKey] = true;
       }).value();
     }).value();
