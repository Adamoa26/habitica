import {
  generateUser,
} from '../../../../helpers/api-v3-integration.helper';
import { v4 as generateUUID } from 'uuid';

describe('PUT /tasks/:id', () => {
  let user;

  before(async () => {
    user = await generateUser();
  });

  context('validates params', () => {
    let task;

<<<<<<< HEAD
    beforeEach(() => {
      return user.post('/tasks/user', {
=======
    beforeEach(async () => {
      task = await user.post('/tasks', {
>>>>>>> 52eaecf6
        text: 'test habit',
        type: 'habit',
      });
    });

    it(`ignores setting _id, type, userId, history, createdAt,
                        updatedAt, challenge, completed, streak,
                        dateCompleted fields`, async () => {
      let savedTask = await user.put(`/tasks/${task._id}`, {
        _id: 123,
        type: 'daily',
        userId: 123,
        history: [123],
        createdAt: 'yesterday',
        updatedAt: 'tomorrow',
        challenge: 'no',
        completed: true,
        streak: 25,
        dateCompleted: 'never',
      });

      expect(savedTask._id).to.equal(task._id);
      expect(savedTask.type).to.equal(task.type);
      expect(savedTask.userId).to.equal(task.userId);
      expect(savedTask.history).to.eql(task.history);
      expect(savedTask.createdAt).to.equal(task.createdAt);
      expect(savedTask.updatedAt).to.be.greaterThan(task.updatedAt);
      expect(savedTask.challenge).to.equal(task.challenge);
      expect(savedTask.completed).to.equal(task.completed);
      expect(savedTask.streak).to.equal(task.streak);
      expect(savedTask.dateCompleted).to.equal(task.dateCompleted);
    });

    it('ignores invalid fields', async () => {
      let savedTask = await  user.put(`/tasks/${task._id}`, {
        notValid: true,
      });

      expect(savedTask.notValid).to.be.undefined;
    });
  });

  context('habits', () => {
    let habit;

<<<<<<< HEAD
    beforeEach(() => {
      return user.post('/tasks/user', {
=======
    beforeEach(async () => {
      habit = await user.post('/tasks', {
>>>>>>> 52eaecf6
        text: 'test habit',
        type: 'habit',
        notes: 1976,
      });
    });

    it('updates a habit', async () => {
      let savedHabit = await user.put(`/tasks/${habit._id}`, {
        text: 'some new text',
        up: false,
        down: false,
        notes: 'some new notes',
      });

      expect(savedHabit.text).to.eql('some new text');
      expect(savedHabit.notes).to.eql('some new notes');
      expect(savedHabit.up).to.eql(false);
      expect(savedHabit.down).to.eql(false);
    });
  });

  context('todos', () => {
    let todo;

<<<<<<< HEAD
    beforeEach(() => {
      return user.post('/tasks/user', {
=======
    beforeEach(async () => {
      todo = await user.post('/tasks', {
>>>>>>> 52eaecf6
        text: 'test todo',
        type: 'todo',
        notes: 1976,
      });
    });

    it('updates a todo', async () => {
      let savedTodo = await user.put(`/tasks/${todo._id}`, {
        text: 'some new text',
        notes: 'some new notes',
      });

      expect(savedTodo.text).to.eql('some new text');
      expect(savedTodo.notes).to.eql('some new notes');
    });

    it('can update checklists (replace it)', async () => {
      await user.put(`/tasks/${todo._id}`, {
        checklist: [
          {text: 123, completed: false},
          {text: 456, completed: true},
        ],
      });

      let savedTodo = await user.put(`/tasks/${todo._id}`, {
        checklist: [
          {text: 789, completed: false},
        ],
      });

      expect(savedTodo.checklist.length).to.equal(1);
      expect(savedTodo.checklist[0].text).to.equal('789');
      expect(savedTodo.checklist[0].completed).to.equal(false);
    });

    it('can update tags (replace them)', async () => {
      let finalUUID = generateUUID();
      await user.put(`/tasks/${todo._id}`, {
        tags: [generateUUID(), generateUUID()],
      });

      let savedTodo = await user.put(`/tasks/${todo._id}`, {
        tags: [finalUUID],
      });

      expect(savedTodo.tags.length).to.equal(1);
      expect(savedTodo.tags[0]).to.equal(finalUUID);
    });
  });

  context('dailys', () => {
    let daily;

<<<<<<< HEAD
    beforeEach(() => {
      return user.post('/tasks/user', {
=======
    beforeEach(async () => {
      daily = await user.post('/tasks', {
>>>>>>> 52eaecf6
        text: 'test daily',
        type: 'daily',
        notes: 1976,
      });
    });

    it('updates a daily', async () => {
      let savedDaily = await user.put(`/tasks/${daily._id}`, {
        text: 'some new text',
        notes: 'some new notes',
        frequency: 'daily',
        everyX: 5,
      });

      expect(savedDaily.text).to.eql('some new text');
      expect(savedDaily.notes).to.eql('some new notes');
      expect(savedDaily.frequency).to.eql('daily');
      expect(savedDaily.everyX).to.eql(5);
    });

    it('can update checklists (replace it)', async () => {
      await user.put(`/tasks/${daily._id}`, {
        checklist: [
          {text: 123, completed: false},
          {text: 456, completed: true},
        ],
      });

      let savedDaily = await user.put(`/tasks/${daily._id}`, {
        checklist: [
          {text: 789, completed: false},
        ],
      });

      expect(savedDaily.checklist.length).to.equal(1);
      expect(savedDaily.checklist[0].text).to.equal('789');
      expect(savedDaily.checklist[0].completed).to.equal(false);
    });

    it('can update tags (replace them)', async () => {
      let finalUUID = generateUUID();
      await user.put(`/tasks/${daily._id}`, {
        tags: [generateUUID(), generateUUID()],
      });

      let savedDaily = await user.put(`/tasks/${daily._id}`, {
        tags: [finalUUID],
      });

      expect(savedDaily.tags.length).to.equal(1);
      expect(savedDaily.tags[0]).to.equal(finalUUID);
    });

    it('updates repeat, even if frequency is set to daily', async () => {
      await user.put(`/tasks/${daily._id}`, {
        frequency: 'daily',
      });

      let savedDaily = await user.put(`/tasks/${daily._id}`, {
        repeat: {
          m: false,
          su: false,
        },
      });

      expect(savedDaily.repeat).to.eql({
        m: false,
        t: true,
        w: true,
        th: true,
        f: true,
        s: true,
        su: false,
      });
    });

    it('updates everyX, even if frequency is set to weekly', async () => {
      await user.put(`/tasks/${daily._id}`, {
        frequency: 'weekly',
      });

      let savedDaily = await user.put(`/tasks/${daily._id}`, {
        everyX: 5,
      });

      expect(savedDaily.everyX).to.eql(5);
    });

    it('defaults startDate to today if none date object is passed in', async () => {
      let savedDaily = await user.put(`/tasks/${daily._id}`, {
        frequency: 'weekly',
      });

      expect((new Date(savedDaily.startDate)).getDay()).to.eql((new Date()).getDay());
    });
  });

  context('rewards', () => {
    let reward;

<<<<<<< HEAD
    beforeEach(() => {
      return user.post('/tasks/user', {
=======
    beforeEach(async () => {
      reward = await user.post('/tasks', {
>>>>>>> 52eaecf6
        text: 'test reward',
        type: 'reward',
        notes: 1976,
        value: 10,
      });
    });

    it('updates a reward', async () => {
      let savedReward = await user.put(`/tasks/${reward._id}`, {
        text: 'some new text',
        notes: 'some new notes',
        value: 10,
      });

      expect(savedReward.text).to.eql('some new text');
      expect(savedReward.notes).to.eql('some new notes');
      expect(savedReward.value).to.eql(10);
    });

    it('requires value to be coerced into a number', async () => {
      let savedReward = await user.put(`/tasks/${reward._id}`, {
        value: '100',
      });

      expect(savedReward.value).to.eql(100);
    });
  });
});<|MERGE_RESOLUTION|>--- conflicted
+++ resolved
@@ -13,13 +13,8 @@
   context('validates params', () => {
     let task;
 
-<<<<<<< HEAD
-    beforeEach(() => {
-      return user.post('/tasks/user', {
-=======
-    beforeEach(async () => {
-      task = await user.post('/tasks', {
->>>>>>> 52eaecf6
+    beforeEach(async () => {
+      task = await user.post('/tasks/user', {
         text: 'test habit',
         type: 'habit',
       });
@@ -65,13 +60,8 @@
   context('habits', () => {
     let habit;
 
-<<<<<<< HEAD
-    beforeEach(() => {
-      return user.post('/tasks/user', {
-=======
-    beforeEach(async () => {
-      habit = await user.post('/tasks', {
->>>>>>> 52eaecf6
+    beforeEach(async () => {
+      habit = await user.post('/tasks/user', {
         text: 'test habit',
         type: 'habit',
         notes: 1976,
@@ -96,13 +86,8 @@
   context('todos', () => {
     let todo;
 
-<<<<<<< HEAD
-    beforeEach(() => {
-      return user.post('/tasks/user', {
-=======
-    beforeEach(async () => {
-      todo = await user.post('/tasks', {
->>>>>>> 52eaecf6
+    beforeEach(async () => {
+      todo = await user.post('/tasks/user', {
         text: 'test todo',
         type: 'todo',
         notes: 1976,
@@ -156,13 +141,8 @@
   context('dailys', () => {
     let daily;
 
-<<<<<<< HEAD
-    beforeEach(() => {
-      return user.post('/tasks/user', {
-=======
-    beforeEach(async () => {
-      daily = await user.post('/tasks', {
->>>>>>> 52eaecf6
+    beforeEach(async () => {
+      daily = await user.post('/tasks/user', {
         text: 'test daily',
         type: 'daily',
         notes: 1976,
@@ -263,13 +243,8 @@
   context('rewards', () => {
     let reward;
 
-<<<<<<< HEAD
-    beforeEach(() => {
-      return user.post('/tasks/user', {
-=======
-    beforeEach(async () => {
-      reward = await user.post('/tasks', {
->>>>>>> 52eaecf6
+    beforeEach(async () => {
+      reward = await user.post('/tasks/user', {
         text: 'test reward',
         type: 'reward',
         notes: 1976,
