import {
  generateUser,
  translate as t,
} from '../../../../../helpers/api-v3-integration.helper';
import { v4 as generateUUID } from 'uuid';

describe('PUT /tasks/:taskId/checklist/:itemId', () => {
  let user;

  before(async () => {
    user = await generateUser();
  });

<<<<<<< HEAD
  it('updates a checklist item', () => {
    let task;

    return user.post('/tasks/user', {
=======
  it('updates a checklist item', async () => {
    let task = await user.post('/tasks', {
>>>>>>> 52eaecf6
      type: 'daily',
      text: 'Daily with checklist',
    });

    let savedTask = await user.post(`/tasks/${task._id}/checklist`, {
      text: 'Checklist Item 1',
      completed: false,
    });

    savedTask = await user.put(`/tasks/${task._id}/checklist/${savedTask.checklist[0]._id}`, {
      text: 'updated',
      completed: true,
      _id: 123,
    });

    expect(savedTask.checklist.length).to.equal(1);
    expect(savedTask.checklist[0].text).to.equal('updated');
    expect(savedTask.checklist[0].completed).to.equal(true);
    expect(savedTask.checklist[0]._id).to.not.equal('123');
  });

  it('fails on habits', async () => {
    let habit = await user.post('/tasks/user', {
      type: 'habit',
      text: 'habit with checklist',
    });

    await expect(user.put(`/tasks/${habit._id}/checklist/${generateUUID()}`)).to.eventually.be.rejected.and.eql({
      code: 400,
      error: 'BadRequest',
      message: t('checklistOnlyDailyTodo'),
    });
  });

  it('fails on rewards', async () => {
    let reward = await user.post('/tasks/user', {
      type: 'reward',
      text: 'reward with checklist',
    });

    await expect(user.put(`/tasks/${reward._id}/checklist/${generateUUID()}`)).to.eventually.be.rejected.and.eql({
      code: 400,
      error: 'BadRequest',
      message: t('checklistOnlyDailyTodo'),
    });
  });

  it('fails on task not found', async () => {
    await expect(user.put(`/tasks/${generateUUID()}/checklist/${generateUUID()}`)).to.eventually.be.rejected.and.eql({
      code: 404,
      error: 'NotFound',
      message: t('taskNotFound'),
    });
  });

<<<<<<< HEAD
  it('fails on checklist item not found', () => {
    return expect(user.post('/tasks/user', {
=======
  it('fails on checklist item not found', async () => {
    let createdTask = await user.post('/tasks', {
>>>>>>> 52eaecf6
      type: 'daily',
      text: 'daily with checklist',
    });

    await expect(user.put(`/tasks/${createdTask._id}/checklist/${generateUUID()}`)).to.eventually.be.rejected.and.eql({
      code: 404,
      error: 'NotFound',
      message: t('checklistItemNotFound'),
    });
  });
});<|MERGE_RESOLUTION|>--- conflicted
+++ resolved
@@ -11,15 +11,8 @@
     user = await generateUser();
   });
 
-<<<<<<< HEAD
-  it('updates a checklist item', () => {
-    let task;
-
-    return user.post('/tasks/user', {
-=======
   it('updates a checklist item', async () => {
-    let task = await user.post('/tasks', {
->>>>>>> 52eaecf6
+    let task = await user.post('/tasks/user', {
       type: 'daily',
       text: 'Daily with checklist',
     });
@@ -75,13 +68,8 @@
     });
   });
 
-<<<<<<< HEAD
-  it('fails on checklist item not found', () => {
-    return expect(user.post('/tasks/user', {
-=======
   it('fails on checklist item not found', async () => {
-    let createdTask = await user.post('/tasks', {
->>>>>>> 52eaecf6
+    let createdTask = await user.post('/tasks/user', {
       type: 'daily',
       text: 'daily with checklist',
     });
