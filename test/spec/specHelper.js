beforeEach(module('habitrpg'));

<<<<<<< HEAD
var sandbox;
beforeEach(function() {
  sandbox = sinon.sandbox.create();
});

afterEach(function() {
  sandbox.restore();
});

var specHelper = {};

(function(){

  specHelper.newUser = newUser;
  specHelper.newGroup = newGroup;
  specHelper.newTask = newTask;
  specHelper.newHabit = newHabit;
  specHelper.newDaily = newDaily;
  specHelper.newTodo = newTodo;
  specHelper.newReward = newReward;

  function newUser() {
=======
specHelper = {
  newUser: function(){
>>>>>>> b4c4b891
    var buffs = {per:0, int:0, con:0, str:0, stealth: 0, streaks: false};
    user = {
      auth:{timestamps: {}},
      stats: {str:1, con:1, per:1, int:1, mp: 32, class: 'warrior', buffs: buffs, gp: 0},
      items:{
        lastDrop:{count: 0},
        hatchingPotions: {},
        eggs: {},
        food: {},
        pets: {},
        mounts: {},
        gear: {equipped: {}, costume: {}, owned: {}},
      },
      party: {
        quest: {
          progress: {down: 0}
        }
      },
      preferences: {},
      dailys: [],
      todos: [],
      rewards: [],
      flags: {},
      filters: {},
      achievements: {},
    };
    return user;
  }

  function newGroup(leader) {
    var quest = { progress: { }, active: false };
    group = {
      "leader" : leader,
      "quest" : quest,
      "memberCount" : 1,
      "chat" : [],
      "privacy" : "public",
      "invites" : [],
      "members" : [
        leader
      ]
    };
    return group;
  }

  function newTask(overrides) {
    var task = {
      id: 'task-id',
      _id: 'task-id',
      dateCreated: Date.now,
      text: 'task text',
      notes: 'task notes',
      tags: { },
      value: 0,
      priority: 1,
      attribute: 'str',
      challenge: { }
    };

    for(var key in overrides) {
      task[key] = overrides[key];
    }

    return task;
  }

  function newHabit(overrides) {
    var habit = newTask();
    habit.type = 'habit';
    habit.history = [];
    habit.up = true;
    habit.down = true;

    for(var key in overrides) {
      habit[key] = overrides[key];
    }

    return habit;
  }

  function newDaily(overrides) {
    var daily = newTask();
    daily.type = 'daily';
    daily.frequency = 'weekly';
    daily.repeat = {
      m:  true,
      t:  true,
      w:  true,
      th: true,
      f:  true,
      s:  true,
      su: true
    };
    daily.startDate = Date.now;
    daily.history = [];
    daily.completed = false;
    daily.collapseChecklist = false;
    daily.checklist = [];
    daily.streak = 0;

    for(var key in overrides) {
      daily[key] = overrides[key];
    }

    return daily;
  }

  function newTodo(overrides) {
    var todo = newTask();
    todo.type = 'todo';
    todo.completed = false;
    todo.collapseChecklist = false;
    todo.checklist = [];

    for(var key in overrides) {
      todo[key] = overrides[key];
    }

    return todo;
  }

  function newReward(overrides) {
    var reward = newTask();
    reward.type = 'reward';

    for(var key in overrides) {
      reward[key] = overrides[key];
    }

    return reward;
  }
})();<|MERGE_RESOLUTION|>--- conflicted
+++ resolved
@@ -1,14 +1,4 @@
 beforeEach(module('habitrpg'));
-
-<<<<<<< HEAD
-var sandbox;
-beforeEach(function() {
-  sandbox = sinon.sandbox.create();
-});
-
-afterEach(function() {
-  sandbox.restore();
-});
 
 var specHelper = {};
 
@@ -23,10 +13,6 @@
   specHelper.newReward = newReward;
 
   function newUser() {
-=======
-specHelper = {
-  newUser: function(){
->>>>>>> b4c4b891
     var buffs = {per:0, int:0, con:0, str:0, stealth: 0, streaks: false};
     user = {
       auth:{timestamps: {}},
