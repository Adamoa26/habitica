--- conflicted
+++ resolved
@@ -5,19 +5,14 @@
 character = require './character'
 
 module.exports.view = (view) ->
-<<<<<<< HEAD
-  view.fn 'taskClasses', (type, completed, value, repeat, tags = {}, filters = {}) ->
-    #TODO figure out how to just pass in the task model, so i can access all these properties from one object
-    if type != 'reward'
-      for filter, enabled of filters
-        if enabled and not tags[filter]
-          # All the other classes don't matter
-          return 'filtered-out'
-=======
-  view.fn 'taskClasses', (task) ->
+  view.fn 'taskClasses', (task, filters) ->
     return unless task
     {type, completed, value, repeat} = task
->>>>>>> 70dcd0b8
+
+    for filter, enabled of filters
+      if enabled and not task.tags?[filter]
+        # All the other classes don't matter
+        return 'hide'
 
     classes = type
 
@@ -175,7 +170,6 @@
     target.removeClass(oldContext)
     target.addClass(newContext)
 
-<<<<<<< HEAD
   appExports.addTag = (e, el) ->
     tagId = $(el).attr('data-tag-id')
     taskId = $(el).attr('data-task-id')
@@ -183,8 +177,6 @@
     path = "_user.tasks.#{taskId}.tags.#{tagId}"
     model.set path, !(model.get path)
 
-  appExports.score = (e, el, next) ->
-=======
 
   setUndo = (stats, task) ->
     previousUndo = model.get('_undo')
@@ -199,7 +191,6 @@
   appExports.score = (e, el) ->
     task= model.at $(el).parents('li')[0]
     taskObj = task.get()
->>>>>>> 70dcd0b8
     direction = $(el).attr('data-direction')
 
     # set previous state for undo
