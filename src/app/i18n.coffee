--- conflicted
+++ resolved
@@ -1,10 +1,7 @@
 i18n = require 'derby-i18n'
 
 i18n.plurals.add 'he', (n) -> n
-<<<<<<< HEAD
 i18n.plurals.add 'bg', (n) -> n
-=======
 i18n.plurals.add 'nl', (n) -> n
->>>>>>> 6ae8504b
 
 module.exports = i18n