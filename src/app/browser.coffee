_ = require 'underscore'
moment = require 'moment'
#algos = require './algos'

module.exports.restoreRefs = restoreRefs = (model) ->
  # tnl function
  model.fn '_tnl', '_user.stats.lvl', (lvl) ->
    # see https://github.com/lefnire/habitrpg/issues/4
    # also update in scoring.coffee. TODO create a function accessible in both locations
    #TODO find a method of calling algos.tnl()
    10*Math.pow(lvl,2)+(lvl*10)+80

  #refLists
  _.each ['habit', 'daily', 'todo', 'reward'], (type) ->
    model.refList "_#{type}List", "_user.tasks", "_user.#{type}Ids"

module.exports.resetDom = (model) ->
  window.DERBY.app.dom.clear()
  restoreRefs(model)
  window.DERBY.app.view.render(model)
  reconstructPage model

module.exports.app = (appExports, model) ->
  reconstructPage model

reconstructPage = (model) ->
  loadJavaScripts(model)
  setupSortable(model)
  setupTooltips(model)
  setupTour(model)
  setupGrowlNotifications(model) unless model.get('_view.mobileDevice')
  $('.datepicker').datepicker({autoclose:true, todayBtn:true})
  .on 'changeDate', (ev) ->
    #for some reason selecting a date doesn't fire a change event on the field, meaning our changes aren't saved
    #FIXME also, it saves as a day behind??
    model.at(ev.target).set 'date', moment(ev.date).add('d',1).format('MM/DD/YYYY')

###
  Loads JavaScript files from (1) public/js/* and (2) external sources
  We use this file (instead of <Scripts:> or <Tail:> inside .html) so we can utilize require() to concatinate for
  faster page load, and $.getScript for asyncronous external script loading
###
loadJavaScripts = (model) ->

  require '../../public/vendor/jquery-ui/jquery-1.9.1'
  unless model.get('_view.mobileDevice')
    require '../../public/vendor/jquery-ui/ui/jquery.ui.core'
    require '../../public/vendor/jquery-ui/ui/jquery.ui.widget'
    require '../../public/vendor/jquery-ui/ui/jquery.ui.mouse'
    require '../../public/vendor/jquery-ui/ui/jquery.ui.sortable'

  # Bootstrap
  require '../../public/vendor/bootstrap/docs/assets/js/bootstrap'
#  require '../../public/vendor/bootstrap/js/bootstrap-tooltip'
#  require '../../public/vendor/bootstrap/js/bootstrap-tab'
#  require '../../public/vendor/bootstrap/js/bootstrap-popover'
#  require '../../public/vendor/bootstrap/js/bootstrap-modal'
#  require '../../public/vendor/bootstrap/js/bootstrap-dropdown'


  require '../../public/vendor/jquery-cookie/jquery.cookie'
  require '../../public/vendor/bootstrap-tour' #https://raw.github.com/pushly/bootstrap-tour/master/bootstrap-tour.js
  require '../../public/vendor/bootstrap-datepicker/js/bootstrap-datepicker'
  require '../../public/vendor/bootstrap-growl/jquery.bootstrap-growl.min'


  # JS files not needed right away (google charts) or entirely optional (analytics)
  # Each file getsload asyncronously via $.getScript, so it doesn't bog page-load
  unless model.get('_view.mobileDevice')

    $.getScript("https://s7.addthis.com/js/250/addthis_widget.js#pubid=lefnire");

    # Google Charts
    $.getScript "https://www.google.com/jsapi", ->
      # Specifying callback in options param is vital! Otherwise you get blank screen, see http://stackoverflow.com/a/12200566/362790
      google.load "visualization", "1", {packages:["corechart"], callback: ->}

# Note, Google Analyatics giving beef if in this file. Moved back to index.html. It's ok, it's async - really the
# syncronous requires up top are what benefit the most from this file.

###
  Setup jQuery UI Sortable
###
setupSortable = (model) ->
  unless (model.get('_view.mobileDevice') == true) #don't do sortable on mobile
<<<<<<< HEAD
    # Make the lists draggable using jQuery UI
    # Note, have to setup helper function here and call it for each type later
    # due to variable binding of "type"
    setupSortable = (type) ->
      for key, value of type
        parsedType = value
      $("ul.#{parsedType}s").sortable
=======
    _.each ['habit', 'daily', 'todo', 'reward'], (type) ->
      $("ul.#{type}s").sortable
>>>>>>> 7fc1de01
        dropOnEmpty: false
        cursor: "move"
        items: "li"
        opacity: 0.4
        scroll: true
        axis: 'y'
        update: (e, ui) ->
          item = ui.item[0]
          domId = item.id
          id = item.getAttribute 'data-id'
          to = $("ul.#{type}s").children().index(item)
          # Use the Derby ignore option to suppress the normal move event
          # binding, since jQuery UI will move the element in the DOM.
          # Also, note that refList index arguments can either be an index
          # or the item's id property
          model.at("_#{type}List").pass(ignore: domId).move {id}, to

setupTooltips = (model) ->
  $('[rel=tooltip]').tooltip()
  $('[rel=popover]').popover()
  # FIXME: this isn't very efficient, do model.on set for specific attrs for popover
  model.on 'set', '*', ->
    $('[rel=tooltip]').tooltip()
    $('[rel=popover]').popover()


setupTour = (model) ->
  tourSteps = [
    {
      element: ".main-avatar"
      title: "Welcome to HabitRPG"
      content: "Welcome to HabitRPG, a habit-tracker which treats your goals like a Role Playing Game."
    }
    {
      element: "#bars"
      title: "Achieve goals and level up"
      content: "As you accomplish goals, you level up. If you fail your goals, you lose hit points. Lose all your HP and you die."
    }
    {
      element: "ul.habits"
      title: "Habits"
      content: "Habits are goals that you constantly track."
      placement: "bottom"
    }
    {
      element: "ul.dailys"
      title: "Dailies"
      content: "Dailies are goals that you want to complete once a day."
      placement: "bottom"
    }
    {
      element: "ul.todos"
      title: "Todos"
      content: "Todos are one-off goals which need to be completed eventually."
      placement: "bottom"
    }
    {
      element: "ul.rewards"
      title: "Rewards"
      content: "As you complete goals, you earn gold to buy rewards. Buy them liberally - rewards are integral in forming good habits."
      placement: "bottom"
    }
    {
      element: "ul.habits li:first-child"
      title: "Hover over comments"
      content: "Different task-types have special properties. Hover over each task's comment for more information. When you're ready to get started, delete the existing tasks and add your own."
      placement: "right"
    }
  ]

  $('.main-avatar').popover('destroy') #remove previous popovers
  tour = new Tour()
  _.each tourSteps, (step) ->
    tour.addStep
      html: true
      element: step.element
      title: step.title
      content: step.content
      placement: step.placement
  tour.start()

###
  Sets up "+1 Exp", "Level Up", etc notifications
###
setupGrowlNotifications = (model) ->
  return unless jQuery? # Only run this in the browser
  user = model.at '_user'

  statsNotification = (html, type) ->
    #don't show notifications if user dead
    return if user.get('stats.lvl') == 0
    $.bootstrapGrowl html,
      ele: '#notification-area',
      type: type # (null, 'info', 'error', 'success', 'gp', 'xp', 'hp', 'lvl','death')
      top_offset: 20
      align: 'right' # ('left', 'right', or 'center')
      width: 250 # (integer, or 'auto')
      delay: 3000
      allow_dismiss: true
      stackup_spacing: 10 # spacing between consecutive stacecked growls.

  # Setup listeners which trigger notifications
  user.on 'set', 'stats.hp', (captures, args) ->
    num = captures - args
    rounded = Math.abs(num.toFixed(1))
    if num < 0
      statsNotification "<i class='icon-heart'></i> - #{rounded} HP", 'hp' # lost hp from purchase
    else if num > 0
      statsNotification "<i class='icon-heart'></i> + #{rounded} HP", 'hp' # gained hp from potion/level? 
  
  user.on 'set', 'stats.exp', (captures, args, isLocal, silent) ->
      num = captures - args
      rounded = Math.abs(num.toFixed(1))
      if num < 0 and not silent
        statsNotification "<i class='icon-star'></i> - #{rounded} XP", 'xp'
      else if num > 0
        statsNotification "<i class='icon-star'></i> + #{rounded} XP", 'xp'

  user.on 'set', 'stats.gp', (captures, args) ->
    num = captures - args
    absolute = Math.abs(num)
    gold = Math.floor(absolute)
    silver = Math.floor((absolute-gold)*100)
    sign = if num < 0 then '-' else '+'
    if gold and silver > 0
      statsNotification "#{sign} #{gold} <i class='icon-gold'></i> #{silver} <i class='icon-silver'></i>", 'gp'
    else if gold > 0
      statsNotification "#{sign} #{gold} <i class='icon-gold'></i>", 'gp'
    else if silver > 0
      statsNotification "#{sign} #{silver} <i class='icon-silver'></i>", 'gp'

  user.on 'set', 'stats.lvl', (captures, args) ->
    if captures > args
      if captures is 1 and args is 0
        statsNotification '<i class="icon-death"></i> You died!', 'death' 
      else 
        statsNotification '<i class="icon-chevron-up"></i> Level Up!', 'lvl'<|MERGE_RESOLUTION|>--- conflicted
+++ resolved
@@ -83,18 +83,8 @@
 ###
 setupSortable = (model) ->
   unless (model.get('_view.mobileDevice') == true) #don't do sortable on mobile
-<<<<<<< HEAD
-    # Make the lists draggable using jQuery UI
-    # Note, have to setup helper function here and call it for each type later
-    # due to variable binding of "type"
-    setupSortable = (type) ->
-      for key, value of type
-        parsedType = value
-      $("ul.#{parsedType}s").sortable
-=======
     _.each ['habit', 'daily', 'todo', 'reward'], (type) ->
       $("ul.#{type}s").sortable
->>>>>>> 7fc1de01
         dropOnEmpty: false
         cursor: "move"
         items: "li"
