--- conflicted
+++ resolved
@@ -27,7 +27,6 @@
   console.log 'hi', { uid, token } = req.query
   return res.json 500, NO_TOKEN_OR_UID unless uid || token
 
-<<<<<<< HEAD
   model = req.getModel()
   query = model.query('users').withIdAndToken(uid, token)
 
@@ -61,40 +60,7 @@
 
     return res.json task
 
-router.get '/user/calendar.ics', (req, res) ->
-=======
-  req._isServer = true
-  model = req.getModel()
-  model.fetch model.query('users').withIdAndToken(uid, apiToken), (err, result) ->
-    return res.send(500, err) if err
-    user = result.at(0)
-    userObj = user.get()
-    if _.isEmpty(userObj)
-      return res.send(500, "User with uid=#{uid}, token=#{apiToken} not found. Make sure you're not using your username, but your User Id")
-
-    model.ref('_user', user)
-
-    # Create task if doesn't exist
-    # TODO add service & icon to task
-    unless model.get("_user.tasks.#{taskId}")
-      model.refList "_habitList", "_user.tasks", "_user.habitIds"
-      model.at('_habitList').push
-        id: taskId
-        type: 'habit'
-        text: (title || taskId)
-        value: 0
-        up: true
-        down: true
-        notes: "This task was created by a third-party service. Feel free to edit, it won't harm the connection to that service. Additionally, multiple services may piggy-back off this task."
-
-    scoring.setModel(model)
-    delta = scoring.score(taskId, direction)
-    result = model.get ('_user.stats')
-    result.delta = delta
-    res.send(result)
-
 router.get '/users/:uid/calendar.ics', (req, res) ->
->>>>>>> 2641670e
   #return next() #disable for now
   {uid} = req.params
   {apiToken} = req.query
