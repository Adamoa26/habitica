// Karma configuration
// http://karma-runner.github.io/0.10/config/configuration-file.html

module.exports = function(config) {
  config.set({
    // base path, that will be used to resolve files and exclude
    basePath: '',

    // testing framework to use (jasmine/mocha/qunit/...)
    frameworks: ['mocha', 'chai', 'chai-as-promised', 'sinon-chai'],

    // list of files / patterns to load in the browser
    files: [
      'website/public/bower_components/jquery/dist/jquery.js',
      'website/public/bower_components/pnotify/jquery.pnotify.js',
      'website/public/bower_components/angular/angular.js',
      'website/public/bower_components/angular-loading-bar/build/loading-bar.min.js',
      'website/public/bower_components/angular-resource/angular-resource.min.js',
      'website/public/bower_components/hello/dist/hello.all.min.js',
      'website/public/bower_components/angular-sanitize/angular-sanitize.js',
      'website/public/bower_components/bootstrap/dist/js/bootstrap.js',
      'website/public/bower_components/angular-bootstrap/ui-bootstrap.js',
      'website/public/bower_components/angular-bootstrap/ui-bootstrap-tpls.js',
      'website/public/bower_components/angular-ui-router/release/angular-ui-router.js',
      'website/public/bower_components/angular-filter/dist/angular-filter.js',
      'website/public/bower_components/angular-ui/build/angular-ui.js',
      'website/public/bower_components/angular-ui-utils/ui-utils.min.js',
      'website/public/bower_components/Angular-At-Directive/src/at.js',
      'website/public/bower_components/Angular-At-Directive/src/caret.js',
      'website/public/bower_components/angular-mocks/angular-mocks.js',
      'website/public/bower_components/ngInfiniteScroll/build/ng-infinite-scroll.js',
      "website/public/bower_components/select2/select2.js",
      "website/public/bower_components/angular-ui-select2/src/select2.js",
      'website/public/bower_components/marked/lib/marked.js',
      'website/public/bower_components/js-emoji/emoji.js',
      'common/dist/scripts/habitrpg-shared.js',

<<<<<<< HEAD
=======
      'test/spec/mocks/**/*.js',

>>>>>>> 8b75de56
      "website/public/js/env.js",

      "website/public/js/app.js",
      "common/script/public/config.js",
      "common/script/public/userServices.js",
      "common/script/public/directives.js",

      "website/public/js/services/**/*.js",
      "website/public/js/filters/**/*.js",
      "website/public/js/directives/**/*.js",
      "website/public/js/controllers/**/*.js",

<<<<<<< HEAD
      'test/spec/mocks/**/*.js',
=======
>>>>>>> 8b75de56
      'test/spec/specHelper.js',
      'test/spec/**/*.js'
    ],

    // list of files / patterns to exclude
    exclude: [],

    // web server port
    port: 8080,

    // level of logging
    // possible values: LOG_DISABLE || LOG_ERROR || LOG_WARN || LOG_INFO || LOG_DEBUG
    logLevel: config.LOG_INFO,


    // enable / disable watching file and executing tests whenever any file changes
    autoWatch: true,


    // Start these browsers, currently available:
    // - Chrome
    // - ChromeCanary
    // - Firefox
    // - Opera
    // - Safari (only Mac)
    // - PhantomJS
    // - IE (only Windows)
    browsers: ['PhantomJS'],

    preprocessors: {
      'website/public/js/**/*.js': ['coverage']
    },

    coverageReporter: {
      type: 'lcov',
      dir:  'coverage/karma'
    },

    // Enable mocha-style reporting, for better test visibility
    reporters:  ['mocha', 'coverage'],

    // Continuous Integration mode
    // if true, it capture browsers, run tests and exit
    singleRun: false
  });
};<|MERGE_RESOLUTION|>--- conflicted
+++ resolved
@@ -35,13 +35,9 @@
       'website/public/bower_components/js-emoji/emoji.js',
       'common/dist/scripts/habitrpg-shared.js',
 
-<<<<<<< HEAD
-=======
       'test/spec/mocks/**/*.js',
 
->>>>>>> 8b75de56
       "website/public/js/env.js",
-
       "website/public/js/app.js",
       "common/script/public/config.js",
       "common/script/public/userServices.js",
@@ -52,10 +48,6 @@
       "website/public/js/directives/**/*.js",
       "website/public/js/controllers/**/*.js",
 
-<<<<<<< HEAD
-      'test/spec/mocks/**/*.js',
-=======
->>>>>>> 8b75de56
       'test/spec/specHelper.js',
       'test/spec/**/*.js'
     ],
