--- conflicted
+++ resolved
@@ -1,6 +1,5 @@
 import gulp from 'gulp';
 import eslint from 'gulp-eslint';
-<<<<<<< HEAD
 
 // TODO lint client
 // TDOO separate linting cong between
@@ -13,20 +12,6 @@
       './website/src/**/api-v3/**/*.js',
       './website/src/models/user.js',
       './website/src/server.js'
-=======
-
-// TODO lint client
-// TDOO separate linting cong between
-// TODO lint gulp tasks, tests, ...?
-// TODO what about prefer-const rule?
-// TODO remove estraverse dependency once https://github.com/adametry/gulp-eslint/issues/117 sorted out
-gulp.task('lint:server', () => {
-  return gulp
-    .src([
-      './website/src/**/api-v3/**/*.js',
-      // Comment these out in develop, uncomment them in api-v3
-      // './website/src/models/user.js',
-      // './website/src/server.js'
     ])
     .pipe(eslint())
     .pipe(eslint.format())
@@ -42,15 +27,10 @@
       '!./common/script/content/index.js',
       '!./common/script/src/**/*.js',
       '!./common/script/public/**/*.js',
->>>>>>> d1c1940b
     ])
     .pipe(eslint())
     .pipe(eslint.format())
     .pipe(eslint.failAfterError());
 });
 
-<<<<<<< HEAD
-gulp.task('lint', ['lint:server']);
-=======
-gulp.task('lint', ['lint:server', 'lint:common']);
->>>>>>> d1c1940b
+gulp.task('lint', ['lint:server', 'lint:common']);