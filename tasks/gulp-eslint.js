--- conflicted
+++ resolved
@@ -3,9 +3,9 @@
 
 const SERVER_FILES = [
   './website/src/**/api-v3/**/*.js',
-  // Comment these out in develop, uncomment them in api-v3
-  // './website/src/models/user.js',
-  // './website/src/server.js'
+  './website/src/models/user.js',
+  './website/src/models/emailUnsubscription.js',
+  './website/src/server.js',
 ];
 const COMMON_FILES = [
   './common/script/**/*.js',
@@ -41,19 +41,7 @@
 // TODO what about prefer-const rule?
 // TODO remove estraverse dependency once https://github.com/adametry/gulp-eslint/issues/117 sorted out
 gulp.task('lint:server', () => {
-<<<<<<< HEAD
-  return gulp
-    .src([
-      './website/src/**/api-v3/**/*.js',
-      './website/src/models/user.js',
-      './website/src/server.js'
-    ])
-    .pipe(eslint())
-    .pipe(eslint.format())
-    .pipe(eslint.failAfterError());
-=======
   return linter(SERVER_FILES);
->>>>>>> a6fb5790
 });
 
 gulp.task('lint:common', () => {
