--- conflicted
+++ resolved
@@ -1499,30 +1499,24 @@
 
         {id, type, completed, repeat} = task
 
-<<<<<<< HEAD
-        return if (type is 'daily') && !completed && user.stats.buffs.stealth && user.stats.buffs.stealth-- # User "evades" a certain number of uncompleted dailies (includes uncompletd GREY dailies - TODO fix that?)
-        # All processing of Dailies is calculated AFTER stealth -- stealthed Dailies are treated as just not being there
-
         # Deduct points for missed Daily tasks, but not for Todos (just increase todo's value)
+        EvadeTask = 0
+        scheduleMisses = daysMissed
         if completed
           if type is 'daily'
             dailyChecked += 1
         else
-          scheduleMisses = daysMissed
-=======
-        # Deduct experience for missed Daily tasks, but not for Todos (just increase todo's value)
-        EvadeTask = 0
-        scheduleMisses = daysMissed
-        unless completed
->>>>>>> 627b07ef
           # for dailys which have repeat dates, need to calculate how many they've missed according to their own schedule
           if (type is 'daily') and repeat
             scheduleMisses = 0
             _.times daysMissed, (n) ->
               thatDay = moment(now).subtract({days: n + 1})
-<<<<<<< HEAD
-              scheduleMisses++ if api.shouldDo(thatDay, repeat, user.preferences)
-          if scheduleMisses > 0
+              if api.shouldDo(thatDay, repeat, user.preferences)
+                scheduleMisses++ 
+                if user.stats.buffs.stealth 
+                  user.stats.buffs.stealth--
+                  EvadeTask++ 
+          if scheduleMisses > EvadeTask
             if type is 'daily'
               perfect = false 
               if task.checklist?.length > 0  # Partially completed checklists dock fewer mana points
@@ -1531,19 +1525,8 @@
                 dailyChecked += fractionChecked
               else
                dailyDueUnchecked += 1
-            delta = user.ops.score({params:{id:task.id, direction:'down'}, query:{times:scheduleMisses, cron:true}});
-=======
-              if api.shouldDo(thatDay, repeat, user.preferences)
-                scheduleMisses++ 
-                if user.stats.buffs.stealth 
-                  user.stats.buffs.stealth--
-                  EvadeTask++ 
-          if scheduleMisses > EvadeTask
-            perfect = false if type is 'daily'
             delta = user.ops.score({params:{id:task.id, direction:'down'}, query:{times:(scheduleMisses-EvadeTask), cron:true}}); # this line occurs for todos or dailys
->>>>>>> 627b07ef
             user.party.quest.progress.down += delta if type is 'daily'
-        
 
         switch type
           when 'daily'
@@ -1595,12 +1578,8 @@
 
       # Add 10 MP, or 10% of max MP if that'd be more. Perform this after Perfect Day for maximum benefit
       # Adjust for fraction of dailies completed
-      #console.log("Prior MP: " + user.stats.mp)
       dailyChecked=1 if dailyDueUnchecked is 0 and dailyChecked is 0
-      #console.log("DueUnchecked: " + dailyDueUnchecked)
-      #console.log("Checked: " + dailyChecked)
       user.stats.mp += _.max([10,.1 * user._statsComputed.maxMP]) * dailyChecked / (dailyDueUnchecked + dailyChecked)
-      #console.log("After MP: " +user.stats.mp)
       user.stats.mp = user._statsComputed.maxMP if user.stats.mp > user._statsComputed.maxMP
 
       # After all is said and done, progress up user's effect on quest, return those values & reset the user's
