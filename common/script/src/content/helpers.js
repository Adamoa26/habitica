--- conflicted
+++ resolved
@@ -1,8 +1,4 @@
-<<<<<<< HEAD
-import {each, defaults, assign, capitalize, camelCase} from 'lodash';
-=======
 import { each, defaults, assign, capitalize, camelCase } from 'lodash';
->>>>>>> f3ae42e4
 
 import i18n from '../i18n';
 
