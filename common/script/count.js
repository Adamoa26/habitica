import _ from 'lodash';
import content from './content/index';

const DROP_ANIMALS = _.keys(content.pets);

function beastMasterProgress (pets) {
  let count = 0;

<<<<<<< HEAD
function beastMasterProgress(pets) {
  var count = 0;
  _(DROP_ANIMALS).each(function(animal) {
    if(pets[animal] > 0 || pets[animal] == -1)
      count++
  }).value();
=======
  _(DROP_ANIMALS).each((animal) => {
    if (pets[animal] > 0 || pets[animal] === -1)
      count++;
  });
>>>>>>> d1c1940b

  return count;
}

function dropPetsCurrentlyOwned (pets) {
  let count = 0;

<<<<<<< HEAD
  _(DROP_ANIMALS).each(function(animal) {
    if(pets[animal] > 0)
      count++
  }).value();
=======
  _(DROP_ANIMALS).each((animal) => {
    if (pets[animal] > 0)
      count++;
  });
>>>>>>> d1c1940b

  return count;
}

function mountMasterProgress (mounts) {
  let count = 0;

  _(DROP_ANIMALS).each((animal) => {
    if (mounts[animal])
<<<<<<< HEAD
      count++
  }).value();
=======
      count++;
  });
>>>>>>> d1c1940b

  return count;
}

function remainingGearInSet (userGear, set) {
  let gear = _.filter(content.gear.flat, (item) => {
    let setMatches = item.klass === set;
    let hasItem = userGear[item.key];

    return setMatches && !hasItem;
  });

  let count = _.size(gear);

  return count;
}

function questsOfCategory (userQuests, category) {
  let quests = _.filter(content.quests, (quest) => {
    let categoryMatches = quest.category === category;
    let hasQuest = userQuests[quest.key];

    return categoryMatches && hasQuest;
  });

  let count = _.size(quests);

  return count;
}

export default {
  beastMasterProgress,
  dropPetsCurrentlyOwned,
  mountMasterProgress,
  remainingGearInSet,
  questsOfCategory,
};<|MERGE_RESOLUTION|>--- conflicted
+++ resolved
@@ -6,19 +6,10 @@
 function beastMasterProgress (pets) {
   let count = 0;
 
-<<<<<<< HEAD
-function beastMasterProgress(pets) {
-  var count = 0;
-  _(DROP_ANIMALS).each(function(animal) {
-    if(pets[animal] > 0 || pets[animal] == -1)
-      count++
-  }).value();
-=======
   _(DROP_ANIMALS).each((animal) => {
     if (pets[animal] > 0 || pets[animal] === -1)
       count++;
   });
->>>>>>> d1c1940b
 
   return count;
 }
@@ -26,17 +17,10 @@
 function dropPetsCurrentlyOwned (pets) {
   let count = 0;
 
-<<<<<<< HEAD
-  _(DROP_ANIMALS).each(function(animal) {
-    if(pets[animal] > 0)
-      count++
-  }).value();
-=======
   _(DROP_ANIMALS).each((animal) => {
     if (pets[animal] > 0)
       count++;
   });
->>>>>>> d1c1940b
 
   return count;
 }
@@ -46,13 +30,8 @@
 
   _(DROP_ANIMALS).each((animal) => {
     if (mounts[animal])
-<<<<<<< HEAD
-      count++
-  }).value();
-=======
       count++;
   });
->>>>>>> d1c1940b
 
   return count;
 }
