import {
  daysSince,
  shouldDo,
  preenHistory, // temporary pending further refactoring
} from '../../common/script/cron';

var $w, _, api, content, i18n, moment, sortOrder,
  indexOf = [].indexOf || function(item) { for (var i = 0, l = this.length; i < l; i++) { if (i in this && this[i] === item) return i; } return -1; };

moment = require('moment');

_ = require('lodash');

content = require('./content/index');

i18n = require('./i18n');

api = module.exports = {};

api.i18n = i18n;
api.shouldDo = shouldDo;

import * as statHelpers from './statHelpers';

api.maxLevel = statHelpers.MAX_LEVEL;
api.capByLevel = statHelpers.capByLevel;
api.maxHealth = statHelpers.MAX_HEALTH;
api.tnl = statHelpers.toNextLevel;
api.diminishingReturns = statHelpers.diminishingReturns;

$w = api.$w = function(s) {
  return s.split(' ');
};

api.dotSet = function(obj, path, val) {
  var arr;
  arr = path.split('.');
  return _.reduce(arr, (function(_this) {
    return function(curr, next, index) {
      if ((arr.length - 1) === index) {
        curr[next] = val;
      }
      return curr[next] != null ? curr[next] : curr[next] = {};
    };
  })(this), obj);
};

api.dotGet = function(obj, path) {
  return _.reduce(path.split('.'), ((function(_this) {
    return function(curr, next) {
      return curr != null ? curr[next] : void 0;
    };
  })(this)), obj);
};


/*
  Reflists are arrays, but stored as objects. Mongoose has a helluvatime working with arrays (the main problem for our
  syncing issues) - so the goal is to move away from arrays to objects, since mongoose can reference elements by ID
  no problem. To maintain sorting, we use these helper functions:
 */

api.refPush = function(reflist, item, prune) {
  if (prune == null) {
    prune = 0;
  }
  item.sort = _.isEmpty(reflist) ? 0 : _.max(reflist, 'sort').sort + 1;
  if (!(item.id && !reflist[item.id])) {
    item.id = api.uuid();
  }
  return reflist[item.id] = item;
};

api.planGemLimits = {
  convRate: 20,
  convCap: 25
};


/*
  ------------------------------------------------------
  Time / Day
  ------------------------------------------------------
 */

<<<<<<< HEAD

/*
  Each time we're performing date math (cron, task-due-days, etc), we need to take user preferences into consideration.
  Specifically {dayStart} (custom day start) and {timezoneOffset}. This function sanitizes / defaults those values.
  {now} is also passed in for various purposes, one example being the test scripts scripts testing different "now" times
 */

sanitizeOptions = function(o) {
  var dayStart, now, ref, timezoneOffset;
  dayStart = !_.isNaN(+o.dayStart) && (0 <= (ref = +o.dayStart) && ref <= 24) ? +o.dayStart : 0;
  timezoneOffset = o.timezoneOffset ? +o.timezoneOffset : +moment().zone();
  now = o.now ? moment(o.now).zone(timezoneOffset) : moment(+(new Date)).zone(timezoneOffset);
  return {
    dayStart: dayStart,
    timezoneOffset: timezoneOffset,
    now: now
  };
};

api.startOfWeek = api.startOfWeek = function(options) {
  var o;
  if (options == null) {
    options = {};
  }
  o = sanitizeOptions(options);
  return moment(o.now).startOf('week');
};

api.startOfDay = function(options) {
  var dayStart, o;
  if (options == null) {
    options = {};
  }
  o = sanitizeOptions(options);
  dayStart = moment(o.now).startOf('day').add({
    hours: o.dayStart
  });
  if (moment(o.now).hour() < o.dayStart) {
    dayStart.subtract({
      days: 1
    });
  }
  return dayStart;
};

api.dayMapping = {
  0: 'su',
  1: 'm',
  2: 't',
  3: 'w',
  4: 'th',
  5: 'f',
  6: 's'
};


/*
  Absolute diff from "yesterday" till now
 */

api.daysSince = function(yesterday, options) {
  var o;
  if (options == null) {
    options = {};
  }
  o = sanitizeOptions(options);
  return api.startOfDay(_.defaults({
    now: o.now
  }, o)).diff(api.startOfDay(_.defaults({
    now: yesterday
  }, o)), 'days');
};


/*
  Should the user do this task on this date, given the task's repeat options and user.preferences.dayStart?
 */

api.shouldDo = function(day, dailyTask, options) {
  var dayOfWeekCheck, dayOfWeekNum, daysSinceTaskStart, everyXCheck, o, startOfDayWithCDSTime, taskStartDate;
  if (options == null) {
    options = {};
  }
  if (dailyTask.type !== 'daily') {
    return false;
  }
  o = sanitizeOptions(options);
  startOfDayWithCDSTime = api.startOfDay(_.defaults({
    now: day
  }, o));
  taskStartDate = moment(dailyTask.startDate).zone(o.timezoneOffset);
  taskStartDate = moment(taskStartDate).startOf('day');
  if (taskStartDate > startOfDayWithCDSTime.startOf('day')) {
    return false;
  }
  if (dailyTask.frequency === 'daily') {
    if (!dailyTask.everyX) {
      return false;
    }
    daysSinceTaskStart = startOfDayWithCDSTime.startOf('day').diff(taskStartDate, 'days');
    everyXCheck = daysSinceTaskStart % dailyTask.everyX === 0;
    return everyXCheck;
  } else if (dailyTask.frequency === 'weekly') {
    if (!dailyTask.repeat) {
      return false;
    }
    dayOfWeekNum = startOfDayWithCDSTime.day();
    dayOfWeekCheck = dailyTask.repeat[api.dayMapping[dayOfWeekNum]];
    return dayOfWeekCheck;
  } else {
    return false;
  }
};

=======
/*
  ------------------------------------------------------
  Level cap
  ------------------------------------------------------
 */

api.maxLevel = 100;

api.capByLevel = function(lvl) {
  if (lvl > api.maxLevel) {
    return api.maxLevel;
  } else {
    return lvl;
  }
};


/*
  ------------------------------------------------------
  Health cap
  ------------------------------------------------------
 */

api.maxHealth = 50;


/*
  ------------------------------------------------------
  Scoring
  ------------------------------------------------------
 */

api.tnl = function(lvl) {
  return Math.round(((Math.pow(lvl, 2) * 0.25) + (10 * lvl) + 139.75) / 10) * 10;
};


/*
  A hyperbola function that creates diminishing returns, so you can't go to infinite (eg, with Exp gain).
  {max} The asymptote
  {bonus} All the numbers combined for your point bonus (eg, task.value * user.stats.int * critChance, etc)
  {halfway} (optional) the point at which the graph starts bending
 */

api.diminishingReturns = function(bonus, max, halfway) {
  if (halfway == null) {
    halfway = max / 2;
  }
  return max * (bonus / (bonus + halfway));
};

api.monod = function(bonus, rateOfIncrease, max) {
  return rateOfIncrease * max * bonus / (rateOfIncrease * bonus + max);
};


>>>>>>> b88a1c98
/*
  Preen 3-day past-completed To-Dos from Angular & mobile app
 */

api.preenTodos = function(tasks) {
  return _.where(tasks, function(t) {
    return !t.completed || (t.challenge && t.challenge.id) || moment(t.dateCompleted).isAfter(moment().subtract({
      days: 3
    }));
  });
};


/*
  Update the in-browser store with new gear. FIXME this was in user.fns, but it was causing strange issues there
 */

sortOrder = _.reduce(content.gearTypes, (function(m, v, k) {
  m[v] = k;
  return m;
}), {});

api.updateStore = function(user) {
  var changes;
  if (!user) {
    return;
  }
  changes = [];
  _.each(content.gearTypes, function(type) {
    var found;
    found = _.find(content.gear.tree[type][user.stats["class"]], function(item) {
      return !user.items.gear.owned[item.key];
    });
    if (found) {
      changes.push(found);
    }
    return true;
  });
  changes = changes.concat(_.filter(content.gear.flat, function(v) {
    var ref;
    return ((ref = v.klass) === 'special' || ref === 'mystery' || ref === 'armoire') && !user.items.gear.owned[v.key] && (typeof v.canOwn === "function" ? v.canOwn(user) : void 0);
  }));
  return _.sortBy(changes, function(c) {
    return sortOrder[c.type];
  });
};


/*
------------------------------------------------------
Content
------------------------------------------------------
 */

api.content = content;


/*
------------------------------------------------------
Misc Helpers
------------------------------------------------------
 */

api.uuid = function() {
  return "xxxxxxxx-xxxx-4xxx-yxxx-xxxxxxxxxxxx".replace(/[xy]/g, function(c) {
    var r, v;
    r = Math.random() * 16 | 0;
    v = (c === "x" ? r : r & 0x3 | 0x8);
    return v.toString(16);
  });
};

api.countExists = function(items) {
  return _.reduce(items, (function(m, v) {
    return m + (v ? 1 : 0);
  }), 0);
};


/*
Even though Mongoose handles task defaults, we want to make sure defaults are set on the client-side before
sending up to the server for performance
 */

api.taskDefaults = function(task) {
  var defaults, ref, ref1, ref2;
  if (task == null) {
    task = {};
  }
  if (!(task.type && ((ref = task.type) === 'habit' || ref === 'daily' || ref === 'todo' || ref === 'reward'))) {
    task.type = 'habit';
  }
  defaults = {
    id: api.uuid(),
    text: task.id != null ? task.id : '',
    notes: '',
    priority: 1,
    challenge: {},
    attribute: 'str',
    dateCreated: new Date()
  };
  _.defaults(task, defaults);
  if (task.type === 'habit') {
    _.defaults(task, {
      up: true,
      down: true
    });
  }
  if ((ref1 = task.type) === 'habit' || ref1 === 'daily') {
    _.defaults(task, {
      history: []
    });
  }
  if ((ref2 = task.type) === 'daily' || ref2 === 'todo') {
    _.defaults(task, {
      completed: false
    });
  }
  if (task.type === 'daily') {
    _.defaults(task, {
      streak: 0,
      repeat: {
        su: true,
        m: true,
        t: true,
        w: true,
        th: true,
        f: true,
        s: true
      }
    }, {
      startDate: new Date(),
      everyX: 1,
      frequency: 'weekly'
    });
  }
  task._id = task.id;
  if (task.value == null) {
    task.value = task.type === 'reward' ? 10 : 0;
  }
  if (!_.isNumber(task.priority)) {
    task.priority = 1;
  }
  return task;
};

api.percent = function(x, y, dir) {
  var roundFn;
  switch (dir) {
    case "up":
      roundFn = Math.ceil;
      break;
    case "down":
      roundFn = Math.floor;
      break;
    default:
      roundFn = Math.round;
  }
  if (x === 0) {
    x = 1;
  }
  return Math.max(0, roundFn(x / y * 100));
};


/*
Remove whitespace #FIXME are we using this anywwhere? Should we be?
 */

api.removeWhitespace = function(str) {
  if (!str) {
    return '';
  }
  return str.replace(/\s/g, '');
};


/*
Encode the download link for .ics iCal file
 */

api.encodeiCalLink = function(uid, apiToken) {
  var loc, ref;
  loc = (typeof window !== "undefined" && window !== null ? window.location.host : void 0) || (typeof process !== "undefined" && process !== null ? (ref = process.env) != null ? ref.BASE_URL : void 0 : void 0) || '';
  return encodeURIComponent("http://" + loc + "/v1/users/" + uid + "/calendar.ics?apiToken=" + apiToken);
};


/*
Gold amount from their money
 */

api.gold = function(num) {
  if (num) {
    return Math.floor(num);
  } else {
    return "0";
  }
};


/*
Silver amount from their money
 */

api.silver = function(num) {
  if (num) {
    return ("0" + Math.floor((num - Math.floor(num)) * 100)).slice(-2);
  } else {
    return "00";
  }
};


/*
Task classes given everything about the class
 */

api.taskClasses = function(task, filters, dayStart, lastCron, showCompleted, main) {
  var classes, completed, enabled, filter, priority, ref, repeat, type, value;
  if (filters == null) {
    filters = [];
  }
  if (dayStart == null) {
    dayStart = 0;
  }
  if (lastCron == null) {
    lastCron = +(new Date);
  }
  if (showCompleted == null) {
    showCompleted = false;
  }
  if (main == null) {
    main = false;
  }
  if (!task) {
    return;
  }
  type = task.type, completed = task.completed, value = task.value, repeat = task.repeat, priority = task.priority;
  if (main) {
    if (!task._editing) {
      for (filter in filters) {
        enabled = filters[filter];
        if (enabled && !((ref = task.tags) != null ? ref[filter] : void 0)) {
          return 'hidden';
        }
      }
    }
  }
  classes = type;
  if (task._editing) {
    classes += " beingEdited";
  }
  if (type === 'todo' || type === 'daily') {
    if (completed || (type === 'daily' && !shouldDo(+(new Date), task, {
      dayStart: dayStart
    }))) {
      classes += " completed";
    } else {
      classes += " uncompleted";
    }
  } else if (type === 'habit') {
    if (task.down && task.up) {
      classes += ' habit-wide';
    }
    if (!task.down && !task.up) {
      classes += ' habit-narrow';
    }
  }
  if (priority === 0.1) {
    classes += ' difficulty-trivial';
  } else if (priority === 1) {
    classes += ' difficulty-easy';
  } else if (priority === 1.5) {
    classes += ' difficulty-medium';
  } else if (priority === 2) {
    classes += ' difficulty-hard';
  }
  if (value < -20) {
    classes += ' color-worst';
  } else if (value < -10) {
    classes += ' color-worse';
  } else if (value < -1) {
    classes += ' color-bad';
  } else if (value < 1) {
    classes += ' color-neutral';
  } else if (value < 5) {
    classes += ' color-good';
  } else if (value < 10) {
    classes += ' color-better';
  } else {
    classes += ' color-best';
  }
  return classes;
};


/*
Friendly timestamp
 */

api.friendlyTimestamp = function(timestamp) {
  return moment(timestamp).format('MM/DD h:mm:ss a');
};


/*
Does user have new chat messages?
 */

api.newChatMessages = function(messages, lastMessageSeen) {
  if (!((messages != null ? messages.length : void 0) > 0)) {
    return false;
  }
  return (messages != null ? messages[0] : void 0) && (messages[0].id !== lastMessageSeen);
};


/*
are any tags active?
 */

api.noTags = function(tags) {
  return _.isEmpty(tags) || _.isEmpty(_.filter(tags, function(t) {
    return t;
  }));
};


/*
Are there tags applied?
 */

api.appliedTags = function(userTags, taskTags) {
  var arr;
  arr = [];
  _.each(userTags, function(t) {
    if (t == null) {
      return;
    }
    if (taskTags != null ? taskTags[t.id] : void 0) {
      return arr.push(t.name);
    }
  });
  return arr.join(', ');
};


/*
Various counting functions
 */

api.count = require('./count');


/*
------------------------------------------------------
User (prototype wrapper to give it ops, helper funcs, and virtuals
------------------------------------------------------
 */


/*
User is now wrapped (both on client and server), adding a few new properties:
  * getters (_statsComputed, tasks, etc)
  * user.fns, which is a bunch of helper functions
    These were originally up above, but they make more sense belonging to the user object so we don't have to pass
    the user object all over the place. In fact, we should pull in more functions such as cron(), updateStats(), etc.
  * user.ops, which is super important:

If a function is inside user.ops, it has magical properties. If you call it on the client it updates the user object in
the browser and when it's done it automatically POSTs to the server, calling src/controllers/user.js#OP_NAME (the exact same name
of the op function). The first argument req is {query, body, params}, it's what the express controller function
expects. This means we call our functions as if we were calling an Express route. Eg, instead of score(task, direction),
we call score({params:{id:task.id,direction:direction}}). This also forces us to think about our routes (whether to use
params, query, or body for variables). see http://stackoverflow.com/questions/4024271/rest-api-best-practices-where-to-put-parameters

If `src/controllers/user.js#OP_NAME` doesn't exist on the server, it's automatically added. It runs the code in user.ops.OP_NAME
to update the user model server-side, then performs `user.save()`. You can see this in action for `user.ops.buy`. That
function doesn't exist on the server - so the client calls it, it updates user in the browser, auto-POSTs to server, server
handles it by calling `user.ops.buy` again (to update user on the server), and then saves. We can do this for
everything that doesn't need any code difference from what's in user.ops.OP_NAME for special-handling server-side. If we
*do* need special handling, just add `src/controllers/user.js#OP_NAME` to override the user.ops.OP_NAME, and be
sure to call user.ops.OP_NAME at some point within the overridden function.

TODO
  * Is this the best way to wrap the user object? I thought of using user.prototype, but user is an object not a Function.
    user on the server is a Mongoose model, so we can use prototype - but to do it on the client, we'd probably have to
    move to $resource for user
  * Move to $resource!
 */

api.wrap = function(user, main) {
  if (main == null) {
    main = true;
  }
  if (user._wrapped) {
    return;
  }
  user._wrapped = true;
  if (main) {
    user.ops = {
      update: function(req, cb) {
        _.each(req.body, function(v, k) {
          user.fns.dotSet(k, v);
          return true;
        });
        return typeof cb === "function" ? cb(null, user) : void 0;
      },
      sleep: function(req, cb) {
        user.preferences.sleep = !user.preferences.sleep;
        return typeof cb === "function" ? cb(null, {}) : void 0;
      },
      revive: function(req, cb, analytics) {
        var analyticsData, base, cl, gearOwned, item, losableItems, lostItem, lostStat;
        if (!(user.stats.hp <= 0)) {
          return typeof cb === "function" ? cb({
            code: 400,
            message: "Cannot revive if not dead"
          }) : void 0;
        }
        _.merge(user.stats, {
          hp: 50,
          exp: 0,
          gp: 0
        });
        if (user.stats.lvl > 1) {
          user.stats.lvl--;
        }
        lostStat = user.fns.randomVal(_.reduce(['str', 'con', 'per', 'int'], (function(m, k) {
          if (user.stats[k]) {
            m[k] = k;
          }
          return m;
        }), {}));
        if (lostStat) {
          user.stats[lostStat]--;
        }
        cl = user.stats["class"];
        gearOwned = (typeof (base = user.items.gear.owned).toObject === "function" ? base.toObject() : void 0) || user.items.gear.owned;
        losableItems = {};
        _.each(gearOwned, function(v, k) {
          var itm;
          if (v) {
            itm = content.gear.flat['' + k];
            if (itm) {
              if ((itm.value > 0 || k === 'weapon_warrior_0') && (itm.klass === cl || (itm.klass === 'special' && (!itm.specialClass || itm.specialClass === cl)) || itm.klass === 'armoire')) {
                return losableItems['' + k] = '' + k;
              }
            }
          }
        });
        lostItem = user.fns.randomVal(losableItems);
        if (item = content.gear.flat[lostItem]) {
          user.items.gear.owned[lostItem] = false;
          if (user.items.gear.equipped[item.type] === lostItem) {
            user.items.gear.equipped[item.type] = item.type + "_base_0";
          }
          if (user.items.gear.costume[item.type] === lostItem) {
            user.items.gear.costume[item.type] = item.type + "_base_0";
          }
        }
        if (typeof user.markModified === "function") {
          user.markModified('items.gear');
        }
        analyticsData = {
          uuid: user._id,
          lostItem: lostItem,
          gaLabel: lostItem,
          category: 'behavior'
        };
        if (analytics != null) {
          analytics.track('Death', analyticsData);
        }
        return typeof cb === "function" ? cb((item ? {
          code: 200,
          message: i18n.t('messageLostItem', {
            itemText: item.text(req.language)
          }, req.language)
        } : null), user) : void 0;
      },
      reset: function(req, cb) {
        var gear;
        user.habits = [];
        user.dailys = [];
        user.todos = [];
        user.rewards = [];
        user.stats.hp = 50;
        user.stats.lvl = 1;
        user.stats.gp = 0;
        user.stats.exp = 0;
        gear = user.items.gear;
        _.each(['equipped', 'costume'], function(type) {
          gear[type].armor = 'armor_base_0';
          gear[type].weapon = 'weapon_base_0';
          gear[type].head = 'head_base_0';
          return gear[type].shield = 'shield_base_0';
        });
        if (typeof gear.owned === 'undefined') {
          gear.owned = {};
        }
        _.each(gear.owned, function(v, k) {
          if (gear.owned[k]) {
            gear.owned[k] = false;
          }
          return true;
        });
        gear.owned.weapon_warrior_0 = true;
        if (typeof user.markModified === "function") {
          user.markModified('items.gear.owned');
        }
        user.preferences.costume = false;
        return typeof cb === "function" ? cb(null, user) : void 0;
      },
      reroll: function(req, cb, analytics) {
        var analyticsData;
        if (user.balance < 1) {
          return typeof cb === "function" ? cb({
            code: 401,
            message: i18n.t('notEnoughGems', req.language)
          }) : void 0;
        }
        user.balance--;
        _.each(user.tasks, function(task) {
          if (task.type !== 'reward') {
            return task.value = 0;
          }
        });
        user.stats.hp = 50;
        analyticsData = {
          uuid: user._id,
          acquireMethod: 'Gems',
          gemCost: 4,
          category: 'behavior'
        };
        if (analytics != null) {
          analytics.track('Fortify Potion', analyticsData);
        }
        return typeof cb === "function" ? cb(null, user) : void 0;
      },
      rebirth: function(req, cb, analytics) {
        var analyticsData, flags, gear, lvl, stats;
        if (user.balance < 2 && user.stats.lvl < api.maxLevel) {
          return typeof cb === "function" ? cb({
            code: 401,
            message: i18n.t('notEnoughGems', req.language)
          }) : void 0;
        }
        analyticsData = {
          uuid: user._id,
          category: 'behavior'
        };
        if (user.stats.lvl < api.maxLevel) {
          user.balance -= 2;
          analyticsData.acquireMethod = 'Gems';
          analyticsData.gemCost = 8;
        } else {
          analyticsData.gemCost = 0;
          analyticsData.acquireMethod = '> 100';
        }
        if (analytics != null) {
          analytics.track('Rebirth', analyticsData);
        }
        lvl = api.capByLevel(user.stats.lvl);
        _.each(user.tasks, function(task) {
          if (task.type !== 'reward') {
            task.value = 0;
          }
          if (task.type === 'daily') {
            return task.streak = 0;
          }
        });
        stats = user.stats;
        stats.buffs = {};
        stats.hp = 50;
        stats.lvl = 1;
        stats["class"] = 'warrior';
        _.each(['per', 'int', 'con', 'str', 'points', 'gp', 'exp', 'mp'], function(value) {
          return stats[value] = 0;
        });
        gear = user.items.gear;
        _.each(['equipped', 'costume'], function(type) {
          gear[type] = {};
          gear[type].armor = 'armor_base_0';
          gear[type].weapon = 'weapon_warrior_0';
          gear[type].head = 'head_base_0';
          return gear[type].shield = 'shield_base_0';
        });
        if (user.items.currentPet) {
          user.ops.equip({
            params: {
              type: 'pet',
              key: user.items.currentPet
            }
          });
        }
        if (user.items.currentMount) {
          user.ops.equip({
            params: {
              type: 'mount',
              key: user.items.currentMount
            }
          });
        }
        _.each(gear.owned, function(v, k) {
          if (gear.owned[k] && content.gear.flat[k].value) {
            gear.owned[k] = false;
            return true;
          }
        });
        gear.owned.weapon_warrior_0 = true;
        if (typeof user.markModified === "function") {
          user.markModified('items.gear.owned');
        }
        user.preferences.costume = false;
        flags = user.flags;
        if (!user.achievements.beastMaster) {
          flags.rebirthEnabled = false;
        }
        flags.itemsEnabled = false;
        flags.dropsEnabled = false;
        flags.classSelected = false;
        flags.levelDrops = {};
        if (!user.achievements.rebirths) {
          user.achievements.rebirths = 1;
          user.achievements.rebirthLevel = lvl;
        } else if (lvl > user.achievements.rebirthLevel || lvl === 100) {
          user.achievements.rebirths++;
          user.achievements.rebirthLevel = lvl;
        }
        user.stats.buffs = {};
        return typeof cb === "function" ? cb(null, user) : void 0;
      },
      allocateNow: function(req, cb) {
        _.times(user.stats.points, user.fns.autoAllocate);
        user.stats.points = 0;
        if (typeof user.markModified === "function") {
          user.markModified('stats');
        }
        return typeof cb === "function" ? cb(null, user.stats) : void 0;
      },
      clearCompleted: function(req, cb) {
        _.remove(user.todos, function(t) {
          var ref;
          return t.completed && !((ref = t.challenge) != null ? ref.id : void 0);
        });
        if (typeof user.markModified === "function") {
          user.markModified('todos');
        }
        return typeof cb === "function" ? cb(null, user.todos) : void 0;
      },
      sortTask: function(req, cb) {
        var from, id, movedTask, preenedTasks, ref, task, tasks, to;
        id = req.params.id;
        ref = req.query, to = ref.to, from = ref.from;
        task = user.tasks[id];
        if (!task) {
          return typeof cb === "function" ? cb({
            code: 404,
            message: i18n.t('messageTaskNotFound', req.language)
          }) : void 0;
        }
        if (!((to != null) && (from != null))) {
          return typeof cb === "function" ? cb('?to=__&from=__ are required') : void 0;
        }
        tasks = user[task.type + "s"];
        if (task.type === 'todo' && tasks[from] !== task) {
          preenedTasks = api.preenTodos(tasks);
          if (to !== -1) {
            to = tasks.indexOf(preenedTasks[to]);
          }
          from = tasks.indexOf(preenedTasks[from]);
        }
        if (tasks[from] !== task) {
          return typeof cb === "function" ? cb({
            code: 404,
            message: i18n.t('messageTaskNotFound', req.language)
          }) : void 0;
        }
        movedTask = tasks.splice(from, 1)[0];
        if (to === -1) {
          tasks.push(movedTask);
        } else {
          tasks.splice(to, 0, movedTask);
        }
        return typeof cb === "function" ? cb(null, tasks) : void 0;
      },
      updateTask: function(req, cb) {
        var ref, task;
        if (!(task = user.tasks[(ref = req.params) != null ? ref.id : void 0])) {
          return typeof cb === "function" ? cb({
            code: 404,
            message: i18n.t('messageTaskNotFound', req.language)
          }) : void 0;
        }
        _.merge(task, _.omit(req.body, ['checklist', 'id', 'type']));
        if (req.body.checklist) {
          task.checklist = req.body.checklist;
        }
        if (typeof task.markModified === "function") {
          task.markModified('tags');
        }
        return typeof cb === "function" ? cb(null, task) : void 0;
      },
      deleteTask: function(req, cb) {
        var i, ref, task;
        task = user.tasks[(ref = req.params) != null ? ref.id : void 0];
        if (!task) {
          return typeof cb === "function" ? cb({
            code: 404,
            message: i18n.t('messageTaskNotFound', req.language)
          }) : void 0;
        }
        i = user[task.type + "s"].indexOf(task);
        if (~i) {
          user[task.type + "s"].splice(i, 1);
        }
        return typeof cb === "function" ? cb(null, {}) : void 0;
      },
      addTask: function(req, cb) {
        var task;
        task = api.taskDefaults(req.body);
        if (user.tasks[task.id] != null) {
          return typeof cb === "function" ? cb({
            code: 409,
            message: i18n.t('messageDuplicateTaskID', req.language)
          }) : void 0;
        }
        user[task.type + "s"].unshift(task);
        if (user.preferences.newTaskEdit) {
          task._editing = true;
        }
        if (user.preferences.tagsCollapsed) {
          task._tags = true;
        }
        if (!user.preferences.advancedCollapsed) {
          task._advanced = true;
        }
        if (typeof cb === "function") {
          cb(null, task);
        }
        return task;
      },
      addTag: function(req, cb) {
        if (user.tags == null) {
          user.tags = [];
        }
        user.tags.push({
          name: req.body.name,
          id: req.body.id || api.uuid()
        });
        return typeof cb === "function" ? cb(null, user.tags) : void 0;
      },
      sortTag: function(req, cb) {
        var from, ref, to;
        ref = req.query, to = ref.to, from = ref.from;
        if (!((to != null) && (from != null))) {
          return typeof cb === "function" ? cb('?to=__&from=__ are required') : void 0;
        }
        user.tags.splice(to, 0, user.tags.splice(from, 1)[0]);
        return typeof cb === "function" ? cb(null, user.tags) : void 0;
      },
      getTags: function(req, cb) {
        return typeof cb === "function" ? cb(null, user.tags) : void 0;
      },
      getTag: function(req, cb) {
        var i, tid;
        tid = req.params.id;
        i = _.findIndex(user.tags, {
          id: tid
        });
        if (!~i) {
          return typeof cb === "function" ? cb({
            code: 404,
            message: i18n.t('messageTagNotFound', req.language)
          }) : void 0;
        }
        return typeof cb === "function" ? cb(null, user.tags[i]) : void 0;
      },
      updateTag: function(req, cb) {
        var i, tid;
        tid = req.params.id;
        i = _.findIndex(user.tags, {
          id: tid
        });
        if (!~i) {
          return typeof cb === "function" ? cb({
            code: 404,
            message: i18n.t('messageTagNotFound', req.language)
          }) : void 0;
        }
        user.tags[i].name = req.body.name;
        return typeof cb === "function" ? cb(null, user.tags[i]) : void 0;
      },
      deleteTag: function(req, cb) {
        var i, tag, tid;
        tid = req.params.id;
        i = _.findIndex(user.tags, {
          id: tid
        });
        if (!~i) {
          return typeof cb === "function" ? cb({
            code: 404,
            message: i18n.t('messageTagNotFound', req.language)
          }) : void 0;
        }
        tag = user.tags[i];
        delete user.filters[tag.id];
        user.tags.splice(i, 1);
        _.each(user.tasks, function(task) {
          return delete task.tags[tag.id];
        });
        _.each(['habits', 'dailys', 'todos', 'rewards'], function(type) {
          return typeof user.markModified === "function" ? user.markModified(type) : void 0;
        });
        return typeof cb === "function" ? cb(null, user.tags) : void 0;
      },
      addWebhook: function(req, cb) {
        var wh;
        wh = user.preferences.webhooks;
        api.refPush(wh, {
          url: req.body.url,
          enabled: req.body.enabled || true,
          id: req.body.id
        });
        if (typeof user.markModified === "function") {
          user.markModified('preferences.webhooks');
        }
        return typeof cb === "function" ? cb(null, user.preferences.webhooks) : void 0;
      },
      updateWebhook: function(req, cb) {
        _.merge(user.preferences.webhooks[req.params.id], req.body);
        if (typeof user.markModified === "function") {
          user.markModified('preferences.webhooks');
        }
        return typeof cb === "function" ? cb(null, user.preferences.webhooks) : void 0;
      },
      deleteWebhook: function(req, cb) {
        delete user.preferences.webhooks[req.params.id];
        if (typeof user.markModified === "function") {
          user.markModified('preferences.webhooks');
        }
        return typeof cb === "function" ? cb(null, user.preferences.webhooks) : void 0;
      },
      addPushDevice: function(req, cb) {
        var i, item, pd;
        if (!user.pushDevices) {
          user.pushDevices = [];
        }
        pd = user.pushDevices;
        item = {
          regId: req.body.regId,
          type: req.body.type
        };
        i = _.findIndex(pd, {
          regId: item.regId
        });
        if (i === -1) {
          pd.push(item);
        }
        return typeof cb === "function" ? cb(null, user.pushDevices) : void 0;
      },
      clearPMs: function(req, cb) {
        user.inbox.messages = {};
        if (typeof user.markModified === "function") {
          user.markModified('inbox.messages');
        }
        return typeof cb === "function" ? cb(null, user.inbox.messages) : void 0;
      },
      deletePM: function(req, cb) {
        delete user.inbox.messages[req.params.id];
        if (typeof user.markModified === "function") {
          user.markModified('inbox.messages.' + req.params.id);
        }
        return typeof cb === "function" ? cb(null, user.inbox.messages) : void 0;
      },
      blockUser: function(req, cb) {
        var i;
        i = user.inbox.blocks.indexOf(req.params.uuid);
        if (~i) {
          user.inbox.blocks.splice(i, 1);
        } else {
          user.inbox.blocks.push(req.params.uuid);
        }
        if (typeof user.markModified === "function") {
          user.markModified('inbox.blocks');
        }
        return typeof cb === "function" ? cb(null, user.inbox.blocks) : void 0;
      },
      feed: function(req, cb) {
        var egg, eggText, evolve, food, message, pet, petDisplayName, potion, potionText, ref, ref1, ref2, userPets;
        ref = req.params, pet = ref.pet, food = ref.food;
        food = content.food[food];
        ref1 = pet.split('-'), egg = ref1[0], potion = ref1[1];
        userPets = user.items.pets;
        potionText = content.hatchingPotions[potion] ? content.hatchingPotions[potion].text() : potion;
        eggText = content.eggs[egg] ? content.eggs[egg].text() : egg;
        petDisplayName = i18n.t('petName', {
          potion: potionText,
          egg: eggText
        });
        if (!userPets[pet]) {
          return typeof cb === "function" ? cb({
            code: 404,
            message: i18n.t('messagePetNotFound', req.language)
          }) : void 0;
        }
        if (!((ref2 = user.items.food) != null ? ref2[food.key] : void 0)) {
          return typeof cb === "function" ? cb({
            code: 404,
            message: i18n.t('messageFoodNotFound', req.language)
          }) : void 0;
        }
        if (content.specialPets[pet]) {
          return typeof cb === "function" ? cb({
            code: 401,
            message: i18n.t('messageCannotFeedPet', req.language)
          }) : void 0;
        }
        if (user.items.mounts[pet]) {
          return typeof cb === "function" ? cb({
            code: 401,
            message: i18n.t('messageAlreadyMount', req.language)
          }) : void 0;
        }
        message = '';
        evolve = function() {
          userPets[pet] = -1;
          user.items.mounts[pet] = true;
          if (pet === user.items.currentPet) {
            user.items.currentPet = "";
          }
          return message = i18n.t('messageEvolve', {
            egg: petDisplayName
          }, req.language);
        };
        if (food.key === 'Saddle') {
          evolve();
        } else {
          if (food.target === potion || content.hatchingPotions[potion].premium) {
            userPets[pet] += 5;
            message = i18n.t('messageLikesFood', {
              egg: petDisplayName,
              foodText: food.text(req.language)
            }, req.language);
          } else {
            userPets[pet] += 2;
            message = i18n.t('messageDontEnjoyFood', {
              egg: petDisplayName,
              foodText: food.text(req.language)
            }, req.language);
          }
          if (userPets[pet] >= 50 && !user.items.mounts[pet]) {
            evolve();
          }
        }
        user.items.food[food.key]--;
        return typeof cb === "function" ? cb({
          code: 200,
          message: message
        }, {
          value: userPets[pet]
        }) : void 0;
      },
      buySpecialSpell: function(req, cb) {
        var base, item, key, message;
        key = req.params.key;
        item = content.special[key];
        if (user.stats.gp < item.value) {
          return typeof cb === "function" ? cb({
            code: 401,
            message: i18n.t('messageNotEnoughGold', req.language)
          }) : void 0;
        }
        user.stats.gp -= item.value;
        if ((base = user.items.special)[key] == null) {
          base[key] = 0;
        }
        user.items.special[key]++;
        if (typeof user.markModified === "function") {
          user.markModified('items.special');
        }
        message = i18n.t('messageBought', {
          itemText: item.text(req.language)
        }, req.language);
        return typeof cb === "function" ? cb({
          code: 200,
          message: message
        }, _.pick(user, $w('items stats'))) : void 0;
      },
      purchase: function(req, cb, analytics) {
        var analyticsData, convCap, convRate, item, key, price, ref, ref1, ref2, ref3, type;
        ref = req.params, type = ref.type, key = ref.key;
        if (type === 'gems' && key === 'gem') {
          ref1 = api.planGemLimits, convRate = ref1.convRate, convCap = ref1.convCap;
          convCap += user.purchased.plan.consecutive.gemCapExtra;
          if (!((ref2 = user.purchased) != null ? (ref3 = ref2.plan) != null ? ref3.customerId : void 0 : void 0)) {
            return typeof cb === "function" ? cb({
              code: 401,
              message: "Must subscribe to purchase gems with GP"
            }, req) : void 0;
          }
          if (!(user.stats.gp >= convRate)) {
            return typeof cb === "function" ? cb({
              code: 401,
              message: "Not enough Gold"
            }) : void 0;
          }
          if (user.purchased.plan.gemsBought >= convCap) {
            return typeof cb === "function" ? cb({
              code: 401,
              message: "You've reached the Gold=>Gem conversion cap (" + convCap + ") for this month. We have this to prevent abuse / farming. The cap will reset within the first three days of next month."
            }) : void 0;
          }
          user.balance += .25;
          user.purchased.plan.gemsBought++;
          user.stats.gp -= convRate;
          analyticsData = {
            uuid: user._id,
            itemKey: key,
            acquireMethod: 'Gold',
            goldCost: convRate,
            category: 'behavior'
          };
          if (analytics != null) {
            analytics.track('purchase gems', analyticsData);
          }
          return typeof cb === "function" ? cb({
            code: 200,
            message: "+1 Gem"
          }, _.pick(user, $w('stats balance'))) : void 0;
        }
        if (type !== 'eggs' && type !== 'hatchingPotions' && type !== 'food' && type !== 'quests' && type !== 'gear') {
          return typeof cb === "function" ? cb({
            code: 404,
            message: ":type must be in [eggs,hatchingPotions,food,quests,gear]"
          }, req) : void 0;
        }
        if (type === 'gear') {
          item = content.gear.flat[key];
          if (user.items.gear.owned[key]) {
            return typeof cb === "function" ? cb({
              code: 401,
              message: i18n.t('alreadyHave', req.language)
            }) : void 0;
          }
          price = (item.twoHanded || item.gearSet === 'animal' ? 2 : 1) / 4;
        } else {
          item = content[type][key];
          price = item.value / 4;
        }
        if (!item) {
          return typeof cb === "function" ? cb({
            code: 404,
            message: ":key not found for Content." + type
          }, req) : void 0;
        }
        if (!item.canBuy(user)) {
          return typeof cb === "function" ? cb({
            code: 403,
            message: i18n.t('messageNotAvailable', req.language)
          }) : void 0;
        }
        if ((user.balance < price) || !user.balance) {
          return typeof cb === "function" ? cb({
            code: 403,
            message: i18n.t('notEnoughGems', req.language)
          }) : void 0;
        }
        user.balance -= price;
        if (type === 'gear') {
          user.items.gear.owned[key] = true;
        } else {
          if (!(user.items[type][key] > 0)) {
            user.items[type][key] = 0;
          }
          user.items[type][key]++;
        }
        analyticsData = {
          uuid: user._id,
          itemKey: key,
          itemType: 'Market',
          acquireMethod: 'Gems',
          gemCost: item.value,
          category: 'behavior'
        };
        if (analytics != null) {
          analytics.track('acquire item', analyticsData);
        }
        return typeof cb === "function" ? cb(null, _.pick(user, $w('items balance'))) : void 0;
      },
      releasePets: function(req, cb, analytics) {
        var analyticsData, pet;
        if (user.balance < 1) {
          return typeof cb === "function" ? cb({
            code: 401,
            message: i18n.t('notEnoughGems', req.language)
          }) : void 0;
        } else {
          user.balance -= 1;
          for (pet in content.pets) {
            user.items.pets[pet] = 0;
          }
          if (!user.achievements.beastMasterCount) {
            user.achievements.beastMasterCount = 0;
          }
          user.achievements.beastMasterCount++;
          user.items.currentPet = "";
        }
        analyticsData = {
          uuid: user._id,
          acquireMethod: 'Gems',
          gemCost: 4,
          category: 'behavior'
        };
        if (analytics != null) {
          analytics.track('release pets', analyticsData);
        }
        return typeof cb === "function" ? cb(null, user) : void 0;
      },
      releaseMounts: function(req, cb, analytics) {
        var analyticsData, mount;
        if (user.balance < 1) {
          return typeof cb === "function" ? cb({
            code: 401,
            message: i18n.t('notEnoughGems', req.language)
          }) : void 0;
        } else {
          user.balance -= 1;
          user.items.currentMount = "";
          for (mount in content.pets) {
            user.items.mounts[mount] = null;
          }
          if (!user.achievements.mountMasterCount) {
            user.achievements.mountMasterCount = 0;
          }
          user.achievements.mountMasterCount++;
        }
        analyticsData = {
          uuid: user._id,
          acquireMethod: 'Gems',
          gemCost: 4,
          category: 'behavior'
        };
        if (analytics != null) {
          analytics.track('release mounts', analyticsData);
        }
        return typeof cb === "function" ? cb(null, user) : void 0;
      },
      releaseBoth: function(req, cb) {
        var analyticsData, animal, giveTriadBingo;
        if (user.balance < 1.5 && !user.achievements.triadBingo) {
          return typeof cb === "function" ? cb({
            code: 401,
            message: i18n.t('notEnoughGems', req.language)
          }) : void 0;
        } else {
          giveTriadBingo = true;
          if (!user.achievements.triadBingo) {
            analyticsData = {
              uuid: user._id,
              acquireMethod: 'Gems',
              gemCost: 6,
              category: 'behavior'
            };
            if (typeof analytics !== "undefined" && analytics !== null) {
              analytics.track('release pets & mounts', analyticsData);
            }
            user.balance -= 1.5;
          }
          user.items.currentMount = "";
          user.items.currentPet = "";
          for (animal in content.pets) {
            if (user.items.pets[animal] === -1) {
              giveTriadBingo = false;
            }
            user.items.pets[animal] = 0;
            user.items.mounts[animal] = null;
          }
          if (!user.achievements.beastMasterCount) {
            user.achievements.beastMasterCount = 0;
          }
          user.achievements.beastMasterCount++;
          if (!user.achievements.mountMasterCount) {
            user.achievements.mountMasterCount = 0;
          }
          user.achievements.mountMasterCount++;
          if (giveTriadBingo) {
            if (!user.achievements.triadBingoCount) {
              user.achievements.triadBingoCount = 0;
            }
            user.achievements.triadBingoCount++;
          }
        }
        return typeof cb === "function" ? cb(null, user) : void 0;
      },
      buy: function(req, cb, analytics) {
        var analyticsData, armoireExp, armoireResp, armoireResult, base, buyResp, drop, eligibleEquipment, item, key, message, name;
        key = req.params.key;
        item = key === 'potion' ? content.potion : key === 'armoire' ? content.armoire : content.gear.flat[key];
        if (!item) {
          return typeof cb === "function" ? cb({
            code: 404,
            message: "Item '" + key + " not found (see https://github.com/HabitRPG/habitrpg/blob/develop/common/script/content/index.js)"
          }) : void 0;
        }
        if (user.stats.gp < item.value) {
          return typeof cb === "function" ? cb({
            code: 401,
            message: i18n.t('messageNotEnoughGold', req.language)
          }) : void 0;
        }
        if ((item.canOwn != null) && !item.canOwn(user)) {
          return typeof cb === "function" ? cb({
            code: 401,
            message: "You can't buy this item"
          }) : void 0;
        }
        armoireResp = void 0;
        if (item.key === 'potion') {
          user.stats.hp += 15;
          if (user.stats.hp > 50) {
            user.stats.hp = 50;
          }
        } else if (item.key === 'armoire') {
          armoireResult = user.fns.predictableRandom(user.stats.gp);
          eligibleEquipment = _.filter(content.gear.flat, (function(i) {
            return i.klass === 'armoire' && !user.items.gear.owned[i.key];
          }));
          if (!_.isEmpty(eligibleEquipment) && (armoireResult < .6 || !user.flags.armoireOpened)) {
            eligibleEquipment.sort();
            drop = user.fns.randomVal(eligibleEquipment);
            user.items.gear.owned[drop.key] = true;
            user.flags.armoireOpened = true;
            message = i18n.t('armoireEquipment', {
              image: '<span class="shop_' + drop.key + ' pull-left"></span>',
              dropText: drop.text(req.language)
            }, req.language);
            if (api.count.remainingGearInSet(user.items.gear.owned, 'armoire') === 0) {
              user.flags.armoireEmpty = true;
            }
            armoireResp = {
              type: "gear",
              dropKey: drop.key,
              dropText: drop.text(req.language)
            };
          } else if ((!_.isEmpty(eligibleEquipment) && armoireResult < .8) || armoireResult < .5) {
            drop = user.fns.randomVal(_.where(content.food, {
              canDrop: true
            }));
            if ((base = user.items.food)[name = drop.key] == null) {
              base[name] = 0;
            }
            user.items.food[drop.key] += 1;
            message = i18n.t('armoireFood', {
              image: '<span class="Pet_Food_' + drop.key + ' pull-left"></span>',
              dropArticle: drop.article,
              dropText: drop.text(req.language)
            }, req.language);
            armoireResp = {
              type: "food",
              dropKey: drop.key,
              dropArticle: drop.article,
              dropText: drop.text(req.language)
            };
          } else {
            armoireExp = Math.floor(user.fns.predictableRandom(user.stats.exp) * 40 + 10);
            user.stats.exp += armoireExp;
            message = i18n.t('armoireExp', req.language);
            armoireResp = {
              "type": "experience",
              "value": armoireExp
            };
          }
        } else {
          if (user.preferences.autoEquip) {
            user.items.gear.equipped[item.type] = item.key;
          }
          user.items.gear.owned[item.key] = true;
          message = user.fns.handleTwoHanded(item, null, req);
          if (message == null) {
            message = i18n.t('messageBought', {
              itemText: item.text(req.language)
            }, req.language);
          }
          if (item.last) {
            user.fns.ultimateGear();
          }
        }
        user.stats.gp -= item.value;
        analyticsData = {
          uuid: user._id,
          itemKey: key,
          acquireMethod: 'Gold',
          goldCost: item.value,
          category: 'behavior'
        };
        if (analytics != null) {
          analytics.track('acquire item', analyticsData);
        }
        buyResp = _.pick(user, $w('items achievements stats flags'));
        if (armoireResp) {
          buyResp["armoire"] = armoireResp;
        }
        return typeof cb === "function" ? cb({
          code: 200,
          message: message
        }, buyResp) : void 0;
      },
      buyQuest: function(req, cb, analytics) {
        var analyticsData, base, item, key, message, name;
        key = req.params.key;
        item = content.quests[key];
        if (!item) {
          return typeof cb === "function" ? cb({
            code: 404,
            message: "Quest '" + key + " not found (see https://github.com/HabitRPG/habitrpg/blob/develop/common/script/content/index.js)"
          }) : void 0;
        }
        if (!(item.category === 'gold' && item.goldValue)) {
          return typeof cb === "function" ? cb({
            code: 404,
            message: "Quest '" + key + " is not a Gold-purchasable quest (see https://github.com/HabitRPG/habitrpg/blob/develop/common/script/content/index.js)"
          }) : void 0;
        }
        if (user.stats.gp < item.goldValue) {
          return typeof cb === "function" ? cb({
            code: 401,
            message: i18n.t('messageNotEnoughGold', req.language)
          }) : void 0;
        }
        message = i18n.t('messageBought', {
          itemText: item.text(req.language)
        }, req.language);
        if ((base = user.items.quests)[name = item.key] == null) {
          base[name] = 0;
        }
        user.items.quests[item.key] += 1;
        user.stats.gp -= item.goldValue;
        analyticsData = {
          uuid: user._id,
          itemKey: item.key,
          itemType: 'Market',
          goldCost: item.goldValue,
          acquireMethod: 'Gold',
          category: 'behavior'
        };
        if (analytics != null) {
          analytics.track('acquire item', analyticsData);
        }
        return typeof cb === "function" ? cb({
          code: 200,
          message: message
        }, user.items.quests) : void 0;
      },
      buyMysterySet: function(req, cb, analytics) {
        var mysterySet, ref;
        if (!(user.purchased.plan.consecutive.trinkets > 0)) {
          return typeof cb === "function" ? cb({
            code: 401,
            message: i18n.t('notEnoughHourglasses', req.language)
          }) : void 0;
        }
        mysterySet = (ref = content.timeTravelerStore(user.items.gear.owned)) != null ? ref[req.params.key] : void 0;
        if ((typeof window !== "undefined" && window !== null ? window.confirm : void 0) != null) {
          if (!window.confirm(i18n.t('hourglassBuyEquipSetConfirm'))) {
            return;
          }
        }
        if (!mysterySet) {
          return typeof cb === "function" ? cb({
            code: 404,
            message: "Mystery set not found, or set already owned"
          }) : void 0;
        }
        _.each(mysterySet.items, function(i) {
          var analyticsData;
          user.items.gear.owned[i.key] = true;
          analyticsData = {
            uuid: user._id,
            itemKey: i.key,
            itemType: 'Subscriber Gear',
            acquireMethod: 'Hourglass',
            category: 'behavior'
          };
          return analytics != null ? analytics.track('acquire item', analyticsData) : void 0;
        });
        user.purchased.plan.consecutive.trinkets--;
        return typeof cb === "function" ? cb({
          code: 200,
          message: i18n.t('hourglassPurchaseSet', req.language)
        }, _.pick(user, $w('items purchased.plan.consecutive'))) : void 0;
      },
      hourglassPurchase: function(req, cb, analytics) {
        var analyticsData, key, ref, type;
        ref = req.params, type = ref.type, key = ref.key;
        if (!content.timeTravelStable[type]) {
          return typeof cb === "function" ? cb({
            code: 403,
            message: i18n.t('typeNotAllowedHourglass', req.language) + JSON.stringify(_.keys(content.timeTravelStable))
          }) : void 0;
        }
        if (!_.contains(_.keys(content.timeTravelStable[type]), key)) {
          return typeof cb === "function" ? cb({
            code: 403,
            message: i18n.t(type + 'NotAllowedHourglass', req.language)
          }) : void 0;
        }
        if (user.items[type][key]) {
          return typeof cb === "function" ? cb({
            code: 403,
            message: i18n.t(type + 'AlreadyOwned', req.language)
          }) : void 0;
        }
        if (!(user.purchased.plan.consecutive.trinkets > 0)) {
          return typeof cb === "function" ? cb({
            code: 403,
            message: i18n.t('notEnoughHourglasses', req.language)
          }) : void 0;
        }
        user.purchased.plan.consecutive.trinkets--;
        if (type === 'pets') {
          user.items.pets[key] = 5;
        }
        if (type === 'mounts') {
          user.items.mounts[key] = true;
        }
        analyticsData = {
          uuid: user._id,
          itemKey: key,
          itemType: type,
          acquireMethod: 'Hourglass',
          category: 'behavior'
        };
        if (analytics != null) {
          analytics.track('acquire item', analyticsData);
        }
        return typeof cb === "function" ? cb({
          code: 200,
          message: i18n.t('hourglassPurchase', req.language)
        }, _.pick(user, $w('items purchased.plan.consecutive'))) : void 0;
      },
      sell: function(req, cb) {
        var key, ref, type;
        ref = req.params, key = ref.key, type = ref.type;
        if (type !== 'eggs' && type !== 'hatchingPotions' && type !== 'food') {
          return typeof cb === "function" ? cb({
            code: 404,
            message: ":type not found. Must bes in [eggs, hatchingPotions, food]"
          }) : void 0;
        }
        if (!user.items[type][key]) {
          return typeof cb === "function" ? cb({
            code: 404,
            message: ":key not found for user.items." + type
          }) : void 0;
        }
        user.items[type][key]--;
        user.stats.gp += content[type][key].value;
        return typeof cb === "function" ? cb(null, _.pick(user, $w('stats items'))) : void 0;
      },
      equip: function(req, cb) {
        var item, key, message, ref, type;
        ref = [req.params.type || 'equipped', req.params.key], type = ref[0], key = ref[1];
        switch (type) {
          case 'mount':
            if (!user.items.mounts[key]) {
              return typeof cb === "function" ? cb({
                code: 404,
                message: ":You do not own this mount."
              }) : void 0;
            }
            user.items.currentMount = user.items.currentMount === key ? '' : key;
            break;
          case 'pet':
            if (!user.items.pets[key]) {
              return typeof cb === "function" ? cb({
                code: 404,
                message: ":You do not own this pet."
              }) : void 0;
            }
            user.items.currentPet = user.items.currentPet === key ? '' : key;
            break;
          case 'costume':
          case 'equipped':
            item = content.gear.flat[key];
            if (!user.items.gear.owned[key]) {
              return typeof cb === "function" ? cb({
                code: 404,
                message: ":You do not own this gear."
              }) : void 0;
            }
            if (user.items.gear[type][item.type] === key) {
              user.items.gear[type][item.type] = item.type + "_base_0";
              message = i18n.t('messageUnEquipped', {
                itemText: item.text(req.language)
              }, req.language);
            } else {
              user.items.gear[type][item.type] = item.key;
              message = user.fns.handleTwoHanded(item, type, req);
            }
            if (typeof user.markModified === "function") {
              user.markModified("items.gear." + type);
            }
        }
        return typeof cb === "function" ? cb((message ? {
          code: 200,
          message: message
        } : null), user.items) : void 0;
      },
      hatch: function(req, cb) {
        var egg, hatchingPotion, pet, ref;
        ref = req.params, egg = ref.egg, hatchingPotion = ref.hatchingPotion;
        if (!(egg && hatchingPotion)) {
          return typeof cb === "function" ? cb({
            code: 400,
            message: "Please specify query.egg & query.hatchingPotion"
          }) : void 0;
        }
        if (!(user.items.eggs[egg] > 0 && user.items.hatchingPotions[hatchingPotion] > 0)) {
          return typeof cb === "function" ? cb({
            code: 403,
            message: i18n.t('messageMissingEggPotion', req.language)
          }) : void 0;
        }
        if (content.hatchingPotions[hatchingPotion].premium && !content.dropEggs[egg]) {
          return typeof cb === "function" ? cb({
            code: 403,
            message: i18n.t('messageInvalidEggPotionCombo', req.language)
          }) : void 0;
        }
        pet = egg + "-" + hatchingPotion;
        if (user.items.pets[pet] && user.items.pets[pet] > 0) {
          return typeof cb === "function" ? cb({
            code: 403,
            message: i18n.t('messageAlreadyPet', req.language)
          }) : void 0;
        }
        user.items.pets[pet] = 5;
        user.items.eggs[egg]--;
        user.items.hatchingPotions[hatchingPotion]--;
        return typeof cb === "function" ? cb({
          code: 200,
          message: i18n.t('messageHatched', req.language)
        }, user.items) : void 0;
      },
      unlock: function(req, cb, analytics) {
        var alreadyOwns, analyticsData, cost, fullSet, k, path, split, v;
        path = req.query.path;
        fullSet = ~path.indexOf(",");
        cost = ~path.indexOf('background.') ? fullSet ? 3.75 : 1.75 : fullSet ? 1.25 : 0.5;
        alreadyOwns = !fullSet && user.fns.dotGet("purchased." + path) === true;
        if ((user.balance < cost || !user.balance) && !alreadyOwns) {
          return typeof cb === "function" ? cb({
            code: 401,
            message: i18n.t('notEnoughGems', req.language)
          }) : void 0;
        }
        if (fullSet) {
          _.each(path.split(","), function(p) {
            if (~path.indexOf('gear.')) {
              user.fns.dotSet("" + p, true);
              true;
            } else {

            }
            user.fns.dotSet("purchased." + p, true);
            return true;
          });
        } else {
          if (alreadyOwns) {
            split = path.split('.');
            v = split.pop();
            k = split.join('.');
            if (k === 'background' && v === user.preferences.background) {
              v = '';
            }
            user.fns.dotSet("preferences." + k, v);
            return typeof cb === "function" ? cb(null, req) : void 0;
          }
          user.fns.dotSet("purchased." + path, true);
        }
        user.balance -= cost;
        if (~path.indexOf('gear.')) {
          if (typeof user.markModified === "function") {
            user.markModified('gear.owned');
          }
        } else {
          if (typeof user.markModified === "function") {
            user.markModified('purchased');
          }
        }
        analyticsData = {
          uuid: user._id,
          itemKey: path,
          itemType: 'customization',
          acquireMethod: 'Gems',
          gemCost: cost / .25,
          category: 'behavior'
        };
        if (analytics != null) {
          analytics.track('acquire item', analyticsData);
        }
        return typeof cb === "function" ? cb(null, _.pick(user, $w('purchased preferences items'))) : void 0;
      },
      changeClass: function(req, cb, analytics) {
        var analyticsData, klass, ref;
        klass = (ref = req.query) != null ? ref["class"] : void 0;
        if (klass === 'warrior' || klass === 'rogue' || klass === 'wizard' || klass === 'healer') {
          analyticsData = {
            uuid: user._id,
            "class": klass,
            acquireMethod: 'Gems',
            gemCost: 3,
            category: 'behavior'
          };
          if (analytics != null) {
            analytics.track('change class', analyticsData);
          }
          user.stats["class"] = klass;
          user.flags.classSelected = true;
          _.each(["weapon", "armor", "shield", "head"], function(type) {
            var foundKey;
            foundKey = false;
            _.findLast(user.items.gear.owned, function(v, k) {
              if (~k.indexOf(type + "_" + klass) && v === true) {
                return foundKey = k;
              }
            });
            user.items.gear.equipped[type] = foundKey ? foundKey : type === "weapon" ? "weapon_" + klass + "_0" : type === "shield" && klass === "rogue" ? "shield_rogue_0" : type + "_base_0";
            if (type === "weapon" || (type === "shield" && klass === "rogue")) {
              user.items.gear.owned[type + "_" + klass + "_0"] = true;
            }
            return true;
          });
        } else {
          if (user.preferences.disableClasses) {
            user.preferences.disableClasses = false;
            user.preferences.autoAllocate = false;
          } else {
            if (!(user.balance >= .75)) {
              return typeof cb === "function" ? cb({
                code: 401,
                message: i18n.t('notEnoughGems', req.language)
              }) : void 0;
            }
            user.balance -= .75;
          }
          _.merge(user.stats, {
            str: 0,
            con: 0,
            per: 0,
            int: 0,
            points: api.capByLevel(user.stats.lvl)
          });
          user.flags.classSelected = false;
        }
        return typeof cb === "function" ? cb(null, _.pick(user, $w('stats flags items preferences'))) : void 0;
      },
      disableClasses: function(req, cb) {
        user.stats["class"] = 'warrior';
        user.flags.classSelected = true;
        user.preferences.disableClasses = true;
        user.preferences.autoAllocate = true;
        user.stats.str = api.capByLevel(user.stats.lvl);
        user.stats.points = 0;
        return typeof cb === "function" ? cb(null, _.pick(user, $w('stats flags preferences'))) : void 0;
      },
      allocate: function(req, cb) {
        var stat;
        stat = req.query.stat || 'str';
        if (user.stats.points > 0) {
          user.stats[stat]++;
          user.stats.points--;
          if (stat === 'int') {
            user.stats.mp++;
          }
        }
        return typeof cb === "function" ? cb(null, _.pick(user, $w('stats'))) : void 0;
      },
      readCard: function(req, cb) {
        var cardType;
        cardType = req.params.cardType;
        user.items.special[cardType + "Received"].shift();
        if (typeof user.markModified === "function") {
          user.markModified("items.special." + cardType + "Received");
        }
        user.flags.cardReceived = false;
        return typeof cb === "function" ? cb(null, 'items.special flags.cardReceived') : void 0;
      },
      openMysteryItem: function(req, cb, analytics) {
        var analyticsData, item, ref, ref1;
        item = (ref = user.purchased.plan) != null ? (ref1 = ref.mysteryItems) != null ? ref1.shift() : void 0 : void 0;
        if (!item) {
          return typeof cb === "function" ? cb({
            code: 400,
            message: "Empty"
          }) : void 0;
        }
        item = content.gear.flat[item];
        user.items.gear.owned[item.key] = true;
        if (typeof user.markModified === "function") {
          user.markModified('purchased.plan.mysteryItems');
        }
        item.notificationType = 'Mystery';
        analyticsData = {
          uuid: user._id,
          itemKey: item,
          itemType: 'Subscriber Gear',
          acquireMethod: 'Subscriber',
          category: 'behavior'
        };
        if (analytics != null) {
          analytics.track('open mystery item', analyticsData);
        }
        if (typeof window !== 'undefined') {
          (user._tmp != null ? user._tmp : user._tmp = {}).drop = item;
        }
        return typeof cb === "function" ? cb(null, user.items.gear.owned) : void 0;
      },
      score: function(req, cb) {
        var addPoints, calculateDelta, calculateReverseDelta, changeTaskValue, delta, direction, gainMP, id, multiplier, num, options, ref, stats, subtractPoints, task, th;
        ref = req.params, id = ref.id, direction = ref.direction;
        task = user.tasks[id];
        options = req.query || {};
        _.defaults(options, {
          times: 1,
          cron: false
        });
        user._tmp = {};
        stats = {
          gp: +user.stats.gp,
          hp: +user.stats.hp,
          exp: +user.stats.exp
        };
        task.value = +task.value;
        task.streak = ~~task.streak;
        if (task.priority == null) {
          task.priority = 1;
        }
        if (task.value > stats.gp && task.type === 'reward') {
          return typeof cb === "function" ? cb({
            code: 401,
            message: i18n.t('messageNotEnoughGold', req.language)
          }) : void 0;
        }
        delta = 0;
        calculateDelta = function() {
          var currVal, nextDelta, ref1;
          currVal = task.value < -47.27 ? -47.27 : task.value > 21.27 ? 21.27 : task.value;
          nextDelta = Math.pow(0.9747, currVal) * (direction === 'down' ? -1 : 1);
          if (((ref1 = task.checklist) != null ? ref1.length : void 0) > 0) {
            if (direction === 'down' && task.type === 'daily' && options.cron) {
              nextDelta *= 1 - _.reduce(task.checklist, (function(m, i) {
                return m + (i.completed ? 1 : 0);
              }), 0) / task.checklist.length;
            }
            if (task.type === 'todo') {
              nextDelta *= 1 + _.reduce(task.checklist, (function(m, i) {
                return m + (i.completed ? 1 : 0);
              }), 0);
            }
          }
          return nextDelta;
        };
        calculateReverseDelta = function() {
          var calc, closeEnough, currVal, diff, nextDelta, ref1, testVal;
          currVal = task.value < -47.27 ? -47.27 : task.value > 21.27 ? 21.27 : task.value;
          testVal = currVal + Math.pow(0.9747, currVal) * (direction === 'down' ? -1 : 1);
          closeEnough = 0.00001;
          while (true) {
            calc = testVal + Math.pow(0.9747, testVal);
            diff = currVal - calc;
            if (Math.abs(diff) < closeEnough) {
              break;
            }
            if (diff > 0) {
              testVal -= diff;
            } else {
              testVal += diff;
            }
          }
          nextDelta = testVal - currVal;
          if (((ref1 = task.checklist) != null ? ref1.length : void 0) > 0) {
            if (task.type === 'todo') {
              nextDelta *= 1 + _.reduce(task.checklist, (function(m, i) {
                return m + (i.completed ? 1 : 0);
              }), 0);
            }
          }
          return nextDelta;
        };
        changeTaskValue = function() {
          return _.times(options.times, function() {
            var nextDelta, ref1;
            nextDelta = !options.cron && direction === 'down' ? calculateReverseDelta() : calculateDelta();
            if (task.type !== 'reward') {
              if (user.preferences.automaticAllocation === true && user.preferences.allocationMode === 'taskbased' && !(task.type === 'todo' && direction === 'down')) {
                user.stats.training[task.attribute] += nextDelta;
              }
              if (direction === 'up') {
                user.party.quest.progress.up = user.party.quest.progress.up || 0;
                if ((ref1 = task.type) === 'daily' || ref1 === 'todo') {
                  user.party.quest.progress.up += nextDelta * (1 + (user._statsComputed.str / 200));
                }
                if (task.type === 'habit') {
                  user.party.quest.progress.up += nextDelta * (0.5 + (user._statsComputed.str / 400));
                }
              }
              task.value += nextDelta;
            }
            return delta += nextDelta;
          });
        };
        addPoints = function() {
          var _crit, afterStreak, currStreak, gpMod, intBonus, perBonus, streakBonus;
          _crit = (delta > 0 ? user.fns.crit() : 1);
          if (_crit > 1) {
            user._tmp.crit = _crit;
          }
          intBonus = 1 + (user._statsComputed.int * .025);
          stats.exp += Math.round(delta * intBonus * task.priority * _crit * 6);
          perBonus = 1 + user._statsComputed.per * .02;
          gpMod = delta * task.priority * _crit * perBonus;
          return stats.gp += task.streak ? (currStreak = direction === 'down' ? task.streak - 1 : task.streak, streakBonus = currStreak / 100 + 1, afterStreak = gpMod * streakBonus, currStreak > 0 ? gpMod > 0 ? user._tmp.streakBonus = afterStreak - gpMod : void 0 : void 0, afterStreak) : gpMod;
        };
        subtractPoints = function() {
          var conBonus, hpMod;
          conBonus = 1 - (user._statsComputed.con / 250);
          if (conBonus < .1) {
            conBonus = 0.1;
          }
          hpMod = delta * conBonus * task.priority * 2;
          return stats.hp += Math.round(hpMod * 10) / 10;
        };
        gainMP = function(delta) {
          delta *= user._tmp.crit || 1;
          user.stats.mp += delta;
          if (user.stats.mp >= user._statsComputed.maxMP) {
            user.stats.mp = user._statsComputed.maxMP;
          }
          if (user.stats.mp < 0) {
            return user.stats.mp = 0;
          }
        };
        switch (task.type) {
          case 'habit':
            changeTaskValue();
            if (delta > 0) {
              addPoints();
            } else {
              subtractPoints();
            }
            gainMP(_.max([0.25, .0025 * user._statsComputed.maxMP]) * (direction === 'down' ? -1 : 1));
            th = (task.history != null ? task.history : task.history = []);
            if (th[th.length - 1] && moment(th[th.length - 1].date).isSame(new Date, 'day')) {
              th[th.length - 1].value = task.value;
            } else {
              th.push({
                date: +(new Date),
                value: task.value
              });
            }
            if (typeof user.markModified === "function") {
              user.markModified("habits." + (_.findIndex(user.habits, {
                id: task.id
              })) + ".history");
            }
            break;
          case 'daily':
            if (options.cron) {
              changeTaskValue();
              subtractPoints();
              if (!user.stats.buffs.streaks) {
                task.streak = 0;
              }
            } else {
              changeTaskValue();
              if (direction === 'down') {
                delta = calculateDelta();
              }
              addPoints();
              gainMP(_.max([1, .01 * user._statsComputed.maxMP]) * (direction === 'down' ? -1 : 1));
              if (direction === 'up') {
                task.streak = task.streak ? task.streak + 1 : 1;
                if ((task.streak % 21) === 0) {
                  user.achievements.streak = user.achievements.streak ? user.achievements.streak + 1 : 1;
                }
              } else {
                if ((task.streak % 21) === 0) {
                  user.achievements.streak = user.achievements.streak ? user.achievements.streak - 1 : 0;
                }
                task.streak = task.streak ? task.streak - 1 : 0;
              }
            }
            break;
          case 'todo':
            if (options.cron) {
              changeTaskValue();
            } else {
              task.dateCompleted = direction === 'up' ? new Date : void 0;
              changeTaskValue();
              if (direction === 'down') {
                delta = calculateDelta();
              }
              addPoints();
              multiplier = _.max([
                _.reduce(task.checklist, (function(m, i) {
                  return m + (i.completed ? 1 : 0);
                }), 1), 1
              ]);
              gainMP(_.max([multiplier, .01 * user._statsComputed.maxMP * multiplier]) * (direction === 'down' ? -1 : 1));
            }
            break;
          case 'reward':
            changeTaskValue();
            stats.gp -= Math.abs(task.value);
            num = parseFloat(task.value).toFixed(2);
            if (stats.gp < 0) {
              stats.hp += stats.gp;
              stats.gp = 0;
            }
        }
        user.fns.updateStats(stats, req);
        if (typeof window === 'undefined') {
          if (direction === 'up') {
            user.fns.randomDrop({
              task: task,
              delta: delta
            }, req);
          }
        }
        if (typeof cb === "function") {
          cb(null, user);
        }
        return delta;
      }
    };
  }
  user.fns = {
    getItem: function(type) {
      var item;
      item = content.gear.flat[user.items.gear.equipped[type]];
      if (!item) {
        return content.gear.flat[type + "_base_0"];
      }
      return item;
    },
    handleTwoHanded: function(item, type, req) {
      var message, ref, weapon;
      if (type == null) {
        type = 'equipped';
      }
      if (item.type === "shield" && ((ref = (weapon = content.gear.flat[user.items.gear[type].weapon])) != null ? ref.twoHanded : void 0)) {
        user.items.gear[type].weapon = 'weapon_base_0';
        message = i18n.t('messageTwoHandled', {
          gearText: weapon.text(req.language)
        }, req.language);
      }
      if (item.twoHanded) {
        user.items.gear[type].shield = "shield_base_0";
        message = i18n.t('messageTwoHandled', {
          gearText: item.text(req.language)
        }, req.language);
      }
      return message;
    },

    /*
    Because the same op needs to be performed on the client and the server (critical hits, item drops, etc),
    we need things to be "random", but technically predictable so that they don't go out-of-sync
     */
    predictableRandom: function(seed) {
      var x;
      if (!seed || seed === Math.PI) {
        seed = _.reduce(user.stats, (function(m, v) {
          if (_.isNumber(v)) {
            return m + v;
          } else {
            return m;
          }
        }), 0);
      }
      x = Math.sin(seed++) * 10000;
      return x - Math.floor(x);
    },
    crit: function(stat, chance) {
      var s;
      if (stat == null) {
        stat = 'str';
      }
      if (chance == null) {
        chance = .03;
      }
      s = user._statsComputed[stat];
      if (user.fns.predictableRandom() <= chance * (1 + s / 100)) {
        return 1.5 + 4 * s / (s + 200);
      } else {
        return 1;
      }
    },

    /*
      Get a random property from an object
      returns random property (the value)
     */
    randomVal: function(obj, options) {
      var array, rand;
      array = (options != null ? options.key : void 0) ? _.keys(obj) : _.values(obj);
      rand = user.fns.predictableRandom(options != null ? options.seed : void 0);
      array.sort();
      return array[Math.floor(rand * array.length)];
    },

    /*
    This allows you to set object properties by dot-path. Eg, you can run pathSet('stats.hp',50,user) which is the same as
    user.stats.hp = 50. This is useful because in our habitrpg-shared functions we're returning changesets as {path:value},
    so that different consumers can implement setters their own way. Derby needs model.set(path, value) for example, where
    Angular sets object properties directly - in which case, this function will be used.
     */
    dotSet: function(path, val) {
      return api.dotSet(user, path, val);
    },
    dotGet: function(path) {
      return api.dotGet(user, path);
    },
    randomDrop: function(modifiers, req) {
      var acceptableDrops, base, base1, base2, chance, drop, dropK, dropMultiplier, name, name1, name2, quest, rarity, ref, ref1, ref2, ref3, task;
      task = modifiers.task;
      chance = _.min([Math.abs(task.value - 21.27), 37.5]) / 150 + .02;
      chance *= task.priority * (1 + (task.streak / 100 || 0)) * (1 + (user._statsComputed.per / 100)) * (1 + (user.contributor.level / 40 || 0)) * (1 + (user.achievements.rebirths / 20 || 0)) * (1 + (user.achievements.streak / 200 || 0)) * (user._tmp.crit || 1) * (1 + .5 * (_.reduce(task.checklist, (function(m, i) {
        return m + (i.completed ? 1 : 0);
      }), 0) || 0));
      chance = api.diminishingReturns(chance, 0.75);
      quest = content.quests[(ref = user.party.quest) != null ? ref.key : void 0];
      if ((quest != null ? quest.collect : void 0) && user.fns.predictableRandom(user.stats.gp) < chance) {
        dropK = user.fns.randomVal(quest.collect, {
          key: true
        });
        user.party.quest.progress.collect[dropK]++;
        if (typeof user.markModified === "function") {
          user.markModified('party.quest.progress');
        }
      }
      dropMultiplier = ((ref1 = user.purchased) != null ? (ref2 = ref1.plan) != null ? ref2.customerId : void 0 : void 0) ? 2 : 1;
      if ((daysSince(user.items.lastDrop.date, user.preferences) === 0) && (user.items.lastDrop.count >= dropMultiplier * (5 + Math.floor(user._statsComputed.per / 25) + (user.contributor.level || 0)))) {
        return;
      }
      if (((ref3 = user.flags) != null ? ref3.dropsEnabled : void 0) && user.fns.predictableRandom(user.stats.exp) < chance) {
        rarity = user.fns.predictableRandom(user.stats.gp);
        if (rarity > .6) {
          drop = user.fns.randomVal(_.where(content.food, {
            canDrop: true
          }));
          if ((base = user.items.food)[name = drop.key] == null) {
            base[name] = 0;
          }
          user.items.food[drop.key] += 1;
          drop.type = 'Food';
          drop.dialog = i18n.t('messageDropFood', {
            dropArticle: drop.article,
            dropText: drop.text(req.language),
            dropNotes: drop.notes(req.language)
          }, req.language);
        } else if (rarity > .3) {
          drop = user.fns.randomVal(content.dropEggs);
          if ((base1 = user.items.eggs)[name1 = drop.key] == null) {
            base1[name1] = 0;
          }
          user.items.eggs[drop.key]++;
          drop.type = 'Egg';
          drop.dialog = i18n.t('messageDropEgg', {
            dropText: drop.text(req.language),
            dropNotes: drop.notes(req.language)
          }, req.language);
        } else {
          acceptableDrops = rarity < .02 ? ['Golden'] : rarity < .09 ? ['Zombie', 'CottonCandyPink', 'CottonCandyBlue'] : rarity < .18 ? ['Red', 'Shade', 'Skeleton'] : ['Base', 'White', 'Desert'];
          drop = user.fns.randomVal(_.pick(content.hatchingPotions, (function(v, k) {
            return indexOf.call(acceptableDrops, k) >= 0;
          })));
          if ((base2 = user.items.hatchingPotions)[name2 = drop.key] == null) {
            base2[name2] = 0;
          }
          user.items.hatchingPotions[drop.key]++;
          drop.type = 'HatchingPotion';
          drop.dialog = i18n.t('messageDropPotion', {
            dropText: drop.text(req.language),
            dropNotes: drop.notes(req.language)
          }, req.language);
        }
        user._tmp.drop = drop;
        user.items.lastDrop.date = +(new Date);
        return user.items.lastDrop.count++;
      }
    },

    /*
      Updates user stats with new stats. Handles death, leveling up, etc
      {stats} new stats
      {update} if aggregated changes, pass in userObj as update. otherwise commits will be made immediately
     */
    autoAllocate: function() {
      return user.stats[(function() {
        var diff, ideal, lvlDiv7, preference, stats, suggested;
        switch (user.preferences.allocationMode) {
          case "flat":
            stats = _.pick(user.stats, $w('con str per int'));
            return _.invert(stats)[_.min(stats)];
          case "classbased":
            lvlDiv7 = user.stats.lvl / 7;
            ideal = [lvlDiv7 * 3, lvlDiv7 * 2, lvlDiv7, lvlDiv7];
            preference = (function() {
              switch (user.stats["class"]) {
                case "wizard":
                  return ["int", "per", "con", "str"];
                case "rogue":
                  return ["per", "str", "int", "con"];
                case "healer":
                  return ["con", "int", "str", "per"];
                default:
                  return ["str", "con", "per", "int"];
              }
            })();
            diff = [user.stats[preference[0]] - ideal[0], user.stats[preference[1]] - ideal[1], user.stats[preference[2]] - ideal[2], user.stats[preference[3]] - ideal[3]];
            suggested = _.findIndex(diff, (function(val) {
              if (val === _.min(diff)) {
                return true;
              }
            }));
            if (~suggested) {
              return preference[suggested];
            } else {
              return "str";
            }
          case "taskbased":
            suggested = _.invert(user.stats.training)[_.max(user.stats.training)];
            _.merge(user.stats.training, {
              str: 0,
              int: 0,
              con: 0,
              per: 0
            });
            return suggested || "str";
          default:
            return "str";
        }
      })()]++;
    },
    updateStats: function(stats, req, analytics) {
      var tnl;
      if (stats.hp <= 0) {
        return user.stats.hp = 0;
      }
      user.stats.hp = stats.hp;
      user.stats.gp = stats.gp >= 0 ? stats.gp : 0;
      tnl = api.tnl(user.stats.lvl);
      if (stats.exp >= tnl) {
        user.stats.exp = stats.exp;
        while (stats.exp >= tnl) {
          stats.exp -= tnl;
          user.stats.lvl++;
          tnl = api.tnl(user.stats.lvl);
          user.stats.hp = 50;
          if (user.stats.lvl > api.maxLevel) {
            continue;
          }
          if (user.preferences.automaticAllocation) {
            user.fns.autoAllocate();
          } else {
            user.stats.points = user.stats.lvl - (user.stats.con + user.stats.str + user.stats.per + user.stats.int);
            if (user.stats.points < 0) {
              user.stats.points = 0;
            }
          }
        }
      }
      user.stats.exp = stats.exp;
      if (user.flags == null) {
        user.flags = {};
      }
      if (!user.flags.customizationsNotification && (user.stats.exp > 5 || user.stats.lvl > 1)) {
        user.flags.customizationsNotification = true;
      }
      if (!user.flags.itemsEnabled && (user.stats.exp > 10 || user.stats.lvl > 1)) {
        user.flags.itemsEnabled = true;
      }
      if (!user.flags.dropsEnabled && user.stats.lvl >= 3) {
        user.flags.dropsEnabled = true;
        if (user.items.eggs["Wolf"] > 0) {
          user.items.eggs["Wolf"]++;
        } else {
          user.items.eggs["Wolf"] = 1;
        }
      }
      if (!user.flags.classSelected && user.stats.lvl >= 10) {
        user.flags.classSelected;
      }
      _.each({
        vice1: 30,
        atom1: 15,
        moonstone1: 60,
        goldenknight1: 40
      }, function(lvl, k) {
        var analyticsData, base, base1, ref;
        if (!((ref = user.flags.levelDrops) != null ? ref[k] : void 0) && user.stats.lvl >= lvl) {
          if ((base = user.items.quests)[k] == null) {
            base[k] = 0;
          }
          user.items.quests[k]++;
          ((base1 = user.flags).levelDrops != null ? base1.levelDrops : base1.levelDrops = {})[k] = true;
          if (typeof user.markModified === "function") {
            user.markModified('flags.levelDrops');
          }
          analyticsData = {
            uuid: user._id,
            itemKey: k,
            acquireMethod: 'Level Drop',
            category: 'behavior'
          };
          if (analytics != null) {
            analytics.track('acquire item', analyticsData);
          }
          return user._tmp.drop = {
            type: 'Quest',
            key: k
          };
        }
      });
      if (!user.flags.rebirthEnabled && (user.stats.lvl >= 50 || user.achievements.beastMaster)) {
        return user.flags.rebirthEnabled = true;
      }
    },

    /*
      ------------------------------------------------------
      Cron
      ------------------------------------------------------
     */

    /*
      At end of day, add value to all incomplete Daily & Todo tasks (further incentive)
      For incomplete Dailys, deduct experience
      Make sure to run this function once in a while as server will not take care of overnight calculations.
      And you have to run it every time client connects.
      {user}
     */
    cron: function(options) {
      var _progress, analyticsData, base, base1, base2, base3, base4, clearBuffs, dailyChecked, dailyDueUnchecked, daysMissed, expTally, lvl, lvlDiv2, multiDaysCountAsOneDay, now, perfect, plan, progress, ref, ref1, ref2, ref3, todoTally;
      if (options == null) {
        options = {};
      }
      now = +options.now || +(new Date);
      daysMissed = daysSince(user.lastCron, _.defaults({
        now: now
      }, user.preferences));
      if (!(daysMissed > 0)) {
        return;
      }
      user.auth.timestamps.loggedin = new Date();
      user.lastCron = now;
      if (user.items.lastDrop.count > 0) {
        user.items.lastDrop.count = 0;
      }
      perfect = true;
      clearBuffs = {
        str: 0,
        int: 0,
        per: 0,
        con: 0,
        stealth: 0,
        streaks: false
      };
      plan = (ref = user.purchased) != null ? ref.plan : void 0;
      if (plan != null ? plan.customerId : void 0) {
        if (moment(plan.dateUpdated).format('MMYYYY') !== moment().format('MMYYYY')) {
          plan.gemsBought = 0;
          plan.dateUpdated = new Date();
          _.defaults(plan.consecutive, {
            count: 0,
            offset: 0,
            trinkets: 0,
            gemCapExtra: 0
          });
          plan.consecutive.count++;
          if (plan.consecutive.offset > 0) {
            plan.consecutive.offset--;
          } else if (plan.consecutive.count % 3 === 0) {
            plan.consecutive.trinkets++;
            plan.consecutive.gemCapExtra += 5;
            if (plan.consecutive.gemCapExtra > 25) {
              plan.consecutive.gemCapExtra = 25;
            }
          }
        }
        if (plan.dateTerminated && moment(plan.dateTerminated).isBefore(+(new Date))) {
          _.merge(plan, {
            planId: null,
            customerId: null,
            paymentMethod: null
          });
          _.merge(plan.consecutive, {
            count: 0,
            offset: 0,
            gemCapExtra: 0
          });
          if (typeof user.markModified === "function") {
            user.markModified('purchased.plan');
          }
        }
      }
      if (user.preferences.sleep === true) {
        user.stats.buffs = clearBuffs;
        user.dailys.forEach(function(daily) {
          var completed, repeat, thatDay;
          completed = daily.completed, repeat = daily.repeat;
          thatDay = moment(now).subtract({
            days: 1
          });
          if (shouldDo(thatDay.toDate(), daily, user.preferences) || completed) {
            _.each(daily.checklist, (function(box) {
              box.completed = false;
              return true;
            }));
          }
          return daily.completed = false;
        });
        return;
      }
      multiDaysCountAsOneDay = true;
      todoTally = 0;
      user.todos.forEach(function(task) {
        var absVal, completed, delta, id;
        if (!task) {
          return;
        }
        id = task.id, completed = task.completed;
        delta = user.ops.score({
          params: {
            id: task.id,
            direction: 'down'
          },
          query: {
            times: multiDaysCountAsOneDay != null ? multiDaysCountAsOneDay : {
              1: daysMissed
            },
            cron: true
          }
        });
        absVal = completed ? Math.abs(task.value) : task.value;
        return todoTally += absVal;
      });
      dailyChecked = 0;
      dailyDueUnchecked = 0;
      if ((base = user.party.quest.progress).down == null) {
        base.down = 0;
      }
      user.dailys.forEach(function(task) {
        var EvadeTask, completed, delta, fractionChecked, id, j, n, ref1, ref2, scheduleMisses, thatDay;
        if (!task) {
          return;
        }
        id = task.id, completed = task.completed;
        EvadeTask = 0;
        scheduleMisses = daysMissed;
        if (completed) {
          dailyChecked += 1;
        } else {
          scheduleMisses = 0;
          for (n = j = 0, ref1 = daysMissed; 0 <= ref1 ? j < ref1 : j > ref1; n = 0 <= ref1 ? ++j : --j) {
            thatDay = moment(now).subtract({
              days: n + 1
            });
            if (shouldDo(thatDay.toDate(), task, user.preferences)) {
              scheduleMisses++;
              if (user.stats.buffs.stealth) {
                user.stats.buffs.stealth--;
                EvadeTask++;
              }
              if (multiDaysCountAsOneDay) {
                break;
              }
            }
          }
          if (scheduleMisses > EvadeTask) {
            perfect = false;
            if (((ref2 = task.checklist) != null ? ref2.length : void 0) > 0) {
              fractionChecked = _.reduce(task.checklist, (function(m, i) {
                return m + (i.completed ? 1 : 0);
              }), 0) / task.checklist.length;
              dailyDueUnchecked += 1 - fractionChecked;
              dailyChecked += fractionChecked;
            } else {
              dailyDueUnchecked += 1;
            }
            delta = user.ops.score({
              params: {
                id: task.id,
                direction: 'down'
              },
              query: {
                times: multiDaysCountAsOneDay != null ? multiDaysCountAsOneDay : {
                  1: scheduleMisses - EvadeTask
                },
                cron: true
              }
            });
            user.party.quest.progress.down += delta * (task.priority < 1 ? task.priority : 1);
          }
        }
        (task.history != null ? task.history : task.history = []).push({
          date: +(new Date),
          value: task.value
        });
        task.completed = false;
        if (completed || (scheduleMisses > 0)) {
          return _.each(task.checklist, (function(i) {
            i.completed = false;
            return true;
          }));
        }
      });
      user.habits.forEach(function(task) {
        if (task.up === false || task.down === false) {
          if (Math.abs(task.value) < 0.1) {
            return task.value = 0;
          } else {
            return task.value = task.value / 2;
          }
        }
      });
      ((base1 = (user.history != null ? user.history : user.history = {})).todos != null ? base1.todos : base1.todos = []).push({
        date: now,
        value: todoTally
      });
      expTally = user.stats.exp;
      lvl = 0;
      while (lvl < (user.stats.lvl - 1)) {
        lvl++;
        expTally += api.tnl(lvl);
      }
      ((base2 = user.history).exp != null ? base2.exp : base2.exp = []).push({
        date: now,
        value: expTally
      });
      if (!((ref1 = user.purchased) != null ? (ref2 = ref1.plan) != null ? ref2.customerId : void 0 : void 0)) {
        user.fns.preenUserHistory();
        if (typeof user.markModified === "function") {
          user.markModified('history');
        }
        if (typeof user.markModified === "function") {
          user.markModified('dailys');
        }
      }
      user.stats.buffs = perfect ? ((base3 = user.achievements).perfect != null ? base3.perfect : base3.perfect = 0, user.achievements.perfect++, lvlDiv2 = Math.ceil(api.capByLevel(user.stats.lvl) / 2), {
        str: lvlDiv2,
        int: lvlDiv2,
        per: lvlDiv2,
        con: lvlDiv2,
        stealth: 0,
        streaks: false
      }) : clearBuffs;
      if (dailyDueUnchecked === 0 && dailyChecked === 0) {
        dailyChecked = 1;
      }
      user.stats.mp += _.max([10, .1 * user._statsComputed.maxMP]) * dailyChecked / (dailyDueUnchecked + dailyChecked);
      if (user.stats.mp > user._statsComputed.maxMP) {
        user.stats.mp = user._statsComputed.maxMP;
      }
      progress = user.party.quest.progress;
      _progress = _.cloneDeep(progress);
      _.merge(progress, {
        down: 0,
        up: 0
      });
      progress.collect = _.transform(progress.collect, (function(m, v, k) {
        return m[k] = 0;
      }));
      if ((base4 = user.flags).cronCount == null) {
        base4.cronCount = 0;
      }
      user.flags.cronCount++;
      analyticsData = {
        category: 'behavior',
        gaLabel: 'Cron Count',
        gaValue: user.flags.cronCount,
        uuid: user._id,
        user: user,
        resting: user.preferences.sleep,
        cronCount: user.flags.cronCount,
        progressUp: _.min([_progress.up, 900]),
        progressDown: _progress.down
      };
      if ((ref3 = options.analytics) != null) {
        ref3.track('Cron', analyticsData);
      }
      return _progress;
    },
    preenUserHistory: function(minHistLen) {
      if (minHistLen == null) {
        minHistLen = 7;
      }
      _.each(user.habits.concat(user.dailys), function(task) {
        var ref;
        if (((ref = task.history) != null ? ref.length : void 0) > minHistLen) {
          task.history = preenHistory(task.history);
        }
        return true;
      });
      _.defaults(user.history, {
        todos: [],
        exp: []
      });
      if (user.history.exp.length > minHistLen) {
        user.history.exp = preenHistory(user.history.exp);
      }
      if (user.history.todos.length > minHistLen) {
        return user.history.todos = preenHistory(user.history.todos);
      }
    },
    ultimateGear: function() {
      var base, owned;
      owned = typeof window !== "undefined" && window !== null ? user.items.gear.owned : user.items.gear.owned.toObject();
      if ((base = user.achievements).ultimateGearSets == null) {
        base.ultimateGearSets = {
          healer: false,
          wizard: false,
          rogue: false,
          warrior: false
        };
      }
      content.classes.forEach(function(klass) {
        if (user.achievements.ultimateGearSets[klass] !== true) {
          return user.achievements.ultimateGearSets[klass] = _.reduce(['armor', 'shield', 'head', 'weapon'], function(soFarGood, type) {
            var found;
            found = _.find(content.gear.tree[type][klass], {
              last: true
            });
            return soFarGood && (!found || owned[found.key] === true);
          }, true);
        }
      });
      if (typeof user.markModified === "function") {
        user.markModified('achievements.ultimateGearSets');
      }
      if (_.contains(user.achievements.ultimateGearSets, true) && user.flags.armoireEnabled !== true) {
        user.flags.armoireEnabled = true;
        return typeof user.markModified === "function" ? user.markModified('flags') : void 0;
      }
    },
    nullify: function() {
      user.ops = null;
      user.fns = null;
      return user = null;
    }
  };
  Object.defineProperty(user, '_statsComputed', {
    get: function() {
      var computed;
      computed = _.reduce(['per', 'con', 'str', 'int'], (function(_this) {
        return function(m, stat) {
          m[stat] = _.reduce($w('stats stats.buffs items.gear.equipped.weapon items.gear.equipped.armor items.gear.equipped.head items.gear.equipped.shield'), function(m2, path) {
            var item, val;
            val = user.fns.dotGet(path);
            return m2 + (~path.indexOf('items.gear') ? (item = content.gear.flat[val], (+(item != null ? item[stat] : void 0) || 0) * ((item != null ? item.klass : void 0) === user.stats["class"] || (item != null ? item.specialClass : void 0) === user.stats["class"] ? 1.5 : 1)) : +val[stat] || 0);
          }, 0);
          m[stat] += Math.floor(api.capByLevel(user.stats.lvl) / 2);
          return m;
        };
      })(this), {});
      computed.maxMP = computed.int * 2 + 30;
      return computed;
    }
  });
  return Object.defineProperty(user, 'tasks', {
    get: function() {
      var tasks;
      tasks = user.habits.concat(user.dailys).concat(user.todos).concat(user.rewards);
      return _.object(_.pluck(tasks, "id"), tasks);
    }
  });
};<|MERGE_RESOLUTION|>--- conflicted
+++ resolved
@@ -3,6 +3,7 @@
   shouldDo,
   preenHistory, // temporary pending further refactoring
 } from '../../common/script/cron';
+import * as statHelpers from './statHelpers';
 
 var $w, _, api, content, i18n, moment, sortOrder,
   indexOf = [].indexOf || function(item) { for (var i = 0, l = this.length; i < l; i++) { if (i in this && this[i] === item) return i; } return -1; };
@@ -19,8 +20,6 @@
 
 api.i18n = i18n;
 api.shouldDo = shouldDo;
-
-import * as statHelpers from './statHelpers';
 
 api.maxLevel = statHelpers.MAX_LEVEL;
 api.capByLevel = statHelpers.capByLevel;
@@ -76,186 +75,6 @@
   convCap: 25
 };
 
-
-/*
-  ------------------------------------------------------
-  Time / Day
-  ------------------------------------------------------
- */
-
-<<<<<<< HEAD
-
-/*
-  Each time we're performing date math (cron, task-due-days, etc), we need to take user preferences into consideration.
-  Specifically {dayStart} (custom day start) and {timezoneOffset}. This function sanitizes / defaults those values.
-  {now} is also passed in for various purposes, one example being the test scripts scripts testing different "now" times
- */
-
-sanitizeOptions = function(o) {
-  var dayStart, now, ref, timezoneOffset;
-  dayStart = !_.isNaN(+o.dayStart) && (0 <= (ref = +o.dayStart) && ref <= 24) ? +o.dayStart : 0;
-  timezoneOffset = o.timezoneOffset ? +o.timezoneOffset : +moment().zone();
-  now = o.now ? moment(o.now).zone(timezoneOffset) : moment(+(new Date)).zone(timezoneOffset);
-  return {
-    dayStart: dayStart,
-    timezoneOffset: timezoneOffset,
-    now: now
-  };
-};
-
-api.startOfWeek = api.startOfWeek = function(options) {
-  var o;
-  if (options == null) {
-    options = {};
-  }
-  o = sanitizeOptions(options);
-  return moment(o.now).startOf('week');
-};
-
-api.startOfDay = function(options) {
-  var dayStart, o;
-  if (options == null) {
-    options = {};
-  }
-  o = sanitizeOptions(options);
-  dayStart = moment(o.now).startOf('day').add({
-    hours: o.dayStart
-  });
-  if (moment(o.now).hour() < o.dayStart) {
-    dayStart.subtract({
-      days: 1
-    });
-  }
-  return dayStart;
-};
-
-api.dayMapping = {
-  0: 'su',
-  1: 'm',
-  2: 't',
-  3: 'w',
-  4: 'th',
-  5: 'f',
-  6: 's'
-};
-
-
-/*
-  Absolute diff from "yesterday" till now
- */
-
-api.daysSince = function(yesterday, options) {
-  var o;
-  if (options == null) {
-    options = {};
-  }
-  o = sanitizeOptions(options);
-  return api.startOfDay(_.defaults({
-    now: o.now
-  }, o)).diff(api.startOfDay(_.defaults({
-    now: yesterday
-  }, o)), 'days');
-};
-
-
-/*
-  Should the user do this task on this date, given the task's repeat options and user.preferences.dayStart?
- */
-
-api.shouldDo = function(day, dailyTask, options) {
-  var dayOfWeekCheck, dayOfWeekNum, daysSinceTaskStart, everyXCheck, o, startOfDayWithCDSTime, taskStartDate;
-  if (options == null) {
-    options = {};
-  }
-  if (dailyTask.type !== 'daily') {
-    return false;
-  }
-  o = sanitizeOptions(options);
-  startOfDayWithCDSTime = api.startOfDay(_.defaults({
-    now: day
-  }, o));
-  taskStartDate = moment(dailyTask.startDate).zone(o.timezoneOffset);
-  taskStartDate = moment(taskStartDate).startOf('day');
-  if (taskStartDate > startOfDayWithCDSTime.startOf('day')) {
-    return false;
-  }
-  if (dailyTask.frequency === 'daily') {
-    if (!dailyTask.everyX) {
-      return false;
-    }
-    daysSinceTaskStart = startOfDayWithCDSTime.startOf('day').diff(taskStartDate, 'days');
-    everyXCheck = daysSinceTaskStart % dailyTask.everyX === 0;
-    return everyXCheck;
-  } else if (dailyTask.frequency === 'weekly') {
-    if (!dailyTask.repeat) {
-      return false;
-    }
-    dayOfWeekNum = startOfDayWithCDSTime.day();
-    dayOfWeekCheck = dailyTask.repeat[api.dayMapping[dayOfWeekNum]];
-    return dayOfWeekCheck;
-  } else {
-    return false;
-  }
-};
-
-=======
-/*
-  ------------------------------------------------------
-  Level cap
-  ------------------------------------------------------
- */
-
-api.maxLevel = 100;
-
-api.capByLevel = function(lvl) {
-  if (lvl > api.maxLevel) {
-    return api.maxLevel;
-  } else {
-    return lvl;
-  }
-};
-
-
-/*
-  ------------------------------------------------------
-  Health cap
-  ------------------------------------------------------
- */
-
-api.maxHealth = 50;
-
-
-/*
-  ------------------------------------------------------
-  Scoring
-  ------------------------------------------------------
- */
-
-api.tnl = function(lvl) {
-  return Math.round(((Math.pow(lvl, 2) * 0.25) + (10 * lvl) + 139.75) / 10) * 10;
-};
-
-
-/*
-  A hyperbola function that creates diminishing returns, so you can't go to infinite (eg, with Exp gain).
-  {max} The asymptote
-  {bonus} All the numbers combined for your point bonus (eg, task.value * user.stats.int * critChance, etc)
-  {halfway} (optional) the point at which the graph starts bending
- */
-
-api.diminishingReturns = function(bonus, max, halfway) {
-  if (halfway == null) {
-    halfway = max / 2;
-  }
-  return max * (bonus / (bonus + halfway));
-};
-
-api.monod = function(bonus, rateOfIncrease, max) {
-  return rateOfIncrease * max * bonus / (rateOfIncrease * bonus + max);
-};
-
-
->>>>>>> b88a1c98
 /*
   Preen 3-day past-completed To-Dos from Angular & mobile app
  */
@@ -267,7 +86,6 @@
     }));
   });
 };
-
 
 /*
   Update the in-browser store with new gear. FIXME this was in user.fns, but it was causing strange issues there
