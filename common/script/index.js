--- conflicted
+++ resolved
@@ -118,15 +118,12 @@
 import purchaseHourglass from './ops/hourglassPurchase';
 import readCard from './ops/readCard';
 import openMysteryItem from './ops/openMysteryItem';
-<<<<<<< HEAD
 import addWebhook from './ops/addWebhook';
 import updateWebhook from './ops/updateWebhook';
 import deleteWebhook from './ops/deleteWebhook';
-=======
 import releasePets from './ops/releasePets';
 import releaseBoth from './ops/releaseBoth';
 import releaseMounts from './ops/releaseMounts';
->>>>>>> 68ff26e6
 
 api.ops = {
   scoreTask,
@@ -146,15 +143,12 @@
   purchaseHourglass,
   readCard,
   openMysteryItem,
-<<<<<<< HEAD
   addWebhook,
   updateWebhook,
   deleteWebhook,
-=======
   releasePets,
   releaseBoth,
   releaseMounts,
->>>>>>> 68ff26e6
 };
 
 import handleTwoHanded from './fns/handleTwoHanded';
