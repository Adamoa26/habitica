--- conflicted
+++ resolved
@@ -109,15 +109,12 @@
 import releasePets from './ops/releasePets';
 import releaseBoth from './ops/releaseBoth';
 import releaseMounts from './ops/releaseMounts';
-<<<<<<< HEAD
 import updateTask from './ops/updateTask';
 import clearCompleted from './ops/clearCompleted';
-=======
 import sell from './ops/sell';
 import unlock from './ops/unlock';
 import revive from './ops/revive';
 import rebirth from './ops/rebirth';
->>>>>>> 116839ca
 
 api.ops = {
   scoreTask,
@@ -143,15 +140,12 @@
   releasePets,
   releaseBoth,
   releaseMounts,
-<<<<<<< HEAD
   updateTask,
   clearCompleted,
-=======
   sell,
   unlock,
   revive,
   rebirth,
->>>>>>> 116839ca
 };
 
 import handleTwoHanded from './fns/handleTwoHanded';
