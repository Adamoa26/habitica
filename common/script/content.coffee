--- conflicted
+++ resolved
@@ -392,16 +392,12 @@
       springWarrior: event: events.spring, specialClass: 'warrior', text: t('headAccessorySpecialSpringWarriorText'), notes: t('headAccessorySpecialSpringWarriorNotes'), value: 20
       springMage:    event: events.spring, specialClass: 'wizard',  text: t('headAccessorySpecialSpringMageText'), notes: t('headAccessorySpecialSpringMageNotes'), value: 20
       springHealer:  event: events.spring, specialClass: 'healer',  text: t('headAccessorySpecialSpringHealerText'), notes: t('headAccessorySpecialSpringHealerNotes'), value: 20
-<<<<<<< HEAD
-
-=======
       # Spring 2015
       spring2015Rogue:   event: events.spring2015, specialClass: 'rogue',   text: t('headAccessorySpecialSpring2015RogueText'), notes: t('headAccessorySpecialSpring2015RogueNotes'), value: 20
       spring2015Warrior: event: events.spring2015, specialClass: 'warrior', text: t('headAccessorySpecialSpring2015WarriorText'), notes: t('headAccessorySpecialSpring2015WarriorNotes'), value: 20
       spring2015Mage:    event: events.spring2015, specialClass: 'wizard',  text: t('headAccessorySpecialSpring2015MageText'), notes: t('headAccessorySpecialSpring2015MageNotes'), value: 20
       spring2015Healer:  event: events.spring2015, specialClass: 'healer',  text: t('headAccessorySpecialSpring2015HealerText'), notes: t('headAccessorySpecialSpring2015HealerNotes'), value: 20
       
->>>>>>> 61e8b65f
     mystery:
       201403: text: t('headAccessoryMystery201403Text'), notes: t('headAccessoryMystery201403Notes'), mystery:'201403', value: 0
       201404: text: t('headAccessoryMystery201404Text'), notes: t('headAccessoryMystery201404Notes'), mystery:'201404', value: 0
@@ -1085,12 +1081,8 @@
       ]
       gp: 25
       exp: 125
-<<<<<<< HEAD
-
-=======
       unlock: t('questGryphonUnlockText')
       
->>>>>>> 61e8b65f
   hedgehog:
     text: t('questHedgehogText')
     notes: t('questHedgehogNotes')
