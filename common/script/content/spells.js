--- conflicted
+++ resolved
@@ -45,13 +45,7 @@
       bonus *= Math.ceil((target.value < 0 ? 1 : target.value + 1) * 0.075);
       user.stats.exp += diminishingReturns(bonus, 75);
       if (!user.party.quest.progress) user.party.quest.progress = 0;
-<<<<<<< HEAD
-      user.party.quest.progress.up += Math.ceil(user._statsComputed.int * 9.1);
-=======
       user.party.quest.progress.up += Math.ceil(user._statsComputed.int * 0.1);
-      // TODO change, pass req to spell?
-      let req = {language: user.preferences.language};
->>>>>>> ea983179
       user.fns.updateStats(user.stats, req);
     },
   },
