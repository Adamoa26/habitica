<<<<<<< HEAD
.Mount_Head_Penguin-Base {
  background-image: url(spritesmith6.png);
  background-position: -998px -848px;
  width: 105px;
  height: 105px;
}
.Mount_Head_Penguin-CottonCandyBlue {
  background-image: url(spritesmith6.png);
  background-position: -1210px -954px;
  width: 105px;
  height: 105px;
}
.Mount_Head_Penguin-CottonCandyPink {
  background-image: url(spritesmith6.png);
  background-position: -892px -636px;
  width: 105px;
  height: 105px;
}
.Mount_Head_Penguin-Desert {
  background-image: url(spritesmith6.png);
  background-position: 0px -968px;
  width: 105px;
  height: 105px;
}
.Mount_Head_Penguin-Golden {
  background-image: url(spritesmith6.png);
  background-position: -106px -968px;
  width: 105px;
  height: 105px;
}
.Mount_Head_Penguin-Red {
  background-image: url(spritesmith6.png);
  background-position: -212px -968px;
  width: 105px;
  height: 105px;
}
.Mount_Head_Penguin-Shade {
  background-image: url(spritesmith6.png);
  background-position: -318px -968px;
=======
.Mount_Head_Penguin-Shade {
  background-image: url(spritesmith6.png);
  background-position: -998px -212px;
>>>>>>> 0f5f80f9
  width: 105px;
  height: 105px;
}
.Mount_Head_Penguin-Skeleton {
  background-image: url(spritesmith6.png);
<<<<<<< HEAD
  background-position: -424px -968px;
=======
  background-position: -1210px -318px;
>>>>>>> 0f5f80f9
  width: 105px;
  height: 105px;
}
.Mount_Head_Penguin-White {
  background-image: url(spritesmith6.png);
<<<<<<< HEAD
  background-position: -530px -968px;
=======
  background-position: -892px -318px;
>>>>>>> 0f5f80f9
  width: 105px;
  height: 105px;
}
.Mount_Head_Penguin-Zombie {
  background-image: url(spritesmith6.png);
<<<<<<< HEAD
  background-position: -636px -968px;
=======
  background-position: -998px -318px;
>>>>>>> 0f5f80f9
  width: 105px;
  height: 105px;
}
.Mount_Head_Rat-Base {
  background-image: url(spritesmith6.png);
<<<<<<< HEAD
  background-position: -742px -968px;
=======
  background-position: -998px -424px;
>>>>>>> 0f5f80f9
  width: 105px;
  height: 105px;
}
.Mount_Head_Rat-CottonCandyBlue {
  background-image: url(spritesmith6.png);
<<<<<<< HEAD
  background-position: -848px -968px;
=======
  background-position: -998px -530px;
>>>>>>> 0f5f80f9
  width: 105px;
  height: 105px;
}
.Mount_Head_Rat-CottonCandyPink {
  background-image: url(spritesmith6.png);
<<<<<<< HEAD
  background-position: -1060px -1074px;
=======
  background-position: -998px -636px;
>>>>>>> 0f5f80f9
  width: 105px;
  height: 105px;
}
.Mount_Head_Rat-Desert {
  background-image: url(spritesmith6.png);
<<<<<<< HEAD
  background-position: -1210px 0px;
=======
  background-position: -998px -742px;
>>>>>>> 0f5f80f9
  width: 105px;
  height: 105px;
}
.Mount_Head_Rat-Golden {
  background-image: url(spritesmith6.png);
<<<<<<< HEAD
  background-position: -1210px -106px;
=======
  background-position: -998px -848px;
>>>>>>> 0f5f80f9
  width: 105px;
  height: 105px;
}
.Mount_Head_Rat-Red {
  background-image: url(spritesmith6.png);
<<<<<<< HEAD
  background-position: -1210px -212px;
=======
  background-position: 0px -968px;
>>>>>>> 0f5f80f9
  width: 105px;
  height: 105px;
}
.Mount_Head_Rat-Shade {
  background-image: url(spritesmith6.png);
<<<<<<< HEAD
  background-position: -1210px -318px;
=======
  background-position: -106px -968px;
>>>>>>> 0f5f80f9
  width: 105px;
  height: 105px;
}
.Mount_Head_Rat-Skeleton {
  background-image: url(spritesmith6.png);
<<<<<<< HEAD
  background-position: -1210px -424px;
=======
  background-position: -212px -968px;
>>>>>>> 0f5f80f9
  width: 105px;
  height: 105px;
}
.Mount_Head_Rat-White {
  background-image: url(spritesmith6.png);
<<<<<<< HEAD
  background-position: -1210px -530px;
=======
  background-position: -424px -1074px;
>>>>>>> 0f5f80f9
  width: 105px;
  height: 105px;
}
.Mount_Head_Rat-Zombie {
  background-image: url(spritesmith6.png);
<<<<<<< HEAD
  background-position: -1210px -636px;
=======
  background-position: -530px -1074px;
>>>>>>> 0f5f80f9
  width: 105px;
  height: 105px;
}
.Mount_Head_Rock-Base {
  background-image: url(spritesmith6.png);
<<<<<<< HEAD
  background-position: -1210px -742px;
=======
  background-position: -636px -1074px;
>>>>>>> 0f5f80f9
  width: 105px;
  height: 105px;
}
.Mount_Head_Rock-CottonCandyBlue {
  background-image: url(spritesmith6.png);
<<<<<<< HEAD
  background-position: -1210px -848px;
=======
  background-position: -742px -1074px;
>>>>>>> 0f5f80f9
  width: 105px;
  height: 105px;
}
.Mount_Head_Rock-CottonCandyPink {
  background-image: url(spritesmith6.png);
<<<<<<< HEAD
  background-position: -106px -544px;
=======
  background-position: -848px -1074px;
>>>>>>> 0f5f80f9
  width: 105px;
  height: 105px;
}
.Mount_Head_Rock-Desert {
  background-image: url(spritesmith6.png);
<<<<<<< HEAD
  background-position: -212px -544px;
=======
  background-position: -954px -1074px;
>>>>>>> 0f5f80f9
  width: 105px;
  height: 105px;
}
.Mount_Head_Rock-Golden {
  background-image: url(spritesmith6.png);
<<<<<<< HEAD
  background-position: -318px -544px;
=======
  background-position: -1060px -1074px;
>>>>>>> 0f5f80f9
  width: 105px;
  height: 105px;
}
.Mount_Head_Rock-Red {
  background-image: url(spritesmith6.png);
<<<<<<< HEAD
  background-position: -424px -544px;
=======
  background-position: -1210px 0px;
>>>>>>> 0f5f80f9
  width: 105px;
  height: 105px;
}
.Mount_Head_Rock-Shade {
  background-image: url(spritesmith6.png);
<<<<<<< HEAD
  background-position: -530px -544px;
=======
  background-position: -1210px -106px;
>>>>>>> 0f5f80f9
  width: 105px;
  height: 105px;
}
.Mount_Head_Rock-Skeleton {
  background-image: url(spritesmith6.png);
<<<<<<< HEAD
  background-position: -680px 0px;
=======
  background-position: -1210px -212px;
>>>>>>> 0f5f80f9
  width: 105px;
  height: 105px;
}
.Mount_Head_Rock-White {
  background-image: url(spritesmith6.png);
<<<<<<< HEAD
  background-position: -680px -106px;
=======
  background-position: -106px -544px;
>>>>>>> 0f5f80f9
  width: 105px;
  height: 105px;
}
.Mount_Head_Rock-Zombie {
  background-image: url(spritesmith6.png);
<<<<<<< HEAD
  background-position: -680px -212px;
=======
  background-position: -212px -544px;
>>>>>>> 0f5f80f9
  width: 105px;
  height: 105px;
}
.Mount_Head_Rooster-Base {
  background-image: url(spritesmith6.png);
<<<<<<< HEAD
  background-position: -680px -318px;
=======
  background-position: -318px -544px;
>>>>>>> 0f5f80f9
  width: 105px;
  height: 105px;
}
.Mount_Head_Rooster-CottonCandyBlue {
  background-image: url(spritesmith6.png);
<<<<<<< HEAD
  background-position: -680px -424px;
=======
  background-position: -424px -544px;
>>>>>>> 0f5f80f9
  width: 105px;
  height: 105px;
}
.Mount_Head_Rooster-CottonCandyPink {
  background-image: url(spritesmith6.png);
<<<<<<< HEAD
  background-position: -680px -530px;
=======
  background-position: -530px -544px;
>>>>>>> 0f5f80f9
  width: 105px;
  height: 105px;
}
.Mount_Head_Rooster-Desert {
  background-image: url(spritesmith6.png);
<<<<<<< HEAD
  background-position: 0px -650px;
=======
  background-position: -680px 0px;
>>>>>>> 0f5f80f9
  width: 105px;
  height: 105px;
}
.Mount_Head_Rooster-Golden {
  background-image: url(spritesmith6.png);
<<<<<<< HEAD
  background-position: -106px -650px;
=======
  background-position: -680px -106px;
>>>>>>> 0f5f80f9
  width: 105px;
  height: 105px;
}
.Mount_Head_Rooster-Red {
  background-image: url(spritesmith6.png);
<<<<<<< HEAD
  background-position: -212px -650px;
=======
  background-position: -680px -212px;
>>>>>>> 0f5f80f9
  width: 105px;
  height: 105px;
}
.Mount_Head_Rooster-Shade {
  background-image: url(spritesmith6.png);
<<<<<<< HEAD
  background-position: -318px -650px;
=======
  background-position: -680px -318px;
>>>>>>> 0f5f80f9
  width: 105px;
  height: 105px;
}
.Mount_Head_Rooster-Skeleton {
  background-image: url(spritesmith6.png);
<<<<<<< HEAD
  background-position: -424px -650px;
=======
  background-position: -680px -424px;
>>>>>>> 0f5f80f9
  width: 105px;
  height: 105px;
}
.Mount_Head_Rooster-White {
  background-image: url(spritesmith6.png);
<<<<<<< HEAD
  background-position: -530px -650px;
=======
  background-position: -680px -530px;
>>>>>>> 0f5f80f9
  width: 105px;
  height: 105px;
}
.Mount_Head_Rooster-Zombie {
  background-image: url(spritesmith6.png);
<<<<<<< HEAD
  background-position: -636px -650px;
=======
  background-position: 0px -650px;
>>>>>>> 0f5f80f9
  width: 105px;
  height: 105px;
}
.Mount_Head_Seahorse-Base {
  background-image: url(spritesmith6.png);
<<<<<<< HEAD
  background-position: -786px 0px;
=======
  background-position: -106px -650px;
>>>>>>> 0f5f80f9
  width: 105px;
  height: 105px;
}
.Mount_Head_Seahorse-CottonCandyBlue {
  background-image: url(spritesmith6.png);
<<<<<<< HEAD
  background-position: -786px -106px;
=======
  background-position: -212px -650px;
>>>>>>> 0f5f80f9
  width: 105px;
  height: 105px;
}
.Mount_Head_Seahorse-CottonCandyPink {
  background-image: url(spritesmith6.png);
<<<<<<< HEAD
  background-position: -786px -212px;
=======
  background-position: -318px -650px;
>>>>>>> 0f5f80f9
  width: 105px;
  height: 105px;
}
.Mount_Head_Seahorse-Desert {
  background-image: url(spritesmith6.png);
<<<<<<< HEAD
  background-position: -786px -318px;
=======
  background-position: -424px -650px;
>>>>>>> 0f5f80f9
  width: 105px;
  height: 105px;
}
.Mount_Head_Seahorse-Golden {
  background-image: url(spritesmith6.png);
<<<<<<< HEAD
  background-position: -786px -424px;
=======
  background-position: -530px -650px;
>>>>>>> 0f5f80f9
  width: 105px;
  height: 105px;
}
.Mount_Head_Seahorse-Red {
  background-image: url(spritesmith6.png);
<<<<<<< HEAD
  background-position: -786px -530px;
=======
  background-position: -636px -650px;
>>>>>>> 0f5f80f9
  width: 105px;
  height: 105px;
}
.Mount_Head_Seahorse-Shade {
  background-image: url(spritesmith6.png);
<<<<<<< HEAD
  background-position: -786px -636px;
=======
  background-position: -786px 0px;
>>>>>>> 0f5f80f9
  width: 105px;
  height: 105px;
}
.Mount_Head_Seahorse-Skeleton {
  background-image: url(spritesmith6.png);
<<<<<<< HEAD
  background-position: 0px -756px;
=======
  background-position: -786px -106px;
>>>>>>> 0f5f80f9
  width: 105px;
  height: 105px;
}
.Mount_Head_Seahorse-White {
  background-image: url(spritesmith6.png);
<<<<<<< HEAD
  background-position: -106px -756px;
=======
  background-position: -786px -212px;
>>>>>>> 0f5f80f9
  width: 105px;
  height: 105px;
}
.Mount_Head_Seahorse-Zombie {
  background-image: url(spritesmith6.png);
<<<<<<< HEAD
  background-position: -212px -756px;
=======
  background-position: -786px -318px;
>>>>>>> 0f5f80f9
  width: 105px;
  height: 105px;
}
.Mount_Head_Sheep-Base {
  background-image: url(spritesmith6.png);
<<<<<<< HEAD
  background-position: -318px -756px;
=======
  background-position: -786px -424px;
>>>>>>> 0f5f80f9
  width: 105px;
  height: 105px;
}
.Mount_Head_Sheep-CottonCandyBlue {
  background-image: url(spritesmith6.png);
<<<<<<< HEAD
  background-position: -424px -756px;
=======
  background-position: -786px -530px;
>>>>>>> 0f5f80f9
  width: 105px;
  height: 105px;
}
.Mount_Head_Sheep-CottonCandyPink {
  background-image: url(spritesmith6.png);
<<<<<<< HEAD
  background-position: -530px -756px;
=======
  background-position: -786px -636px;
>>>>>>> 0f5f80f9
  width: 105px;
  height: 105px;
}
.Mount_Head_Sheep-Desert {
  background-image: url(spritesmith6.png);
<<<<<<< HEAD
  background-position: -636px -756px;
=======
  background-position: 0px -756px;
>>>>>>> 0f5f80f9
  width: 105px;
  height: 105px;
}
.Mount_Head_Sheep-Golden {
  background-image: url(spritesmith6.png);
<<<<<<< HEAD
  background-position: -742px -756px;
=======
  background-position: -106px -756px;
>>>>>>> 0f5f80f9
  width: 105px;
  height: 105px;
}
.Mount_Head_Sheep-Red {
  background-image: url(spritesmith6.png);
<<<<<<< HEAD
  background-position: -892px 0px;
=======
  background-position: -212px -756px;
>>>>>>> 0f5f80f9
  width: 105px;
  height: 105px;
}
.Mount_Head_Sheep-Shade {
  background-image: url(spritesmith6.png);
<<<<<<< HEAD
  background-position: -892px -106px;
=======
  background-position: -318px -756px;
>>>>>>> 0f5f80f9
  width: 105px;
  height: 105px;
}
.Mount_Head_Sheep-Skeleton {
  background-image: url(spritesmith6.png);
<<<<<<< HEAD
  background-position: -892px -212px;
=======
  background-position: -424px -756px;
>>>>>>> 0f5f80f9
  width: 105px;
  height: 105px;
}
.Mount_Head_Sheep-White {
  background-image: url(spritesmith6.png);
<<<<<<< HEAD
  background-position: -892px -318px;
=======
  background-position: -530px -756px;
>>>>>>> 0f5f80f9
  width: 105px;
  height: 105px;
}
.Mount_Head_Sheep-Zombie {
  background-image: url(spritesmith6.png);
<<<<<<< HEAD
  background-position: -892px -424px;
=======
  background-position: -636px -756px;
>>>>>>> 0f5f80f9
  width: 105px;
  height: 105px;
}
.Mount_Head_Slime-Base {
  background-image: url(spritesmith6.png);
<<<<<<< HEAD
  background-position: -892px -530px;
=======
  background-position: -742px -756px;
>>>>>>> 0f5f80f9
  width: 105px;
  height: 105px;
}
.Mount_Head_Slime-CottonCandyBlue {
  background-image: url(spritesmith6.png);
<<<<<<< HEAD
  background-position: 0px -544px;
=======
  background-position: -892px 0px;
>>>>>>> 0f5f80f9
  width: 105px;
  height: 105px;
}
.Mount_Head_Slime-CottonCandyPink {
  background-image: url(spritesmith6.png);
<<<<<<< HEAD
  background-position: -892px -742px;
=======
  background-position: -892px -106px;
>>>>>>> 0f5f80f9
  width: 105px;
  height: 105px;
}
.Mount_Head_Slime-Desert {
  background-image: url(spritesmith6.png);
<<<<<<< HEAD
  background-position: 0px -862px;
=======
  background-position: -892px -212px;
>>>>>>> 0f5f80f9
  width: 105px;
  height: 105px;
}
.Mount_Head_Slime-Golden {
  background-image: url(spritesmith6.png);
<<<<<<< HEAD
  background-position: -106px -862px;
=======
  background-position: 0px -544px;
>>>>>>> 0f5f80f9
  width: 105px;
  height: 105px;
}
.Mount_Head_Slime-Red {
  background-image: url(spritesmith6.png);
<<<<<<< HEAD
  background-position: -212px -862px;
=======
  background-position: -892px -424px;
>>>>>>> 0f5f80f9
  width: 105px;
  height: 105px;
}
.Mount_Head_Slime-Shade {
  background-image: url(spritesmith6.png);
<<<<<<< HEAD
  background-position: -318px -862px;
=======
  background-position: -892px -530px;
>>>>>>> 0f5f80f9
  width: 105px;
  height: 105px;
}
.Mount_Head_Slime-Skeleton {
  background-image: url(spritesmith6.png);
<<<<<<< HEAD
  background-position: -424px -862px;
=======
  background-position: -892px -636px;
>>>>>>> 0f5f80f9
  width: 105px;
  height: 105px;
}
.Mount_Head_Slime-White {
  background-image: url(spritesmith6.png);
<<<<<<< HEAD
  background-position: -530px -862px;
=======
  background-position: -892px -742px;
>>>>>>> 0f5f80f9
  width: 105px;
  height: 105px;
}
.Mount_Head_Slime-Zombie {
  background-image: url(spritesmith6.png);
<<<<<<< HEAD
  background-position: -636px -862px;
=======
  background-position: 0px -862px;
>>>>>>> 0f5f80f9
  width: 105px;
  height: 105px;
}
.Mount_Head_Spider-Base {
  background-image: url(spritesmith6.png);
<<<<<<< HEAD
  background-position: -742px -862px;
=======
  background-position: -106px -862px;
>>>>>>> 0f5f80f9
  width: 105px;
  height: 105px;
}
.Mount_Head_Spider-CottonCandyBlue {
  background-image: url(spritesmith6.png);
<<<<<<< HEAD
  background-position: -848px -862px;
=======
  background-position: -212px -862px;
>>>>>>> 0f5f80f9
  width: 105px;
  height: 105px;
}
.Mount_Head_Spider-CottonCandyPink {
  background-image: url(spritesmith6.png);
<<<<<<< HEAD
  background-position: -998px 0px;
=======
  background-position: -318px -862px;
>>>>>>> 0f5f80f9
  width: 105px;
  height: 105px;
}
.Mount_Head_Spider-Desert {
  background-image: url(spritesmith6.png);
<<<<<<< HEAD
  background-position: -998px -106px;
=======
  background-position: -424px -862px;
>>>>>>> 0f5f80f9
  width: 105px;
  height: 105px;
}
.Mount_Head_Spider-Golden {
  background-image: url(spritesmith6.png);
<<<<<<< HEAD
  background-position: -998px -212px;
=======
  background-position: -530px -862px;
>>>>>>> 0f5f80f9
  width: 105px;
  height: 105px;
}
.Mount_Head_Spider-Red {
  background-image: url(spritesmith6.png);
<<<<<<< HEAD
  background-position: -998px -318px;
=======
  background-position: -636px -862px;
>>>>>>> 0f5f80f9
  width: 105px;
  height: 105px;
}
.Mount_Head_Spider-Shade {
  background-image: url(spritesmith6.png);
<<<<<<< HEAD
  background-position: -998px -424px;
=======
  background-position: -742px -862px;
>>>>>>> 0f5f80f9
  width: 105px;
  height: 105px;
}
.Mount_Head_Spider-Skeleton {
  background-image: url(spritesmith6.png);
<<<<<<< HEAD
  background-position: -998px -530px;
=======
  background-position: -848px -862px;
>>>>>>> 0f5f80f9
  width: 105px;
  height: 105px;
}
.Mount_Head_Spider-White {
  background-image: url(spritesmith6.png);
<<<<<<< HEAD
  background-position: -998px -636px;
=======
  background-position: -998px 0px;
>>>>>>> 0f5f80f9
  width: 105px;
  height: 105px;
}
.Mount_Head_Spider-Zombie {
  background-image: url(spritesmith6.png);
<<<<<<< HEAD
  background-position: -998px -742px;
=======
  background-position: -998px -106px;
>>>>>>> 0f5f80f9
  width: 105px;
  height: 105px;
}
.Mount_Head_TRex-Base {
  background-image: url(spritesmith6.png);
  background-position: -408px -136px;
  width: 135px;
  height: 135px;
}
.Mount_Head_TRex-CottonCandyBlue {
  background-image: url(spritesmith6.png);
  background-position: 0px -136px;
  width: 135px;
  height: 135px;
}
.Mount_Head_TRex-CottonCandyPink {
  background-image: url(spritesmith6.png);
  background-position: -136px -136px;
  width: 135px;
  height: 135px;
}
.Mount_Head_TRex-Desert {
  background-image: url(spritesmith6.png);
  background-position: -272px 0px;
  width: 135px;
  height: 135px;
}
.Mount_Head_TRex-Golden {
  background-image: url(spritesmith6.png);
  background-position: -272px -136px;
  width: 135px;
  height: 135px;
}
.Mount_Head_TRex-Red {
  background-image: url(spritesmith6.png);
  background-position: 0px -272px;
  width: 135px;
  height: 135px;
}
.Mount_Head_TRex-Shade {
  background-image: url(spritesmith6.png);
  background-position: -136px -272px;
  width: 135px;
  height: 135px;
}
.Mount_Head_TRex-Skeleton {
  background-image: url(spritesmith6.png);
  background-position: -272px -272px;
  width: 135px;
  height: 135px;
}
.Mount_Head_TRex-White {
  background-image: url(spritesmith6.png);
  background-position: -408px 0px;
  width: 135px;
  height: 135px;
}
.Mount_Head_TRex-Zombie {
  background-image: url(spritesmith6.png);
  background-position: 0px 0px;
  width: 135px;
  height: 135px;
}
.Mount_Head_TigerCub-Base {
  background-image: url(spritesmith6.png);
<<<<<<< HEAD
  background-position: -954px -968px;
=======
  background-position: -318px -968px;
>>>>>>> 0f5f80f9
  width: 105px;
  height: 105px;
}
.Mount_Head_TigerCub-CottonCandyBlue {
  background-image: url(spritesmith6.png);
<<<<<<< HEAD
  background-position: -1104px 0px;
=======
  background-position: -424px -968px;
>>>>>>> 0f5f80f9
  width: 105px;
  height: 105px;
}
.Mount_Head_TigerCub-CottonCandyPink {
  background-image: url(spritesmith6.png);
<<<<<<< HEAD
  background-position: -1104px -106px;
=======
  background-position: -530px -968px;
>>>>>>> 0f5f80f9
  width: 105px;
  height: 105px;
}
.Mount_Head_TigerCub-Desert {
  background-image: url(spritesmith6.png);
<<<<<<< HEAD
  background-position: -1104px -212px;
=======
  background-position: -636px -968px;
>>>>>>> 0f5f80f9
  width: 105px;
  height: 105px;
}
.Mount_Head_TigerCub-Golden {
  background-image: url(spritesmith6.png);
<<<<<<< HEAD
  background-position: -1104px -318px;
=======
  background-position: -742px -968px;
>>>>>>> 0f5f80f9
  width: 105px;
  height: 105px;
}
.Mount_Head_TigerCub-Red {
  background-image: url(spritesmith6.png);
<<<<<<< HEAD
  background-position: -1104px -424px;
=======
  background-position: -848px -968px;
>>>>>>> 0f5f80f9
  width: 105px;
  height: 105px;
}
.Mount_Head_TigerCub-Shade {
  background-image: url(spritesmith6.png);
<<<<<<< HEAD
  background-position: -1104px -530px;
=======
  background-position: -954px -968px;
>>>>>>> 0f5f80f9
  width: 105px;
  height: 105px;
}
.Mount_Head_TigerCub-Skeleton {
  background-image: url(spritesmith6.png);
<<<<<<< HEAD
  background-position: -1104px -636px;
=======
  background-position: -1104px 0px;
>>>>>>> 0f5f80f9
  width: 105px;
  height: 105px;
}
.Mount_Head_TigerCub-White {
  background-image: url(spritesmith6.png);
<<<<<<< HEAD
  background-position: -1104px -742px;
=======
  background-position: -1104px -106px;
>>>>>>> 0f5f80f9
  width: 105px;
  height: 105px;
}
.Mount_Head_TigerCub-Zombie {
  background-image: url(spritesmith6.png);
<<<<<<< HEAD
  background-position: -1104px -848px;
=======
  background-position: -1104px -212px;
>>>>>>> 0f5f80f9
  width: 105px;
  height: 105px;
}
.Mount_Head_Turkey-Base {
  background-image: url(spritesmith6.png);
<<<<<<< HEAD
  background-position: -1104px -954px;
=======
  background-position: -1104px -318px;
>>>>>>> 0f5f80f9
  width: 105px;
  height: 105px;
}
.Mount_Head_Whale-Base {
  background-image: url(spritesmith6.png);
<<<<<<< HEAD
  background-position: 0px -1074px;
=======
  background-position: -1104px -424px;
>>>>>>> 0f5f80f9
  width: 105px;
  height: 105px;
}
.Mount_Head_Whale-CottonCandyBlue {
  background-image: url(spritesmith6.png);
<<<<<<< HEAD
  background-position: -106px -1074px;
=======
  background-position: -1104px -530px;
>>>>>>> 0f5f80f9
  width: 105px;
  height: 105px;
}
.Mount_Head_Whale-CottonCandyPink {
  background-image: url(spritesmith6.png);
<<<<<<< HEAD
  background-position: -212px -1074px;
=======
  background-position: -1104px -636px;
>>>>>>> 0f5f80f9
  width: 105px;
  height: 105px;
}
.Mount_Head_Whale-Desert {
  background-image: url(spritesmith6.png);
<<<<<<< HEAD
  background-position: -318px -1074px;
=======
  background-position: -1104px -742px;
>>>>>>> 0f5f80f9
  width: 105px;
  height: 105px;
}
.Mount_Head_Whale-Golden {
  background-image: url(spritesmith6.png);
<<<<<<< HEAD
  background-position: -424px -1074px;
=======
  background-position: -1104px -848px;
>>>>>>> 0f5f80f9
  width: 105px;
  height: 105px;
}
.Mount_Head_Whale-Red {
  background-image: url(spritesmith6.png);
<<<<<<< HEAD
  background-position: -530px -1074px;
=======
  background-position: -1104px -954px;
>>>>>>> 0f5f80f9
  width: 105px;
  height: 105px;
}
.Mount_Head_Whale-Shade {
  background-image: url(spritesmith6.png);
<<<<<<< HEAD
  background-position: -636px -1074px;
=======
  background-position: 0px -1074px;
>>>>>>> 0f5f80f9
  width: 105px;
  height: 105px;
}
.Mount_Head_Whale-Skeleton {
  background-image: url(spritesmith6.png);
<<<<<<< HEAD
  background-position: -742px -1074px;
=======
  background-position: -106px -1074px;
>>>>>>> 0f5f80f9
  width: 105px;
  height: 105px;
}
.Mount_Head_Whale-White {
  background-image: url(spritesmith6.png);
<<<<<<< HEAD
  background-position: -848px -1074px;
=======
  background-position: -212px -1074px;
>>>>>>> 0f5f80f9
  width: 105px;
  height: 105px;
}
.Mount_Head_Whale-Zombie {
  background-image: url(spritesmith6.png);
<<<<<<< HEAD
  background-position: -954px -1074px;
=======
  background-position: -318px -1074px;
>>>>>>> 0f5f80f9
  width: 105px;
  height: 105px;
}
.Mount_Head_Wolf-Base {
  background-image: url(spritesmith6.png);
  background-position: -408px -272px;
  width: 135px;
  height: 135px;
}
.Mount_Head_Wolf-CottonCandyBlue {
  background-image: url(spritesmith6.png);
  background-position: 0px -408px;
  width: 135px;
  height: 135px;
}
.Mount_Head_Wolf-CottonCandyPink {
  background-image: url(spritesmith6.png);
  background-position: -136px -408px;
  width: 135px;
  height: 135px;
}
.Mount_Head_Wolf-Desert {
  background-image: url(spritesmith6.png);
  background-position: -272px -408px;
  width: 135px;
  height: 135px;
}
.Mount_Head_Wolf-Golden {
  background-image: url(spritesmith6.png);
  background-position: -408px -408px;
  width: 135px;
  height: 135px;
}
.Mount_Head_Wolf-Red {
  background-image: url(spritesmith6.png);
  background-position: -544px 0px;
  width: 135px;
  height: 135px;
}
.Mount_Head_Wolf-Shade {
  background-image: url(spritesmith6.png);
  background-position: -544px -136px;
  width: 135px;
  height: 135px;
}
.Mount_Head_Wolf-Skeleton {
  background-image: url(spritesmith6.png);
  background-position: -544px -272px;
  width: 135px;
  height: 135px;
}
.Mount_Head_Wolf-White {
  background-image: url(spritesmith6.png);
  background-position: -544px -408px;
  width: 135px;
  height: 135px;
}
.Mount_Head_Wolf-Zombie {
  background-image: url(spritesmith6.png);
  background-position: -136px 0px;
  width: 135px;
  height: 135px;
}
.Pet-BearCub-Base {
  background-image: url(spritesmith6.png);
<<<<<<< HEAD
  background-position: -1210px -1060px;
=======
  background-position: -1210px -424px;
>>>>>>> 0f5f80f9
  width: 81px;
  height: 99px;
}
.Pet-BearCub-CottonCandyBlue {
  background-image: url(spritesmith6.png);
<<<<<<< HEAD
  background-position: 0px -1180px;
=======
  background-position: -1210px -524px;
>>>>>>> 0f5f80f9
  width: 81px;
  height: 99px;
}
.Pet-BearCub-CottonCandyPink {
  background-image: url(spritesmith6.png);
<<<<<<< HEAD
  background-position: -82px -1180px;
=======
  background-position: -1210px -624px;
>>>>>>> 0f5f80f9
  width: 81px;
  height: 99px;
}
.Pet-BearCub-Desert {
  background-image: url(spritesmith6.png);
<<<<<<< HEAD
  background-position: -164px -1180px;
=======
  background-position: -1210px -724px;
>>>>>>> 0f5f80f9
  width: 81px;
  height: 99px;
}
.Pet-BearCub-Golden {
  background-image: url(spritesmith6.png);
<<<<<<< HEAD
  background-position: -246px -1180px;
=======
  background-position: -1210px -824px;
>>>>>>> 0f5f80f9
  width: 81px;
  height: 99px;
}
.Pet-BearCub-Polar {
  background-image: url(spritesmith6.png);
<<<<<<< HEAD
  background-position: -328px -1180px;
=======
  background-position: -1210px -924px;
>>>>>>> 0f5f80f9
  width: 81px;
  height: 99px;
}
.Pet-BearCub-Red {
  background-image: url(spritesmith6.png);
<<<<<<< HEAD
  background-position: -410px -1180px;
=======
  background-position: -1210px -1024px;
>>>>>>> 0f5f80f9
  width: 81px;
  height: 99px;
}
.Pet-BearCub-Shade {
  background-image: url(spritesmith6.png);
<<<<<<< HEAD
  background-position: -492px -1180px;
=======
  background-position: 0px -1180px;
>>>>>>> 0f5f80f9
  width: 81px;
  height: 99px;
}
.Pet-BearCub-Skeleton {
  background-image: url(spritesmith6.png);
<<<<<<< HEAD
  background-position: -574px -1180px;
=======
  background-position: -82px -1180px;
>>>>>>> 0f5f80f9
  width: 81px;
  height: 99px;
}
.Pet-BearCub-White {
  background-image: url(spritesmith6.png);
<<<<<<< HEAD
  background-position: -656px -1180px;
=======
  background-position: -164px -1180px;
>>>>>>> 0f5f80f9
  width: 81px;
  height: 99px;
}
.Pet-BearCub-Zombie {
  background-image: url(spritesmith6.png);
<<<<<<< HEAD
  background-position: -738px -1180px;
=======
  background-position: -246px -1180px;
>>>>>>> 0f5f80f9
  width: 81px;
  height: 99px;
}
.Pet-Bunny-Base {
  background-image: url(spritesmith6.png);
<<<<<<< HEAD
  background-position: -820px -1180px;
=======
  background-position: -328px -1180px;
>>>>>>> 0f5f80f9
  width: 81px;
  height: 99px;
}
.Pet-Bunny-CottonCandyBlue {
  background-image: url(spritesmith6.png);
<<<<<<< HEAD
  background-position: -902px -1180px;
=======
  background-position: -410px -1180px;
>>>>>>> 0f5f80f9
  width: 81px;
  height: 99px;
}
.Pet-Bunny-CottonCandyPink {
  background-image: url(spritesmith6.png);
<<<<<<< HEAD
  background-position: -984px -1180px;
=======
  background-position: -492px -1180px;
>>>>>>> 0f5f80f9
  width: 81px;
  height: 99px;
}
.Pet-Bunny-Desert {
  background-image: url(spritesmith6.png);
<<<<<<< HEAD
  background-position: -1066px -1180px;
=======
  background-position: -574px -1180px;
>>>>>>> 0f5f80f9
  width: 81px;
  height: 99px;
}
.Pet-Bunny-Golden {
  background-image: url(spritesmith6.png);
<<<<<<< HEAD
  background-position: -1148px -1180px;
=======
  background-position: -656px -1180px;
>>>>>>> 0f5f80f9
  width: 81px;
  height: 99px;
}
.Pet-Bunny-Red {
  background-image: url(spritesmith6.png);
<<<<<<< HEAD
  background-position: -1230px -1180px;
=======
  background-position: -738px -1180px;
>>>>>>> 0f5f80f9
  width: 81px;
  height: 99px;
}
.Pet-Bunny-Shade {
  background-image: url(spritesmith6.png);
<<<<<<< HEAD
  background-position: -1316px 0px;
=======
  background-position: -820px -1180px;
>>>>>>> 0f5f80f9
  width: 81px;
  height: 99px;
}
.Pet-Bunny-Skeleton {
  background-image: url(spritesmith6.png);
<<<<<<< HEAD
  background-position: -1316px -100px;
=======
  background-position: -902px -1180px;
>>>>>>> 0f5f80f9
  width: 81px;
  height: 99px;
}
.Pet-Bunny-White {
  background-image: url(spritesmith6.png);
<<<<<<< HEAD
  background-position: -1316px -200px;
=======
  background-position: -984px -1180px;
>>>>>>> 0f5f80f9
  width: 81px;
  height: 99px;
}
.Pet-Bunny-Zombie {
  background-image: url(spritesmith6.png);
<<<<<<< HEAD
  background-position: -1316px -300px;
=======
  background-position: -1066px -1180px;
>>>>>>> 0f5f80f9
  width: 81px;
  height: 99px;
}
.Pet-Cactus-Base {
  background-image: url(spritesmith6.png);
<<<<<<< HEAD
  background-position: -1316px -400px;
=======
  background-position: -1148px -1180px;
>>>>>>> 0f5f80f9
  width: 81px;
  height: 99px;
}
.Pet-Cactus-CottonCandyBlue {
  background-image: url(spritesmith6.png);
<<<<<<< HEAD
  background-position: -1316px -500px;
=======
  background-position: -1230px -1180px;
>>>>>>> 0f5f80f9
  width: 81px;
  height: 99px;
}
.Pet-Cactus-CottonCandyPink {
  background-image: url(spritesmith6.png);
<<<<<<< HEAD
  background-position: -1316px -600px;
=======
  background-position: -1316px 0px;
>>>>>>> 0f5f80f9
  width: 81px;
  height: 99px;
}
.Pet-Cactus-Desert {
  background-image: url(spritesmith6.png);
<<<<<<< HEAD
  background-position: -1316px -700px;
=======
  background-position: -1316px -100px;
>>>>>>> 0f5f80f9
  width: 81px;
  height: 99px;
}
.Pet-Cactus-Golden {
  background-image: url(spritesmith6.png);
<<<<<<< HEAD
  background-position: -1316px -800px;
=======
  background-position: -1316px -200px;
>>>>>>> 0f5f80f9
  width: 81px;
  height: 99px;
}
.Pet-Cactus-Red {
  background-image: url(spritesmith6.png);
<<<<<<< HEAD
  background-position: -1316px -900px;
=======
  background-position: -1316px -300px;
>>>>>>> 0f5f80f9
  width: 81px;
  height: 99px;
}
.Pet-Cactus-Shade {
  background-image: url(spritesmith6.png);
<<<<<<< HEAD
  background-position: -1316px -1000px;
=======
  background-position: -1316px -400px;
>>>>>>> 0f5f80f9
  width: 81px;
  height: 99px;
}
.Pet-Cactus-Skeleton {
  background-image: url(spritesmith6.png);
<<<<<<< HEAD
  background-position: -1316px -1100px;
=======
  background-position: -1316px -500px;
>>>>>>> 0f5f80f9
  width: 81px;
  height: 99px;
}
.Pet-Cactus-White {
  background-image: url(spritesmith6.png);
<<<<<<< HEAD
  background-position: 0px -1280px;
=======
  background-position: -1316px -600px;
>>>>>>> 0f5f80f9
  width: 81px;
  height: 99px;
}
.Pet-Cactus-Zombie {
  background-image: url(spritesmith6.png);
<<<<<<< HEAD
  background-position: -82px -1280px;
=======
  background-position: -1316px -700px;
  width: 81px;
  height: 99px;
}
.Pet-Cheetah-Base {
  background-image: url(spritesmith6.png);
  background-position: -1316px -800px;
  width: 81px;
  height: 99px;
}
.Pet-Cheetah-CottonCandyBlue {
  background-image: url(spritesmith6.png);
  background-position: -1316px -900px;
  width: 81px;
  height: 99px;
}
.Pet-Cheetah-CottonCandyPink {
  background-image: url(spritesmith6.png);
  background-position: -1316px -1000px;
  width: 81px;
  height: 99px;
}
.Pet-Cheetah-Desert {
  background-image: url(spritesmith6.png);
  background-position: -1316px -1100px;
  width: 81px;
  height: 99px;
}
.Pet-Cheetah-Golden {
  background-image: url(spritesmith6.png);
  background-position: 0px -1280px;
>>>>>>> 0f5f80f9
  width: 81px;
  height: 99px;
}
.Pet-Cheetah-Red {
  background-image: url(spritesmith6.png);
  background-position: -164px -1280px;
  width: 81px;
  height: 99px;
}
.Pet-Cheetah-Shade {
  background-image: url(spritesmith6.png);
  background-position: -246px -1280px;
  width: 81px;
  height: 99px;
}
.Pet-Cheetah-Skeleton {
  background-image: url(spritesmith6.png);
  background-position: -328px -1280px;
  width: 81px;
  height: 99px;
}
.Pet-Cheetah-White {
  background-image: url(spritesmith6.png);
  background-position: -410px -1280px;
  width: 81px;
  height: 99px;
}
.Pet-Cheetah-Zombie {
  background-image: url(spritesmith6.png);
  background-position: -492px -1280px;
  width: 81px;
  height: 99px;
}
.Pet-Cuttlefish-Base {
  background-image: url(spritesmith6.png);
  background-position: -574px -1280px;
  width: 81px;
  height: 99px;
}
.Pet-Cuttlefish-CottonCandyBlue {
  background-image: url(spritesmith6.png);
  background-position: -656px -1280px;
  width: 81px;
  height: 99px;
}
.Pet-Cuttlefish-CottonCandyPink {
  background-image: url(spritesmith6.png);
  background-position: -738px -1280px;
  width: 81px;
  height: 99px;
}
.Pet-Cuttlefish-Desert {
  background-image: url(spritesmith6.png);
  background-position: -820px -1280px;
  width: 81px;
  height: 99px;
}
.Pet-Cuttlefish-Golden {
  background-image: url(spritesmith6.png);
  background-position: -902px -1280px;
  width: 81px;
  height: 99px;
}
.Pet-Cuttlefish-Red {
  background-image: url(spritesmith6.png);
  background-position: -984px -1280px;
  width: 81px;
  height: 99px;
}
.Pet-Cuttlefish-Shade {
  background-image: url(spritesmith6.png);
  background-position: -1066px -1280px;
  width: 81px;
  height: 99px;
}
.Pet-Cuttlefish-Skeleton {
  background-image: url(spritesmith6.png);
  background-position: -1148px -1280px;
  width: 81px;
  height: 99px;
}
.Pet-Cuttlefish-White {
  background-image: url(spritesmith6.png);
  background-position: -1230px -1280px;
  width: 81px;
  height: 99px;
}
.Pet-Cuttlefish-Zombie {
  background-image: url(spritesmith6.png);
  background-position: -1312px -1280px;
  width: 81px;
  height: 99px;
}
.Pet-Deer-Base {
  background-image: url(spritesmith6.png);
  background-position: -1398px 0px;
  width: 81px;
  height: 99px;
}
.Pet-Deer-CottonCandyBlue {
  background-image: url(spritesmith6.png);
  background-position: -1398px -100px;
  width: 81px;
  height: 99px;
}
.Pet-Deer-CottonCandyPink {
  background-image: url(spritesmith6.png);
  background-position: -1398px -200px;
  width: 81px;
  height: 99px;
}
.Pet-Deer-Desert {
  background-image: url(spritesmith6.png);
  background-position: -1398px -300px;
  width: 81px;
  height: 99px;
}
.Pet-Deer-Golden {
  background-image: url(spritesmith6.png);
  background-position: -1398px -400px;
  width: 81px;
  height: 99px;
}
.Pet-Deer-Red {
  background-image: url(spritesmith6.png);
  background-position: -1398px -500px;
  width: 81px;
  height: 99px;
}
.Pet-Deer-Shade {
  background-image: url(spritesmith6.png);
  background-position: -1398px -600px;
  width: 81px;
  height: 99px;
}
.Pet-Deer-Skeleton {
  background-image: url(spritesmith6.png);
  background-position: -1398px -700px;
  width: 81px;
  height: 99px;
}
.Pet-Deer-White {
  background-image: url(spritesmith6.png);
  background-position: -1398px -800px;
  width: 81px;
  height: 99px;
}
.Pet-Deer-Zombie {
  background-image: url(spritesmith6.png);
  background-position: -1398px -900px;
  width: 81px;
  height: 99px;
}
.Pet-Dragon-Base {
  background-image: url(spritesmith6.png);
  background-position: -1398px -1000px;
  width: 81px;
  height: 99px;
}
.Pet-Dragon-CottonCandyBlue {
  background-image: url(spritesmith6.png);
  background-position: -1398px -1100px;
  width: 81px;
  height: 99px;
}
.Pet-Dragon-CottonCandyPink {
  background-image: url(spritesmith6.png);
  background-position: -1398px -1200px;
  width: 81px;
  height: 99px;
}
.Pet-Dragon-Desert {
  background-image: url(spritesmith6.png);
  background-position: 0px -1380px;
  width: 81px;
  height: 99px;
}
.Pet-Dragon-Golden {
  background-image: url(spritesmith6.png);
  background-position: -82px -1380px;
  width: 81px;
  height: 99px;
}
.Pet-Dragon-Hydra {
  background-image: url(spritesmith6.png);
  background-position: -164px -1380px;
  width: 81px;
  height: 99px;
}
.Pet-Dragon-Red {
  background-image: url(spritesmith6.png);
  background-position: -246px -1380px;
  width: 81px;
  height: 99px;
}
.Pet-Dragon-Shade {
  background-image: url(spritesmith6.png);
  background-position: -328px -1380px;
  width: 81px;
  height: 99px;
}
.Pet-Dragon-Skeleton {
  background-image: url(spritesmith6.png);
  background-position: -410px -1380px;
  width: 81px;
  height: 99px;
}
.Pet-Dragon-White {
  background-image: url(spritesmith6.png);
  background-position: -492px -1380px;
  width: 81px;
  height: 99px;
}
.Pet-Dragon-Zombie {
  background-image: url(spritesmith6.png);
  background-position: -574px -1380px;
  width: 81px;
  height: 99px;
}
.Pet-Egg-Base {
  background-image: url(spritesmith6.png);
  background-position: -656px -1380px;
  width: 81px;
  height: 99px;
}
.Pet-Egg-CottonCandyBlue {
  background-image: url(spritesmith6.png);
  background-position: -738px -1380px;
  width: 81px;
  height: 99px;
}
.Pet-Egg-CottonCandyPink {
  background-image: url(spritesmith6.png);
  background-position: -820px -1380px;
  width: 81px;
  height: 99px;
}
.Pet-Egg-Desert {
  background-image: url(spritesmith6.png);
  background-position: -902px -1380px;
  width: 81px;
  height: 99px;
}
.Pet-Egg-Golden {
  background-image: url(spritesmith6.png);
  background-position: -984px -1380px;
  width: 81px;
  height: 99px;
}
.Pet-Egg-Red {
  background-image: url(spritesmith6.png);
  background-position: -1066px -1380px;
  width: 81px;
  height: 99px;
}
.Pet-Egg-Shade {
  background-image: url(spritesmith6.png);
  background-position: -1148px -1380px;
  width: 81px;
  height: 99px;
}
.Pet-Egg-Skeleton {
  background-image: url(spritesmith6.png);
  background-position: -1230px -1380px;
  width: 81px;
  height: 99px;
}
.Pet-Egg-White {
  background-image: url(spritesmith6.png);
  background-position: -1312px -1380px;
  width: 81px;
  height: 99px;
}
.Pet-Egg-Zombie {
  background-image: url(spritesmith6.png);
  background-position: -1394px -1380px;
  width: 81px;
  height: 99px;
}
.Pet-FlyingPig-Base {
  background-image: url(spritesmith6.png);
  background-position: -1480px 0px;
  width: 81px;
  height: 99px;
}
.Pet-FlyingPig-CottonCandyBlue {
  background-image: url(spritesmith6.png);
  background-position: -1480px -100px;
  width: 81px;
  height: 99px;
}
.Pet-FlyingPig-CottonCandyPink {
  background-image: url(spritesmith6.png);
  background-position: -1480px -200px;
  width: 81px;
  height: 99px;
}
.Pet-FlyingPig-Desert {
  background-image: url(spritesmith6.png);
  background-position: -1480px -300px;
  width: 81px;
  height: 99px;
}
.Pet-FlyingPig-Golden {
  background-image: url(spritesmith6.png);
  background-position: -1480px -400px;
  width: 81px;
  height: 99px;
}
.Pet-FlyingPig-Red {
  background-image: url(spritesmith6.png);
  background-position: -1480px -500px;
  width: 81px;
  height: 99px;
}
.Pet-FlyingPig-Shade {
  background-image: url(spritesmith6.png);
  background-position: -1480px -600px;
  width: 81px;
  height: 99px;
}
.Pet-FlyingPig-Skeleton {
  background-image: url(spritesmith6.png);
  background-position: -1480px -700px;
  width: 81px;
  height: 99px;
}
.Pet-FlyingPig-White {
  background-image: url(spritesmith6.png);
  background-position: -1480px -800px;
  width: 81px;
  height: 99px;
}
.Pet-FlyingPig-Zombie {
  background-image: url(spritesmith6.png);
  background-position: -1480px -900px;
  width: 81px;
  height: 99px;
}
.Pet-Fox-Base {
  background-image: url(spritesmith6.png);
  background-position: -1480px -1000px;
  width: 81px;
  height: 99px;
}
.Pet-Fox-CottonCandyBlue {
  background-image: url(spritesmith6.png);
  background-position: -1480px -1100px;
  width: 81px;
  height: 99px;
}
.Pet-Fox-CottonCandyPink {
  background-image: url(spritesmith6.png);
  background-position: -1480px -1200px;
  width: 81px;
  height: 99px;
}
.Pet-Fox-Desert {
  background-image: url(spritesmith6.png);
  background-position: -1480px -1300px;
  width: 81px;
  height: 99px;
}
.Pet-Fox-Golden {
  background-image: url(spritesmith6.png);
  background-position: -1562px 0px;
  width: 81px;
  height: 99px;
}
.Pet-Fox-Red {
  background-image: url(spritesmith6.png);
  background-position: -1562px -100px;
  width: 81px;
  height: 99px;
}
.Pet-Fox-Shade {
  background-image: url(spritesmith6.png);
  background-position: -1562px -200px;
  width: 81px;
  height: 99px;
}
.Pet-Fox-Skeleton {
  background-image: url(spritesmith6.png);
  background-position: -1562px -300px;
  width: 81px;
  height: 99px;
}
.Pet-Fox-White {
  background-image: url(spritesmith6.png);
  background-position: -1562px -400px;
  width: 81px;
  height: 99px;
}
.Pet-Fox-Zombie {
  background-image: url(spritesmith6.png);
  background-position: -1562px -500px;
  width: 81px;
  height: 99px;
}
.Pet-Gryphon-Base {
  background-image: url(spritesmith6.png);
  background-position: -1562px -600px;
  width: 81px;
  height: 99px;
}
.Pet-Gryphon-CottonCandyBlue {
  background-image: url(spritesmith6.png);
  background-position: -1562px -700px;
  width: 81px;
  height: 99px;
}
.Pet-Gryphon-CottonCandyPink {
  background-image: url(spritesmith6.png);
  background-position: -1562px -800px;
  width: 81px;
  height: 99px;
}
.Pet-Gryphon-Desert {
  background-image: url(spritesmith6.png);
  background-position: -1562px -900px;
  width: 81px;
  height: 99px;
}
.Pet-Gryphon-Golden {
  background-image: url(spritesmith6.png);
  background-position: -1562px -1000px;
  width: 81px;
  height: 99px;
}
.Pet-Gryphon-Red {
  background-image: url(spritesmith6.png);
  background-position: -1562px -1100px;
  width: 81px;
  height: 99px;
}
.Pet-Gryphon-Shade {
  background-image: url(spritesmith6.png);
  background-position: -1562px -1200px;
  width: 81px;
  height: 99px;
}
.Pet-Gryphon-Skeleton {
  background-image: url(spritesmith6.png);
  background-position: -1562px -1300px;
  width: 81px;
  height: 99px;
}
.Pet-Gryphon-White {
  background-image: url(spritesmith6.png);
  background-position: 0px -1480px;
  width: 81px;
  height: 99px;
}
.Pet-Gryphon-Zombie {
  background-image: url(spritesmith6.png);
  background-position: -82px -1480px;
  width: 81px;
  height: 99px;
}
.Pet-Hedgehog-Base {
  background-image: url(spritesmith6.png);
  background-position: -164px -1480px;
  width: 81px;
  height: 99px;
}
.Pet-Hedgehog-CottonCandyBlue {
  background-image: url(spritesmith6.png);
  background-position: -246px -1480px;
  width: 81px;
  height: 99px;
}
.Pet-Hedgehog-CottonCandyPink {
  background-image: url(spritesmith6.png);
  background-position: -328px -1480px;
  width: 81px;
  height: 99px;
}
.Pet-Hedgehog-Desert {
  background-image: url(spritesmith6.png);
  background-position: -410px -1480px;
  width: 81px;
  height: 99px;
}
.Pet-Hedgehog-Golden {
  background-image: url(spritesmith6.png);
  background-position: -492px -1480px;
  width: 81px;
  height: 99px;
}
.Pet-Hedgehog-Red {
  background-image: url(spritesmith6.png);
  background-position: -574px -1480px;
  width: 81px;
  height: 99px;
}
.Pet-Hedgehog-Shade {
  background-image: url(spritesmith6.png);
  background-position: -656px -1480px;
  width: 81px;
  height: 99px;
}
.Pet-Hedgehog-Skeleton {
  background-image: url(spritesmith6.png);
  background-position: -738px -1480px;
  width: 81px;
  height: 99px;
}
.Pet-Hedgehog-White {
  background-image: url(spritesmith6.png);
  background-position: -820px -1480px;
  width: 81px;
  height: 99px;
}
.Pet-Hedgehog-Zombie {
  background-image: url(spritesmith6.png);
  background-position: -902px -1480px;
  width: 81px;
  height: 99px;
}
.Pet-JackOLantern-Base {
  background-image: url(spritesmith6.png);
  background-position: -984px -1480px;
  width: 81px;
  height: 99px;
}
.Pet-LionCub-Base {
  background-image: url(spritesmith6.png);
  background-position: -1066px -1480px;
  width: 81px;
  height: 99px;
}
.Pet-LionCub-CottonCandyBlue {
  background-image: url(spritesmith6.png);
  background-position: -1148px -1480px;
  width: 81px;
  height: 99px;
}
.Pet-LionCub-CottonCandyPink {
  background-image: url(spritesmith6.png);
  background-position: -1230px -1480px;
  width: 81px;
  height: 99px;
}
.Pet-LionCub-Desert {
  background-image: url(spritesmith6.png);
  background-position: -1312px -1480px;
  width: 81px;
  height: 99px;
}
.Pet-LionCub-Golden {
  background-image: url(spritesmith6.png);
  background-position: -1394px -1480px;
  width: 81px;
  height: 99px;
}
.Pet-LionCub-Red {
  background-image: url(spritesmith6.png);
  background-position: -1476px -1480px;
  width: 81px;
  height: 99px;
}
.Pet-LionCub-Shade {
  background-image: url(spritesmith6.png);
  background-position: -1558px -1480px;
  width: 81px;
  height: 99px;
}
.Pet-LionCub-Skeleton {
  background-image: url(spritesmith6.png);
  background-position: -1644px 0px;
  width: 81px;
  height: 99px;
}
.Pet-LionCub-White {
  background-image: url(spritesmith6.png);
  background-position: -1644px -100px;
  width: 81px;
  height: 99px;
}
.Pet-LionCub-Zombie {
  background-image: url(spritesmith6.png);
  background-position: -1644px -200px;
  width: 81px;
  height: 99px;
}
.Pet-Mammoth-Base {
  background-image: url(spritesmith6.png);
  background-position: -1644px -300px;
  width: 81px;
  height: 99px;
}
.Pet-MantisShrimp-Base {
  background-image: url(spritesmith6.png);
  background-position: -1644px -400px;
  width: 81px;
  height: 99px;
}
.Pet-Octopus-Base {
  background-image: url(spritesmith6.png);
  background-position: -1644px -500px;
  width: 81px;
  height: 99px;
}
.Pet-Octopus-CottonCandyBlue {
  background-image: url(spritesmith6.png);
  background-position: -1644px -600px;
  width: 81px;
  height: 99px;
}
.Pet-Octopus-CottonCandyPink {
  background-image: url(spritesmith6.png);
  background-position: -1644px -700px;
  width: 81px;
  height: 99px;
}
.Pet-Octopus-Desert {
  background-image: url(spritesmith6.png);
  background-position: -1644px -800px;
  width: 81px;
  height: 99px;
}
.Pet-Octopus-Golden {
  background-image: url(spritesmith6.png);
  background-position: -1644px -900px;
  width: 81px;
  height: 99px;
}
.Pet-Octopus-Red {
  background-image: url(spritesmith6.png);
  background-position: -1644px -1000px;
  width: 81px;
  height: 99px;
}
.Pet-Octopus-Shade {
  background-image: url(spritesmith6.png);
  background-position: -1644px -1100px;
  width: 81px;
  height: 99px;
}
.Pet-Octopus-Skeleton {
  background-image: url(spritesmith6.png);
  background-position: -1644px -1200px;
  width: 81px;
  height: 99px;
}
.Pet-Octopus-White {
  background-image: url(spritesmith6.png);
  background-position: -1644px -1300px;
  width: 81px;
  height: 99px;
}
.Pet-Octopus-Zombie {
  background-image: url(spritesmith6.png);
  background-position: -1644px -1400px;
  width: 81px;
  height: 99px;
}
.Pet-Owl-Base {
  background-image: url(spritesmith6.png);
  background-position: 0px -1580px;
  width: 81px;
  height: 99px;
}
.Pet-Owl-CottonCandyBlue {
  background-image: url(spritesmith6.png);
  background-position: -82px -1580px;
  width: 81px;
  height: 99px;
}
.Pet-Owl-CottonCandyPink {
  background-image: url(spritesmith6.png);
  background-position: -164px -1580px;
  width: 81px;
  height: 99px;
}
.Pet-Owl-Desert {
  background-image: url(spritesmith6.png);
  background-position: -246px -1580px;
  width: 81px;
  height: 99px;
}
.Pet-Owl-Golden {
  background-image: url(spritesmith6.png);
  background-position: -328px -1580px;
  width: 81px;
  height: 99px;
}
.Pet-Owl-Red {
  background-image: url(spritesmith6.png);
  background-position: -410px -1580px;
  width: 81px;
  height: 99px;
}
.Pet-Owl-Shade {
  background-image: url(spritesmith6.png);
  background-position: -492px -1580px;
  width: 81px;
  height: 99px;
}
.Pet-Owl-Skeleton {
  background-image: url(spritesmith6.png);
  background-position: -574px -1580px;
  width: 81px;
  height: 99px;
}
.Pet-Owl-White {
  background-image: url(spritesmith6.png);
  background-position: -656px -1580px;
  width: 81px;
  height: 99px;
}
.Pet-Owl-Zombie {
  background-image: url(spritesmith6.png);
  background-position: -738px -1580px;
  width: 81px;
  height: 99px;
}
.Pet-PandaCub-Base {
  background-image: url(spritesmith6.png);
  background-position: -820px -1580px;
  width: 81px;
  height: 99px;
}
.Pet-PandaCub-CottonCandyBlue {
  background-image: url(spritesmith6.png);
  background-position: -902px -1580px;
  width: 81px;
  height: 99px;
}
.Pet-PandaCub-CottonCandyPink {
  background-image: url(spritesmith6.png);
  background-position: -984px -1580px;
  width: 81px;
  height: 99px;
}
.Pet-PandaCub-Desert {
  background-image: url(spritesmith6.png);
  background-position: -1066px -1580px;
  width: 81px;
  height: 99px;
}
.Pet-PandaCub-Golden {
  background-image: url(spritesmith6.png);
  background-position: -1148px -1580px;
  width: 81px;
  height: 99px;
}
.Pet-PandaCub-Red {
  background-image: url(spritesmith6.png);
  background-position: -1230px -1580px;
  width: 81px;
  height: 99px;
}
.Pet-PandaCub-Shade {
  background-image: url(spritesmith6.png);
  background-position: -1312px -1580px;
  width: 81px;
  height: 99px;
}
.Pet-PandaCub-Skeleton {
  background-image: url(spritesmith6.png);
  background-position: -1394px -1580px;
  width: 81px;
  height: 99px;
}
.Pet-PandaCub-White {
  background-image: url(spritesmith6.png);
  background-position: -1476px -1580px;
  width: 81px;
  height: 99px;
}
.Pet-PandaCub-Zombie {
  background-image: url(spritesmith6.png);
  background-position: -1476px -1580px;
  width: 81px;
  height: 99px;
}
.Pet-Parrot-Base {
  background-image: url(spritesmith6.png);
  background-position: -1558px -1580px;
  width: 81px;
  height: 99px;
}
.Pet-Parrot-CottonCandyBlue {
  background-image: url(spritesmith6.png);
  background-position: -1640px -1580px;
  width: 81px;
  height: 99px;
}
.Pet-Parrot-CottonCandyPink {
  background-image: url(spritesmith6.png);
  background-position: -1726px 0px;
  width: 81px;
  height: 99px;
}
.Pet-Parrot-Desert {
  background-image: url(spritesmith6.png);
  background-position: -1726px -100px;
  width: 81px;
  height: 99px;
}
.Pet-Parrot-Golden {
  background-image: url(spritesmith6.png);
<<<<<<< HEAD
  background-position: -1558px -1580px;
=======
  background-position: -1726px -200px;
>>>>>>> 0f5f80f9
  width: 81px;
  height: 99px;
}
.Pet-Parrot-Red {
  background-image: url(spritesmith6.png);
<<<<<<< HEAD
  background-position: -1640px -1580px;
=======
  background-position: -1726px -300px;
>>>>>>> 0f5f80f9
  width: 81px;
  height: 99px;
}
.Pet-Parrot-Shade {
  background-image: url(spritesmith6.png);
<<<<<<< HEAD
  background-position: -1726px 0px;
=======
  background-position: -1726px -400px;
>>>>>>> 0f5f80f9
  width: 81px;
  height: 99px;
}
.Pet-Parrot-Skeleton {
  background-image: url(spritesmith6.png);
<<<<<<< HEAD
  background-position: -1726px -100px;
=======
  background-position: -1726px -500px;
>>>>>>> 0f5f80f9
  width: 81px;
  height: 99px;
}
.Pet-Parrot-White {
  background-image: url(spritesmith6.png);
<<<<<<< HEAD
  background-position: -1726px -200px;
=======
  background-position: -1726px -600px;
>>>>>>> 0f5f80f9
  width: 81px;
  height: 99px;
}
.Pet-Parrot-Zombie {
  background-image: url(spritesmith6.png);
<<<<<<< HEAD
  background-position: -1726px -300px;
=======
  background-position: -1726px -700px;
>>>>>>> 0f5f80f9
  width: 81px;
  height: 99px;
}
.Pet-Penguin-Base {
  background-image: url(spritesmith6.png);
<<<<<<< HEAD
  background-position: -1726px -400px;
=======
  background-position: -1726px -800px;
>>>>>>> 0f5f80f9
  width: 81px;
  height: 99px;
}
.Pet-Penguin-CottonCandyBlue {
  background-image: url(spritesmith6.png);
<<<<<<< HEAD
  background-position: -1726px -500px;
=======
  background-position: -1726px -900px;
>>>>>>> 0f5f80f9
  width: 81px;
  height: 99px;
}
.Pet-Penguin-CottonCandyPink {
  background-image: url(spritesmith6.png);
<<<<<<< HEAD
  background-position: -1726px -600px;
=======
  background-position: -1726px -1000px;
>>>>>>> 0f5f80f9
  width: 81px;
  height: 99px;
}
.Pet-Penguin-Desert {
  background-image: url(spritesmith6.png);
<<<<<<< HEAD
  background-position: -1726px -700px;
=======
  background-position: -1726px -1100px;
>>>>>>> 0f5f80f9
  width: 81px;
  height: 99px;
}
.Pet-Penguin-Golden {
  background-image: url(spritesmith6.png);
<<<<<<< HEAD
  background-position: -1726px -800px;
=======
  background-position: -1726px -1200px;
>>>>>>> 0f5f80f9
  width: 81px;
  height: 99px;
}
.Pet-Penguin-Red {
  background-image: url(spritesmith6.png);
<<<<<<< HEAD
  background-position: -1726px -900px;
=======
  background-position: -1726px -1300px;
>>>>>>> 0f5f80f9
  width: 81px;
  height: 99px;
}
.Pet-Penguin-Shade {
  background-image: url(spritesmith6.png);
<<<<<<< HEAD
  background-position: -1726px -1000px;
=======
  background-position: -1726px -1400px;
>>>>>>> 0f5f80f9
  width: 81px;
  height: 99px;
}
.Pet-Penguin-Skeleton {
  background-image: url(spritesmith6.png);
<<<<<<< HEAD
  background-position: -1726px -1100px;
=======
  background-position: -1726px -1500px;
>>>>>>> 0f5f80f9
  width: 81px;
  height: 99px;
}
.Pet-Penguin-White {
  background-image: url(spritesmith6.png);
<<<<<<< HEAD
  background-position: -1726px -1200px;
=======
  background-position: 0px -1680px;
>>>>>>> 0f5f80f9
  width: 81px;
  height: 99px;
}
.Pet-Penguin-Zombie {
  background-image: url(spritesmith6.png);
<<<<<<< HEAD
  background-position: -1726px -1300px;
=======
  background-position: -82px -1680px;
>>>>>>> 0f5f80f9
  width: 81px;
  height: 99px;
}
.Pet-Rat-Base {
  background-image: url(spritesmith6.png);
<<<<<<< HEAD
  background-position: -1726px -1400px;
=======
  background-position: -164px -1680px;
>>>>>>> 0f5f80f9
  width: 81px;
  height: 99px;
}
.Pet-Rat-CottonCandyBlue {
  background-image: url(spritesmith6.png);
<<<<<<< HEAD
  background-position: -1726px -1500px;
=======
  background-position: -246px -1680px;
>>>>>>> 0f5f80f9
  width: 81px;
  height: 99px;
}
.Pet-Rat-CottonCandyPink {
  background-image: url(spritesmith6.png);
<<<<<<< HEAD
  background-position: 0px -1680px;
=======
  background-position: -328px -1680px;
>>>>>>> 0f5f80f9
  width: 81px;
  height: 99px;
}
.Pet-Rat-Desert {
  background-image: url(spritesmith6.png);
<<<<<<< HEAD
  background-position: -82px -1680px;
=======
  background-position: -410px -1680px;
>>>>>>> 0f5f80f9
  width: 81px;
  height: 99px;
}
.Pet-Rat-Golden {
  background-image: url(spritesmith6.png);
<<<<<<< HEAD
  background-position: -164px -1680px;
=======
  background-position: -492px -1680px;
>>>>>>> 0f5f80f9
  width: 81px;
  height: 99px;
}
.Pet-Rat-Red {
  background-image: url(spritesmith6.png);
<<<<<<< HEAD
  background-position: -246px -1680px;
=======
  background-position: -574px -1680px;
>>>>>>> 0f5f80f9
  width: 81px;
  height: 99px;
}
.Pet-Rat-Shade {
  background-image: url(spritesmith6.png);
<<<<<<< HEAD
  background-position: -328px -1680px;
=======
  background-position: -656px -1680px;
>>>>>>> 0f5f80f9
  width: 81px;
  height: 99px;
}
.Pet-Rat-Skeleton {
  background-image: url(spritesmith6.png);
<<<<<<< HEAD
  background-position: -410px -1680px;
=======
  background-position: -738px -1680px;
>>>>>>> 0f5f80f9
  width: 81px;
  height: 99px;
}
.Pet-Rat-White {
  background-image: url(spritesmith6.png);
<<<<<<< HEAD
  background-position: -492px -1680px;
=======
  background-position: -820px -1680px;
>>>>>>> 0f5f80f9
  width: 81px;
  height: 99px;
}
.Pet-Rat-Zombie {
  background-image: url(spritesmith6.png);
<<<<<<< HEAD
  background-position: -574px -1680px;
=======
  background-position: -902px -1680px;
>>>>>>> 0f5f80f9
  width: 81px;
  height: 99px;
}
.Pet-Rock-Base {
  background-image: url(spritesmith6.png);
<<<<<<< HEAD
  background-position: -656px -1680px;
=======
  background-position: -984px -1680px;
>>>>>>> 0f5f80f9
  width: 81px;
  height: 99px;
}
.Pet-Rock-CottonCandyBlue {
  background-image: url(spritesmith6.png);
<<<<<<< HEAD
  background-position: -738px -1680px;
=======
  background-position: -1066px -1680px;
>>>>>>> 0f5f80f9
  width: 81px;
  height: 99px;
}
.Pet-Rock-CottonCandyPink {
  background-image: url(spritesmith6.png);
<<<<<<< HEAD
  background-position: -820px -1680px;
=======
  background-position: -1148px -1680px;
>>>>>>> 0f5f80f9
  width: 81px;
  height: 99px;
}
.Pet-Rock-Desert {
  background-image: url(spritesmith6.png);
<<<<<<< HEAD
  background-position: -902px -1680px;
=======
  background-position: -1230px -1680px;
>>>>>>> 0f5f80f9
  width: 81px;
  height: 99px;
}
.Pet-Rock-Golden {
  background-image: url(spritesmith6.png);
<<<<<<< HEAD
  background-position: -984px -1680px;
=======
  background-position: -1312px -1680px;
>>>>>>> 0f5f80f9
  width: 81px;
  height: 99px;
}
.Pet-Rock-Red {
  background-image: url(spritesmith6.png);
<<<<<<< HEAD
  background-position: -1066px -1680px;
=======
  background-position: -1394px -1680px;
>>>>>>> 0f5f80f9
  width: 81px;
  height: 99px;
}
.Pet-Rock-Shade {
  background-image: url(spritesmith6.png);
<<<<<<< HEAD
  background-position: -1148px -1680px;
=======
  background-position: -1476px -1680px;
>>>>>>> 0f5f80f9
  width: 81px;
  height: 99px;
}
.Pet-Rock-Skeleton {
  background-image: url(spritesmith6.png);
<<<<<<< HEAD
  background-position: -1230px -1680px;
=======
  background-position: -1558px -1680px;
>>>>>>> 0f5f80f9
  width: 81px;
  height: 99px;
}
.Pet-Rock-White {
  background-image: url(spritesmith6.png);
<<<<<<< HEAD
  background-position: -1312px -1680px;
=======
  background-position: -1640px -1680px;
>>>>>>> 0f5f80f9
  width: 81px;
  height: 99px;
}
.Pet-Rock-Zombie {
  background-image: url(spritesmith6.png);
<<<<<<< HEAD
  background-position: -1394px -1680px;
=======
  background-position: -1722px -1680px;
>>>>>>> 0f5f80f9
  width: 81px;
  height: 99px;
}
.Pet-Rooster-Base {
  background-image: url(spritesmith6.png);
<<<<<<< HEAD
  background-position: -1476px -1680px;
=======
  background-position: -1808px 0px;
>>>>>>> 0f5f80f9
  width: 81px;
  height: 99px;
}
.Pet-Rooster-CottonCandyBlue {
  background-image: url(spritesmith6.png);
<<<<<<< HEAD
  background-position: -1558px -1680px;
=======
  background-position: -1808px -100px;
>>>>>>> 0f5f80f9
  width: 81px;
  height: 99px;
}
.Pet-Rooster-CottonCandyPink {
  background-image: url(spritesmith6.png);
<<<<<<< HEAD
  background-position: -1640px -1680px;
=======
  background-position: -1808px -200px;
>>>>>>> 0f5f80f9
  width: 81px;
  height: 99px;
}
.Pet-Rooster-Desert {
  background-image: url(spritesmith6.png);
<<<<<<< HEAD
  background-position: -1722px -1680px;
=======
  background-position: -1808px -300px;
>>>>>>> 0f5f80f9
  width: 81px;
  height: 99px;
}
.Pet-Rooster-Golden {
  background-image: url(spritesmith6.png);
<<<<<<< HEAD
  background-position: -1808px 0px;
=======
  background-position: -1808px -400px;
>>>>>>> 0f5f80f9
  width: 81px;
  height: 99px;
}
.Pet-Rooster-Red {
  background-image: url(spritesmith6.png);
<<<<<<< HEAD
  background-position: -1808px -100px;
=======
  background-position: -1808px -500px;
>>>>>>> 0f5f80f9
  width: 81px;
  height: 99px;
}
.Pet-Rooster-Shade {
  background-image: url(spritesmith6.png);
<<<<<<< HEAD
  background-position: -1808px -200px;
=======
  background-position: -1808px -600px;
>>>>>>> 0f5f80f9
  width: 81px;
  height: 99px;
}
.Pet-Rooster-Skeleton {
  background-image: url(spritesmith6.png);
<<<<<<< HEAD
  background-position: -1808px -300px;
=======
  background-position: -1808px -700px;
>>>>>>> 0f5f80f9
  width: 81px;
  height: 99px;
}
.Pet-Rooster-White {
  background-image: url(spritesmith6.png);
<<<<<<< HEAD
  background-position: -1808px -400px;
=======
  background-position: -1808px -800px;
>>>>>>> 0f5f80f9
  width: 81px;
  height: 99px;
}
.Pet-Rooster-Zombie {
  background-image: url(spritesmith6.png);
<<<<<<< HEAD
  background-position: -1808px -500px;
=======
  background-position: -1808px -900px;
>>>>>>> 0f5f80f9
  width: 81px;
  height: 99px;
}
.Pet-Seahorse-Base {
  background-image: url(spritesmith6.png);
<<<<<<< HEAD
  background-position: -1808px -600px;
=======
  background-position: -1808px -1000px;
>>>>>>> 0f5f80f9
  width: 81px;
  height: 99px;
}
.Pet-Seahorse-CottonCandyBlue {
  background-image: url(spritesmith6.png);
<<<<<<< HEAD
  background-position: -1808px -700px;
=======
  background-position: -1808px -1100px;
>>>>>>> 0f5f80f9
  width: 81px;
  height: 99px;
}
.Pet-Seahorse-CottonCandyPink {
  background-image: url(spritesmith6.png);
<<<<<<< HEAD
  background-position: -1808px -800px;
=======
  background-position: -1808px -1200px;
>>>>>>> 0f5f80f9
  width: 81px;
  height: 99px;
}
.Pet-Seahorse-Desert {
  background-image: url(spritesmith6.png);
<<<<<<< HEAD
  background-position: -1808px -900px;
=======
  background-position: -1808px -1300px;
>>>>>>> 0f5f80f9
  width: 81px;
  height: 99px;
}
.Pet-Seahorse-Golden {
  background-image: url(spritesmith6.png);
<<<<<<< HEAD
  background-position: -1808px -1000px;
=======
  background-position: -1808px -1400px;
>>>>>>> 0f5f80f9
  width: 81px;
  height: 99px;
}
.Pet-Seahorse-Red {
  background-image: url(spritesmith6.png);
<<<<<<< HEAD
  background-position: -1808px -1100px;
=======
  background-position: -1808px -1500px;
>>>>>>> 0f5f80f9
  width: 81px;
  height: 99px;
}
.Pet-Seahorse-Shade {
  background-image: url(spritesmith6.png);
<<<<<<< HEAD
  background-position: -1808px -1200px;
=======
  background-position: -1808px -1600px;
>>>>>>> 0f5f80f9
  width: 81px;
  height: 99px;
}
.Pet-Seahorse-Skeleton {
  background-image: url(spritesmith6.png);
<<<<<<< HEAD
  background-position: -1808px -1300px;
=======
  background-position: 0px -1780px;
>>>>>>> 0f5f80f9
  width: 81px;
  height: 99px;
}
.Pet-Seahorse-White {
  background-image: url(spritesmith6.png);
<<<<<<< HEAD
  background-position: -1808px -1400px;
=======
  background-position: -82px -1780px;
>>>>>>> 0f5f80f9
  width: 81px;
  height: 99px;
}
.Pet-Seahorse-Zombie {
  background-image: url(spritesmith6.png);
<<<<<<< HEAD
  background-position: -1808px -1500px;
=======
  background-position: -164px -1780px;
>>>>>>> 0f5f80f9
  width: 81px;
  height: 99px;
}
.Pet-Sheep-Base {
  background-image: url(spritesmith6.png);
<<<<<<< HEAD
  background-position: -1808px -1600px;
=======
  background-position: -246px -1780px;
>>>>>>> 0f5f80f9
  width: 81px;
  height: 99px;
}
.Pet-Sheep-CottonCandyBlue {
  background-image: url(spritesmith6.png);
<<<<<<< HEAD
  background-position: 0px -1780px;
=======
  background-position: -328px -1780px;
>>>>>>> 0f5f80f9
  width: 81px;
  height: 99px;
}
.Pet-Sheep-CottonCandyPink {
  background-image: url(spritesmith6.png);
<<<<<<< HEAD
  background-position: -82px -1780px;
=======
  background-position: -410px -1780px;
>>>>>>> 0f5f80f9
  width: 81px;
  height: 99px;
}
.Pet-Sheep-Desert {
  background-image: url(spritesmith6.png);
<<<<<<< HEAD
  background-position: -164px -1780px;
=======
  background-position: -492px -1780px;
>>>>>>> 0f5f80f9
  width: 81px;
  height: 99px;
}
.Pet-Sheep-Golden {
  background-image: url(spritesmith6.png);
<<<<<<< HEAD
  background-position: -246px -1780px;
=======
  background-position: -574px -1780px;
>>>>>>> 0f5f80f9
  width: 81px;
  height: 99px;
}
.Pet-Sheep-Red {
  background-image: url(spritesmith6.png);
<<<<<<< HEAD
  background-position: -328px -1780px;
=======
  background-position: -656px -1780px;
>>>>>>> 0f5f80f9
  width: 81px;
  height: 99px;
}
.Pet-Sheep-Shade {
  background-image: url(spritesmith6.png);
<<<<<<< HEAD
  background-position: -410px -1780px;
=======
  background-position: -738px -1780px;
>>>>>>> 0f5f80f9
  width: 81px;
  height: 99px;
}
.Pet-Sheep-Skeleton {
  background-image: url(spritesmith6.png);
<<<<<<< HEAD
  background-position: -492px -1780px;
=======
  background-position: -820px -1780px;
>>>>>>> 0f5f80f9
  width: 81px;
  height: 99px;
}
.Pet-Sheep-White {
  background-image: url(spritesmith6.png);
<<<<<<< HEAD
  background-position: -574px -1780px;
=======
  background-position: -902px -1780px;
>>>>>>> 0f5f80f9
  width: 81px;
  height: 99px;
}
.Pet-Sheep-Zombie {
  background-image: url(spritesmith6.png);
<<<<<<< HEAD
  background-position: -656px -1780px;
=======
  background-position: -984px -1780px;
>>>>>>> 0f5f80f9
  width: 81px;
  height: 99px;
}
.Pet-Slime-Base {
  background-image: url(spritesmith6.png);
<<<<<<< HEAD
  background-position: -738px -1780px;
=======
  background-position: -1066px -1780px;
>>>>>>> 0f5f80f9
  width: 81px;
  height: 99px;
}
.Pet-Slime-CottonCandyBlue {
  background-image: url(spritesmith6.png);
<<<<<<< HEAD
  background-position: -820px -1780px;
=======
  background-position: -1148px -1780px;
>>>>>>> 0f5f80f9
  width: 81px;
  height: 99px;
}
.Pet-Slime-CottonCandyPink {
  background-image: url(spritesmith6.png);
<<<<<<< HEAD
  background-position: -902px -1780px;
=======
  background-position: -1230px -1780px;
>>>>>>> 0f5f80f9
  width: 81px;
  height: 99px;
}
.Pet-Slime-Desert {
  background-image: url(spritesmith6.png);
<<<<<<< HEAD
  background-position: -984px -1780px;
=======
  background-position: -1312px -1780px;
>>>>>>> 0f5f80f9
  width: 81px;
  height: 99px;
}
.Pet-Slime-Golden {
  background-image: url(spritesmith6.png);
<<<<<<< HEAD
  background-position: -1066px -1780px;
=======
  background-position: -1394px -1780px;
>>>>>>> 0f5f80f9
  width: 81px;
  height: 99px;
}
.Pet-Slime-Red {
  background-image: url(spritesmith6.png);
<<<<<<< HEAD
  background-position: -1148px -1780px;
=======
  background-position: -1476px -1780px;
>>>>>>> 0f5f80f9
  width: 81px;
  height: 99px;
}
.Pet-Slime-Shade {
  background-image: url(spritesmith6.png);
<<<<<<< HEAD
  background-position: -1230px -1780px;
=======
  background-position: -1558px -1780px;
>>>>>>> 0f5f80f9
  width: 81px;
  height: 99px;
}
.Pet-Slime-Skeleton {
  background-image: url(spritesmith6.png);
<<<<<<< HEAD
  background-position: -1312px -1780px;
=======
  background-position: -1640px -1780px;
>>>>>>> 0f5f80f9
  width: 81px;
  height: 99px;
}
.Pet-Slime-White {
  background-image: url(spritesmith6.png);
<<<<<<< HEAD
  background-position: -1394px -1780px;
=======
  background-position: -1722px -1780px;
>>>>>>> 0f5f80f9
  width: 81px;
  height: 99px;
}
.Pet-Slime-Zombie {
  background-image: url(spritesmith6.png);
<<<<<<< HEAD
  background-position: -1476px -1780px;
=======
  background-position: -1804px -1780px;
>>>>>>> 0f5f80f9
  width: 81px;
  height: 99px;
}
.Pet-Spider-Base {
  background-image: url(spritesmith6.png);
<<<<<<< HEAD
  background-position: -1558px -1780px;
=======
  background-position: -1890px 0px;
>>>>>>> 0f5f80f9
  width: 81px;
  height: 99px;
}
.Pet-Spider-CottonCandyBlue {
  background-image: url(spritesmith6.png);
<<<<<<< HEAD
  background-position: -1640px -1780px;
=======
  background-position: -1890px -100px;
>>>>>>> 0f5f80f9
  width: 81px;
  height: 99px;
}
.Pet-Spider-CottonCandyPink {
  background-image: url(spritesmith6.png);
<<<<<<< HEAD
  background-position: -1722px -1780px;
=======
  background-position: -1890px -200px;
>>>>>>> 0f5f80f9
  width: 81px;
  height: 99px;
}
.Pet-Spider-Desert {
  background-image: url(spritesmith6.png);
<<<<<<< HEAD
  background-position: -1804px -1780px;
=======
  background-position: -1890px -300px;
>>>>>>> 0f5f80f9
  width: 81px;
  height: 99px;
}
.Pet-Spider-Golden {
  background-image: url(spritesmith6.png);
<<<<<<< HEAD
  background-position: -1890px 0px;
=======
  background-position: -1890px -400px;
>>>>>>> 0f5f80f9
  width: 81px;
  height: 99px;
}
.Pet-Spider-Red {
  background-image: url(spritesmith6.png);
<<<<<<< HEAD
  background-position: -1890px -100px;
=======
  background-position: -1890px -500px;
>>>>>>> 0f5f80f9
  width: 81px;
  height: 99px;
}
.Pet-Spider-Shade {
  background-image: url(spritesmith6.png);
<<<<<<< HEAD
  background-position: -1890px -200px;
=======
  background-position: -1890px -600px;
>>>>>>> 0f5f80f9
  width: 81px;
  height: 99px;
}
.Pet-Spider-Skeleton {
  background-image: url(spritesmith6.png);
<<<<<<< HEAD
  background-position: -1890px -300px;
=======
  background-position: -1890px -700px;
>>>>>>> 0f5f80f9
  width: 81px;
  height: 99px;
}
.Pet-Spider-White {
  background-image: url(spritesmith6.png);
<<<<<<< HEAD
  background-position: -1890px -400px;
=======
  background-position: -1890px -800px;
>>>>>>> 0f5f80f9
  width: 81px;
  height: 99px;
}
.Pet-Spider-Zombie {
  background-image: url(spritesmith6.png);
<<<<<<< HEAD
  background-position: -1890px -500px;
=======
  background-position: -1890px -900px;
>>>>>>> 0f5f80f9
  width: 81px;
  height: 99px;
}
.Pet-TRex-Base {
  background-image: url(spritesmith6.png);
<<<<<<< HEAD
  background-position: -1890px -600px;
=======
  background-position: -1890px -1000px;
>>>>>>> 0f5f80f9
  width: 81px;
  height: 99px;
}
.Pet-TRex-CottonCandyBlue {
  background-image: url(spritesmith6.png);
<<<<<<< HEAD
  background-position: -1890px -700px;
=======
  background-position: -1890px -1100px;
>>>>>>> 0f5f80f9
  width: 81px;
  height: 99px;
}
.Pet-TRex-CottonCandyPink {
  background-image: url(spritesmith6.png);
<<<<<<< HEAD
  background-position: -1890px -800px;
=======
  background-position: -1890px -1200px;
>>>>>>> 0f5f80f9
  width: 81px;
  height: 99px;
}
.Pet-TRex-Desert {
  background-image: url(spritesmith6.png);
<<<<<<< HEAD
  background-position: -1890px -900px;
=======
  background-position: -1890px -1300px;
>>>>>>> 0f5f80f9
  width: 81px;
  height: 99px;
}
.Pet-TRex-Golden {
  background-image: url(spritesmith6.png);
<<<<<<< HEAD
  background-position: -1890px -1000px;
=======
  background-position: -1890px -1400px;
>>>>>>> 0f5f80f9
  width: 81px;
  height: 99px;
}
.Pet-TRex-Red {
  background-image: url(spritesmith6.png);
<<<<<<< HEAD
  background-position: -1890px -1100px;
=======
  background-position: -1890px -1500px;
>>>>>>> 0f5f80f9
  width: 81px;
  height: 99px;
}
.Pet-TRex-Shade {
  background-image: url(spritesmith6.png);
<<<<<<< HEAD
  background-position: -1890px -1200px;
=======
  background-position: -1890px -1600px;
>>>>>>> 0f5f80f9
  width: 81px;
  height: 99px;
}
.Pet-TRex-Skeleton {
  background-image: url(spritesmith6.png);
<<<<<<< HEAD
  background-position: -1890px -1300px;
=======
  background-position: -1890px -1700px;
>>>>>>> 0f5f80f9
  width: 81px;
  height: 99px;
}
.Pet-TRex-White {
  background-image: url(spritesmith6.png);
<<<<<<< HEAD
  background-position: -1890px -1400px;
=======
  background-position: -1972px 0px;
>>>>>>> 0f5f80f9
  width: 81px;
  height: 99px;
}
.Pet-TRex-Zombie {
  background-image: url(spritesmith6.png);
<<<<<<< HEAD
  background-position: -1890px -1500px;
=======
  background-position: -1972px -100px;
>>>>>>> 0f5f80f9
  width: 81px;
  height: 99px;
}
.Pet-Tiger-Veteran {
  background-image: url(spritesmith6.png);
<<<<<<< HEAD
  background-position: -1890px -1600px;
=======
  background-position: -1972px -200px;
>>>>>>> 0f5f80f9
  width: 81px;
  height: 99px;
}
.Pet-TigerCub-Base {
  background-image: url(spritesmith6.png);
<<<<<<< HEAD
  background-position: -1890px -1700px;
=======
  background-position: -1972px -300px;
>>>>>>> 0f5f80f9
  width: 81px;
  height: 99px;
}
.Pet-TigerCub-CottonCandyBlue {
  background-image: url(spritesmith6.png);
<<<<<<< HEAD
  background-position: -1972px 0px;
=======
  background-position: -1972px -400px;
>>>>>>> 0f5f80f9
  width: 81px;
  height: 99px;
}
.Pet-TigerCub-CottonCandyPink {
  background-image: url(spritesmith6.png);
<<<<<<< HEAD
  background-position: -1972px -100px;
=======
  background-position: -1972px -500px;
>>>>>>> 0f5f80f9
  width: 81px;
  height: 99px;
}
.Pet-TigerCub-Desert {
  background-image: url(spritesmith6.png);
<<<<<<< HEAD
  background-position: -1972px -200px;
=======
  background-position: -1972px -600px;
>>>>>>> 0f5f80f9
  width: 81px;
  height: 99px;
}
.Pet-TigerCub-Golden {
  background-image: url(spritesmith6.png);
<<<<<<< HEAD
  background-position: -1972px -300px;
=======
  background-position: -1972px -700px;
>>>>>>> 0f5f80f9
  width: 81px;
  height: 99px;
}
.Pet-TigerCub-Red {
  background-image: url(spritesmith6.png);
<<<<<<< HEAD
  background-position: -1972px -400px;
=======
  background-position: -1972px -800px;
>>>>>>> 0f5f80f9
  width: 81px;
  height: 99px;
}
.Pet-TigerCub-Shade {
  background-image: url(spritesmith6.png);
<<<<<<< HEAD
  background-position: -1972px -500px;
=======
  background-position: -1972px -900px;
>>>>>>> 0f5f80f9
  width: 81px;
  height: 99px;
}
.Pet-TigerCub-Skeleton {
  background-image: url(spritesmith6.png);
<<<<<<< HEAD
  background-position: -1972px -600px;
=======
  background-position: -1972px -1000px;
>>>>>>> 0f5f80f9
  width: 81px;
  height: 99px;
}
.Pet-TigerCub-White {
  background-image: url(spritesmith6.png);
<<<<<<< HEAD
  background-position: -1972px -700px;
=======
  background-position: -1972px -1100px;
>>>>>>> 0f5f80f9
  width: 81px;
  height: 99px;
}
.Pet-TigerCub-Zombie {
  background-image: url(spritesmith6.png);
<<<<<<< HEAD
  background-position: -1972px -800px;
=======
  background-position: -1972px -1200px;
>>>>>>> 0f5f80f9
  width: 81px;
  height: 99px;
}
.Pet-Turkey-Base {
  background-image: url(spritesmith6.png);
<<<<<<< HEAD
  background-position: -1972px -900px;
=======
  background-position: -1972px -1300px;
>>>>>>> 0f5f80f9
  width: 81px;
  height: 99px;
}
.Pet-Whale-Base {
  background-image: url(spritesmith6.png);
<<<<<<< HEAD
  background-position: -1972px -1000px;
=======
  background-position: -1972px -1400px;
>>>>>>> 0f5f80f9
  width: 81px;
  height: 99px;
}
.Pet-Whale-CottonCandyBlue {
  background-image: url(spritesmith6.png);
<<<<<<< HEAD
  background-position: -1972px -1100px;
=======
  background-position: -1972px -1500px;
>>>>>>> 0f5f80f9
  width: 81px;
  height: 99px;
}
.Pet-Whale-CottonCandyPink {
  background-image: url(spritesmith6.png);
<<<<<<< HEAD
  background-position: -1972px -1200px;
=======
  background-position: -1972px -1600px;
>>>>>>> 0f5f80f9
  width: 81px;
  height: 99px;
}
.Pet-Whale-Desert {
  background-image: url(spritesmith6.png);
<<<<<<< HEAD
  background-position: -1972px -1300px;
=======
  background-position: -1972px -1700px;
>>>>>>> 0f5f80f9
  width: 81px;
  height: 99px;
}
.Pet-Whale-Golden {
  background-image: url(spritesmith6.png);
<<<<<<< HEAD
  background-position: -1972px -1400px;
=======
  background-position: 0px -1880px;
>>>>>>> 0f5f80f9
  width: 81px;
  height: 99px;
}
.Pet-Whale-Red {
  background-image: url(spritesmith6.png);
<<<<<<< HEAD
  background-position: -1972px -1500px;
=======
  background-position: -82px -1880px;
>>>>>>> 0f5f80f9
  width: 81px;
  height: 99px;
}
.Pet-Whale-Shade {
  background-image: url(spritesmith6.png);
<<<<<<< HEAD
  background-position: -1972px -1600px;
=======
  background-position: -164px -1880px;
>>>>>>> 0f5f80f9
  width: 81px;
  height: 99px;
}
.Pet-Whale-Skeleton {
  background-image: url(spritesmith6.png);
<<<<<<< HEAD
  background-position: -1972px -1700px;
=======
  background-position: -246px -1880px;
>>>>>>> 0f5f80f9
  width: 81px;
  height: 99px;
}
.Pet-Whale-White {
  background-image: url(spritesmith6.png);
<<<<<<< HEAD
  background-position: 0px -1880px;
=======
  background-position: -328px -1880px;
>>>>>>> 0f5f80f9
  width: 81px;
  height: 99px;
}
.Pet-Whale-Zombie {
  background-image: url(spritesmith6.png);
<<<<<<< HEAD
  background-position: -82px -1880px;
=======
  background-position: -410px -1880px;
>>>>>>> 0f5f80f9
  width: 81px;
  height: 99px;
}
.Pet-Wolf-Base {
  background-image: url(spritesmith6.png);
<<<<<<< HEAD
  background-position: -164px -1880px;
=======
  background-position: -492px -1880px;
>>>>>>> 0f5f80f9
  width: 81px;
  height: 99px;
}
.Pet-Wolf-CottonCandyBlue {
  background-image: url(spritesmith6.png);
<<<<<<< HEAD
  background-position: -246px -1880px;
=======
  background-position: -574px -1880px;
>>>>>>> 0f5f80f9
  width: 81px;
  height: 99px;
}
.Pet-Wolf-CottonCandyPink {
  background-image: url(spritesmith6.png);
<<<<<<< HEAD
  background-position: -328px -1880px;
=======
  background-position: -656px -1880px;
>>>>>>> 0f5f80f9
  width: 81px;
  height: 99px;
}
.Pet-Wolf-Desert {
  background-image: url(spritesmith6.png);
<<<<<<< HEAD
  background-position: -410px -1880px;
=======
  background-position: -738px -1880px;
>>>>>>> 0f5f80f9
  width: 81px;
  height: 99px;
}
.Pet-Wolf-Golden {
  background-image: url(spritesmith6.png);
<<<<<<< HEAD
  background-position: -492px -1880px;
=======
  background-position: -820px -1880px;
>>>>>>> 0f5f80f9
  width: 81px;
  height: 99px;
}
.Pet-Wolf-Red {
  background-image: url(spritesmith6.png);
<<<<<<< HEAD
  background-position: -574px -1880px;
=======
  background-position: -902px -1880px;
>>>>>>> 0f5f80f9
  width: 81px;
  height: 99px;
}
.Pet-Wolf-Shade {
  background-image: url(spritesmith6.png);
<<<<<<< HEAD
  background-position: -656px -1880px;
=======
  background-position: -984px -1880px;
>>>>>>> 0f5f80f9
  width: 81px;
  height: 99px;
}
.Pet-Wolf-Skeleton {
  background-image: url(spritesmith6.png);
<<<<<<< HEAD
  background-position: -738px -1880px;
=======
  background-position: -1066px -1880px;
>>>>>>> 0f5f80f9
  width: 81px;
  height: 99px;
}
.Pet-Wolf-Veteran {
  background-image: url(spritesmith6.png);
<<<<<<< HEAD
  background-position: -820px -1880px;
=======
  background-position: -1148px -1880px;
>>>>>>> 0f5f80f9
  width: 81px;
  height: 99px;
}
.Pet-Wolf-White {
  background-image: url(spritesmith6.png);
<<<<<<< HEAD
  background-position: -902px -1880px;
=======
  background-position: -1230px -1880px;
>>>>>>> 0f5f80f9
  width: 81px;
  height: 99px;
}
.Pet-Wolf-Zombie {
  background-image: url(spritesmith6.png);
<<<<<<< HEAD
  background-position: -984px -1880px;
=======
  background-position: -1312px -1880px;
>>>>>>> 0f5f80f9
  width: 81px;
  height: 99px;
}
.Pet_HatchingPotion_Base {
  background-image: url(spritesmith6.png);
  background-position: -1972px -1800px;
  width: 48px;
  height: 51px;
}
.Pet_HatchingPotion_CottonCandyBlue {
  background-image: url(spritesmith6.png);
  background-position: -1890px -1800px;
  width: 48px;
  height: 51px;
}
.Pet_HatchingPotion_CottonCandyPink {
  background-image: url(spritesmith6.png);
  background-position: -1808px -1700px;
  width: 48px;
  height: 51px;
}
.Pet_HatchingPotion_Desert {
  background-image: url(spritesmith6.png);
  background-position: -1726px -1600px;
  width: 48px;
  height: 51px;
}
.Pet_HatchingPotion_Golden {
  background-image: url(spritesmith6.png);
  background-position: -1644px -1500px;
  width: 48px;
  height: 51px;
}
.Pet_HatchingPotion_Red {
  background-image: url(spritesmith6.png);
  background-position: -1562px -1400px;
  width: 48px;
  height: 51px;
}
.Pet_HatchingPotion_Shade {
  background-image: url(spritesmith6.png);
  background-position: -1480px -1400px;
  width: 48px;
  height: 51px;
}
.Pet_HatchingPotion_Skeleton {
  background-image: url(spritesmith6.png);
  background-position: -1398px -1300px;
  width: 48px;
  height: 51px;
}
.Pet_HatchingPotion_White {
  background-image: url(spritesmith6.png);
  background-position: -1316px -1200px;
  width: 48px;
  height: 51px;
}
.Pet_HatchingPotion_Zombie {
  background-image: url(spritesmith6.png);
<<<<<<< HEAD
  background-position: -1066px -1880px;
=======
  background-position: -1210px -1124px;
>>>>>>> 0f5f80f9
  width: 48px;
  height: 51px;
}<|MERGE_RESOLUTION|>--- conflicted
+++ resolved
@@ -1,778 +1,444 @@
-<<<<<<< HEAD
-.Mount_Head_Penguin-Base {
+.Mount_Head_Penguin-Shade {
+  background-image: url(spritesmith6.png);
+  background-position: -998px -212px;
+  width: 105px;
+  height: 105px;
+}
+.Mount_Head_Penguin-Skeleton {
+  background-image: url(spritesmith6.png);
+  background-position: -1210px -318px;
+  width: 105px;
+  height: 105px;
+}
+.Mount_Head_Penguin-White {
+  background-image: url(spritesmith6.png);
+  background-position: -892px -318px;
+  width: 105px;
+  height: 105px;
+}
+.Mount_Head_Penguin-Zombie {
+  background-image: url(spritesmith6.png);
+  background-position: -998px -318px;
+  width: 105px;
+  height: 105px;
+}
+.Mount_Head_Rat-Base {
+  background-image: url(spritesmith6.png);
+  background-position: -998px -424px;
+  width: 105px;
+  height: 105px;
+}
+.Mount_Head_Rat-CottonCandyBlue {
+  background-image: url(spritesmith6.png);
+  background-position: -998px -530px;
+  width: 105px;
+  height: 105px;
+}
+.Mount_Head_Rat-CottonCandyPink {
+  background-image: url(spritesmith6.png);
+  background-position: -998px -636px;
+  width: 105px;
+  height: 105px;
+}
+.Mount_Head_Rat-Desert {
+  background-image: url(spritesmith6.png);
+  background-position: -998px -742px;
+  width: 105px;
+  height: 105px;
+}
+.Mount_Head_Rat-Golden {
   background-image: url(spritesmith6.png);
   background-position: -998px -848px;
   width: 105px;
   height: 105px;
 }
-.Mount_Head_Penguin-CottonCandyBlue {
-  background-image: url(spritesmith6.png);
-  background-position: -1210px -954px;
-  width: 105px;
-  height: 105px;
-}
-.Mount_Head_Penguin-CottonCandyPink {
+.Mount_Head_Rat-Red {
+  background-image: url(spritesmith6.png);
+  background-position: 0px -968px;
+  width: 105px;
+  height: 105px;
+}
+.Mount_Head_Rat-Shade {
+  background-image: url(spritesmith6.png);
+  background-position: -106px -968px;
+  width: 105px;
+  height: 105px;
+}
+.Mount_Head_Rat-Skeleton {
+  background-image: url(spritesmith6.png);
+  background-position: -212px -968px;
+  width: 105px;
+  height: 105px;
+}
+.Mount_Head_Rat-White {
+  background-image: url(spritesmith6.png);
+  background-position: -424px -1074px;
+  width: 105px;
+  height: 105px;
+}
+.Mount_Head_Rat-Zombie {
+  background-image: url(spritesmith6.png);
+  background-position: -530px -1074px;
+  width: 105px;
+  height: 105px;
+}
+.Mount_Head_Rock-Base {
+  background-image: url(spritesmith6.png);
+  background-position: -636px -1074px;
+  width: 105px;
+  height: 105px;
+}
+.Mount_Head_Rock-CottonCandyBlue {
+  background-image: url(spritesmith6.png);
+  background-position: -742px -1074px;
+  width: 105px;
+  height: 105px;
+}
+.Mount_Head_Rock-CottonCandyPink {
+  background-image: url(spritesmith6.png);
+  background-position: -848px -1074px;
+  width: 105px;
+  height: 105px;
+}
+.Mount_Head_Rock-Desert {
+  background-image: url(spritesmith6.png);
+  background-position: -954px -1074px;
+  width: 105px;
+  height: 105px;
+}
+.Mount_Head_Rock-Golden {
+  background-image: url(spritesmith6.png);
+  background-position: -1060px -1074px;
+  width: 105px;
+  height: 105px;
+}
+.Mount_Head_Rock-Red {
+  background-image: url(spritesmith6.png);
+  background-position: -1210px 0px;
+  width: 105px;
+  height: 105px;
+}
+.Mount_Head_Rock-Shade {
+  background-image: url(spritesmith6.png);
+  background-position: -1210px -106px;
+  width: 105px;
+  height: 105px;
+}
+.Mount_Head_Rock-Skeleton {
+  background-image: url(spritesmith6.png);
+  background-position: -1210px -212px;
+  width: 105px;
+  height: 105px;
+}
+.Mount_Head_Rock-White {
+  background-image: url(spritesmith6.png);
+  background-position: -106px -544px;
+  width: 105px;
+  height: 105px;
+}
+.Mount_Head_Rock-Zombie {
+  background-image: url(spritesmith6.png);
+  background-position: -212px -544px;
+  width: 105px;
+  height: 105px;
+}
+.Mount_Head_Rooster-Base {
+  background-image: url(spritesmith6.png);
+  background-position: -318px -544px;
+  width: 105px;
+  height: 105px;
+}
+.Mount_Head_Rooster-CottonCandyBlue {
+  background-image: url(spritesmith6.png);
+  background-position: -424px -544px;
+  width: 105px;
+  height: 105px;
+}
+.Mount_Head_Rooster-CottonCandyPink {
+  background-image: url(spritesmith6.png);
+  background-position: -530px -544px;
+  width: 105px;
+  height: 105px;
+}
+.Mount_Head_Rooster-Desert {
+  background-image: url(spritesmith6.png);
+  background-position: -680px 0px;
+  width: 105px;
+  height: 105px;
+}
+.Mount_Head_Rooster-Golden {
+  background-image: url(spritesmith6.png);
+  background-position: -680px -106px;
+  width: 105px;
+  height: 105px;
+}
+.Mount_Head_Rooster-Red {
+  background-image: url(spritesmith6.png);
+  background-position: -680px -212px;
+  width: 105px;
+  height: 105px;
+}
+.Mount_Head_Rooster-Shade {
+  background-image: url(spritesmith6.png);
+  background-position: -680px -318px;
+  width: 105px;
+  height: 105px;
+}
+.Mount_Head_Rooster-Skeleton {
+  background-image: url(spritesmith6.png);
+  background-position: -680px -424px;
+  width: 105px;
+  height: 105px;
+}
+.Mount_Head_Rooster-White {
+  background-image: url(spritesmith6.png);
+  background-position: -680px -530px;
+  width: 105px;
+  height: 105px;
+}
+.Mount_Head_Rooster-Zombie {
+  background-image: url(spritesmith6.png);
+  background-position: 0px -650px;
+  width: 105px;
+  height: 105px;
+}
+.Mount_Head_Seahorse-Base {
+  background-image: url(spritesmith6.png);
+  background-position: -106px -650px;
+  width: 105px;
+  height: 105px;
+}
+.Mount_Head_Seahorse-CottonCandyBlue {
+  background-image: url(spritesmith6.png);
+  background-position: -212px -650px;
+  width: 105px;
+  height: 105px;
+}
+.Mount_Head_Seahorse-CottonCandyPink {
+  background-image: url(spritesmith6.png);
+  background-position: -318px -650px;
+  width: 105px;
+  height: 105px;
+}
+.Mount_Head_Seahorse-Desert {
+  background-image: url(spritesmith6.png);
+  background-position: -424px -650px;
+  width: 105px;
+  height: 105px;
+}
+.Mount_Head_Seahorse-Golden {
+  background-image: url(spritesmith6.png);
+  background-position: -530px -650px;
+  width: 105px;
+  height: 105px;
+}
+.Mount_Head_Seahorse-Red {
+  background-image: url(spritesmith6.png);
+  background-position: -636px -650px;
+  width: 105px;
+  height: 105px;
+}
+.Mount_Head_Seahorse-Shade {
+  background-image: url(spritesmith6.png);
+  background-position: -786px 0px;
+  width: 105px;
+  height: 105px;
+}
+.Mount_Head_Seahorse-Skeleton {
+  background-image: url(spritesmith6.png);
+  background-position: -786px -106px;
+  width: 105px;
+  height: 105px;
+}
+.Mount_Head_Seahorse-White {
+  background-image: url(spritesmith6.png);
+  background-position: -786px -212px;
+  width: 105px;
+  height: 105px;
+}
+.Mount_Head_Seahorse-Zombie {
+  background-image: url(spritesmith6.png);
+  background-position: -786px -318px;
+  width: 105px;
+  height: 105px;
+}
+.Mount_Head_Sheep-Base {
+  background-image: url(spritesmith6.png);
+  background-position: -786px -424px;
+  width: 105px;
+  height: 105px;
+}
+.Mount_Head_Sheep-CottonCandyBlue {
+  background-image: url(spritesmith6.png);
+  background-position: -786px -530px;
+  width: 105px;
+  height: 105px;
+}
+.Mount_Head_Sheep-CottonCandyPink {
+  background-image: url(spritesmith6.png);
+  background-position: -786px -636px;
+  width: 105px;
+  height: 105px;
+}
+.Mount_Head_Sheep-Desert {
+  background-image: url(spritesmith6.png);
+  background-position: 0px -756px;
+  width: 105px;
+  height: 105px;
+}
+.Mount_Head_Sheep-Golden {
+  background-image: url(spritesmith6.png);
+  background-position: -106px -756px;
+  width: 105px;
+  height: 105px;
+}
+.Mount_Head_Sheep-Red {
+  background-image: url(spritesmith6.png);
+  background-position: -212px -756px;
+  width: 105px;
+  height: 105px;
+}
+.Mount_Head_Sheep-Shade {
+  background-image: url(spritesmith6.png);
+  background-position: -318px -756px;
+  width: 105px;
+  height: 105px;
+}
+.Mount_Head_Sheep-Skeleton {
+  background-image: url(spritesmith6.png);
+  background-position: -424px -756px;
+  width: 105px;
+  height: 105px;
+}
+.Mount_Head_Sheep-White {
+  background-image: url(spritesmith6.png);
+  background-position: -530px -756px;
+  width: 105px;
+  height: 105px;
+}
+.Mount_Head_Sheep-Zombie {
+  background-image: url(spritesmith6.png);
+  background-position: -636px -756px;
+  width: 105px;
+  height: 105px;
+}
+.Mount_Head_Slime-Base {
+  background-image: url(spritesmith6.png);
+  background-position: -742px -756px;
+  width: 105px;
+  height: 105px;
+}
+.Mount_Head_Slime-CottonCandyBlue {
+  background-image: url(spritesmith6.png);
+  background-position: -892px 0px;
+  width: 105px;
+  height: 105px;
+}
+.Mount_Head_Slime-CottonCandyPink {
+  background-image: url(spritesmith6.png);
+  background-position: -892px -106px;
+  width: 105px;
+  height: 105px;
+}
+.Mount_Head_Slime-Desert {
+  background-image: url(spritesmith6.png);
+  background-position: -892px -212px;
+  width: 105px;
+  height: 105px;
+}
+.Mount_Head_Slime-Golden {
+  background-image: url(spritesmith6.png);
+  background-position: 0px -544px;
+  width: 105px;
+  height: 105px;
+}
+.Mount_Head_Slime-Red {
+  background-image: url(spritesmith6.png);
+  background-position: -892px -424px;
+  width: 105px;
+  height: 105px;
+}
+.Mount_Head_Slime-Shade {
+  background-image: url(spritesmith6.png);
+  background-position: -892px -530px;
+  width: 105px;
+  height: 105px;
+}
+.Mount_Head_Slime-Skeleton {
   background-image: url(spritesmith6.png);
   background-position: -892px -636px;
   width: 105px;
   height: 105px;
 }
-.Mount_Head_Penguin-Desert {
-  background-image: url(spritesmith6.png);
-  background-position: 0px -968px;
-  width: 105px;
-  height: 105px;
-}
-.Mount_Head_Penguin-Golden {
-  background-image: url(spritesmith6.png);
-  background-position: -106px -968px;
-  width: 105px;
-  height: 105px;
-}
-.Mount_Head_Penguin-Red {
-  background-image: url(spritesmith6.png);
-  background-position: -212px -968px;
-  width: 105px;
-  height: 105px;
-}
-.Mount_Head_Penguin-Shade {
-  background-image: url(spritesmith6.png);
-  background-position: -318px -968px;
-=======
-.Mount_Head_Penguin-Shade {
-  background-image: url(spritesmith6.png);
-  background-position: -998px -212px;
->>>>>>> 0f5f80f9
-  width: 105px;
-  height: 105px;
-}
-.Mount_Head_Penguin-Skeleton {
-  background-image: url(spritesmith6.png);
-<<<<<<< HEAD
-  background-position: -424px -968px;
-=======
-  background-position: -1210px -318px;
->>>>>>> 0f5f80f9
-  width: 105px;
-  height: 105px;
-}
-.Mount_Head_Penguin-White {
-  background-image: url(spritesmith6.png);
-<<<<<<< HEAD
-  background-position: -530px -968px;
-=======
-  background-position: -892px -318px;
->>>>>>> 0f5f80f9
-  width: 105px;
-  height: 105px;
-}
-.Mount_Head_Penguin-Zombie {
-  background-image: url(spritesmith6.png);
-<<<<<<< HEAD
-  background-position: -636px -968px;
-=======
-  background-position: -998px -318px;
->>>>>>> 0f5f80f9
-  width: 105px;
-  height: 105px;
-}
-.Mount_Head_Rat-Base {
-  background-image: url(spritesmith6.png);
-<<<<<<< HEAD
-  background-position: -742px -968px;
-=======
-  background-position: -998px -424px;
->>>>>>> 0f5f80f9
-  width: 105px;
-  height: 105px;
-}
-.Mount_Head_Rat-CottonCandyBlue {
-  background-image: url(spritesmith6.png);
-<<<<<<< HEAD
-  background-position: -848px -968px;
-=======
-  background-position: -998px -530px;
->>>>>>> 0f5f80f9
-  width: 105px;
-  height: 105px;
-}
-.Mount_Head_Rat-CottonCandyPink {
-  background-image: url(spritesmith6.png);
-<<<<<<< HEAD
-  background-position: -1060px -1074px;
-=======
-  background-position: -998px -636px;
->>>>>>> 0f5f80f9
-  width: 105px;
-  height: 105px;
-}
-.Mount_Head_Rat-Desert {
-  background-image: url(spritesmith6.png);
-<<<<<<< HEAD
-  background-position: -1210px 0px;
-=======
-  background-position: -998px -742px;
->>>>>>> 0f5f80f9
-  width: 105px;
-  height: 105px;
-}
-.Mount_Head_Rat-Golden {
-  background-image: url(spritesmith6.png);
-<<<<<<< HEAD
-  background-position: -1210px -106px;
-=======
-  background-position: -998px -848px;
->>>>>>> 0f5f80f9
-  width: 105px;
-  height: 105px;
-}
-.Mount_Head_Rat-Red {
-  background-image: url(spritesmith6.png);
-<<<<<<< HEAD
-  background-position: -1210px -212px;
-=======
-  background-position: 0px -968px;
->>>>>>> 0f5f80f9
-  width: 105px;
-  height: 105px;
-}
-.Mount_Head_Rat-Shade {
-  background-image: url(spritesmith6.png);
-<<<<<<< HEAD
-  background-position: -1210px -318px;
-=======
-  background-position: -106px -968px;
->>>>>>> 0f5f80f9
-  width: 105px;
-  height: 105px;
-}
-.Mount_Head_Rat-Skeleton {
-  background-image: url(spritesmith6.png);
-<<<<<<< HEAD
-  background-position: -1210px -424px;
-=======
-  background-position: -212px -968px;
->>>>>>> 0f5f80f9
-  width: 105px;
-  height: 105px;
-}
-.Mount_Head_Rat-White {
-  background-image: url(spritesmith6.png);
-<<<<<<< HEAD
-  background-position: -1210px -530px;
-=======
-  background-position: -424px -1074px;
->>>>>>> 0f5f80f9
-  width: 105px;
-  height: 105px;
-}
-.Mount_Head_Rat-Zombie {
-  background-image: url(spritesmith6.png);
-<<<<<<< HEAD
-  background-position: -1210px -636px;
-=======
-  background-position: -530px -1074px;
->>>>>>> 0f5f80f9
-  width: 105px;
-  height: 105px;
-}
-.Mount_Head_Rock-Base {
-  background-image: url(spritesmith6.png);
-<<<<<<< HEAD
-  background-position: -1210px -742px;
-=======
-  background-position: -636px -1074px;
->>>>>>> 0f5f80f9
-  width: 105px;
-  height: 105px;
-}
-.Mount_Head_Rock-CottonCandyBlue {
-  background-image: url(spritesmith6.png);
-<<<<<<< HEAD
-  background-position: -1210px -848px;
-=======
-  background-position: -742px -1074px;
->>>>>>> 0f5f80f9
-  width: 105px;
-  height: 105px;
-}
-.Mount_Head_Rock-CottonCandyPink {
-  background-image: url(spritesmith6.png);
-<<<<<<< HEAD
-  background-position: -106px -544px;
-=======
-  background-position: -848px -1074px;
->>>>>>> 0f5f80f9
-  width: 105px;
-  height: 105px;
-}
-.Mount_Head_Rock-Desert {
-  background-image: url(spritesmith6.png);
-<<<<<<< HEAD
-  background-position: -212px -544px;
-=======
-  background-position: -954px -1074px;
->>>>>>> 0f5f80f9
-  width: 105px;
-  height: 105px;
-}
-.Mount_Head_Rock-Golden {
-  background-image: url(spritesmith6.png);
-<<<<<<< HEAD
-  background-position: -318px -544px;
-=======
-  background-position: -1060px -1074px;
->>>>>>> 0f5f80f9
-  width: 105px;
-  height: 105px;
-}
-.Mount_Head_Rock-Red {
-  background-image: url(spritesmith6.png);
-<<<<<<< HEAD
-  background-position: -424px -544px;
-=======
-  background-position: -1210px 0px;
->>>>>>> 0f5f80f9
-  width: 105px;
-  height: 105px;
-}
-.Mount_Head_Rock-Shade {
-  background-image: url(spritesmith6.png);
-<<<<<<< HEAD
-  background-position: -530px -544px;
-=======
-  background-position: -1210px -106px;
->>>>>>> 0f5f80f9
-  width: 105px;
-  height: 105px;
-}
-.Mount_Head_Rock-Skeleton {
-  background-image: url(spritesmith6.png);
-<<<<<<< HEAD
-  background-position: -680px 0px;
-=======
-  background-position: -1210px -212px;
->>>>>>> 0f5f80f9
-  width: 105px;
-  height: 105px;
-}
-.Mount_Head_Rock-White {
-  background-image: url(spritesmith6.png);
-<<<<<<< HEAD
-  background-position: -680px -106px;
-=======
-  background-position: -106px -544px;
->>>>>>> 0f5f80f9
-  width: 105px;
-  height: 105px;
-}
-.Mount_Head_Rock-Zombie {
-  background-image: url(spritesmith6.png);
-<<<<<<< HEAD
-  background-position: -680px -212px;
-=======
-  background-position: -212px -544px;
->>>>>>> 0f5f80f9
-  width: 105px;
-  height: 105px;
-}
-.Mount_Head_Rooster-Base {
-  background-image: url(spritesmith6.png);
-<<<<<<< HEAD
-  background-position: -680px -318px;
-=======
-  background-position: -318px -544px;
->>>>>>> 0f5f80f9
-  width: 105px;
-  height: 105px;
-}
-.Mount_Head_Rooster-CottonCandyBlue {
-  background-image: url(spritesmith6.png);
-<<<<<<< HEAD
-  background-position: -680px -424px;
-=======
-  background-position: -424px -544px;
->>>>>>> 0f5f80f9
-  width: 105px;
-  height: 105px;
-}
-.Mount_Head_Rooster-CottonCandyPink {
-  background-image: url(spritesmith6.png);
-<<<<<<< HEAD
-  background-position: -680px -530px;
-=======
-  background-position: -530px -544px;
->>>>>>> 0f5f80f9
-  width: 105px;
-  height: 105px;
-}
-.Mount_Head_Rooster-Desert {
-  background-image: url(spritesmith6.png);
-<<<<<<< HEAD
-  background-position: 0px -650px;
-=======
-  background-position: -680px 0px;
->>>>>>> 0f5f80f9
-  width: 105px;
-  height: 105px;
-}
-.Mount_Head_Rooster-Golden {
-  background-image: url(spritesmith6.png);
-<<<<<<< HEAD
-  background-position: -106px -650px;
-=======
-  background-position: -680px -106px;
->>>>>>> 0f5f80f9
-  width: 105px;
-  height: 105px;
-}
-.Mount_Head_Rooster-Red {
-  background-image: url(spritesmith6.png);
-<<<<<<< HEAD
-  background-position: -212px -650px;
-=======
-  background-position: -680px -212px;
->>>>>>> 0f5f80f9
-  width: 105px;
-  height: 105px;
-}
-.Mount_Head_Rooster-Shade {
-  background-image: url(spritesmith6.png);
-<<<<<<< HEAD
-  background-position: -318px -650px;
-=======
-  background-position: -680px -318px;
->>>>>>> 0f5f80f9
-  width: 105px;
-  height: 105px;
-}
-.Mount_Head_Rooster-Skeleton {
-  background-image: url(spritesmith6.png);
-<<<<<<< HEAD
-  background-position: -424px -650px;
-=======
-  background-position: -680px -424px;
->>>>>>> 0f5f80f9
-  width: 105px;
-  height: 105px;
-}
-.Mount_Head_Rooster-White {
-  background-image: url(spritesmith6.png);
-<<<<<<< HEAD
-  background-position: -530px -650px;
-=======
-  background-position: -680px -530px;
->>>>>>> 0f5f80f9
-  width: 105px;
-  height: 105px;
-}
-.Mount_Head_Rooster-Zombie {
-  background-image: url(spritesmith6.png);
-<<<<<<< HEAD
-  background-position: -636px -650px;
-=======
-  background-position: 0px -650px;
->>>>>>> 0f5f80f9
-  width: 105px;
-  height: 105px;
-}
-.Mount_Head_Seahorse-Base {
-  background-image: url(spritesmith6.png);
-<<<<<<< HEAD
-  background-position: -786px 0px;
-=======
-  background-position: -106px -650px;
->>>>>>> 0f5f80f9
-  width: 105px;
-  height: 105px;
-}
-.Mount_Head_Seahorse-CottonCandyBlue {
-  background-image: url(spritesmith6.png);
-<<<<<<< HEAD
-  background-position: -786px -106px;
-=======
-  background-position: -212px -650px;
->>>>>>> 0f5f80f9
-  width: 105px;
-  height: 105px;
-}
-.Mount_Head_Seahorse-CottonCandyPink {
-  background-image: url(spritesmith6.png);
-<<<<<<< HEAD
-  background-position: -786px -212px;
-=======
-  background-position: -318px -650px;
->>>>>>> 0f5f80f9
-  width: 105px;
-  height: 105px;
-}
-.Mount_Head_Seahorse-Desert {
-  background-image: url(spritesmith6.png);
-<<<<<<< HEAD
-  background-position: -786px -318px;
-=======
-  background-position: -424px -650px;
->>>>>>> 0f5f80f9
-  width: 105px;
-  height: 105px;
-}
-.Mount_Head_Seahorse-Golden {
-  background-image: url(spritesmith6.png);
-<<<<<<< HEAD
-  background-position: -786px -424px;
-=======
-  background-position: -530px -650px;
->>>>>>> 0f5f80f9
-  width: 105px;
-  height: 105px;
-}
-.Mount_Head_Seahorse-Red {
-  background-image: url(spritesmith6.png);
-<<<<<<< HEAD
-  background-position: -786px -530px;
-=======
-  background-position: -636px -650px;
->>>>>>> 0f5f80f9
-  width: 105px;
-  height: 105px;
-}
-.Mount_Head_Seahorse-Shade {
-  background-image: url(spritesmith6.png);
-<<<<<<< HEAD
-  background-position: -786px -636px;
-=======
-  background-position: -786px 0px;
->>>>>>> 0f5f80f9
-  width: 105px;
-  height: 105px;
-}
-.Mount_Head_Seahorse-Skeleton {
-  background-image: url(spritesmith6.png);
-<<<<<<< HEAD
-  background-position: 0px -756px;
-=======
-  background-position: -786px -106px;
->>>>>>> 0f5f80f9
-  width: 105px;
-  height: 105px;
-}
-.Mount_Head_Seahorse-White {
-  background-image: url(spritesmith6.png);
-<<<<<<< HEAD
-  background-position: -106px -756px;
-=======
-  background-position: -786px -212px;
->>>>>>> 0f5f80f9
-  width: 105px;
-  height: 105px;
-}
-.Mount_Head_Seahorse-Zombie {
-  background-image: url(spritesmith6.png);
-<<<<<<< HEAD
-  background-position: -212px -756px;
-=======
-  background-position: -786px -318px;
->>>>>>> 0f5f80f9
-  width: 105px;
-  height: 105px;
-}
-.Mount_Head_Sheep-Base {
-  background-image: url(spritesmith6.png);
-<<<<<<< HEAD
-  background-position: -318px -756px;
-=======
-  background-position: -786px -424px;
->>>>>>> 0f5f80f9
-  width: 105px;
-  height: 105px;
-}
-.Mount_Head_Sheep-CottonCandyBlue {
-  background-image: url(spritesmith6.png);
-<<<<<<< HEAD
-  background-position: -424px -756px;
-=======
-  background-position: -786px -530px;
->>>>>>> 0f5f80f9
-  width: 105px;
-  height: 105px;
-}
-.Mount_Head_Sheep-CottonCandyPink {
-  background-image: url(spritesmith6.png);
-<<<<<<< HEAD
-  background-position: -530px -756px;
-=======
-  background-position: -786px -636px;
->>>>>>> 0f5f80f9
-  width: 105px;
-  height: 105px;
-}
-.Mount_Head_Sheep-Desert {
-  background-image: url(spritesmith6.png);
-<<<<<<< HEAD
-  background-position: -636px -756px;
-=======
-  background-position: 0px -756px;
->>>>>>> 0f5f80f9
-  width: 105px;
-  height: 105px;
-}
-.Mount_Head_Sheep-Golden {
-  background-image: url(spritesmith6.png);
-<<<<<<< HEAD
-  background-position: -742px -756px;
-=======
-  background-position: -106px -756px;
->>>>>>> 0f5f80f9
-  width: 105px;
-  height: 105px;
-}
-.Mount_Head_Sheep-Red {
-  background-image: url(spritesmith6.png);
-<<<<<<< HEAD
-  background-position: -892px 0px;
-=======
-  background-position: -212px -756px;
->>>>>>> 0f5f80f9
-  width: 105px;
-  height: 105px;
-}
-.Mount_Head_Sheep-Shade {
-  background-image: url(spritesmith6.png);
-<<<<<<< HEAD
-  background-position: -892px -106px;
-=======
-  background-position: -318px -756px;
->>>>>>> 0f5f80f9
-  width: 105px;
-  height: 105px;
-}
-.Mount_Head_Sheep-Skeleton {
-  background-image: url(spritesmith6.png);
-<<<<<<< HEAD
-  background-position: -892px -212px;
-=======
-  background-position: -424px -756px;
->>>>>>> 0f5f80f9
-  width: 105px;
-  height: 105px;
-}
-.Mount_Head_Sheep-White {
-  background-image: url(spritesmith6.png);
-<<<<<<< HEAD
-  background-position: -892px -318px;
-=======
-  background-position: -530px -756px;
->>>>>>> 0f5f80f9
-  width: 105px;
-  height: 105px;
-}
-.Mount_Head_Sheep-Zombie {
-  background-image: url(spritesmith6.png);
-<<<<<<< HEAD
-  background-position: -892px -424px;
-=======
-  background-position: -636px -756px;
->>>>>>> 0f5f80f9
-  width: 105px;
-  height: 105px;
-}
-.Mount_Head_Slime-Base {
-  background-image: url(spritesmith6.png);
-<<<<<<< HEAD
-  background-position: -892px -530px;
-=======
-  background-position: -742px -756px;
->>>>>>> 0f5f80f9
-  width: 105px;
-  height: 105px;
-}
-.Mount_Head_Slime-CottonCandyBlue {
-  background-image: url(spritesmith6.png);
-<<<<<<< HEAD
-  background-position: 0px -544px;
-=======
-  background-position: -892px 0px;
->>>>>>> 0f5f80f9
-  width: 105px;
-  height: 105px;
-}
-.Mount_Head_Slime-CottonCandyPink {
-  background-image: url(spritesmith6.png);
-<<<<<<< HEAD
+.Mount_Head_Slime-White {
+  background-image: url(spritesmith6.png);
   background-position: -892px -742px;
-=======
-  background-position: -892px -106px;
->>>>>>> 0f5f80f9
-  width: 105px;
-  height: 105px;
-}
-.Mount_Head_Slime-Desert {
-  background-image: url(spritesmith6.png);
-<<<<<<< HEAD
+  width: 105px;
+  height: 105px;
+}
+.Mount_Head_Slime-Zombie {
+  background-image: url(spritesmith6.png);
   background-position: 0px -862px;
-=======
-  background-position: -892px -212px;
->>>>>>> 0f5f80f9
-  width: 105px;
-  height: 105px;
-}
-.Mount_Head_Slime-Golden {
-  background-image: url(spritesmith6.png);
-<<<<<<< HEAD
+  width: 105px;
+  height: 105px;
+}
+.Mount_Head_Spider-Base {
+  background-image: url(spritesmith6.png);
   background-position: -106px -862px;
-=======
-  background-position: 0px -544px;
->>>>>>> 0f5f80f9
-  width: 105px;
-  height: 105px;
-}
-.Mount_Head_Slime-Red {
-  background-image: url(spritesmith6.png);
-<<<<<<< HEAD
+  width: 105px;
+  height: 105px;
+}
+.Mount_Head_Spider-CottonCandyBlue {
+  background-image: url(spritesmith6.png);
   background-position: -212px -862px;
-=======
-  background-position: -892px -424px;
->>>>>>> 0f5f80f9
-  width: 105px;
-  height: 105px;
-}
-.Mount_Head_Slime-Shade {
-  background-image: url(spritesmith6.png);
-<<<<<<< HEAD
+  width: 105px;
+  height: 105px;
+}
+.Mount_Head_Spider-CottonCandyPink {
+  background-image: url(spritesmith6.png);
   background-position: -318px -862px;
-=======
-  background-position: -892px -530px;
->>>>>>> 0f5f80f9
-  width: 105px;
-  height: 105px;
-}
-.Mount_Head_Slime-Skeleton {
-  background-image: url(spritesmith6.png);
-<<<<<<< HEAD
+  width: 105px;
+  height: 105px;
+}
+.Mount_Head_Spider-Desert {
+  background-image: url(spritesmith6.png);
   background-position: -424px -862px;
-=======
-  background-position: -892px -636px;
->>>>>>> 0f5f80f9
-  width: 105px;
-  height: 105px;
-}
-.Mount_Head_Slime-White {
-  background-image: url(spritesmith6.png);
-<<<<<<< HEAD
+  width: 105px;
+  height: 105px;
+}
+.Mount_Head_Spider-Golden {
+  background-image: url(spritesmith6.png);
   background-position: -530px -862px;
-=======
-  background-position: -892px -742px;
->>>>>>> 0f5f80f9
-  width: 105px;
-  height: 105px;
-}
-.Mount_Head_Slime-Zombie {
-  background-image: url(spritesmith6.png);
-<<<<<<< HEAD
+  width: 105px;
+  height: 105px;
+}
+.Mount_Head_Spider-Red {
+  background-image: url(spritesmith6.png);
   background-position: -636px -862px;
-=======
-  background-position: 0px -862px;
->>>>>>> 0f5f80f9
-  width: 105px;
-  height: 105px;
-}
-.Mount_Head_Spider-Base {
-  background-image: url(spritesmith6.png);
-<<<<<<< HEAD
+  width: 105px;
+  height: 105px;
+}
+.Mount_Head_Spider-Shade {
+  background-image: url(spritesmith6.png);
   background-position: -742px -862px;
-=======
-  background-position: -106px -862px;
->>>>>>> 0f5f80f9
-  width: 105px;
-  height: 105px;
-}
-.Mount_Head_Spider-CottonCandyBlue {
-  background-image: url(spritesmith6.png);
-<<<<<<< HEAD
+  width: 105px;
+  height: 105px;
+}
+.Mount_Head_Spider-Skeleton {
+  background-image: url(spritesmith6.png);
   background-position: -848px -862px;
-=======
-  background-position: -212px -862px;
->>>>>>> 0f5f80f9
-  width: 105px;
-  height: 105px;
-}
-.Mount_Head_Spider-CottonCandyPink {
-  background-image: url(spritesmith6.png);
-<<<<<<< HEAD
+  width: 105px;
+  height: 105px;
+}
+.Mount_Head_Spider-White {
+  background-image: url(spritesmith6.png);
   background-position: -998px 0px;
-=======
-  background-position: -318px -862px;
->>>>>>> 0f5f80f9
-  width: 105px;
-  height: 105px;
-}
-.Mount_Head_Spider-Desert {
-  background-image: url(spritesmith6.png);
-<<<<<<< HEAD
+  width: 105px;
+  height: 105px;
+}
+.Mount_Head_Spider-Zombie {
+  background-image: url(spritesmith6.png);
   background-position: -998px -106px;
-=======
-  background-position: -424px -862px;
->>>>>>> 0f5f80f9
-  width: 105px;
-  height: 105px;
-}
-.Mount_Head_Spider-Golden {
-  background-image: url(spritesmith6.png);
-<<<<<<< HEAD
-  background-position: -998px -212px;
-=======
-  background-position: -530px -862px;
->>>>>>> 0f5f80f9
-  width: 105px;
-  height: 105px;
-}
-.Mount_Head_Spider-Red {
-  background-image: url(spritesmith6.png);
-<<<<<<< HEAD
-  background-position: -998px -318px;
-=======
-  background-position: -636px -862px;
->>>>>>> 0f5f80f9
-  width: 105px;
-  height: 105px;
-}
-.Mount_Head_Spider-Shade {
-  background-image: url(spritesmith6.png);
-<<<<<<< HEAD
-  background-position: -998px -424px;
-=======
-  background-position: -742px -862px;
->>>>>>> 0f5f80f9
-  width: 105px;
-  height: 105px;
-}
-.Mount_Head_Spider-Skeleton {
-  background-image: url(spritesmith6.png);
-<<<<<<< HEAD
-  background-position: -998px -530px;
-=======
-  background-position: -848px -862px;
->>>>>>> 0f5f80f9
-  width: 105px;
-  height: 105px;
-}
-.Mount_Head_Spider-White {
-  background-image: url(spritesmith6.png);
-<<<<<<< HEAD
-  background-position: -998px -636px;
-=======
-  background-position: -998px 0px;
->>>>>>> 0f5f80f9
-  width: 105px;
-  height: 105px;
-}
-.Mount_Head_Spider-Zombie {
-  background-image: url(spritesmith6.png);
-<<<<<<< HEAD
-  background-position: -998px -742px;
-=======
-  background-position: -998px -106px;
->>>>>>> 0f5f80f9
   width: 105px;
   height: 105px;
 }
@@ -838,211 +504,127 @@
 }
 .Mount_Head_TigerCub-Base {
   background-image: url(spritesmith6.png);
-<<<<<<< HEAD
+  background-position: -318px -968px;
+  width: 105px;
+  height: 105px;
+}
+.Mount_Head_TigerCub-CottonCandyBlue {
+  background-image: url(spritesmith6.png);
+  background-position: -424px -968px;
+  width: 105px;
+  height: 105px;
+}
+.Mount_Head_TigerCub-CottonCandyPink {
+  background-image: url(spritesmith6.png);
+  background-position: -530px -968px;
+  width: 105px;
+  height: 105px;
+}
+.Mount_Head_TigerCub-Desert {
+  background-image: url(spritesmith6.png);
+  background-position: -636px -968px;
+  width: 105px;
+  height: 105px;
+}
+.Mount_Head_TigerCub-Golden {
+  background-image: url(spritesmith6.png);
+  background-position: -742px -968px;
+  width: 105px;
+  height: 105px;
+}
+.Mount_Head_TigerCub-Red {
+  background-image: url(spritesmith6.png);
+  background-position: -848px -968px;
+  width: 105px;
+  height: 105px;
+}
+.Mount_Head_TigerCub-Shade {
+  background-image: url(spritesmith6.png);
   background-position: -954px -968px;
-=======
-  background-position: -318px -968px;
->>>>>>> 0f5f80f9
-  width: 105px;
-  height: 105px;
-}
-.Mount_Head_TigerCub-CottonCandyBlue {
-  background-image: url(spritesmith6.png);
-<<<<<<< HEAD
+  width: 105px;
+  height: 105px;
+}
+.Mount_Head_TigerCub-Skeleton {
+  background-image: url(spritesmith6.png);
   background-position: -1104px 0px;
-=======
-  background-position: -424px -968px;
->>>>>>> 0f5f80f9
-  width: 105px;
-  height: 105px;
-}
-.Mount_Head_TigerCub-CottonCandyPink {
-  background-image: url(spritesmith6.png);
-<<<<<<< HEAD
+  width: 105px;
+  height: 105px;
+}
+.Mount_Head_TigerCub-White {
+  background-image: url(spritesmith6.png);
   background-position: -1104px -106px;
-=======
-  background-position: -530px -968px;
->>>>>>> 0f5f80f9
-  width: 105px;
-  height: 105px;
-}
-.Mount_Head_TigerCub-Desert {
-  background-image: url(spritesmith6.png);
-<<<<<<< HEAD
+  width: 105px;
+  height: 105px;
+}
+.Mount_Head_TigerCub-Zombie {
+  background-image: url(spritesmith6.png);
   background-position: -1104px -212px;
-=======
-  background-position: -636px -968px;
->>>>>>> 0f5f80f9
-  width: 105px;
-  height: 105px;
-}
-.Mount_Head_TigerCub-Golden {
-  background-image: url(spritesmith6.png);
-<<<<<<< HEAD
+  width: 105px;
+  height: 105px;
+}
+.Mount_Head_Turkey-Base {
+  background-image: url(spritesmith6.png);
   background-position: -1104px -318px;
-=======
-  background-position: -742px -968px;
->>>>>>> 0f5f80f9
-  width: 105px;
-  height: 105px;
-}
-.Mount_Head_TigerCub-Red {
-  background-image: url(spritesmith6.png);
-<<<<<<< HEAD
+  width: 105px;
+  height: 105px;
+}
+.Mount_Head_Whale-Base {
+  background-image: url(spritesmith6.png);
   background-position: -1104px -424px;
-=======
-  background-position: -848px -968px;
->>>>>>> 0f5f80f9
-  width: 105px;
-  height: 105px;
-}
-.Mount_Head_TigerCub-Shade {
-  background-image: url(spritesmith6.png);
-<<<<<<< HEAD
+  width: 105px;
+  height: 105px;
+}
+.Mount_Head_Whale-CottonCandyBlue {
+  background-image: url(spritesmith6.png);
   background-position: -1104px -530px;
-=======
-  background-position: -954px -968px;
->>>>>>> 0f5f80f9
-  width: 105px;
-  height: 105px;
-}
-.Mount_Head_TigerCub-Skeleton {
-  background-image: url(spritesmith6.png);
-<<<<<<< HEAD
+  width: 105px;
+  height: 105px;
+}
+.Mount_Head_Whale-CottonCandyPink {
+  background-image: url(spritesmith6.png);
   background-position: -1104px -636px;
-=======
-  background-position: -1104px 0px;
->>>>>>> 0f5f80f9
-  width: 105px;
-  height: 105px;
-}
-.Mount_Head_TigerCub-White {
-  background-image: url(spritesmith6.png);
-<<<<<<< HEAD
+  width: 105px;
+  height: 105px;
+}
+.Mount_Head_Whale-Desert {
+  background-image: url(spritesmith6.png);
   background-position: -1104px -742px;
-=======
-  background-position: -1104px -106px;
->>>>>>> 0f5f80f9
-  width: 105px;
-  height: 105px;
-}
-.Mount_Head_TigerCub-Zombie {
-  background-image: url(spritesmith6.png);
-<<<<<<< HEAD
+  width: 105px;
+  height: 105px;
+}
+.Mount_Head_Whale-Golden {
+  background-image: url(spritesmith6.png);
   background-position: -1104px -848px;
-=======
-  background-position: -1104px -212px;
->>>>>>> 0f5f80f9
-  width: 105px;
-  height: 105px;
-}
-.Mount_Head_Turkey-Base {
-  background-image: url(spritesmith6.png);
-<<<<<<< HEAD
+  width: 105px;
+  height: 105px;
+}
+.Mount_Head_Whale-Red {
+  background-image: url(spritesmith6.png);
   background-position: -1104px -954px;
-=======
-  background-position: -1104px -318px;
->>>>>>> 0f5f80f9
-  width: 105px;
-  height: 105px;
-}
-.Mount_Head_Whale-Base {
-  background-image: url(spritesmith6.png);
-<<<<<<< HEAD
+  width: 105px;
+  height: 105px;
+}
+.Mount_Head_Whale-Shade {
+  background-image: url(spritesmith6.png);
   background-position: 0px -1074px;
-=======
-  background-position: -1104px -424px;
->>>>>>> 0f5f80f9
-  width: 105px;
-  height: 105px;
-}
-.Mount_Head_Whale-CottonCandyBlue {
-  background-image: url(spritesmith6.png);
-<<<<<<< HEAD
+  width: 105px;
+  height: 105px;
+}
+.Mount_Head_Whale-Skeleton {
+  background-image: url(spritesmith6.png);
   background-position: -106px -1074px;
-=======
-  background-position: -1104px -530px;
->>>>>>> 0f5f80f9
-  width: 105px;
-  height: 105px;
-}
-.Mount_Head_Whale-CottonCandyPink {
-  background-image: url(spritesmith6.png);
-<<<<<<< HEAD
+  width: 105px;
+  height: 105px;
+}
+.Mount_Head_Whale-White {
+  background-image: url(spritesmith6.png);
   background-position: -212px -1074px;
-=======
-  background-position: -1104px -636px;
->>>>>>> 0f5f80f9
-  width: 105px;
-  height: 105px;
-}
-.Mount_Head_Whale-Desert {
-  background-image: url(spritesmith6.png);
-<<<<<<< HEAD
+  width: 105px;
+  height: 105px;
+}
+.Mount_Head_Whale-Zombie {
+  background-image: url(spritesmith6.png);
   background-position: -318px -1074px;
-=======
-  background-position: -1104px -742px;
->>>>>>> 0f5f80f9
-  width: 105px;
-  height: 105px;
-}
-.Mount_Head_Whale-Golden {
-  background-image: url(spritesmith6.png);
-<<<<<<< HEAD
-  background-position: -424px -1074px;
-=======
-  background-position: -1104px -848px;
->>>>>>> 0f5f80f9
-  width: 105px;
-  height: 105px;
-}
-.Mount_Head_Whale-Red {
-  background-image: url(spritesmith6.png);
-<<<<<<< HEAD
-  background-position: -530px -1074px;
-=======
-  background-position: -1104px -954px;
->>>>>>> 0f5f80f9
-  width: 105px;
-  height: 105px;
-}
-.Mount_Head_Whale-Shade {
-  background-image: url(spritesmith6.png);
-<<<<<<< HEAD
-  background-position: -636px -1074px;
-=======
-  background-position: 0px -1074px;
->>>>>>> 0f5f80f9
-  width: 105px;
-  height: 105px;
-}
-.Mount_Head_Whale-Skeleton {
-  background-image: url(spritesmith6.png);
-<<<<<<< HEAD
-  background-position: -742px -1074px;
-=======
-  background-position: -106px -1074px;
->>>>>>> 0f5f80f9
-  width: 105px;
-  height: 105px;
-}
-.Mount_Head_Whale-White {
-  background-image: url(spritesmith6.png);
-<<<<<<< HEAD
-  background-position: -848px -1074px;
-=======
-  background-position: -212px -1074px;
->>>>>>> 0f5f80f9
-  width: 105px;
-  height: 105px;
-}
-.Mount_Head_Whale-Zombie {
-  background-image: url(spritesmith6.png);
-<<<<<<< HEAD
-  background-position: -954px -1074px;
-=======
-  background-position: -318px -1074px;
->>>>>>> 0f5f80f9
   width: 105px;
   height: 105px;
 }
@@ -1108,1118 +690,994 @@
 }
 .Pet-BearCub-Base {
   background-image: url(spritesmith6.png);
-<<<<<<< HEAD
-  background-position: -1210px -1060px;
-=======
   background-position: -1210px -424px;
->>>>>>> 0f5f80f9
   width: 81px;
   height: 99px;
 }
 .Pet-BearCub-CottonCandyBlue {
   background-image: url(spritesmith6.png);
-<<<<<<< HEAD
+  background-position: -1210px -524px;
+  width: 81px;
+  height: 99px;
+}
+.Pet-BearCub-CottonCandyPink {
+  background-image: url(spritesmith6.png);
+  background-position: -1210px -624px;
+  width: 81px;
+  height: 99px;
+}
+.Pet-BearCub-Desert {
+  background-image: url(spritesmith6.png);
+  background-position: -1210px -724px;
+  width: 81px;
+  height: 99px;
+}
+.Pet-BearCub-Golden {
+  background-image: url(spritesmith6.png);
+  background-position: -1210px -824px;
+  width: 81px;
+  height: 99px;
+}
+.Pet-BearCub-Polar {
+  background-image: url(spritesmith6.png);
+  background-position: -1210px -924px;
+  width: 81px;
+  height: 99px;
+}
+.Pet-BearCub-Red {
+  background-image: url(spritesmith6.png);
+  background-position: -1210px -1024px;
+  width: 81px;
+  height: 99px;
+}
+.Pet-BearCub-Shade {
+  background-image: url(spritesmith6.png);
   background-position: 0px -1180px;
-=======
-  background-position: -1210px -524px;
->>>>>>> 0f5f80f9
-  width: 81px;
-  height: 99px;
-}
-.Pet-BearCub-CottonCandyPink {
-  background-image: url(spritesmith6.png);
-<<<<<<< HEAD
+  width: 81px;
+  height: 99px;
+}
+.Pet-BearCub-Skeleton {
+  background-image: url(spritesmith6.png);
   background-position: -82px -1180px;
-=======
-  background-position: -1210px -624px;
->>>>>>> 0f5f80f9
-  width: 81px;
-  height: 99px;
-}
-.Pet-BearCub-Desert {
-  background-image: url(spritesmith6.png);
-<<<<<<< HEAD
+  width: 81px;
+  height: 99px;
+}
+.Pet-BearCub-White {
+  background-image: url(spritesmith6.png);
   background-position: -164px -1180px;
-=======
-  background-position: -1210px -724px;
->>>>>>> 0f5f80f9
-  width: 81px;
-  height: 99px;
-}
-.Pet-BearCub-Golden {
-  background-image: url(spritesmith6.png);
-<<<<<<< HEAD
+  width: 81px;
+  height: 99px;
+}
+.Pet-BearCub-Zombie {
+  background-image: url(spritesmith6.png);
   background-position: -246px -1180px;
-=======
-  background-position: -1210px -824px;
->>>>>>> 0f5f80f9
-  width: 81px;
-  height: 99px;
-}
-.Pet-BearCub-Polar {
-  background-image: url(spritesmith6.png);
-<<<<<<< HEAD
+  width: 81px;
+  height: 99px;
+}
+.Pet-Bunny-Base {
+  background-image: url(spritesmith6.png);
   background-position: -328px -1180px;
-=======
-  background-position: -1210px -924px;
->>>>>>> 0f5f80f9
-  width: 81px;
-  height: 99px;
-}
-.Pet-BearCub-Red {
-  background-image: url(spritesmith6.png);
-<<<<<<< HEAD
+  width: 81px;
+  height: 99px;
+}
+.Pet-Bunny-CottonCandyBlue {
+  background-image: url(spritesmith6.png);
   background-position: -410px -1180px;
-=======
-  background-position: -1210px -1024px;
->>>>>>> 0f5f80f9
-  width: 81px;
-  height: 99px;
-}
-.Pet-BearCub-Shade {
-  background-image: url(spritesmith6.png);
-<<<<<<< HEAD
+  width: 81px;
+  height: 99px;
+}
+.Pet-Bunny-CottonCandyPink {
+  background-image: url(spritesmith6.png);
   background-position: -492px -1180px;
-=======
-  background-position: 0px -1180px;
->>>>>>> 0f5f80f9
-  width: 81px;
-  height: 99px;
-}
-.Pet-BearCub-Skeleton {
-  background-image: url(spritesmith6.png);
-<<<<<<< HEAD
+  width: 81px;
+  height: 99px;
+}
+.Pet-Bunny-Desert {
+  background-image: url(spritesmith6.png);
   background-position: -574px -1180px;
-=======
-  background-position: -82px -1180px;
->>>>>>> 0f5f80f9
-  width: 81px;
-  height: 99px;
-}
-.Pet-BearCub-White {
-  background-image: url(spritesmith6.png);
-<<<<<<< HEAD
+  width: 81px;
+  height: 99px;
+}
+.Pet-Bunny-Golden {
+  background-image: url(spritesmith6.png);
   background-position: -656px -1180px;
-=======
-  background-position: -164px -1180px;
->>>>>>> 0f5f80f9
-  width: 81px;
-  height: 99px;
-}
-.Pet-BearCub-Zombie {
-  background-image: url(spritesmith6.png);
-<<<<<<< HEAD
+  width: 81px;
+  height: 99px;
+}
+.Pet-Bunny-Red {
+  background-image: url(spritesmith6.png);
   background-position: -738px -1180px;
-=======
-  background-position: -246px -1180px;
->>>>>>> 0f5f80f9
-  width: 81px;
-  height: 99px;
-}
-.Pet-Bunny-Base {
-  background-image: url(spritesmith6.png);
-<<<<<<< HEAD
+  width: 81px;
+  height: 99px;
+}
+.Pet-Bunny-Shade {
+  background-image: url(spritesmith6.png);
   background-position: -820px -1180px;
-=======
-  background-position: -328px -1180px;
->>>>>>> 0f5f80f9
-  width: 81px;
-  height: 99px;
-}
-.Pet-Bunny-CottonCandyBlue {
-  background-image: url(spritesmith6.png);
-<<<<<<< HEAD
+  width: 81px;
+  height: 99px;
+}
+.Pet-Bunny-Skeleton {
+  background-image: url(spritesmith6.png);
   background-position: -902px -1180px;
-=======
-  background-position: -410px -1180px;
->>>>>>> 0f5f80f9
-  width: 81px;
-  height: 99px;
-}
-.Pet-Bunny-CottonCandyPink {
-  background-image: url(spritesmith6.png);
-<<<<<<< HEAD
+  width: 81px;
+  height: 99px;
+}
+.Pet-Bunny-White {
+  background-image: url(spritesmith6.png);
   background-position: -984px -1180px;
-=======
-  background-position: -492px -1180px;
->>>>>>> 0f5f80f9
-  width: 81px;
-  height: 99px;
-}
-.Pet-Bunny-Desert {
-  background-image: url(spritesmith6.png);
-<<<<<<< HEAD
+  width: 81px;
+  height: 99px;
+}
+.Pet-Bunny-Zombie {
+  background-image: url(spritesmith6.png);
   background-position: -1066px -1180px;
-=======
-  background-position: -574px -1180px;
->>>>>>> 0f5f80f9
-  width: 81px;
-  height: 99px;
-}
-.Pet-Bunny-Golden {
-  background-image: url(spritesmith6.png);
-<<<<<<< HEAD
+  width: 81px;
+  height: 99px;
+}
+.Pet-Cactus-Base {
+  background-image: url(spritesmith6.png);
   background-position: -1148px -1180px;
-=======
-  background-position: -656px -1180px;
->>>>>>> 0f5f80f9
-  width: 81px;
-  height: 99px;
-}
-.Pet-Bunny-Red {
-  background-image: url(spritesmith6.png);
-<<<<<<< HEAD
+  width: 81px;
+  height: 99px;
+}
+.Pet-Cactus-CottonCandyBlue {
+  background-image: url(spritesmith6.png);
   background-position: -1230px -1180px;
-=======
-  background-position: -738px -1180px;
->>>>>>> 0f5f80f9
-  width: 81px;
-  height: 99px;
-}
-.Pet-Bunny-Shade {
-  background-image: url(spritesmith6.png);
-<<<<<<< HEAD
+  width: 81px;
+  height: 99px;
+}
+.Pet-Cactus-CottonCandyPink {
+  background-image: url(spritesmith6.png);
   background-position: -1316px 0px;
-=======
-  background-position: -820px -1180px;
->>>>>>> 0f5f80f9
-  width: 81px;
-  height: 99px;
-}
-.Pet-Bunny-Skeleton {
-  background-image: url(spritesmith6.png);
-<<<<<<< HEAD
+  width: 81px;
+  height: 99px;
+}
+.Pet-Cactus-Desert {
+  background-image: url(spritesmith6.png);
   background-position: -1316px -100px;
-=======
-  background-position: -902px -1180px;
->>>>>>> 0f5f80f9
-  width: 81px;
-  height: 99px;
-}
-.Pet-Bunny-White {
-  background-image: url(spritesmith6.png);
-<<<<<<< HEAD
+  width: 81px;
+  height: 99px;
+}
+.Pet-Cactus-Golden {
+  background-image: url(spritesmith6.png);
   background-position: -1316px -200px;
-=======
-  background-position: -984px -1180px;
->>>>>>> 0f5f80f9
-  width: 81px;
-  height: 99px;
-}
-.Pet-Bunny-Zombie {
-  background-image: url(spritesmith6.png);
-<<<<<<< HEAD
+  width: 81px;
+  height: 99px;
+}
+.Pet-Cactus-Red {
+  background-image: url(spritesmith6.png);
   background-position: -1316px -300px;
-=======
-  background-position: -1066px -1180px;
->>>>>>> 0f5f80f9
-  width: 81px;
-  height: 99px;
-}
-.Pet-Cactus-Base {
-  background-image: url(spritesmith6.png);
-<<<<<<< HEAD
+  width: 81px;
+  height: 99px;
+}
+.Pet-Cactus-Shade {
+  background-image: url(spritesmith6.png);
   background-position: -1316px -400px;
-=======
-  background-position: -1148px -1180px;
->>>>>>> 0f5f80f9
-  width: 81px;
-  height: 99px;
-}
-.Pet-Cactus-CottonCandyBlue {
-  background-image: url(spritesmith6.png);
-<<<<<<< HEAD
+  width: 81px;
+  height: 99px;
+}
+.Pet-Cactus-Skeleton {
+  background-image: url(spritesmith6.png);
   background-position: -1316px -500px;
-=======
-  background-position: -1230px -1180px;
->>>>>>> 0f5f80f9
-  width: 81px;
-  height: 99px;
-}
-.Pet-Cactus-CottonCandyPink {
-  background-image: url(spritesmith6.png);
-<<<<<<< HEAD
+  width: 81px;
+  height: 99px;
+}
+.Pet-Cactus-White {
+  background-image: url(spritesmith6.png);
   background-position: -1316px -600px;
-=======
-  background-position: -1316px 0px;
->>>>>>> 0f5f80f9
-  width: 81px;
-  height: 99px;
-}
-.Pet-Cactus-Desert {
-  background-image: url(spritesmith6.png);
-<<<<<<< HEAD
+  width: 81px;
+  height: 99px;
+}
+.Pet-Cactus-Zombie {
+  background-image: url(spritesmith6.png);
   background-position: -1316px -700px;
-=======
-  background-position: -1316px -100px;
->>>>>>> 0f5f80f9
-  width: 81px;
-  height: 99px;
-}
-.Pet-Cactus-Golden {
-  background-image: url(spritesmith6.png);
-<<<<<<< HEAD
+  width: 81px;
+  height: 99px;
+}
+.Pet-Cheetah-Base {
+  background-image: url(spritesmith6.png);
   background-position: -1316px -800px;
-=======
-  background-position: -1316px -200px;
->>>>>>> 0f5f80f9
-  width: 81px;
-  height: 99px;
-}
-.Pet-Cactus-Red {
-  background-image: url(spritesmith6.png);
-<<<<<<< HEAD
+  width: 81px;
+  height: 99px;
+}
+.Pet-Cheetah-CottonCandyBlue {
+  background-image: url(spritesmith6.png);
   background-position: -1316px -900px;
-=======
-  background-position: -1316px -300px;
->>>>>>> 0f5f80f9
-  width: 81px;
-  height: 99px;
-}
-.Pet-Cactus-Shade {
-  background-image: url(spritesmith6.png);
-<<<<<<< HEAD
+  width: 81px;
+  height: 99px;
+}
+.Pet-Cheetah-CottonCandyPink {
+  background-image: url(spritesmith6.png);
   background-position: -1316px -1000px;
-=======
-  background-position: -1316px -400px;
->>>>>>> 0f5f80f9
-  width: 81px;
-  height: 99px;
-}
-.Pet-Cactus-Skeleton {
-  background-image: url(spritesmith6.png);
-<<<<<<< HEAD
+  width: 81px;
+  height: 99px;
+}
+.Pet-Cheetah-Desert {
+  background-image: url(spritesmith6.png);
   background-position: -1316px -1100px;
-=======
-  background-position: -1316px -500px;
->>>>>>> 0f5f80f9
-  width: 81px;
-  height: 99px;
-}
-.Pet-Cactus-White {
-  background-image: url(spritesmith6.png);
-<<<<<<< HEAD
+  width: 81px;
+  height: 99px;
+}
+.Pet-Cheetah-Golden {
+  background-image: url(spritesmith6.png);
   background-position: 0px -1280px;
-=======
-  background-position: -1316px -600px;
->>>>>>> 0f5f80f9
-  width: 81px;
-  height: 99px;
-}
-.Pet-Cactus-Zombie {
-  background-image: url(spritesmith6.png);
-<<<<<<< HEAD
+  width: 81px;
+  height: 99px;
+}
+.Pet-Cheetah-Red {
+  background-image: url(spritesmith6.png);
   background-position: -82px -1280px;
-=======
-  background-position: -1316px -700px;
-  width: 81px;
-  height: 99px;
-}
-.Pet-Cheetah-Base {
-  background-image: url(spritesmith6.png);
-  background-position: -1316px -800px;
-  width: 81px;
-  height: 99px;
-}
-.Pet-Cheetah-CottonCandyBlue {
-  background-image: url(spritesmith6.png);
-  background-position: -1316px -900px;
-  width: 81px;
-  height: 99px;
-}
-.Pet-Cheetah-CottonCandyPink {
-  background-image: url(spritesmith6.png);
-  background-position: -1316px -1000px;
-  width: 81px;
-  height: 99px;
-}
-.Pet-Cheetah-Desert {
-  background-image: url(spritesmith6.png);
-  background-position: -1316px -1100px;
-  width: 81px;
-  height: 99px;
-}
-.Pet-Cheetah-Golden {
-  background-image: url(spritesmith6.png);
-  background-position: 0px -1280px;
->>>>>>> 0f5f80f9
-  width: 81px;
-  height: 99px;
-}
-.Pet-Cheetah-Red {
+  width: 81px;
+  height: 99px;
+}
+.Pet-Cheetah-Shade {
   background-image: url(spritesmith6.png);
   background-position: -164px -1280px;
   width: 81px;
   height: 99px;
 }
-.Pet-Cheetah-Shade {
+.Pet-Cheetah-Skeleton {
   background-image: url(spritesmith6.png);
   background-position: -246px -1280px;
   width: 81px;
   height: 99px;
 }
-.Pet-Cheetah-Skeleton {
+.Pet-Cheetah-White {
   background-image: url(spritesmith6.png);
   background-position: -328px -1280px;
   width: 81px;
   height: 99px;
 }
-.Pet-Cheetah-White {
+.Pet-Cheetah-Zombie {
   background-image: url(spritesmith6.png);
   background-position: -410px -1280px;
   width: 81px;
   height: 99px;
 }
-.Pet-Cheetah-Zombie {
+.Pet-Cuttlefish-Base {
   background-image: url(spritesmith6.png);
   background-position: -492px -1280px;
   width: 81px;
   height: 99px;
 }
-.Pet-Cuttlefish-Base {
+.Pet-Cuttlefish-CottonCandyBlue {
   background-image: url(spritesmith6.png);
   background-position: -574px -1280px;
   width: 81px;
   height: 99px;
 }
-.Pet-Cuttlefish-CottonCandyBlue {
+.Pet-Cuttlefish-CottonCandyPink {
   background-image: url(spritesmith6.png);
   background-position: -656px -1280px;
   width: 81px;
   height: 99px;
 }
-.Pet-Cuttlefish-CottonCandyPink {
+.Pet-Cuttlefish-Desert {
   background-image: url(spritesmith6.png);
   background-position: -738px -1280px;
   width: 81px;
   height: 99px;
 }
-.Pet-Cuttlefish-Desert {
+.Pet-Cuttlefish-Golden {
   background-image: url(spritesmith6.png);
   background-position: -820px -1280px;
   width: 81px;
   height: 99px;
 }
-.Pet-Cuttlefish-Golden {
+.Pet-Cuttlefish-Red {
   background-image: url(spritesmith6.png);
   background-position: -902px -1280px;
   width: 81px;
   height: 99px;
 }
-.Pet-Cuttlefish-Red {
+.Pet-Cuttlefish-Shade {
   background-image: url(spritesmith6.png);
   background-position: -984px -1280px;
   width: 81px;
   height: 99px;
 }
-.Pet-Cuttlefish-Shade {
+.Pet-Cuttlefish-Skeleton {
   background-image: url(spritesmith6.png);
   background-position: -1066px -1280px;
   width: 81px;
   height: 99px;
 }
-.Pet-Cuttlefish-Skeleton {
+.Pet-Cuttlefish-White {
   background-image: url(spritesmith6.png);
   background-position: -1148px -1280px;
   width: 81px;
   height: 99px;
 }
-.Pet-Cuttlefish-White {
+.Pet-Cuttlefish-Zombie {
   background-image: url(spritesmith6.png);
   background-position: -1230px -1280px;
   width: 81px;
   height: 99px;
 }
-.Pet-Cuttlefish-Zombie {
+.Pet-Deer-Base {
   background-image: url(spritesmith6.png);
   background-position: -1312px -1280px;
   width: 81px;
   height: 99px;
 }
-.Pet-Deer-Base {
+.Pet-Deer-CottonCandyBlue {
   background-image: url(spritesmith6.png);
   background-position: -1398px 0px;
   width: 81px;
   height: 99px;
 }
-.Pet-Deer-CottonCandyBlue {
+.Pet-Deer-CottonCandyPink {
   background-image: url(spritesmith6.png);
   background-position: -1398px -100px;
   width: 81px;
   height: 99px;
 }
-.Pet-Deer-CottonCandyPink {
+.Pet-Deer-Desert {
   background-image: url(spritesmith6.png);
   background-position: -1398px -200px;
   width: 81px;
   height: 99px;
 }
-.Pet-Deer-Desert {
+.Pet-Deer-Golden {
   background-image: url(spritesmith6.png);
   background-position: -1398px -300px;
   width: 81px;
   height: 99px;
 }
-.Pet-Deer-Golden {
+.Pet-Deer-Red {
   background-image: url(spritesmith6.png);
   background-position: -1398px -400px;
   width: 81px;
   height: 99px;
 }
-.Pet-Deer-Red {
+.Pet-Deer-Shade {
   background-image: url(spritesmith6.png);
   background-position: -1398px -500px;
   width: 81px;
   height: 99px;
 }
-.Pet-Deer-Shade {
+.Pet-Deer-Skeleton {
   background-image: url(spritesmith6.png);
   background-position: -1398px -600px;
   width: 81px;
   height: 99px;
 }
-.Pet-Deer-Skeleton {
+.Pet-Deer-White {
   background-image: url(spritesmith6.png);
   background-position: -1398px -700px;
   width: 81px;
   height: 99px;
 }
-.Pet-Deer-White {
+.Pet-Deer-Zombie {
   background-image: url(spritesmith6.png);
   background-position: -1398px -800px;
   width: 81px;
   height: 99px;
 }
-.Pet-Deer-Zombie {
+.Pet-Dragon-Base {
   background-image: url(spritesmith6.png);
   background-position: -1398px -900px;
   width: 81px;
   height: 99px;
 }
-.Pet-Dragon-Base {
+.Pet-Dragon-CottonCandyBlue {
   background-image: url(spritesmith6.png);
   background-position: -1398px -1000px;
   width: 81px;
   height: 99px;
 }
-.Pet-Dragon-CottonCandyBlue {
+.Pet-Dragon-CottonCandyPink {
   background-image: url(spritesmith6.png);
   background-position: -1398px -1100px;
   width: 81px;
   height: 99px;
 }
-.Pet-Dragon-CottonCandyPink {
+.Pet-Dragon-Desert {
   background-image: url(spritesmith6.png);
   background-position: -1398px -1200px;
   width: 81px;
   height: 99px;
 }
-.Pet-Dragon-Desert {
+.Pet-Dragon-Golden {
   background-image: url(spritesmith6.png);
   background-position: 0px -1380px;
   width: 81px;
   height: 99px;
 }
-.Pet-Dragon-Golden {
+.Pet-Dragon-Hydra {
   background-image: url(spritesmith6.png);
   background-position: -82px -1380px;
   width: 81px;
   height: 99px;
 }
-.Pet-Dragon-Hydra {
+.Pet-Dragon-Red {
   background-image: url(spritesmith6.png);
   background-position: -164px -1380px;
   width: 81px;
   height: 99px;
 }
-.Pet-Dragon-Red {
+.Pet-Dragon-Shade {
   background-image: url(spritesmith6.png);
   background-position: -246px -1380px;
   width: 81px;
   height: 99px;
 }
-.Pet-Dragon-Shade {
+.Pet-Dragon-Skeleton {
   background-image: url(spritesmith6.png);
   background-position: -328px -1380px;
   width: 81px;
   height: 99px;
 }
-.Pet-Dragon-Skeleton {
+.Pet-Dragon-White {
   background-image: url(spritesmith6.png);
   background-position: -410px -1380px;
   width: 81px;
   height: 99px;
 }
-.Pet-Dragon-White {
+.Pet-Dragon-Zombie {
   background-image: url(spritesmith6.png);
   background-position: -492px -1380px;
   width: 81px;
   height: 99px;
 }
-.Pet-Dragon-Zombie {
+.Pet-Egg-Base {
   background-image: url(spritesmith6.png);
   background-position: -574px -1380px;
   width: 81px;
   height: 99px;
 }
-.Pet-Egg-Base {
+.Pet-Egg-CottonCandyBlue {
   background-image: url(spritesmith6.png);
   background-position: -656px -1380px;
   width: 81px;
   height: 99px;
 }
-.Pet-Egg-CottonCandyBlue {
+.Pet-Egg-CottonCandyPink {
   background-image: url(spritesmith6.png);
   background-position: -738px -1380px;
   width: 81px;
   height: 99px;
 }
-.Pet-Egg-CottonCandyPink {
+.Pet-Egg-Desert {
   background-image: url(spritesmith6.png);
   background-position: -820px -1380px;
   width: 81px;
   height: 99px;
 }
-.Pet-Egg-Desert {
+.Pet-Egg-Golden {
   background-image: url(spritesmith6.png);
   background-position: -902px -1380px;
   width: 81px;
   height: 99px;
 }
-.Pet-Egg-Golden {
+.Pet-Egg-Red {
   background-image: url(spritesmith6.png);
   background-position: -984px -1380px;
   width: 81px;
   height: 99px;
 }
-.Pet-Egg-Red {
+.Pet-Egg-Shade {
   background-image: url(spritesmith6.png);
   background-position: -1066px -1380px;
   width: 81px;
   height: 99px;
 }
-.Pet-Egg-Shade {
+.Pet-Egg-Skeleton {
   background-image: url(spritesmith6.png);
   background-position: -1148px -1380px;
   width: 81px;
   height: 99px;
 }
-.Pet-Egg-Skeleton {
+.Pet-Egg-White {
   background-image: url(spritesmith6.png);
   background-position: -1230px -1380px;
   width: 81px;
   height: 99px;
 }
-.Pet-Egg-White {
+.Pet-Egg-Zombie {
   background-image: url(spritesmith6.png);
   background-position: -1312px -1380px;
   width: 81px;
   height: 99px;
 }
-.Pet-Egg-Zombie {
+.Pet-FlyingPig-Base {
   background-image: url(spritesmith6.png);
   background-position: -1394px -1380px;
   width: 81px;
   height: 99px;
 }
-.Pet-FlyingPig-Base {
+.Pet-FlyingPig-CottonCandyBlue {
   background-image: url(spritesmith6.png);
   background-position: -1480px 0px;
   width: 81px;
   height: 99px;
 }
-.Pet-FlyingPig-CottonCandyBlue {
+.Pet-FlyingPig-CottonCandyPink {
   background-image: url(spritesmith6.png);
   background-position: -1480px -100px;
   width: 81px;
   height: 99px;
 }
-.Pet-FlyingPig-CottonCandyPink {
+.Pet-FlyingPig-Desert {
   background-image: url(spritesmith6.png);
   background-position: -1480px -200px;
   width: 81px;
   height: 99px;
 }
-.Pet-FlyingPig-Desert {
+.Pet-FlyingPig-Golden {
   background-image: url(spritesmith6.png);
   background-position: -1480px -300px;
   width: 81px;
   height: 99px;
 }
-.Pet-FlyingPig-Golden {
+.Pet-FlyingPig-Red {
   background-image: url(spritesmith6.png);
   background-position: -1480px -400px;
   width: 81px;
   height: 99px;
 }
-.Pet-FlyingPig-Red {
+.Pet-FlyingPig-Shade {
   background-image: url(spritesmith6.png);
   background-position: -1480px -500px;
   width: 81px;
   height: 99px;
 }
-.Pet-FlyingPig-Shade {
+.Pet-FlyingPig-Skeleton {
   background-image: url(spritesmith6.png);
   background-position: -1480px -600px;
   width: 81px;
   height: 99px;
 }
-.Pet-FlyingPig-Skeleton {
+.Pet-FlyingPig-White {
   background-image: url(spritesmith6.png);
   background-position: -1480px -700px;
   width: 81px;
   height: 99px;
 }
-.Pet-FlyingPig-White {
+.Pet-FlyingPig-Zombie {
   background-image: url(spritesmith6.png);
   background-position: -1480px -800px;
   width: 81px;
   height: 99px;
 }
-.Pet-FlyingPig-Zombie {
+.Pet-Fox-Base {
   background-image: url(spritesmith6.png);
   background-position: -1480px -900px;
   width: 81px;
   height: 99px;
 }
-.Pet-Fox-Base {
+.Pet-Fox-CottonCandyBlue {
   background-image: url(spritesmith6.png);
   background-position: -1480px -1000px;
   width: 81px;
   height: 99px;
 }
-.Pet-Fox-CottonCandyBlue {
+.Pet-Fox-CottonCandyPink {
   background-image: url(spritesmith6.png);
   background-position: -1480px -1100px;
   width: 81px;
   height: 99px;
 }
-.Pet-Fox-CottonCandyPink {
+.Pet-Fox-Desert {
   background-image: url(spritesmith6.png);
   background-position: -1480px -1200px;
   width: 81px;
   height: 99px;
 }
-.Pet-Fox-Desert {
+.Pet-Fox-Golden {
   background-image: url(spritesmith6.png);
   background-position: -1480px -1300px;
   width: 81px;
   height: 99px;
 }
-.Pet-Fox-Golden {
+.Pet-Fox-Red {
   background-image: url(spritesmith6.png);
   background-position: -1562px 0px;
   width: 81px;
   height: 99px;
 }
-.Pet-Fox-Red {
+.Pet-Fox-Shade {
   background-image: url(spritesmith6.png);
   background-position: -1562px -100px;
   width: 81px;
   height: 99px;
 }
-.Pet-Fox-Shade {
+.Pet-Fox-Skeleton {
   background-image: url(spritesmith6.png);
   background-position: -1562px -200px;
   width: 81px;
   height: 99px;
 }
-.Pet-Fox-Skeleton {
+.Pet-Fox-White {
   background-image: url(spritesmith6.png);
   background-position: -1562px -300px;
   width: 81px;
   height: 99px;
 }
-.Pet-Fox-White {
+.Pet-Fox-Zombie {
   background-image: url(spritesmith6.png);
   background-position: -1562px -400px;
   width: 81px;
   height: 99px;
 }
-.Pet-Fox-Zombie {
+.Pet-Gryphon-Base {
   background-image: url(spritesmith6.png);
   background-position: -1562px -500px;
   width: 81px;
   height: 99px;
 }
-.Pet-Gryphon-Base {
+.Pet-Gryphon-CottonCandyBlue {
   background-image: url(spritesmith6.png);
   background-position: -1562px -600px;
   width: 81px;
   height: 99px;
 }
-.Pet-Gryphon-CottonCandyBlue {
+.Pet-Gryphon-CottonCandyPink {
   background-image: url(spritesmith6.png);
   background-position: -1562px -700px;
   width: 81px;
   height: 99px;
 }
-.Pet-Gryphon-CottonCandyPink {
+.Pet-Gryphon-Desert {
   background-image: url(spritesmith6.png);
   background-position: -1562px -800px;
   width: 81px;
   height: 99px;
 }
-.Pet-Gryphon-Desert {
+.Pet-Gryphon-Golden {
   background-image: url(spritesmith6.png);
   background-position: -1562px -900px;
   width: 81px;
   height: 99px;
 }
-.Pet-Gryphon-Golden {
+.Pet-Gryphon-Red {
   background-image: url(spritesmith6.png);
   background-position: -1562px -1000px;
   width: 81px;
   height: 99px;
 }
-.Pet-Gryphon-Red {
+.Pet-Gryphon-Shade {
   background-image: url(spritesmith6.png);
   background-position: -1562px -1100px;
   width: 81px;
   height: 99px;
 }
-.Pet-Gryphon-Shade {
+.Pet-Gryphon-Skeleton {
   background-image: url(spritesmith6.png);
   background-position: -1562px -1200px;
   width: 81px;
   height: 99px;
 }
-.Pet-Gryphon-Skeleton {
+.Pet-Gryphon-White {
   background-image: url(spritesmith6.png);
   background-position: -1562px -1300px;
   width: 81px;
   height: 99px;
 }
-.Pet-Gryphon-White {
+.Pet-Gryphon-Zombie {
   background-image: url(spritesmith6.png);
   background-position: 0px -1480px;
   width: 81px;
   height: 99px;
 }
-.Pet-Gryphon-Zombie {
+.Pet-Hedgehog-Base {
   background-image: url(spritesmith6.png);
   background-position: -82px -1480px;
   width: 81px;
   height: 99px;
 }
-.Pet-Hedgehog-Base {
+.Pet-Hedgehog-CottonCandyBlue {
   background-image: url(spritesmith6.png);
   background-position: -164px -1480px;
   width: 81px;
   height: 99px;
 }
-.Pet-Hedgehog-CottonCandyBlue {
+.Pet-Hedgehog-CottonCandyPink {
   background-image: url(spritesmith6.png);
   background-position: -246px -1480px;
   width: 81px;
   height: 99px;
 }
-.Pet-Hedgehog-CottonCandyPink {
+.Pet-Hedgehog-Desert {
   background-image: url(spritesmith6.png);
   background-position: -328px -1480px;
   width: 81px;
   height: 99px;
 }
-.Pet-Hedgehog-Desert {
+.Pet-Hedgehog-Golden {
   background-image: url(spritesmith6.png);
   background-position: -410px -1480px;
   width: 81px;
   height: 99px;
 }
-.Pet-Hedgehog-Golden {
+.Pet-Hedgehog-Red {
   background-image: url(spritesmith6.png);
   background-position: -492px -1480px;
   width: 81px;
   height: 99px;
 }
-.Pet-Hedgehog-Red {
+.Pet-Hedgehog-Shade {
   background-image: url(spritesmith6.png);
   background-position: -574px -1480px;
   width: 81px;
   height: 99px;
 }
-.Pet-Hedgehog-Shade {
+.Pet-Hedgehog-Skeleton {
   background-image: url(spritesmith6.png);
   background-position: -656px -1480px;
   width: 81px;
   height: 99px;
 }
-.Pet-Hedgehog-Skeleton {
+.Pet-Hedgehog-White {
   background-image: url(spritesmith6.png);
   background-position: -738px -1480px;
   width: 81px;
   height: 99px;
 }
-.Pet-Hedgehog-White {
+.Pet-Hedgehog-Zombie {
   background-image: url(spritesmith6.png);
   background-position: -820px -1480px;
   width: 81px;
   height: 99px;
 }
-.Pet-Hedgehog-Zombie {
+.Pet-JackOLantern-Base {
   background-image: url(spritesmith6.png);
   background-position: -902px -1480px;
   width: 81px;
   height: 99px;
 }
-.Pet-JackOLantern-Base {
+.Pet-LionCub-Base {
   background-image: url(spritesmith6.png);
   background-position: -984px -1480px;
   width: 81px;
   height: 99px;
 }
-.Pet-LionCub-Base {
+.Pet-LionCub-CottonCandyBlue {
   background-image: url(spritesmith6.png);
   background-position: -1066px -1480px;
   width: 81px;
   height: 99px;
 }
-.Pet-LionCub-CottonCandyBlue {
+.Pet-LionCub-CottonCandyPink {
   background-image: url(spritesmith6.png);
   background-position: -1148px -1480px;
   width: 81px;
   height: 99px;
 }
-.Pet-LionCub-CottonCandyPink {
+.Pet-LionCub-Desert {
   background-image: url(spritesmith6.png);
   background-position: -1230px -1480px;
   width: 81px;
   height: 99px;
 }
-.Pet-LionCub-Desert {
+.Pet-LionCub-Golden {
   background-image: url(spritesmith6.png);
   background-position: -1312px -1480px;
   width: 81px;
   height: 99px;
 }
-.Pet-LionCub-Golden {
+.Pet-LionCub-Red {
   background-image: url(spritesmith6.png);
   background-position: -1394px -1480px;
   width: 81px;
   height: 99px;
 }
-.Pet-LionCub-Red {
+.Pet-LionCub-Shade {
   background-image: url(spritesmith6.png);
   background-position: -1476px -1480px;
   width: 81px;
   height: 99px;
 }
-.Pet-LionCub-Shade {
+.Pet-LionCub-Skeleton {
   background-image: url(spritesmith6.png);
   background-position: -1558px -1480px;
   width: 81px;
   height: 99px;
 }
-.Pet-LionCub-Skeleton {
+.Pet-LionCub-White {
   background-image: url(spritesmith6.png);
   background-position: -1644px 0px;
   width: 81px;
   height: 99px;
 }
-.Pet-LionCub-White {
+.Pet-LionCub-Zombie {
   background-image: url(spritesmith6.png);
   background-position: -1644px -100px;
   width: 81px;
   height: 99px;
 }
-.Pet-LionCub-Zombie {
+.Pet-Mammoth-Base {
   background-image: url(spritesmith6.png);
   background-position: -1644px -200px;
   width: 81px;
   height: 99px;
 }
-.Pet-Mammoth-Base {
+.Pet-MantisShrimp-Base {
   background-image: url(spritesmith6.png);
   background-position: -1644px -300px;
   width: 81px;
   height: 99px;
 }
-.Pet-MantisShrimp-Base {
+.Pet-Octopus-Base {
   background-image: url(spritesmith6.png);
   background-position: -1644px -400px;
   width: 81px;
   height: 99px;
 }
-.Pet-Octopus-Base {
+.Pet-Octopus-CottonCandyBlue {
   background-image: url(spritesmith6.png);
   background-position: -1644px -500px;
   width: 81px;
   height: 99px;
 }
-.Pet-Octopus-CottonCandyBlue {
+.Pet-Octopus-CottonCandyPink {
   background-image: url(spritesmith6.png);
   background-position: -1644px -600px;
   width: 81px;
   height: 99px;
 }
-.Pet-Octopus-CottonCandyPink {
+.Pet-Octopus-Desert {
   background-image: url(spritesmith6.png);
   background-position: -1644px -700px;
   width: 81px;
   height: 99px;
 }
-.Pet-Octopus-Desert {
+.Pet-Octopus-Golden {
   background-image: url(spritesmith6.png);
   background-position: -1644px -800px;
   width: 81px;
   height: 99px;
 }
-.Pet-Octopus-Golden {
+.Pet-Octopus-Red {
   background-image: url(spritesmith6.png);
   background-position: -1644px -900px;
   width: 81px;
   height: 99px;
 }
-.Pet-Octopus-Red {
+.Pet-Octopus-Shade {
   background-image: url(spritesmith6.png);
   background-position: -1644px -1000px;
   width: 81px;
   height: 99px;
 }
-.Pet-Octopus-Shade {
+.Pet-Octopus-Skeleton {
   background-image: url(spritesmith6.png);
   background-position: -1644px -1100px;
   width: 81px;
   height: 99px;
 }
-.Pet-Octopus-Skeleton {
+.Pet-Octopus-White {
   background-image: url(spritesmith6.png);
   background-position: -1644px -1200px;
   width: 81px;
   height: 99px;
 }
-.Pet-Octopus-White {
+.Pet-Octopus-Zombie {
   background-image: url(spritesmith6.png);
   background-position: -1644px -1300px;
   width: 81px;
   height: 99px;
 }
-.Pet-Octopus-Zombie {
+.Pet-Owl-Base {
   background-image: url(spritesmith6.png);
   background-position: -1644px -1400px;
   width: 81px;
   height: 99px;
 }
-.Pet-Owl-Base {
+.Pet-Owl-CottonCandyBlue {
   background-image: url(spritesmith6.png);
   background-position: 0px -1580px;
   width: 81px;
   height: 99px;
 }
-.Pet-Owl-CottonCandyBlue {
+.Pet-Owl-CottonCandyPink {
   background-image: url(spritesmith6.png);
   background-position: -82px -1580px;
   width: 81px;
   height: 99px;
 }
-.Pet-Owl-CottonCandyPink {
+.Pet-Owl-Desert {
   background-image: url(spritesmith6.png);
   background-position: -164px -1580px;
   width: 81px;
   height: 99px;
 }
-.Pet-Owl-Desert {
+.Pet-Owl-Golden {
   background-image: url(spritesmith6.png);
   background-position: -246px -1580px;
   width: 81px;
   height: 99px;
 }
-.Pet-Owl-Golden {
+.Pet-Owl-Red {
   background-image: url(spritesmith6.png);
   background-position: -328px -1580px;
   width: 81px;
   height: 99px;
 }
-.Pet-Owl-Red {
+.Pet-Owl-Shade {
   background-image: url(spritesmith6.png);
   background-position: -410px -1580px;
   width: 81px;
   height: 99px;
 }
-.Pet-Owl-Shade {
+.Pet-Owl-Skeleton {
   background-image: url(spritesmith6.png);
   background-position: -492px -1580px;
   width: 81px;
   height: 99px;
 }
-.Pet-Owl-Skeleton {
+.Pet-Owl-White {
   background-image: url(spritesmith6.png);
   background-position: -574px -1580px;
   width: 81px;
   height: 99px;
 }
-.Pet-Owl-White {
+.Pet-Owl-Zombie {
   background-image: url(spritesmith6.png);
   background-position: -656px -1580px;
   width: 81px;
   height: 99px;
 }
-.Pet-Owl-Zombie {
+.Pet-PandaCub-Base {
   background-image: url(spritesmith6.png);
   background-position: -738px -1580px;
   width: 81px;
   height: 99px;
 }
-.Pet-PandaCub-Base {
+.Pet-PandaCub-CottonCandyBlue {
   background-image: url(spritesmith6.png);
   background-position: -820px -1580px;
   width: 81px;
   height: 99px;
 }
-.Pet-PandaCub-CottonCandyBlue {
+.Pet-PandaCub-CottonCandyPink {
   background-image: url(spritesmith6.png);
   background-position: -902px -1580px;
   width: 81px;
   height: 99px;
 }
-.Pet-PandaCub-CottonCandyPink {
+.Pet-PandaCub-Desert {
   background-image: url(spritesmith6.png);
   background-position: -984px -1580px;
   width: 81px;
   height: 99px;
 }
-.Pet-PandaCub-Desert {
+.Pet-PandaCub-Golden {
   background-image: url(spritesmith6.png);
   background-position: -1066px -1580px;
   width: 81px;
   height: 99px;
 }
-.Pet-PandaCub-Golden {
+.Pet-PandaCub-Red {
   background-image: url(spritesmith6.png);
   background-position: -1148px -1580px;
   width: 81px;
   height: 99px;
 }
-.Pet-PandaCub-Red {
+.Pet-PandaCub-Shade {
   background-image: url(spritesmith6.png);
   background-position: -1230px -1580px;
   width: 81px;
   height: 99px;
 }
-.Pet-PandaCub-Shade {
+.Pet-PandaCub-Skeleton {
   background-image: url(spritesmith6.png);
   background-position: -1312px -1580px;
   width: 81px;
   height: 99px;
 }
-.Pet-PandaCub-Skeleton {
+.Pet-PandaCub-White {
   background-image: url(spritesmith6.png);
   background-position: -1394px -1580px;
   width: 81px;
   height: 99px;
 }
-.Pet-PandaCub-White {
+.Pet-PandaCub-Zombie {
   background-image: url(spritesmith6.png);
   background-position: -1476px -1580px;
   width: 81px;
   height: 99px;
 }
-.Pet-PandaCub-Zombie {
-  background-image: url(spritesmith6.png);
-  background-position: -1476px -1580px;
-  width: 81px;
-  height: 99px;
-}
 .Pet-Parrot-Base {
   background-image: url(spritesmith6.png);
   background-position: -1558px -1580px;
@@ -2246,1291 +1704,775 @@
 }
 .Pet-Parrot-Golden {
   background-image: url(spritesmith6.png);
-<<<<<<< HEAD
-  background-position: -1558px -1580px;
-=======
   background-position: -1726px -200px;
->>>>>>> 0f5f80f9
   width: 81px;
   height: 99px;
 }
 .Pet-Parrot-Red {
   background-image: url(spritesmith6.png);
-<<<<<<< HEAD
-  background-position: -1640px -1580px;
-=======
   background-position: -1726px -300px;
->>>>>>> 0f5f80f9
   width: 81px;
   height: 99px;
 }
 .Pet-Parrot-Shade {
   background-image: url(spritesmith6.png);
-<<<<<<< HEAD
-  background-position: -1726px 0px;
-=======
   background-position: -1726px -400px;
->>>>>>> 0f5f80f9
   width: 81px;
   height: 99px;
 }
 .Pet-Parrot-Skeleton {
   background-image: url(spritesmith6.png);
-<<<<<<< HEAD
-  background-position: -1726px -100px;
-=======
   background-position: -1726px -500px;
->>>>>>> 0f5f80f9
   width: 81px;
   height: 99px;
 }
 .Pet-Parrot-White {
   background-image: url(spritesmith6.png);
-<<<<<<< HEAD
-  background-position: -1726px -200px;
-=======
   background-position: -1726px -600px;
->>>>>>> 0f5f80f9
   width: 81px;
   height: 99px;
 }
 .Pet-Parrot-Zombie {
   background-image: url(spritesmith6.png);
-<<<<<<< HEAD
-  background-position: -1726px -300px;
-=======
   background-position: -1726px -700px;
->>>>>>> 0f5f80f9
   width: 81px;
   height: 99px;
 }
 .Pet-Penguin-Base {
   background-image: url(spritesmith6.png);
-<<<<<<< HEAD
-  background-position: -1726px -400px;
-=======
   background-position: -1726px -800px;
->>>>>>> 0f5f80f9
   width: 81px;
   height: 99px;
 }
 .Pet-Penguin-CottonCandyBlue {
   background-image: url(spritesmith6.png);
-<<<<<<< HEAD
-  background-position: -1726px -500px;
-=======
   background-position: -1726px -900px;
->>>>>>> 0f5f80f9
   width: 81px;
   height: 99px;
 }
 .Pet-Penguin-CottonCandyPink {
   background-image: url(spritesmith6.png);
-<<<<<<< HEAD
-  background-position: -1726px -600px;
-=======
   background-position: -1726px -1000px;
->>>>>>> 0f5f80f9
   width: 81px;
   height: 99px;
 }
 .Pet-Penguin-Desert {
   background-image: url(spritesmith6.png);
-<<<<<<< HEAD
-  background-position: -1726px -700px;
-=======
   background-position: -1726px -1100px;
->>>>>>> 0f5f80f9
   width: 81px;
   height: 99px;
 }
 .Pet-Penguin-Golden {
   background-image: url(spritesmith6.png);
-<<<<<<< HEAD
-  background-position: -1726px -800px;
-=======
   background-position: -1726px -1200px;
->>>>>>> 0f5f80f9
   width: 81px;
   height: 99px;
 }
 .Pet-Penguin-Red {
   background-image: url(spritesmith6.png);
-<<<<<<< HEAD
-  background-position: -1726px -900px;
-=======
   background-position: -1726px -1300px;
->>>>>>> 0f5f80f9
   width: 81px;
   height: 99px;
 }
 .Pet-Penguin-Shade {
   background-image: url(spritesmith6.png);
-<<<<<<< HEAD
-  background-position: -1726px -1000px;
-=======
   background-position: -1726px -1400px;
->>>>>>> 0f5f80f9
   width: 81px;
   height: 99px;
 }
 .Pet-Penguin-Skeleton {
   background-image: url(spritesmith6.png);
-<<<<<<< HEAD
-  background-position: -1726px -1100px;
-=======
   background-position: -1726px -1500px;
->>>>>>> 0f5f80f9
   width: 81px;
   height: 99px;
 }
 .Pet-Penguin-White {
   background-image: url(spritesmith6.png);
-<<<<<<< HEAD
-  background-position: -1726px -1200px;
-=======
   background-position: 0px -1680px;
->>>>>>> 0f5f80f9
   width: 81px;
   height: 99px;
 }
 .Pet-Penguin-Zombie {
   background-image: url(spritesmith6.png);
-<<<<<<< HEAD
-  background-position: -1726px -1300px;
-=======
   background-position: -82px -1680px;
->>>>>>> 0f5f80f9
   width: 81px;
   height: 99px;
 }
 .Pet-Rat-Base {
   background-image: url(spritesmith6.png);
-<<<<<<< HEAD
-  background-position: -1726px -1400px;
-=======
   background-position: -164px -1680px;
->>>>>>> 0f5f80f9
   width: 81px;
   height: 99px;
 }
 .Pet-Rat-CottonCandyBlue {
   background-image: url(spritesmith6.png);
-<<<<<<< HEAD
-  background-position: -1726px -1500px;
-=======
   background-position: -246px -1680px;
->>>>>>> 0f5f80f9
   width: 81px;
   height: 99px;
 }
 .Pet-Rat-CottonCandyPink {
   background-image: url(spritesmith6.png);
-<<<<<<< HEAD
-  background-position: 0px -1680px;
-=======
   background-position: -328px -1680px;
->>>>>>> 0f5f80f9
   width: 81px;
   height: 99px;
 }
 .Pet-Rat-Desert {
   background-image: url(spritesmith6.png);
-<<<<<<< HEAD
-  background-position: -82px -1680px;
-=======
   background-position: -410px -1680px;
->>>>>>> 0f5f80f9
   width: 81px;
   height: 99px;
 }
 .Pet-Rat-Golden {
   background-image: url(spritesmith6.png);
-<<<<<<< HEAD
-  background-position: -164px -1680px;
-=======
   background-position: -492px -1680px;
->>>>>>> 0f5f80f9
   width: 81px;
   height: 99px;
 }
 .Pet-Rat-Red {
   background-image: url(spritesmith6.png);
-<<<<<<< HEAD
-  background-position: -246px -1680px;
-=======
   background-position: -574px -1680px;
->>>>>>> 0f5f80f9
   width: 81px;
   height: 99px;
 }
 .Pet-Rat-Shade {
   background-image: url(spritesmith6.png);
-<<<<<<< HEAD
-  background-position: -328px -1680px;
-=======
   background-position: -656px -1680px;
->>>>>>> 0f5f80f9
   width: 81px;
   height: 99px;
 }
 .Pet-Rat-Skeleton {
   background-image: url(spritesmith6.png);
-<<<<<<< HEAD
-  background-position: -410px -1680px;
-=======
   background-position: -738px -1680px;
->>>>>>> 0f5f80f9
   width: 81px;
   height: 99px;
 }
 .Pet-Rat-White {
   background-image: url(spritesmith6.png);
-<<<<<<< HEAD
-  background-position: -492px -1680px;
-=======
   background-position: -820px -1680px;
->>>>>>> 0f5f80f9
   width: 81px;
   height: 99px;
 }
 .Pet-Rat-Zombie {
   background-image: url(spritesmith6.png);
-<<<<<<< HEAD
-  background-position: -574px -1680px;
-=======
   background-position: -902px -1680px;
->>>>>>> 0f5f80f9
   width: 81px;
   height: 99px;
 }
 .Pet-Rock-Base {
   background-image: url(spritesmith6.png);
-<<<<<<< HEAD
-  background-position: -656px -1680px;
-=======
   background-position: -984px -1680px;
->>>>>>> 0f5f80f9
   width: 81px;
   height: 99px;
 }
 .Pet-Rock-CottonCandyBlue {
   background-image: url(spritesmith6.png);
-<<<<<<< HEAD
-  background-position: -738px -1680px;
-=======
   background-position: -1066px -1680px;
->>>>>>> 0f5f80f9
   width: 81px;
   height: 99px;
 }
 .Pet-Rock-CottonCandyPink {
   background-image: url(spritesmith6.png);
-<<<<<<< HEAD
-  background-position: -820px -1680px;
-=======
   background-position: -1148px -1680px;
->>>>>>> 0f5f80f9
   width: 81px;
   height: 99px;
 }
 .Pet-Rock-Desert {
   background-image: url(spritesmith6.png);
-<<<<<<< HEAD
-  background-position: -902px -1680px;
-=======
   background-position: -1230px -1680px;
->>>>>>> 0f5f80f9
   width: 81px;
   height: 99px;
 }
 .Pet-Rock-Golden {
   background-image: url(spritesmith6.png);
-<<<<<<< HEAD
-  background-position: -984px -1680px;
-=======
   background-position: -1312px -1680px;
->>>>>>> 0f5f80f9
   width: 81px;
   height: 99px;
 }
 .Pet-Rock-Red {
   background-image: url(spritesmith6.png);
-<<<<<<< HEAD
-  background-position: -1066px -1680px;
-=======
   background-position: -1394px -1680px;
->>>>>>> 0f5f80f9
   width: 81px;
   height: 99px;
 }
 .Pet-Rock-Shade {
   background-image: url(spritesmith6.png);
-<<<<<<< HEAD
-  background-position: -1148px -1680px;
-=======
   background-position: -1476px -1680px;
->>>>>>> 0f5f80f9
   width: 81px;
   height: 99px;
 }
 .Pet-Rock-Skeleton {
   background-image: url(spritesmith6.png);
-<<<<<<< HEAD
-  background-position: -1230px -1680px;
-=======
   background-position: -1558px -1680px;
->>>>>>> 0f5f80f9
   width: 81px;
   height: 99px;
 }
 .Pet-Rock-White {
   background-image: url(spritesmith6.png);
-<<<<<<< HEAD
-  background-position: -1312px -1680px;
-=======
   background-position: -1640px -1680px;
->>>>>>> 0f5f80f9
   width: 81px;
   height: 99px;
 }
 .Pet-Rock-Zombie {
   background-image: url(spritesmith6.png);
-<<<<<<< HEAD
-  background-position: -1394px -1680px;
-=======
   background-position: -1722px -1680px;
->>>>>>> 0f5f80f9
   width: 81px;
   height: 99px;
 }
 .Pet-Rooster-Base {
   background-image: url(spritesmith6.png);
-<<<<<<< HEAD
-  background-position: -1476px -1680px;
-=======
   background-position: -1808px 0px;
->>>>>>> 0f5f80f9
   width: 81px;
   height: 99px;
 }
 .Pet-Rooster-CottonCandyBlue {
   background-image: url(spritesmith6.png);
-<<<<<<< HEAD
-  background-position: -1558px -1680px;
-=======
   background-position: -1808px -100px;
->>>>>>> 0f5f80f9
   width: 81px;
   height: 99px;
 }
 .Pet-Rooster-CottonCandyPink {
   background-image: url(spritesmith6.png);
-<<<<<<< HEAD
-  background-position: -1640px -1680px;
-=======
   background-position: -1808px -200px;
->>>>>>> 0f5f80f9
   width: 81px;
   height: 99px;
 }
 .Pet-Rooster-Desert {
   background-image: url(spritesmith6.png);
-<<<<<<< HEAD
-  background-position: -1722px -1680px;
-=======
   background-position: -1808px -300px;
->>>>>>> 0f5f80f9
   width: 81px;
   height: 99px;
 }
 .Pet-Rooster-Golden {
   background-image: url(spritesmith6.png);
-<<<<<<< HEAD
-  background-position: -1808px 0px;
-=======
   background-position: -1808px -400px;
->>>>>>> 0f5f80f9
   width: 81px;
   height: 99px;
 }
 .Pet-Rooster-Red {
   background-image: url(spritesmith6.png);
-<<<<<<< HEAD
-  background-position: -1808px -100px;
-=======
   background-position: -1808px -500px;
->>>>>>> 0f5f80f9
   width: 81px;
   height: 99px;
 }
 .Pet-Rooster-Shade {
   background-image: url(spritesmith6.png);
-<<<<<<< HEAD
-  background-position: -1808px -200px;
-=======
   background-position: -1808px -600px;
->>>>>>> 0f5f80f9
   width: 81px;
   height: 99px;
 }
 .Pet-Rooster-Skeleton {
   background-image: url(spritesmith6.png);
-<<<<<<< HEAD
-  background-position: -1808px -300px;
-=======
   background-position: -1808px -700px;
->>>>>>> 0f5f80f9
   width: 81px;
   height: 99px;
 }
 .Pet-Rooster-White {
   background-image: url(spritesmith6.png);
-<<<<<<< HEAD
-  background-position: -1808px -400px;
-=======
   background-position: -1808px -800px;
->>>>>>> 0f5f80f9
   width: 81px;
   height: 99px;
 }
 .Pet-Rooster-Zombie {
   background-image: url(spritesmith6.png);
-<<<<<<< HEAD
-  background-position: -1808px -500px;
-=======
   background-position: -1808px -900px;
->>>>>>> 0f5f80f9
   width: 81px;
   height: 99px;
 }
 .Pet-Seahorse-Base {
   background-image: url(spritesmith6.png);
-<<<<<<< HEAD
-  background-position: -1808px -600px;
-=======
   background-position: -1808px -1000px;
->>>>>>> 0f5f80f9
   width: 81px;
   height: 99px;
 }
 .Pet-Seahorse-CottonCandyBlue {
   background-image: url(spritesmith6.png);
-<<<<<<< HEAD
-  background-position: -1808px -700px;
-=======
   background-position: -1808px -1100px;
->>>>>>> 0f5f80f9
   width: 81px;
   height: 99px;
 }
 .Pet-Seahorse-CottonCandyPink {
   background-image: url(spritesmith6.png);
-<<<<<<< HEAD
-  background-position: -1808px -800px;
-=======
   background-position: -1808px -1200px;
->>>>>>> 0f5f80f9
   width: 81px;
   height: 99px;
 }
 .Pet-Seahorse-Desert {
   background-image: url(spritesmith6.png);
-<<<<<<< HEAD
-  background-position: -1808px -900px;
-=======
   background-position: -1808px -1300px;
->>>>>>> 0f5f80f9
   width: 81px;
   height: 99px;
 }
 .Pet-Seahorse-Golden {
   background-image: url(spritesmith6.png);
-<<<<<<< HEAD
-  background-position: -1808px -1000px;
-=======
   background-position: -1808px -1400px;
->>>>>>> 0f5f80f9
   width: 81px;
   height: 99px;
 }
 .Pet-Seahorse-Red {
   background-image: url(spritesmith6.png);
-<<<<<<< HEAD
-  background-position: -1808px -1100px;
-=======
   background-position: -1808px -1500px;
->>>>>>> 0f5f80f9
   width: 81px;
   height: 99px;
 }
 .Pet-Seahorse-Shade {
   background-image: url(spritesmith6.png);
-<<<<<<< HEAD
-  background-position: -1808px -1200px;
-=======
   background-position: -1808px -1600px;
->>>>>>> 0f5f80f9
   width: 81px;
   height: 99px;
 }
 .Pet-Seahorse-Skeleton {
   background-image: url(spritesmith6.png);
-<<<<<<< HEAD
-  background-position: -1808px -1300px;
-=======
   background-position: 0px -1780px;
->>>>>>> 0f5f80f9
   width: 81px;
   height: 99px;
 }
 .Pet-Seahorse-White {
   background-image: url(spritesmith6.png);
-<<<<<<< HEAD
-  background-position: -1808px -1400px;
-=======
   background-position: -82px -1780px;
->>>>>>> 0f5f80f9
   width: 81px;
   height: 99px;
 }
 .Pet-Seahorse-Zombie {
   background-image: url(spritesmith6.png);
-<<<<<<< HEAD
-  background-position: -1808px -1500px;
-=======
   background-position: -164px -1780px;
->>>>>>> 0f5f80f9
   width: 81px;
   height: 99px;
 }
 .Pet-Sheep-Base {
   background-image: url(spritesmith6.png);
-<<<<<<< HEAD
-  background-position: -1808px -1600px;
-=======
   background-position: -246px -1780px;
->>>>>>> 0f5f80f9
   width: 81px;
   height: 99px;
 }
 .Pet-Sheep-CottonCandyBlue {
   background-image: url(spritesmith6.png);
-<<<<<<< HEAD
-  background-position: 0px -1780px;
-=======
   background-position: -328px -1780px;
->>>>>>> 0f5f80f9
   width: 81px;
   height: 99px;
 }
 .Pet-Sheep-CottonCandyPink {
   background-image: url(spritesmith6.png);
-<<<<<<< HEAD
-  background-position: -82px -1780px;
-=======
   background-position: -410px -1780px;
->>>>>>> 0f5f80f9
   width: 81px;
   height: 99px;
 }
 .Pet-Sheep-Desert {
   background-image: url(spritesmith6.png);
-<<<<<<< HEAD
-  background-position: -164px -1780px;
-=======
   background-position: -492px -1780px;
->>>>>>> 0f5f80f9
   width: 81px;
   height: 99px;
 }
 .Pet-Sheep-Golden {
   background-image: url(spritesmith6.png);
-<<<<<<< HEAD
-  background-position: -246px -1780px;
-=======
   background-position: -574px -1780px;
->>>>>>> 0f5f80f9
   width: 81px;
   height: 99px;
 }
 .Pet-Sheep-Red {
   background-image: url(spritesmith6.png);
-<<<<<<< HEAD
-  background-position: -328px -1780px;
-=======
   background-position: -656px -1780px;
->>>>>>> 0f5f80f9
   width: 81px;
   height: 99px;
 }
 .Pet-Sheep-Shade {
   background-image: url(spritesmith6.png);
-<<<<<<< HEAD
-  background-position: -410px -1780px;
-=======
   background-position: -738px -1780px;
->>>>>>> 0f5f80f9
   width: 81px;
   height: 99px;
 }
 .Pet-Sheep-Skeleton {
   background-image: url(spritesmith6.png);
-<<<<<<< HEAD
-  background-position: -492px -1780px;
-=======
   background-position: -820px -1780px;
->>>>>>> 0f5f80f9
   width: 81px;
   height: 99px;
 }
 .Pet-Sheep-White {
   background-image: url(spritesmith6.png);
-<<<<<<< HEAD
-  background-position: -574px -1780px;
-=======
   background-position: -902px -1780px;
->>>>>>> 0f5f80f9
   width: 81px;
   height: 99px;
 }
 .Pet-Sheep-Zombie {
   background-image: url(spritesmith6.png);
-<<<<<<< HEAD
-  background-position: -656px -1780px;
-=======
   background-position: -984px -1780px;
->>>>>>> 0f5f80f9
   width: 81px;
   height: 99px;
 }
 .Pet-Slime-Base {
   background-image: url(spritesmith6.png);
-<<<<<<< HEAD
-  background-position: -738px -1780px;
-=======
   background-position: -1066px -1780px;
->>>>>>> 0f5f80f9
   width: 81px;
   height: 99px;
 }
 .Pet-Slime-CottonCandyBlue {
   background-image: url(spritesmith6.png);
-<<<<<<< HEAD
-  background-position: -820px -1780px;
-=======
   background-position: -1148px -1780px;
->>>>>>> 0f5f80f9
   width: 81px;
   height: 99px;
 }
 .Pet-Slime-CottonCandyPink {
   background-image: url(spritesmith6.png);
-<<<<<<< HEAD
-  background-position: -902px -1780px;
-=======
   background-position: -1230px -1780px;
->>>>>>> 0f5f80f9
   width: 81px;
   height: 99px;
 }
 .Pet-Slime-Desert {
   background-image: url(spritesmith6.png);
-<<<<<<< HEAD
-  background-position: -984px -1780px;
-=======
   background-position: -1312px -1780px;
->>>>>>> 0f5f80f9
   width: 81px;
   height: 99px;
 }
 .Pet-Slime-Golden {
   background-image: url(spritesmith6.png);
-<<<<<<< HEAD
-  background-position: -1066px -1780px;
-=======
   background-position: -1394px -1780px;
->>>>>>> 0f5f80f9
   width: 81px;
   height: 99px;
 }
 .Pet-Slime-Red {
   background-image: url(spritesmith6.png);
-<<<<<<< HEAD
-  background-position: -1148px -1780px;
-=======
   background-position: -1476px -1780px;
->>>>>>> 0f5f80f9
   width: 81px;
   height: 99px;
 }
 .Pet-Slime-Shade {
   background-image: url(spritesmith6.png);
-<<<<<<< HEAD
-  background-position: -1230px -1780px;
-=======
   background-position: -1558px -1780px;
->>>>>>> 0f5f80f9
   width: 81px;
   height: 99px;
 }
 .Pet-Slime-Skeleton {
   background-image: url(spritesmith6.png);
-<<<<<<< HEAD
-  background-position: -1312px -1780px;
-=======
   background-position: -1640px -1780px;
->>>>>>> 0f5f80f9
   width: 81px;
   height: 99px;
 }
 .Pet-Slime-White {
   background-image: url(spritesmith6.png);
-<<<<<<< HEAD
-  background-position: -1394px -1780px;
-=======
   background-position: -1722px -1780px;
->>>>>>> 0f5f80f9
   width: 81px;
   height: 99px;
 }
 .Pet-Slime-Zombie {
   background-image: url(spritesmith6.png);
-<<<<<<< HEAD
-  background-position: -1476px -1780px;
-=======
   background-position: -1804px -1780px;
->>>>>>> 0f5f80f9
   width: 81px;
   height: 99px;
 }
 .Pet-Spider-Base {
   background-image: url(spritesmith6.png);
-<<<<<<< HEAD
-  background-position: -1558px -1780px;
-=======
   background-position: -1890px 0px;
->>>>>>> 0f5f80f9
   width: 81px;
   height: 99px;
 }
 .Pet-Spider-CottonCandyBlue {
   background-image: url(spritesmith6.png);
-<<<<<<< HEAD
-  background-position: -1640px -1780px;
-=======
   background-position: -1890px -100px;
->>>>>>> 0f5f80f9
   width: 81px;
   height: 99px;
 }
 .Pet-Spider-CottonCandyPink {
   background-image: url(spritesmith6.png);
-<<<<<<< HEAD
-  background-position: -1722px -1780px;
-=======
   background-position: -1890px -200px;
->>>>>>> 0f5f80f9
   width: 81px;
   height: 99px;
 }
 .Pet-Spider-Desert {
   background-image: url(spritesmith6.png);
-<<<<<<< HEAD
-  background-position: -1804px -1780px;
-=======
   background-position: -1890px -300px;
->>>>>>> 0f5f80f9
   width: 81px;
   height: 99px;
 }
 .Pet-Spider-Golden {
   background-image: url(spritesmith6.png);
-<<<<<<< HEAD
-  background-position: -1890px 0px;
-=======
   background-position: -1890px -400px;
->>>>>>> 0f5f80f9
   width: 81px;
   height: 99px;
 }
 .Pet-Spider-Red {
   background-image: url(spritesmith6.png);
-<<<<<<< HEAD
-  background-position: -1890px -100px;
-=======
   background-position: -1890px -500px;
->>>>>>> 0f5f80f9
   width: 81px;
   height: 99px;
 }
 .Pet-Spider-Shade {
   background-image: url(spritesmith6.png);
-<<<<<<< HEAD
-  background-position: -1890px -200px;
-=======
   background-position: -1890px -600px;
->>>>>>> 0f5f80f9
   width: 81px;
   height: 99px;
 }
 .Pet-Spider-Skeleton {
   background-image: url(spritesmith6.png);
-<<<<<<< HEAD
-  background-position: -1890px -300px;
-=======
   background-position: -1890px -700px;
->>>>>>> 0f5f80f9
   width: 81px;
   height: 99px;
 }
 .Pet-Spider-White {
   background-image: url(spritesmith6.png);
-<<<<<<< HEAD
-  background-position: -1890px -400px;
-=======
   background-position: -1890px -800px;
->>>>>>> 0f5f80f9
   width: 81px;
   height: 99px;
 }
 .Pet-Spider-Zombie {
   background-image: url(spritesmith6.png);
-<<<<<<< HEAD
-  background-position: -1890px -500px;
-=======
   background-position: -1890px -900px;
->>>>>>> 0f5f80f9
   width: 81px;
   height: 99px;
 }
 .Pet-TRex-Base {
   background-image: url(spritesmith6.png);
-<<<<<<< HEAD
-  background-position: -1890px -600px;
-=======
   background-position: -1890px -1000px;
->>>>>>> 0f5f80f9
   width: 81px;
   height: 99px;
 }
 .Pet-TRex-CottonCandyBlue {
   background-image: url(spritesmith6.png);
-<<<<<<< HEAD
-  background-position: -1890px -700px;
-=======
   background-position: -1890px -1100px;
->>>>>>> 0f5f80f9
   width: 81px;
   height: 99px;
 }
 .Pet-TRex-CottonCandyPink {
   background-image: url(spritesmith6.png);
-<<<<<<< HEAD
-  background-position: -1890px -800px;
-=======
   background-position: -1890px -1200px;
->>>>>>> 0f5f80f9
   width: 81px;
   height: 99px;
 }
 .Pet-TRex-Desert {
   background-image: url(spritesmith6.png);
-<<<<<<< HEAD
-  background-position: -1890px -900px;
-=======
   background-position: -1890px -1300px;
->>>>>>> 0f5f80f9
   width: 81px;
   height: 99px;
 }
 .Pet-TRex-Golden {
   background-image: url(spritesmith6.png);
-<<<<<<< HEAD
-  background-position: -1890px -1000px;
-=======
   background-position: -1890px -1400px;
->>>>>>> 0f5f80f9
   width: 81px;
   height: 99px;
 }
 .Pet-TRex-Red {
   background-image: url(spritesmith6.png);
-<<<<<<< HEAD
-  background-position: -1890px -1100px;
-=======
   background-position: -1890px -1500px;
->>>>>>> 0f5f80f9
   width: 81px;
   height: 99px;
 }
 .Pet-TRex-Shade {
   background-image: url(spritesmith6.png);
-<<<<<<< HEAD
-  background-position: -1890px -1200px;
-=======
   background-position: -1890px -1600px;
->>>>>>> 0f5f80f9
   width: 81px;
   height: 99px;
 }
 .Pet-TRex-Skeleton {
   background-image: url(spritesmith6.png);
-<<<<<<< HEAD
-  background-position: -1890px -1300px;
-=======
   background-position: -1890px -1700px;
->>>>>>> 0f5f80f9
   width: 81px;
   height: 99px;
 }
 .Pet-TRex-White {
   background-image: url(spritesmith6.png);
-<<<<<<< HEAD
-  background-position: -1890px -1400px;
-=======
   background-position: -1972px 0px;
->>>>>>> 0f5f80f9
   width: 81px;
   height: 99px;
 }
 .Pet-TRex-Zombie {
   background-image: url(spritesmith6.png);
-<<<<<<< HEAD
-  background-position: -1890px -1500px;
-=======
   background-position: -1972px -100px;
->>>>>>> 0f5f80f9
   width: 81px;
   height: 99px;
 }
 .Pet-Tiger-Veteran {
   background-image: url(spritesmith6.png);
-<<<<<<< HEAD
-  background-position: -1890px -1600px;
-=======
   background-position: -1972px -200px;
->>>>>>> 0f5f80f9
   width: 81px;
   height: 99px;
 }
 .Pet-TigerCub-Base {
   background-image: url(spritesmith6.png);
-<<<<<<< HEAD
-  background-position: -1890px -1700px;
-=======
   background-position: -1972px -300px;
->>>>>>> 0f5f80f9
   width: 81px;
   height: 99px;
 }
 .Pet-TigerCub-CottonCandyBlue {
   background-image: url(spritesmith6.png);
-<<<<<<< HEAD
-  background-position: -1972px 0px;
-=======
   background-position: -1972px -400px;
->>>>>>> 0f5f80f9
   width: 81px;
   height: 99px;
 }
 .Pet-TigerCub-CottonCandyPink {
   background-image: url(spritesmith6.png);
-<<<<<<< HEAD
-  background-position: -1972px -100px;
-=======
   background-position: -1972px -500px;
->>>>>>> 0f5f80f9
   width: 81px;
   height: 99px;
 }
 .Pet-TigerCub-Desert {
   background-image: url(spritesmith6.png);
-<<<<<<< HEAD
-  background-position: -1972px -200px;
-=======
   background-position: -1972px -600px;
->>>>>>> 0f5f80f9
   width: 81px;
   height: 99px;
 }
 .Pet-TigerCub-Golden {
   background-image: url(spritesmith6.png);
-<<<<<<< HEAD
-  background-position: -1972px -300px;
-=======
   background-position: -1972px -700px;
->>>>>>> 0f5f80f9
   width: 81px;
   height: 99px;
 }
 .Pet-TigerCub-Red {
   background-image: url(spritesmith6.png);
-<<<<<<< HEAD
-  background-position: -1972px -400px;
-=======
   background-position: -1972px -800px;
->>>>>>> 0f5f80f9
   width: 81px;
   height: 99px;
 }
 .Pet-TigerCub-Shade {
   background-image: url(spritesmith6.png);
-<<<<<<< HEAD
-  background-position: -1972px -500px;
-=======
   background-position: -1972px -900px;
->>>>>>> 0f5f80f9
   width: 81px;
   height: 99px;
 }
 .Pet-TigerCub-Skeleton {
   background-image: url(spritesmith6.png);
-<<<<<<< HEAD
-  background-position: -1972px -600px;
-=======
   background-position: -1972px -1000px;
->>>>>>> 0f5f80f9
   width: 81px;
   height: 99px;
 }
 .Pet-TigerCub-White {
   background-image: url(spritesmith6.png);
-<<<<<<< HEAD
-  background-position: -1972px -700px;
-=======
   background-position: -1972px -1100px;
->>>>>>> 0f5f80f9
   width: 81px;
   height: 99px;
 }
 .Pet-TigerCub-Zombie {
   background-image: url(spritesmith6.png);
-<<<<<<< HEAD
-  background-position: -1972px -800px;
-=======
   background-position: -1972px -1200px;
->>>>>>> 0f5f80f9
   width: 81px;
   height: 99px;
 }
 .Pet-Turkey-Base {
   background-image: url(spritesmith6.png);
-<<<<<<< HEAD
-  background-position: -1972px -900px;
-=======
   background-position: -1972px -1300px;
->>>>>>> 0f5f80f9
   width: 81px;
   height: 99px;
 }
 .Pet-Whale-Base {
   background-image: url(spritesmith6.png);
-<<<<<<< HEAD
-  background-position: -1972px -1000px;
-=======
   background-position: -1972px -1400px;
->>>>>>> 0f5f80f9
   width: 81px;
   height: 99px;
 }
 .Pet-Whale-CottonCandyBlue {
   background-image: url(spritesmith6.png);
-<<<<<<< HEAD
-  background-position: -1972px -1100px;
-=======
   background-position: -1972px -1500px;
->>>>>>> 0f5f80f9
   width: 81px;
   height: 99px;
 }
 .Pet-Whale-CottonCandyPink {
   background-image: url(spritesmith6.png);
-<<<<<<< HEAD
-  background-position: -1972px -1200px;
-=======
   background-position: -1972px -1600px;
->>>>>>> 0f5f80f9
   width: 81px;
   height: 99px;
 }
 .Pet-Whale-Desert {
   background-image: url(spritesmith6.png);
-<<<<<<< HEAD
-  background-position: -1972px -1300px;
-=======
   background-position: -1972px -1700px;
->>>>>>> 0f5f80f9
   width: 81px;
   height: 99px;
 }
 .Pet-Whale-Golden {
   background-image: url(spritesmith6.png);
-<<<<<<< HEAD
-  background-position: -1972px -1400px;
-=======
   background-position: 0px -1880px;
->>>>>>> 0f5f80f9
   width: 81px;
   height: 99px;
 }
 .Pet-Whale-Red {
   background-image: url(spritesmith6.png);
-<<<<<<< HEAD
-  background-position: -1972px -1500px;
-=======
   background-position: -82px -1880px;
->>>>>>> 0f5f80f9
   width: 81px;
   height: 99px;
 }
 .Pet-Whale-Shade {
   background-image: url(spritesmith6.png);
-<<<<<<< HEAD
-  background-position: -1972px -1600px;
-=======
   background-position: -164px -1880px;
->>>>>>> 0f5f80f9
   width: 81px;
   height: 99px;
 }
 .Pet-Whale-Skeleton {
   background-image: url(spritesmith6.png);
-<<<<<<< HEAD
-  background-position: -1972px -1700px;
-=======
   background-position: -246px -1880px;
->>>>>>> 0f5f80f9
   width: 81px;
   height: 99px;
 }
 .Pet-Whale-White {
   background-image: url(spritesmith6.png);
-<<<<<<< HEAD
-  background-position: 0px -1880px;
-=======
   background-position: -328px -1880px;
->>>>>>> 0f5f80f9
   width: 81px;
   height: 99px;
 }
 .Pet-Whale-Zombie {
   background-image: url(spritesmith6.png);
-<<<<<<< HEAD
-  background-position: -82px -1880px;
-=======
   background-position: -410px -1880px;
->>>>>>> 0f5f80f9
   width: 81px;
   height: 99px;
 }
 .Pet-Wolf-Base {
   background-image: url(spritesmith6.png);
-<<<<<<< HEAD
-  background-position: -164px -1880px;
-=======
   background-position: -492px -1880px;
->>>>>>> 0f5f80f9
   width: 81px;
   height: 99px;
 }
 .Pet-Wolf-CottonCandyBlue {
   background-image: url(spritesmith6.png);
-<<<<<<< HEAD
-  background-position: -246px -1880px;
-=======
   background-position: -574px -1880px;
->>>>>>> 0f5f80f9
   width: 81px;
   height: 99px;
 }
 .Pet-Wolf-CottonCandyPink {
   background-image: url(spritesmith6.png);
-<<<<<<< HEAD
-  background-position: -328px -1880px;
-=======
   background-position: -656px -1880px;
->>>>>>> 0f5f80f9
   width: 81px;
   height: 99px;
 }
 .Pet-Wolf-Desert {
   background-image: url(spritesmith6.png);
-<<<<<<< HEAD
-  background-position: -410px -1880px;
-=======
   background-position: -738px -1880px;
->>>>>>> 0f5f80f9
   width: 81px;
   height: 99px;
 }
 .Pet-Wolf-Golden {
   background-image: url(spritesmith6.png);
-<<<<<<< HEAD
-  background-position: -492px -1880px;
-=======
   background-position: -820px -1880px;
->>>>>>> 0f5f80f9
   width: 81px;
   height: 99px;
 }
 .Pet-Wolf-Red {
   background-image: url(spritesmith6.png);
-<<<<<<< HEAD
-  background-position: -574px -1880px;
-=======
   background-position: -902px -1880px;
->>>>>>> 0f5f80f9
   width: 81px;
   height: 99px;
 }
 .Pet-Wolf-Shade {
   background-image: url(spritesmith6.png);
-<<<<<<< HEAD
-  background-position: -656px -1880px;
-=======
   background-position: -984px -1880px;
->>>>>>> 0f5f80f9
   width: 81px;
   height: 99px;
 }
 .Pet-Wolf-Skeleton {
   background-image: url(spritesmith6.png);
-<<<<<<< HEAD
-  background-position: -738px -1880px;
-=======
   background-position: -1066px -1880px;
->>>>>>> 0f5f80f9
   width: 81px;
   height: 99px;
 }
 .Pet-Wolf-Veteran {
   background-image: url(spritesmith6.png);
-<<<<<<< HEAD
-  background-position: -820px -1880px;
-=======
   background-position: -1148px -1880px;
->>>>>>> 0f5f80f9
   width: 81px;
   height: 99px;
 }
 .Pet-Wolf-White {
   background-image: url(spritesmith6.png);
-<<<<<<< HEAD
-  background-position: -902px -1880px;
-=======
   background-position: -1230px -1880px;
->>>>>>> 0f5f80f9
   width: 81px;
   height: 99px;
 }
 .Pet-Wolf-Zombie {
   background-image: url(spritesmith6.png);
-<<<<<<< HEAD
-  background-position: -984px -1880px;
-=======
   background-position: -1312px -1880px;
->>>>>>> 0f5f80f9
   width: 81px;
   height: 99px;
 }
@@ -3590,11 +2532,7 @@
 }
 .Pet_HatchingPotion_Zombie {
   background-image: url(spritesmith6.png);
-<<<<<<< HEAD
-  background-position: -1066px -1880px;
-=======
   background-position: -1210px -1124px;
->>>>>>> 0f5f80f9
   width: 48px;
   height: 51px;
 }