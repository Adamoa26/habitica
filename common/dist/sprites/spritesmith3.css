<<<<<<< HEAD
.shop_armor_mystery_201407 {
  background-image: url(spritesmith3.png);
  background-position: -123px -1440px;
=======
.shop_headAccessory_mystery_201404 {
  background-image: url(spritesmith3.png);
  background-position: -1539px -1207px;
  width: 40px;
  height: 40px;
}
.broad_armor_mystery_201405 {
  background-image: url(spritesmith3.png);
  background-position: -1092px -728px;
  width: 90px;
  height: 90px;
}
.head_mystery_201405 {
  background-image: url(spritesmith3.png);
  background-position: -1001px -637px;
  width: 90px;
  height: 90px;
}
.shop_armor_mystery_201405 {
  background-image: url(spritesmith3.png);
  background-position: -1134px -1082px;
  width: 40px;
  height: 40px;
}
.shop_head_mystery_201405 {
  background-image: url(spritesmith3.png);
  background-position: -1134px -1123px;
  width: 40px;
  height: 40px;
}
.slim_armor_mystery_201405 {
  background-image: url(spritesmith3.png);
  background-position: -364px -530px;
  width: 90px;
  height: 90px;
}
.broad_armor_mystery_201406 {
  background-image: url(spritesmith3.png);
  background-position: -546px -318px;
  width: 90px;
  height: 96px;
}
.head_mystery_201406 {
  background-image: url(spritesmith3.png);
  background-position: 0px -530px;
  width: 90px;
  height: 96px;
}
.shop_armor_mystery_201406 {
  background-image: url(spritesmith3.png);
  background-position: -1199px -1446px;
  width: 40px;
  height: 40px;
}
.shop_head_mystery_201406 {
  background-image: url(spritesmith3.png);
  background-position: -1498px -1043px;
  width: 40px;
  height: 40px;
}
.slim_armor_mystery_201406 {
  background-image: url(spritesmith3.png);
  background-position: -546px -415px;
  width: 90px;
  height: 96px;
}
.broad_armor_mystery_201407 {
  background-image: url(spritesmith3.png);
  background-position: -637px 0px;
  width: 90px;
  height: 90px;
}
.head_mystery_201407 {
  background-image: url(spritesmith3.png);
  background-position: -637px -91px;
  width: 90px;
  height: 90px;
}
.shop_armor_mystery_201407 {
  background-image: url(spritesmith3.png);
  background-position: -502px -1446px;
>>>>>>> 54fde74c
  width: 40px;
  height: 40px;
}
.shop_head_mystery_201407 {
  background-image: url(spritesmith3.png);
<<<<<<< HEAD
  background-position: -123px -1522px;
=======
  background-position: -1158px -1446px;
>>>>>>> 54fde74c
  width: 40px;
  height: 40px;
}
.slim_armor_mystery_201407 {
  background-image: url(spritesmith3.png);
<<<<<<< HEAD
  background-position: -1025px -637px;
=======
  background-position: -637px -182px;
>>>>>>> 54fde74c
  width: 90px;
  height: 90px;
}
.broad_armor_mystery_201408 {
  background-image: url(spritesmith3.png);
<<<<<<< HEAD
  background-position: -1116px -728px;
=======
  background-position: -637px -900px;
>>>>>>> 54fde74c
  width: 90px;
  height: 90px;
}
.head_mystery_201408 {
  background-image: url(spritesmith3.png);
<<<<<<< HEAD
  background-position: -570px -91px;
=======
  background-position: -728px -900px;
>>>>>>> 54fde74c
  width: 90px;
  height: 90px;
}
.shop_armor_mystery_201408 {
  background-image: url(spritesmith3.png);
<<<<<<< HEAD
  background-position: -164px -1440px;
=======
  background-position: -570px -530px;
>>>>>>> 54fde74c
  width: 40px;
  height: 40px;
}
.shop_head_mystery_201408 {
  background-image: url(spritesmith3.png);
<<<<<<< HEAD
  background-position: -451px -1440px;
=======
  background-position: -687px -668px;
>>>>>>> 54fde74c
  width: 40px;
  height: 40px;
}
.slim_armor_mystery_201408 {
  background-image: url(spritesmith3.png);
<<<<<<< HEAD
  background-position: -570px -182px;
=======
  background-position: -819px -900px;
>>>>>>> 54fde74c
  width: 90px;
  height: 90px;
}
.broad_armor_mystery_201409 {
  background-image: url(spritesmith3.png);
<<<<<<< HEAD
  background-position: -570px -273px;
=======
  background-position: -910px -900px;
>>>>>>> 54fde74c
  width: 90px;
  height: 90px;
}
.headAccessory_mystery_201409 {
  background-image: url(spritesmith3.png);
<<<<<<< HEAD
  background-position: -934px -364px;
=======
  background-position: -1001px -182px;
>>>>>>> 54fde74c
  width: 90px;
  height: 90px;
}
.shop_armor_mystery_201409 {
  background-image: url(spritesmith3.png);
<<<<<<< HEAD
  background-position: -1521px -1120px;
=======
  background-position: -543px -1446px;
>>>>>>> 54fde74c
  width: 40px;
  height: 40px;
}
.shop_headAccessory_mystery_201409 {
  background-image: url(spritesmith3.png);
<<<<<<< HEAD
  background-position: -1480px -1243px;
=======
  background-position: -666px -1446px;
>>>>>>> 54fde74c
  width: 40px;
  height: 40px;
}
.slim_armor_mystery_201409 {
  background-image: url(spritesmith3.png);
<<<<<<< HEAD
  background-position: -934px -455px;
=======
  background-position: -1001px -273px;
>>>>>>> 54fde74c
  width: 90px;
  height: 90px;
}
.back_mystery_201410 {
  background-image: url(spritesmith3.png);
  background-position: 0px -894px;
  width: 93px;
  height: 90px;
}
.broad_armor_mystery_201410 {
  background-image: url(spritesmith3.png);
<<<<<<< HEAD
  background-position: -94px -894px;
=======
  background-position: -94px -991px;
>>>>>>> 54fde74c
  width: 93px;
  height: 90px;
}
.shop_armor_mystery_201410 {
  background-image: url(spritesmith3.png);
<<<<<<< HEAD
  background-position: -1521px -956px;
=======
  background-position: -1539px -1043px;
>>>>>>> 54fde74c
  width: 40px;
  height: 40px;
}
.shop_back_mystery_201410 {
  background-image: url(spritesmith3.png);
<<<<<<< HEAD
  background-position: -1480px -1079px;
=======
  background-position: -1498px -1084px;
>>>>>>> 54fde74c
  width: 40px;
  height: 40px;
}
.slim_armor_mystery_201410 {
  background-image: url(spritesmith3.png);
  background-position: -188px -894px;
  width: 93px;
  height: 90px;
}
.head_mystery_201411 {
  background-image: url(spritesmith3.png);
<<<<<<< HEAD
  background-position: -934px -728px;
=======
  background-position: -1001px -546px;
>>>>>>> 54fde74c
  width: 90px;
  height: 90px;
}
.shop_head_mystery_201411 {
  background-image: url(spritesmith3.png);
<<<<<<< HEAD
  background-position: -1521px -1243px;
=======
  background-position: -570px -571px;
>>>>>>> 54fde74c
  width: 40px;
  height: 40px;
}
.shop_weapon_mystery_201411 {
  background-image: url(spritesmith3.png);
<<<<<<< HEAD
  background-position: 0px -1440px;
=======
  background-position: -646px -668px;
>>>>>>> 54fde74c
  width: 40px;
  height: 40px;
}
.weapon_mystery_201411 {
  background-image: url(spritesmith3.png);
<<<<<<< HEAD
  background-position: -282px -894px;
=======
  background-position: -1001px -728px;
>>>>>>> 54fde74c
  width: 90px;
  height: 90px;
}
.broad_armor_mystery_201412 {
  background-image: url(spritesmith3.png);
<<<<<<< HEAD
  background-position: -373px -894px;
=======
  background-position: -1001px -819px;
>>>>>>> 54fde74c
  width: 90px;
  height: 90px;
}
.head_mystery_201412 {
  background-image: url(spritesmith3.png);
<<<<<<< HEAD
  background-position: -1025px -91px;
=======
  background-position: -954px -991px;
>>>>>>> 54fde74c
  width: 90px;
  height: 90px;
}
.shop_armor_mystery_201412 {
  background-image: url(spritesmith3.png);
<<<<<<< HEAD
  background-position: -492px -1440px;
=======
  background-position: -1456px -1355px;
>>>>>>> 54fde74c
  width: 40px;
  height: 40px;
}
.shop_head_mystery_201412 {
  background-image: url(spritesmith3.png);
<<<<<<< HEAD
  background-position: -533px -1440px;
=======
  background-position: -461px -1446px;
>>>>>>> 54fde74c
  width: 40px;
  height: 40px;
}
.slim_armor_mystery_201412 {
  background-image: url(spritesmith3.png);
  background-position: -1025px -182px;
  width: 90px;
  height: 90px;
}
.broad_armor_mystery_201501 {
  background-image: url(spritesmith3.png);
  background-position: -1025px -273px;
  width: 90px;
  height: 90px;
}
.head_mystery_201501 {
  background-image: url(spritesmith3.png);
<<<<<<< HEAD
  background-position: -1025px -364px;
=======
  background-position: -1092px -455px;
>>>>>>> 54fde74c
  width: 90px;
  height: 90px;
}
.shop_armor_mystery_201501 {
  background-image: url(spritesmith3.png);
<<<<<<< HEAD
  background-position: -1480px -1161px;
=======
  background-position: -707px -1446px;
>>>>>>> 54fde74c
  width: 40px;
  height: 40px;
}
.shop_head_mystery_201501 {
  background-image: url(spritesmith3.png);
<<<<<<< HEAD
  background-position: -1521px -1161px;
=======
  background-position: -830px -1446px;
>>>>>>> 54fde74c
  width: 40px;
  height: 40px;
}
.slim_armor_mystery_201501 {
  background-image: url(spritesmith3.png);
<<<<<<< HEAD
  background-position: -1025px -455px;
=======
  background-position: 0px -1082px;
>>>>>>> 54fde74c
  width: 90px;
  height: 90px;
}
.headAccessory_mystery_201502 {
  background-image: url(spritesmith3.png);
<<<<<<< HEAD
  background-position: -1025px -546px;
=======
  background-position: -91px -1082px;
>>>>>>> 54fde74c
  width: 90px;
  height: 90px;
}
.shop_headAccessory_mystery_201502 {
  background-image: url(spritesmith3.png);
<<<<<<< HEAD
  background-position: -1480px -1284px;
=======
  background-position: -1240px -1446px;
>>>>>>> 54fde74c
  width: 40px;
  height: 40px;
}
.shop_weapon_mystery_201502 {
  background-image: url(spritesmith3.png);
<<<<<<< HEAD
  background-position: -1419px -1390px;
=======
  background-position: -1539px -1002px;
>>>>>>> 54fde74c
  width: 40px;
  height: 40px;
}
.weapon_mystery_201502 {
  background-image: url(spritesmith3.png);
<<<<<<< HEAD
  background-position: -1025px -728px;
=======
  background-position: -182px -1082px;
>>>>>>> 54fde74c
  width: 90px;
  height: 90px;
}
.broad_armor_mystery_201503 {
  background-image: url(spritesmith3.png);
<<<<<<< HEAD
  background-position: -1025px -819px;
=======
  background-position: -273px -1082px;
>>>>>>> 54fde74c
  width: 90px;
  height: 90px;
}
.eyewear_mystery_201503 {
  background-image: url(spritesmith3.png);
<<<<<<< HEAD
  background-position: -448px -985px;
=======
  background-position: -770px -1082px;
>>>>>>> 54fde74c
  width: 90px;
  height: 90px;
}
.shop_armor_mystery_201503 {
  background-image: url(spritesmith3.png);
<<<<<<< HEAD
  background-position: -205px -1440px;
=======
  background-position: -1539px -1084px;
>>>>>>> 54fde74c
  width: 40px;
  height: 40px;
}
.shop_eyewear_mystery_201503 {
  background-image: url(spritesmith3.png);
<<<<<<< HEAD
  background-position: -246px -1440px;
=======
  background-position: -1498px -1125px;
>>>>>>> 54fde74c
  width: 40px;
  height: 40px;
}
.slim_armor_mystery_201503 {
  background-image: url(spritesmith3.png);
<<<<<<< HEAD
  background-position: -945px -985px;
=======
  background-position: -861px -1082px;
>>>>>>> 54fde74c
  width: 90px;
  height: 90px;
}
.back_mystery_201504 {
  background-image: url(spritesmith3.png);
<<<<<<< HEAD
  background-position: -1116px 0px;
=======
  background-position: -952px -1082px;
>>>>>>> 54fde74c
  width: 90px;
  height: 90px;
}
.broad_armor_mystery_201504 {
  background-image: url(spritesmith3.png);
<<<<<<< HEAD
  background-position: -1116px -91px;
=======
  background-position: -1043px -1082px;
>>>>>>> 54fde74c
  width: 90px;
  height: 90px;
}
.shop_armor_mystery_201504 {
  background-image: url(spritesmith3.png);
<<<<<<< HEAD
  background-position: -574px -1440px;
=======
  background-position: -646px -627px;
>>>>>>> 54fde74c
  width: 40px;
  height: 40px;
}
.shop_back_mystery_201504 {
  background-image: url(spritesmith3.png);
<<<<<<< HEAD
  background-position: -615px -1440px;
=======
  background-position: -687px -627px;
>>>>>>> 54fde74c
  width: 40px;
  height: 40px;
}
.slim_armor_mystery_201504 {
  background-image: url(spritesmith3.png);
<<<<<<< HEAD
  background-position: -1116px -182px;
=======
  background-position: -91px -530px;
>>>>>>> 54fde74c
  width: 90px;
  height: 90px;
}
.head_mystery_201505 {
  background-image: url(spritesmith3.png);
<<<<<<< HEAD
  background-position: -1116px -455px;
=======
  background-position: -182px -530px;
>>>>>>> 54fde74c
  width: 90px;
  height: 90px;
}
.shop_head_mystery_201505 {
  background-image: url(spritesmith3.png);
<<<<<<< HEAD
  background-position: -1521px -1079px;
=======
  background-position: -1045px -991px;
>>>>>>> 54fde74c
  width: 40px;
  height: 40px;
}
.shop_weapon_mystery_201505 {
  background-image: url(spritesmith3.png);
<<<<<<< HEAD
  background-position: -1480px -1120px;
=======
  background-position: -1045px -1032px;
>>>>>>> 54fde74c
  width: 40px;
  height: 40px;
}
.weapon_mystery_201505 {
  background-image: url(spritesmith3.png);
<<<<<<< HEAD
  background-position: -1116px -546px;
=======
  background-position: -273px -530px;
>>>>>>> 54fde74c
  width: 90px;
  height: 90px;
}
.broad_armor_mystery_201506 {
  background-image: url(spritesmith3.png);
  background-position: -376px -212px;
  width: 90px;
  height: 105px;
}
.eyewear_mystery_201506 {
  background-image: url(spritesmith3.png);
  background-position: -182px 0px;
  width: 90px;
  height: 105px;
}
.shop_armor_mystery_201506 {
  background-image: url(spritesmith3.png);
<<<<<<< HEAD
  background-position: -1480px -1202px;
=======
  background-position: -1456px -1396px;
>>>>>>> 54fde74c
  width: 40px;
  height: 40px;
}
.shop_eyewear_mystery_201506 {
  background-image: url(spritesmith3.png);
<<<<<<< HEAD
  background-position: -1521px -1202px;
=======
  background-position: -420px -1446px;
>>>>>>> 54fde74c
  width: 40px;
  height: 40px;
}
.slim_armor_mystery_201506 {
  background-image: url(spritesmith3.png);
  background-position: 0px -106px;
  width: 90px;
  height: 105px;
}
.back_mystery_201507 {
  background-image: url(spritesmith3.png);
  background-position: -91px -106px;
  width: 90px;
  height: 105px;
}
.eyewear_mystery_201507 {
  background-image: url(spritesmith3.png);
  background-position: -182px -106px;
  width: 90px;
  height: 105px;
}
.shop_back_mystery_201507 {
  background-image: url(spritesmith3.png);
<<<<<<< HEAD
  background-position: -1521px -1284px;
=======
  background-position: -584px -1446px;
>>>>>>> 54fde74c
  width: 40px;
  height: 40px;
}
.shop_eyewear_mystery_201507 {
  background-image: url(spritesmith3.png);
<<<<<<< HEAD
  background-position: -1378px -1390px;
=======
  background-position: -625px -1446px;
>>>>>>> 54fde74c
  width: 40px;
  height: 40px;
}
.broad_armor_mystery_201508 {
  background-image: url(spritesmith3.png);
  background-position: 0px -530px;
  width: 93px;
  height: 90px;
}
.head_mystery_201508 {
  background-image: url(spritesmith3.png);
  background-position: -94px -530px;
  width: 93px;
  height: 90px;
}
.shop_armor_mystery_201508 {
  background-image: url(spritesmith3.png);
<<<<<<< HEAD
  background-position: -41px -1440px;
=======
  background-position: -748px -1446px;
>>>>>>> 54fde74c
  width: 40px;
  height: 40px;
}
.shop_head_mystery_201508 {
  background-image: url(spritesmith3.png);
<<<<<<< HEAD
  background-position: -82px -1440px;
=======
  background-position: -789px -1446px;
>>>>>>> 54fde74c
  width: 40px;
  height: 40px;
}
.slim_armor_mystery_201508 {
  background-image: url(spritesmith3.png);
  background-position: -188px -530px;
  width: 93px;
  height: 90px;
}
.broad_armor_mystery_301404 {
  background-image: url(spritesmith3.png);
<<<<<<< HEAD
  background-position: -570px -364px;
=======
  background-position: -637px -273px;
>>>>>>> 54fde74c
  width: 90px;
  height: 90px;
}
.eyewear_mystery_301404 {
  background-image: url(spritesmith3.png);
<<<<<<< HEAD
  background-position: -282px -530px;
=======
  background-position: -637px -364px;
>>>>>>> 54fde74c
  width: 90px;
  height: 90px;
}
.head_mystery_301404 {
  background-image: url(spritesmith3.png);
<<<<<<< HEAD
  background-position: -373px -530px;
=======
  background-position: -637px -455px;
>>>>>>> 54fde74c
  width: 90px;
  height: 90px;
}
.shop_armor_mystery_301404 {
  background-image: url(spritesmith3.png);
<<<<<<< HEAD
  background-position: -287px -1440px;
=======
  background-position: -1281px -1446px;
>>>>>>> 54fde74c
  width: 40px;
  height: 40px;
}
.shop_eyewear_mystery_301404 {
  background-image: url(spritesmith3.png);
<<<<<<< HEAD
  background-position: -328px -1440px;
=======
  background-position: -1322px -1446px;
>>>>>>> 54fde74c
  width: 40px;
  height: 40px;
}
.shop_head_mystery_301404 {
  background-image: url(spritesmith3.png);
<<<<<<< HEAD
  background-position: -369px -1440px;
=======
  background-position: -1363px -1446px;
>>>>>>> 54fde74c
  width: 40px;
  height: 40px;
}
.shop_weapon_mystery_301404 {
  background-image: url(spritesmith3.png);
<<<<<<< HEAD
  background-position: -410px -1440px;
=======
  background-position: -1498px -1002px;
>>>>>>> 54fde74c
  width: 40px;
  height: 40px;
}
.slim_armor_mystery_301404 {
  background-image: url(spritesmith3.png);
<<<<<<< HEAD
  background-position: -464px -530px;
=======
  background-position: -282px -627px;
>>>>>>> 54fde74c
  width: 90px;
  height: 90px;
}
.weapon_mystery_301404 {
  background-image: url(spritesmith3.png);
<<<<<<< HEAD
  background-position: -555px -530px;
=======
  background-position: -373px -627px;
>>>>>>> 54fde74c
  width: 90px;
  height: 90px;
}
.eyewear_mystery_301405 {
  background-image: url(spritesmith3.png);
<<<<<<< HEAD
  background-position: -661px 0px;
=======
  background-position: -464px -627px;
>>>>>>> 54fde74c
  width: 90px;
  height: 90px;
}
.headAccessory_mystery_301405 {
  background-image: url(spritesmith3.png);
<<<<<<< HEAD
  background-position: -661px -91px;
=======
  background-position: -555px -627px;
>>>>>>> 54fde74c
  width: 90px;
  height: 90px;
}
.head_mystery_301405 {
  background-image: url(spritesmith3.png);
<<<<<<< HEAD
  background-position: -661px -182px;
=======
  background-position: -728px 0px;
>>>>>>> 54fde74c
  width: 90px;
  height: 90px;
}
.shield_mystery_301405 {
  background-image: url(spritesmith3.png);
<<<<<<< HEAD
  background-position: -661px -273px;
=======
  background-position: -728px -91px;
>>>>>>> 54fde74c
  width: 90px;
  height: 90px;
}
.shop_eyewear_mystery_301405 {
  background-image: url(spritesmith3.png);
<<<<<<< HEAD
  background-position: -1480px -997px;
=======
  background-position: -1539px -1125px;
>>>>>>> 54fde74c
  width: 40px;
  height: 40px;
}
.shop_headAccessory_mystery_301405 {
  background-image: url(spritesmith3.png);
<<<<<<< HEAD
  background-position: -1521px -997px;
=======
  background-position: -1498px -1166px;
>>>>>>> 54fde74c
  width: 40px;
  height: 40px;
}
.shop_head_mystery_301405 {
  background-image: url(spritesmith3.png);
<<<<<<< HEAD
  background-position: -1480px -1038px;
=======
  background-position: -1539px -1166px;
>>>>>>> 54fde74c
  width: 40px;
  height: 40px;
}
.shop_shield_mystery_301405 {
  background-image: url(spritesmith3.png);
<<<<<<< HEAD
  background-position: -1521px -1038px;
=======
  background-position: -1498px -1207px;
>>>>>>> 54fde74c
  width: 40px;
  height: 40px;
}
.broad_armor_special_spring2015Healer {
  background-image: url(spritesmith3.png);
<<<<<<< HEAD
  background-position: -661px -364px;
=======
  background-position: -728px -182px;
>>>>>>> 54fde74c
  width: 90px;
  height: 90px;
}
.broad_armor_special_spring2015Mage {
  background-image: url(spritesmith3.png);
<<<<<<< HEAD
  background-position: -661px -455px;
=======
  background-position: -728px -273px;
>>>>>>> 54fde74c
  width: 90px;
  height: 90px;
}
.broad_armor_special_spring2015Rogue {
  background-image: url(spritesmith3.png);
<<<<<<< HEAD
  background-position: 0px -621px;
=======
  background-position: -728px -364px;
>>>>>>> 54fde74c
  width: 90px;
  height: 90px;
}
.broad_armor_special_spring2015Warrior {
  background-image: url(spritesmith3.png);
<<<<<<< HEAD
  background-position: -91px -621px;
=======
  background-position: -728px -455px;
>>>>>>> 54fde74c
  width: 90px;
  height: 90px;
}
.broad_armor_special_springHealer {
  background-image: url(spritesmith3.png);
<<<<<<< HEAD
  background-position: -182px -621px;
=======
  background-position: -728px -546px;
>>>>>>> 54fde74c
  width: 90px;
  height: 90px;
}
.broad_armor_special_springMage {
  background-image: url(spritesmith3.png);
<<<<<<< HEAD
  background-position: -273px -621px;
=======
  background-position: 0px -718px;
>>>>>>> 54fde74c
  width: 90px;
  height: 90px;
}
.broad_armor_special_springRogue {
  background-image: url(spritesmith3.png);
<<<<<<< HEAD
  background-position: -364px -621px;
=======
  background-position: -91px -718px;
>>>>>>> 54fde74c
  width: 90px;
  height: 90px;
}
.broad_armor_special_springWarrior {
  background-image: url(spritesmith3.png);
<<<<<<< HEAD
  background-position: -455px -621px;
=======
  background-position: -182px -718px;
>>>>>>> 54fde74c
  width: 90px;
  height: 90px;
}
.headAccessory_special_spring2015Healer {
  background-image: url(spritesmith3.png);
<<<<<<< HEAD
  background-position: -546px -621px;
=======
  background-position: -273px -718px;
>>>>>>> 54fde74c
  width: 90px;
  height: 90px;
}
.headAccessory_special_spring2015Mage {
  background-image: url(spritesmith3.png);
<<<<<<< HEAD
  background-position: -637px -621px;
=======
  background-position: -364px -718px;
>>>>>>> 54fde74c
  width: 90px;
  height: 90px;
}
.headAccessory_special_spring2015Rogue {
  background-image: url(spritesmith3.png);
<<<<<<< HEAD
  background-position: -752px 0px;
=======
  background-position: -455px -718px;
>>>>>>> 54fde74c
  width: 90px;
  height: 90px;
}
.headAccessory_special_spring2015Warrior {
  background-image: url(spritesmith3.png);
<<<<<<< HEAD
  background-position: -752px -91px;
=======
  background-position: -546px -718px;
>>>>>>> 54fde74c
  width: 90px;
  height: 90px;
}
.headAccessory_special_springHealer {
  background-image: url(spritesmith3.png);
<<<<<<< HEAD
  background-position: -752px -182px;
=======
  background-position: -637px -718px;
>>>>>>> 54fde74c
  width: 90px;
  height: 90px;
}
.headAccessory_special_springMage {
  background-image: url(spritesmith3.png);
<<<<<<< HEAD
  background-position: -752px -273px;
=======
  background-position: -728px -718px;
>>>>>>> 54fde74c
  width: 90px;
  height: 90px;
}
.headAccessory_special_springRogue {
  background-image: url(spritesmith3.png);
<<<<<<< HEAD
  background-position: -752px -364px;
=======
  background-position: -819px 0px;
>>>>>>> 54fde74c
  width: 90px;
  height: 90px;
}
.headAccessory_special_springWarrior {
  background-image: url(spritesmith3.png);
<<<<<<< HEAD
  background-position: -752px -455px;
=======
  background-position: -819px -91px;
>>>>>>> 54fde74c
  width: 90px;
  height: 90px;
}
.head_special_spring2015Healer {
  background-image: url(spritesmith3.png);
<<<<<<< HEAD
  background-position: -752px -546px;
=======
  background-position: -819px -182px;
>>>>>>> 54fde74c
  width: 90px;
  height: 90px;
}
.head_special_spring2015Mage {
  background-image: url(spritesmith3.png);
<<<<<<< HEAD
  background-position: 0px -712px;
=======
  background-position: -819px -273px;
>>>>>>> 54fde74c
  width: 90px;
  height: 90px;
}
.head_special_spring2015Rogue {
  background-image: url(spritesmith3.png);
<<<<<<< HEAD
  background-position: -91px -712px;
=======
  background-position: -819px -364px;
>>>>>>> 54fde74c
  width: 90px;
  height: 90px;
}
.head_special_spring2015Warrior {
  background-image: url(spritesmith3.png);
<<<<<<< HEAD
  background-position: -182px -712px;
=======
  background-position: -819px -455px;
>>>>>>> 54fde74c
  width: 90px;
  height: 90px;
}
.head_special_springHealer {
  background-image: url(spritesmith3.png);
<<<<<<< HEAD
  background-position: -273px -712px;
=======
  background-position: -819px -546px;
>>>>>>> 54fde74c
  width: 90px;
  height: 90px;
}
.head_special_springMage {
  background-image: url(spritesmith3.png);
<<<<<<< HEAD
  background-position: -364px -712px;
=======
  background-position: -819px -637px;
>>>>>>> 54fde74c
  width: 90px;
  height: 90px;
}
.head_special_springRogue {
  background-image: url(spritesmith3.png);
<<<<<<< HEAD
  background-position: -455px -712px;
=======
  background-position: 0px -809px;
>>>>>>> 54fde74c
  width: 90px;
  height: 90px;
}
.head_special_springWarrior {
  background-image: url(spritesmith3.png);
<<<<<<< HEAD
  background-position: -546px -712px;
=======
  background-position: -91px -809px;
>>>>>>> 54fde74c
  width: 90px;
  height: 90px;
}
.shield_special_spring2015Healer {
  background-image: url(spritesmith3.png);
<<<<<<< HEAD
  background-position: -637px -712px;
=======
  background-position: -182px -809px;
>>>>>>> 54fde74c
  width: 90px;
  height: 90px;
}
.shield_special_spring2015Rogue {
  background-image: url(spritesmith3.png);
<<<<<<< HEAD
  background-position: -728px -712px;
=======
  background-position: -273px -809px;
>>>>>>> 54fde74c
  width: 90px;
  height: 90px;
}
.shield_special_spring2015Warrior {
  background-image: url(spritesmith3.png);
<<<<<<< HEAD
  background-position: -843px 0px;
=======
  background-position: -364px -809px;
>>>>>>> 54fde74c
  width: 90px;
  height: 90px;
}
.shield_special_springHealer {
  background-image: url(spritesmith3.png);
<<<<<<< HEAD
  background-position: -843px -91px;
=======
  background-position: -455px -809px;
>>>>>>> 54fde74c
  width: 90px;
  height: 90px;
}
.shield_special_springRogue {
  background-image: url(spritesmith3.png);
<<<<<<< HEAD
  background-position: -843px -182px;
=======
  background-position: -546px -809px;
>>>>>>> 54fde74c
  width: 90px;
  height: 90px;
}
.shield_special_springWarrior {
  background-image: url(spritesmith3.png);
<<<<<<< HEAD
  background-position: -843px -273px;
=======
  background-position: -637px -809px;
>>>>>>> 54fde74c
  width: 90px;
  height: 90px;
}
.shop_armor_special_spring2015Healer {
  background-image: url(spritesmith3.png);
<<<<<<< HEAD
  background-position: -656px -1440px;
=======
  background-position: -1404px -1446px;
>>>>>>> 54fde74c
  width: 40px;
  height: 40px;
}
.shop_armor_special_spring2015Mage {
  background-image: url(spritesmith3.png);
<<<<<<< HEAD
  background-position: -697px -1440px;
=======
  background-position: -1445px -1446px;
>>>>>>> 54fde74c
  width: 40px;
  height: 40px;
}
.shop_armor_special_spring2015Rogue {
  background-image: url(spritesmith3.png);
<<<<<<< HEAD
  background-position: -738px -1440px;
=======
  background-position: -1486px -1446px;
>>>>>>> 54fde74c
  width: 40px;
  height: 40px;
}
.shop_armor_special_spring2015Warrior {
  background-image: url(spritesmith3.png);
<<<<<<< HEAD
  background-position: -779px -1440px;
=======
  background-position: -1527px -1446px;
>>>>>>> 54fde74c
  width: 40px;
  height: 40px;
}
.shop_armor_special_springHealer {
  background-image: url(spritesmith3.png);
<<<<<<< HEAD
  background-position: -820px -1440px;
=======
  background-position: -420px -1487px;
>>>>>>> 54fde74c
  width: 40px;
  height: 40px;
}
.shop_armor_special_springMage {
  background-image: url(spritesmith3.png);
<<<<<<< HEAD
  background-position: -1148px -1440px;
=======
  background-position: -461px -1487px;
>>>>>>> 54fde74c
  width: 40px;
  height: 40px;
}
.shop_armor_special_springRogue {
  background-image: url(spritesmith3.png);
<<<<<<< HEAD
  background-position: -1189px -1440px;
=======
  background-position: -502px -1487px;
>>>>>>> 54fde74c
  width: 40px;
  height: 40px;
}
.shop_armor_special_springWarrior {
  background-image: url(spritesmith3.png);
<<<<<<< HEAD
  background-position: -1230px -1440px;
=======
  background-position: -543px -1487px;
>>>>>>> 54fde74c
  width: 40px;
  height: 40px;
}
.shop_headAccessory_special_spring2015Healer {
  background-image: url(spritesmith3.png);
<<<<<<< HEAD
  background-position: -1271px -1440px;
=======
  background-position: -584px -1487px;
>>>>>>> 54fde74c
  width: 40px;
  height: 40px;
}
.shop_headAccessory_special_spring2015Mage {
  background-image: url(spritesmith3.png);
<<<<<<< HEAD
  background-position: -1312px -1440px;
=======
  background-position: -666px -1487px;
>>>>>>> 54fde74c
  width: 40px;
  height: 40px;
}
.shop_headAccessory_special_spring2015Rogue {
  background-image: url(spritesmith3.png);
<<<<<<< HEAD
  background-position: -1353px -1440px;
=======
  background-position: -1498px -428px;
>>>>>>> 54fde74c
  width: 40px;
  height: 40px;
}
.shop_headAccessory_special_spring2015Warrior {
  background-image: url(spritesmith3.png);
<<<<<<< HEAD
  background-position: -1394px -1440px;
=======
  background-position: -1539px -428px;
>>>>>>> 54fde74c
  width: 40px;
  height: 40px;
}
.shop_headAccessory_special_springHealer {
  background-image: url(spritesmith3.png);
<<<<<<< HEAD
  background-position: -1435px -1440px;
=======
  background-position: -1498px -469px;
>>>>>>> 54fde74c
  width: 40px;
  height: 40px;
}
.shop_headAccessory_special_springMage {
  background-image: url(spritesmith3.png);
<<<<<<< HEAD
  background-position: -1476px -1440px;
=======
  background-position: -1539px -469px;
>>>>>>> 54fde74c
  width: 40px;
  height: 40px;
}
.shop_headAccessory_special_springRogue {
  background-image: url(spritesmith3.png);
<<<<<<< HEAD
  background-position: -1517px -1440px;
=======
  background-position: -1498px -510px;
>>>>>>> 54fde74c
  width: 40px;
  height: 40px;
}
.shop_headAccessory_special_springWarrior {
  background-image: url(spritesmith3.png);
<<<<<<< HEAD
  background-position: -1312px -1522px;
=======
  background-position: -1539px -510px;
>>>>>>> 54fde74c
  width: 40px;
  height: 40px;
}
.shop_head_special_spring2015Healer {
  background-image: url(spritesmith3.png);
<<<<<<< HEAD
  background-position: -1353px -1522px;
=======
  background-position: -1498px -551px;
>>>>>>> 54fde74c
  width: 40px;
  height: 40px;
}
.shop_head_special_spring2015Mage {
  background-image: url(spritesmith3.png);
<<<<<<< HEAD
  background-position: -1394px -1522px;
=======
  background-position: -1539px -551px;
>>>>>>> 54fde74c
  width: 40px;
  height: 40px;
}
.shop_head_special_spring2015Rogue {
  background-image: url(spritesmith3.png);
<<<<<<< HEAD
  background-position: -1521px -546px;
=======
  background-position: -1498px -592px;
>>>>>>> 54fde74c
  width: 40px;
  height: 40px;
}
.shop_head_special_spring2015Warrior {
  background-image: url(spritesmith3.png);
<<<<<<< HEAD
  background-position: -1480px -587px;
=======
  background-position: -1539px -592px;
>>>>>>> 54fde74c
  width: 40px;
  height: 40px;
}
.shop_head_special_springHealer {
  background-image: url(spritesmith3.png);
<<<<<<< HEAD
  background-position: -1521px -587px;
=======
  background-position: -1498px -633px;
>>>>>>> 54fde74c
  width: 40px;
  height: 40px;
}
.shop_head_special_springMage {
  background-image: url(spritesmith3.png);
<<<<<<< HEAD
  background-position: -1480px -628px;
=======
  background-position: -1539px -633px;
>>>>>>> 54fde74c
  width: 40px;
  height: 40px;
}
.shop_head_special_springRogue {
  background-image: url(spritesmith3.png);
<<<<<<< HEAD
  background-position: -1521px -628px;
=======
  background-position: -1498px -674px;
>>>>>>> 54fde74c
  width: 40px;
  height: 40px;
}
.shop_head_special_springWarrior {
  background-image: url(spritesmith3.png);
<<<<<<< HEAD
  background-position: -1480px -669px;
=======
  background-position: -1539px -674px;
>>>>>>> 54fde74c
  width: 40px;
  height: 40px;
}
.shop_shield_special_spring2015Healer {
  background-image: url(spritesmith3.png);
<<<<<<< HEAD
  background-position: -1521px -669px;
=======
  background-position: -1498px -715px;
>>>>>>> 54fde74c
  width: 40px;
  height: 40px;
}
.shop_shield_special_spring2015Rogue {
  background-image: url(spritesmith3.png);
<<<<<<< HEAD
  background-position: -1480px -710px;
=======
  background-position: -1539px -715px;
>>>>>>> 54fde74c
  width: 40px;
  height: 40px;
}
.shop_shield_special_spring2015Warrior {
  background-image: url(spritesmith3.png);
<<<<<<< HEAD
  background-position: -1521px -710px;
=======
  background-position: -1498px -756px;
>>>>>>> 54fde74c
  width: 40px;
  height: 40px;
}
.shop_shield_special_springHealer {
  background-image: url(spritesmith3.png);
<<<<<<< HEAD
  background-position: -1480px -751px;
=======
  background-position: -1539px -756px;
>>>>>>> 54fde74c
  width: 40px;
  height: 40px;
}
.shop_shield_special_springRogue {
  background-image: url(spritesmith3.png);
<<<<<<< HEAD
  background-position: -1521px -751px;
=======
  background-position: -1498px -797px;
>>>>>>> 54fde74c
  width: 40px;
  height: 40px;
}
.shop_shield_special_springWarrior {
  background-image: url(spritesmith3.png);
<<<<<<< HEAD
  background-position: -1480px -792px;
=======
  background-position: -1539px -797px;
>>>>>>> 54fde74c
  width: 40px;
  height: 40px;
}
.shop_weapon_special_spring2015Healer {
  background-image: url(spritesmith3.png);
<<<<<<< HEAD
  background-position: -1521px -792px;
=======
  background-position: -1498px -838px;
>>>>>>> 54fde74c
  width: 40px;
  height: 40px;
}
.shop_weapon_special_spring2015Mage {
  background-image: url(spritesmith3.png);
<<<<<<< HEAD
  background-position: -1480px -833px;
=======
  background-position: -1539px -838px;
>>>>>>> 54fde74c
  width: 40px;
  height: 40px;
}
.shop_weapon_special_spring2015Rogue {
  background-image: url(spritesmith3.png);
<<<<<<< HEAD
  background-position: -1521px -833px;
=======
  background-position: -1498px -879px;
>>>>>>> 54fde74c
  width: 40px;
  height: 40px;
}
.shop_weapon_special_spring2015Warrior {
  background-image: url(spritesmith3.png);
<<<<<<< HEAD
  background-position: -1480px -874px;
=======
  background-position: -1539px -879px;
>>>>>>> 54fde74c
  width: 40px;
  height: 40px;
}
.shop_weapon_special_springHealer {
  background-image: url(spritesmith3.png);
<<<<<<< HEAD
  background-position: -1521px -874px;
=======
  background-position: -1498px -920px;
>>>>>>> 54fde74c
  width: 40px;
  height: 40px;
}
.shop_weapon_special_springMage {
  background-image: url(spritesmith3.png);
<<<<<<< HEAD
  background-position: -1480px -915px;
=======
  background-position: -1539px -920px;
>>>>>>> 54fde74c
  width: 40px;
  height: 40px;
}
.shop_weapon_special_springRogue {
  background-image: url(spritesmith3.png);
<<<<<<< HEAD
  background-position: -1521px -915px;
=======
  background-position: -1498px -961px;
>>>>>>> 54fde74c
  width: 40px;
  height: 40px;
}
.shop_weapon_special_springWarrior {
  background-image: url(spritesmith3.png);
<<<<<<< HEAD
  background-position: -1480px -956px;
=======
  background-position: -1539px -961px;
>>>>>>> 54fde74c
  width: 40px;
  height: 40px;
}
.slim_armor_special_spring2015Healer {
  background-image: url(spritesmith3.png);
<<<<<<< HEAD
  background-position: -843px -364px;
=======
  background-position: -728px -809px;
>>>>>>> 54fde74c
  width: 90px;
  height: 90px;
}
.slim_armor_special_spring2015Mage {
  background-image: url(spritesmith3.png);
<<<<<<< HEAD
  background-position: -843px -455px;
=======
  background-position: -819px -809px;
>>>>>>> 54fde74c
  width: 90px;
  height: 90px;
}
.slim_armor_special_spring2015Rogue {
  background-image: url(spritesmith3.png);
<<<<<<< HEAD
  background-position: -843px -546px;
=======
  background-position: -910px 0px;
>>>>>>> 54fde74c
  width: 90px;
  height: 90px;
}
.slim_armor_special_spring2015Warrior {
  background-image: url(spritesmith3.png);
<<<<<<< HEAD
  background-position: -843px -637px;
=======
  background-position: -910px -91px;
>>>>>>> 54fde74c
  width: 90px;
  height: 90px;
}
.slim_armor_special_springHealer {
  background-image: url(spritesmith3.png);
<<<<<<< HEAD
  background-position: 0px -803px;
=======
  background-position: -910px -182px;
>>>>>>> 54fde74c
  width: 90px;
  height: 90px;
}
.slim_armor_special_springMage {
  background-image: url(spritesmith3.png);
<<<<<<< HEAD
  background-position: -91px -803px;
=======
  background-position: -910px -273px;
>>>>>>> 54fde74c
  width: 90px;
  height: 90px;
}
.slim_armor_special_springRogue {
  background-image: url(spritesmith3.png);
<<<<<<< HEAD
  background-position: -182px -803px;
=======
  background-position: -910px -364px;
>>>>>>> 54fde74c
  width: 90px;
  height: 90px;
}
.slim_armor_special_springWarrior {
  background-image: url(spritesmith3.png);
<<<<<<< HEAD
  background-position: -273px -803px;
=======
  background-position: -910px -455px;
>>>>>>> 54fde74c
  width: 90px;
  height: 90px;
}
.weapon_special_spring2015Healer {
  background-image: url(spritesmith3.png);
<<<<<<< HEAD
  background-position: -364px -803px;
=======
  background-position: -910px -546px;
>>>>>>> 54fde74c
  width: 90px;
  height: 90px;
}
.weapon_special_spring2015Mage {
  background-image: url(spritesmith3.png);
<<<<<<< HEAD
  background-position: -455px -803px;
=======
  background-position: -910px -637px;
>>>>>>> 54fde74c
  width: 90px;
  height: 90px;
}
.weapon_special_spring2015Rogue {
  background-image: url(spritesmith3.png);
<<<<<<< HEAD
  background-position: -546px -803px;
=======
  background-position: -910px -728px;
>>>>>>> 54fde74c
  width: 90px;
  height: 90px;
}
.weapon_special_spring2015Warrior {
  background-image: url(spritesmith3.png);
<<<<<<< HEAD
  background-position: -637px -803px;
=======
  background-position: 0px -900px;
>>>>>>> 54fde74c
  width: 90px;
  height: 90px;
}
.weapon_special_springHealer {
  background-image: url(spritesmith3.png);
<<<<<<< HEAD
  background-position: -728px -803px;
=======
  background-position: -91px -900px;
>>>>>>> 54fde74c
  width: 90px;
  height: 90px;
}
.weapon_special_springMage {
  background-image: url(spritesmith3.png);
<<<<<<< HEAD
  background-position: -819px -803px;
=======
  background-position: -182px -900px;
>>>>>>> 54fde74c
  width: 90px;
  height: 90px;
}
.weapon_special_springRogue {
  background-image: url(spritesmith3.png);
<<<<<<< HEAD
  background-position: -934px 0px;
=======
  background-position: -273px -900px;
>>>>>>> 54fde74c
  width: 90px;
  height: 90px;
}
.weapon_special_springWarrior {
  background-image: url(spritesmith3.png);
<<<<<<< HEAD
  background-position: -934px -91px;
=======
  background-position: -364px -900px;
>>>>>>> 54fde74c
  width: 90px;
  height: 90px;
}
.body_special_summer2015Healer {
  background-image: url(spritesmith3.png);
<<<<<<< HEAD
  background-position: -934px -182px;
=======
  background-position: -455px -900px;
>>>>>>> 54fde74c
  width: 90px;
  height: 90px;
}
.body_special_summer2015Mage {
  background-image: url(spritesmith3.png);
<<<<<<< HEAD
  background-position: -934px -273px;
=======
  background-position: -546px -900px;
>>>>>>> 54fde74c
  width: 90px;
  height: 90px;
}
.body_special_summer2015Rogue {
  background-image: url(spritesmith3.png);
  background-position: -273px 0px;
  width: 102px;
  height: 105px;
}
.body_special_summer2015Warrior {
  background-image: url(spritesmith3.png);
  background-position: -273px -106px;
  width: 90px;
  height: 105px;
}
.body_special_summerHealer {
  background-image: url(spritesmith3.png);
  background-position: 0px -212px;
  width: 90px;
  height: 105px;
}
.body_special_summerMage {
  background-image: url(spritesmith3.png);
  background-position: -91px -212px;
  width: 90px;
  height: 105px;
}
.broad_armor_special_summer2015Healer {
  background-image: url(spritesmith3.png);
<<<<<<< HEAD
  background-position: -934px -546px;
=======
  background-position: -1001px 0px;
>>>>>>> 54fde74c
  width: 90px;
  height: 90px;
}
.broad_armor_special_summer2015Mage {
  background-image: url(spritesmith3.png);
<<<<<<< HEAD
  background-position: -934px -637px;
=======
  background-position: -1001px -91px;
>>>>>>> 54fde74c
  width: 90px;
  height: 90px;
}
.broad_armor_special_summer2015Rogue {
  background-image: url(spritesmith3.png);
  background-position: -182px -212px;
  width: 102px;
  height: 105px;
}
.broad_armor_special_summer2015Warrior {
  background-image: url(spritesmith3.png);
  background-position: -285px -212px;
  width: 90px;
  height: 105px;
}
.broad_armor_special_summerHealer {
  background-image: url(spritesmith3.png);
  background-position: -376px 0px;
  width: 90px;
  height: 105px;
}
.broad_armor_special_summerMage {
  background-image: url(spritesmith3.png);
  background-position: -376px -106px;
  width: 90px;
  height: 105px;
}
.broad_armor_special_summerRogue {
  background-image: url(spritesmith3.png);
<<<<<<< HEAD
  background-position: -464px -894px;
=======
  background-position: -188px -991px;
>>>>>>> 54fde74c
  width: 111px;
  height: 90px;
}
.broad_armor_special_summerWarrior {
  background-image: url(spritesmith3.png);
<<<<<<< HEAD
  background-position: -576px -894px;
=======
  background-position: -300px -991px;
>>>>>>> 54fde74c
  width: 111px;
  height: 90px;
}
.eyewear_special_summerRogue {
  background-image: url(spritesmith3.png);
<<<<<<< HEAD
  background-position: -688px -894px;
=======
  background-position: -412px -991px;
>>>>>>> 54fde74c
  width: 111px;
  height: 90px;
}
.eyewear_special_summerWarrior {
  background-image: url(spritesmith3.png);
<<<<<<< HEAD
  background-position: -800px -894px;
=======
  background-position: -524px -991px;
>>>>>>> 54fde74c
  width: 111px;
  height: 90px;
}
.head_special_summer2015Healer {
  background-image: url(spritesmith3.png);
<<<<<<< HEAD
  background-position: -912px -894px;
=======
  background-position: -1001px -364px;
>>>>>>> 54fde74c
  width: 90px;
  height: 90px;
}
.head_special_summer2015Mage {
  background-image: url(spritesmith3.png);
<<<<<<< HEAD
  background-position: -1025px 0px;
=======
  background-position: -1001px -455px;
>>>>>>> 54fde74c
  width: 90px;
  height: 90px;
}
.head_special_summer2015Rogue {
  background-image: url(spritesmith3.png);
  background-position: 0px -318px;
  width: 102px;
  height: 105px;
}
.head_special_summer2015Warrior {
  background-image: url(spritesmith3.png);
<<<<<<< HEAD
  background-position: 0px 0px;
=======
  background-position: -455px 0px;
>>>>>>> 54fde74c
  width: 90px;
  height: 105px;
}
.head_special_summerHealer {
  background-image: url(spritesmith3.png);
<<<<<<< HEAD
  background-position: -103px -318px;
=======
  background-position: -91px 0px;
>>>>>>> 54fde74c
  width: 90px;
  height: 105px;
}
.head_special_summerMage {
  background-image: url(spritesmith3.png);
  background-position: -194px -318px;
  width: 90px;
  height: 105px;
}
.head_special_summerRogue {
  background-image: url(spritesmith3.png);
  background-position: 0px -985px;
  width: 111px;
  height: 90px;
}
.head_special_summerWarrior {
  background-image: url(spritesmith3.png);
  background-position: -112px -985px;
  width: 111px;
  height: 90px;
}
.Healer_Summer {
  background-image: url(spritesmith3.png);
  background-position: -285px -318px;
  width: 90px;
  height: 105px;
}
.Mage_Summer {
  background-image: url(spritesmith3.png);
  background-position: -376px -318px;
  width: 90px;
  height: 105px;
}
.SummerRogue14 {
  background-image: url(spritesmith3.png);
<<<<<<< HEAD
  background-position: -224px -985px;
=======
  background-position: -1092px 0px;
>>>>>>> 54fde74c
  width: 111px;
  height: 90px;
}
.SummerWarrior14 {
  background-image: url(spritesmith3.png);
<<<<<<< HEAD
  background-position: -336px -985px;
=======
  background-position: -1092px -91px;
>>>>>>> 54fde74c
  width: 111px;
  height: 90px;
}
.shield_special_summer2015Healer {
  background-image: url(spritesmith3.png);
<<<<<<< HEAD
  background-position: -570px 0px;
=======
  background-position: -1092px -182px;
>>>>>>> 54fde74c
  width: 90px;
  height: 90px;
}
.shield_special_summer2015Rogue {
  background-image: url(spritesmith3.png);
  background-position: -467px 0px;
  width: 102px;
  height: 105px;
}
.shield_special_summer2015Warrior {
  background-image: url(spritesmith3.png);
  background-position: -467px -106px;
  width: 90px;
  height: 105px;
}
.shield_special_summerHealer {
  background-image: url(spritesmith3.png);
  background-position: -467px -212px;
  width: 90px;
  height: 105px;
}
.shield_special_summerRogue {
  background-image: url(spritesmith3.png);
<<<<<<< HEAD
  background-position: -539px -985px;
=======
  background-position: -1092px -546px;
>>>>>>> 54fde74c
  width: 111px;
  height: 90px;
}
.shield_special_summerWarrior {
  background-image: url(spritesmith3.png);
<<<<<<< HEAD
  background-position: -651px -985px;
=======
  background-position: -1092px -637px;
>>>>>>> 54fde74c
  width: 111px;
  height: 90px;
}
.shop_armor_special_summer2015Healer {
  background-image: url(spritesmith3.png);
<<<<<<< HEAD
  background-position: 0px -1481px;
=======
  background-position: -625px -1487px;
>>>>>>> 54fde74c
  width: 40px;
  height: 40px;
}
.shop_armor_special_summer2015Mage {
  background-image: url(spritesmith3.png);
<<<<<<< HEAD
  background-position: -41px -1481px;
=======
  background-position: -1435px -1537px;
>>>>>>> 54fde74c
  width: 40px;
  height: 40px;
}
.shop_armor_special_summer2015Rogue {
  background-image: url(spritesmith3.png);
<<<<<<< HEAD
  background-position: -82px -1481px;
=======
  background-position: -707px -1487px;
>>>>>>> 54fde74c
  width: 40px;
  height: 40px;
}
.shop_armor_special_summer2015Warrior {
  background-image: url(spritesmith3.png);
<<<<<<< HEAD
  background-position: -123px -1481px;
=======
  background-position: -748px -1487px;
>>>>>>> 54fde74c
  width: 40px;
  height: 40px;
}
.shop_armor_special_summerHealer {
  background-image: url(spritesmith3.png);
<<<<<<< HEAD
  background-position: -164px -1481px;
=======
  background-position: -789px -1487px;
>>>>>>> 54fde74c
  width: 40px;
  height: 40px;
}
.shop_armor_special_summerMage {
  background-image: url(spritesmith3.png);
<<<<<<< HEAD
  background-position: -205px -1481px;
=======
  background-position: -830px -1487px;
>>>>>>> 54fde74c
  width: 40px;
  height: 40px;
}
.shop_armor_special_summerRogue {
  background-image: url(spritesmith3.png);
<<<<<<< HEAD
  background-position: -246px -1481px;
=======
  background-position: -871px -1487px;
>>>>>>> 54fde74c
  width: 40px;
  height: 40px;
}
.shop_armor_special_summerWarrior {
  background-image: url(spritesmith3.png);
<<<<<<< HEAD
  background-position: -287px -1481px;
=======
  background-position: -912px -1487px;
>>>>>>> 54fde74c
  width: 40px;
  height: 40px;
}
.shop_body_special_summer2015Healer {
  background-image: url(spritesmith3.png);
<<<<<<< HEAD
  background-position: -328px -1481px;
=======
  background-position: -369px -1537px;
>>>>>>> 54fde74c
  width: 40px;
  height: 40px;
}
.shop_body_special_summer2015Mage {
  background-image: url(spritesmith3.png);
<<<<<<< HEAD
  background-position: -369px -1481px;
=======
  background-position: -410px -1537px;
>>>>>>> 54fde74c
  width: 40px;
  height: 40px;
}
.shop_body_special_summer2015Rogue {
  background-image: url(spritesmith3.png);
<<<<<<< HEAD
  background-position: -410px -1481px;
=======
  background-position: -451px -1537px;
>>>>>>> 54fde74c
  width: 40px;
  height: 40px;
}
.shop_body_special_summer2015Warrior {
  background-image: url(spritesmith3.png);
<<<<<<< HEAD
  background-position: -451px -1481px;
=======
  background-position: -492px -1537px;
>>>>>>> 54fde74c
  width: 40px;
  height: 40px;
}
.shop_body_special_summerHealer {
  background-image: url(spritesmith3.png);
<<<<<<< HEAD
  background-position: -492px -1481px;
=======
  background-position: -533px -1537px;
>>>>>>> 54fde74c
  width: 40px;
  height: 40px;
}
.shop_body_special_summerMage {
  background-image: url(spritesmith3.png);
<<<<<<< HEAD
  background-position: -1517px -1481px;
=======
  background-position: -574px -1537px;
>>>>>>> 54fde74c
  width: 40px;
  height: 40px;
}
.shop_eyewear_special_summerRogue {
  background-image: url(spritesmith3.png);
<<<<<<< HEAD
  background-position: 0px -1522px;
=======
  background-position: -615px -1537px;
>>>>>>> 54fde74c
  width: 40px;
  height: 40px;
}
.shop_eyewear_special_summerWarrior {
  background-image: url(spritesmith3.png);
<<<<<<< HEAD
  background-position: -41px -1522px;
=======
  background-position: -656px -1537px;
>>>>>>> 54fde74c
  width: 40px;
  height: 40px;
}
.shop_head_special_summer2015Healer {
  background-image: url(spritesmith3.png);
<<<<<<< HEAD
  background-position: -82px -1522px;
=======
  background-position: -1025px -1537px;
>>>>>>> 54fde74c
  width: 40px;
  height: 40px;
}
.shop_head_special_summer2015Mage {
  background-image: url(spritesmith3.png);
<<<<<<< HEAD
  background-position: -1480px -546px;
=======
  background-position: -1066px -1537px;
>>>>>>> 54fde74c
  width: 40px;
  height: 40px;
}
.shop_head_special_summer2015Rogue {
  background-image: url(spritesmith3.png);
<<<<<<< HEAD
  background-position: -164px -1522px;
=======
  background-position: -1107px -1537px;
>>>>>>> 54fde74c
  width: 40px;
  height: 40px;
}
.shop_head_special_summer2015Warrior {
  background-image: url(spritesmith3.png);
<<<<<<< HEAD
  background-position: -205px -1522px;
=======
  background-position: -1148px -1537px;
>>>>>>> 54fde74c
  width: 40px;
  height: 40px;
}
.shop_head_special_summerHealer {
  background-image: url(spritesmith3.png);
<<<<<<< HEAD
  background-position: -246px -1522px;
=======
  background-position: -1189px -1537px;
>>>>>>> 54fde74c
  width: 40px;
  height: 40px;
}
.shop_head_special_summerMage {
  background-image: url(spritesmith3.png);
<<<<<<< HEAD
  background-position: -615px -1522px;
=======
  background-position: -1230px -1537px;
>>>>>>> 54fde74c
  width: 40px;
  height: 40px;
}
.shop_head_special_summerRogue {
  background-image: url(spritesmith3.png);
<<<<<<< HEAD
  background-position: -656px -1522px;
=======
  background-position: -1271px -1537px;
>>>>>>> 54fde74c
  width: 40px;
  height: 40px;
}
.shop_head_special_summerWarrior {
  background-image: url(spritesmith3.png);
<<<<<<< HEAD
  background-position: -697px -1522px;
=======
  background-position: -1312px -1537px;
>>>>>>> 54fde74c
  width: 40px;
  height: 40px;
}
.shop_shield_special_summer2015Healer {
  background-image: url(spritesmith3.png);
<<<<<<< HEAD
  background-position: -738px -1522px;
=======
  background-position: -1353px -1537px;
>>>>>>> 54fde74c
  width: 40px;
  height: 40px;
}
.shop_shield_special_summer2015Rogue {
  background-image: url(spritesmith3.png);
<<<<<<< HEAD
  background-position: -779px -1522px;
=======
  background-position: -1394px -1537px;
>>>>>>> 54fde74c
  width: 40px;
  height: 40px;
}
.shop_shield_special_summer2015Warrior {
  background-image: url(spritesmith3.png);
<<<<<<< HEAD
  background-position: -820px -1522px;
=======
  background-position: -1498px -182px;
>>>>>>> 54fde74c
  width: 40px;
  height: 40px;
}
.shop_shield_special_summerHealer {
  background-image: url(spritesmith3.png);
<<<<<<< HEAD
  background-position: -861px -1522px;
=======
  background-position: -1539px -182px;
>>>>>>> 54fde74c
  width: 40px;
  height: 40px;
}
.shop_shield_special_summerRogue {
  background-image: url(spritesmith3.png);
<<<<<<< HEAD
  background-position: -902px -1522px;
=======
  background-position: -1498px -223px;
>>>>>>> 54fde74c
  width: 40px;
  height: 40px;
}
.shop_shield_special_summerWarrior {
  background-image: url(spritesmith3.png);
<<<<<<< HEAD
  background-position: -943px -1522px;
=======
  background-position: -1539px -223px;
>>>>>>> 54fde74c
  width: 40px;
  height: 40px;
}
.shop_weapon_special_summer2015Healer {
  background-image: url(spritesmith3.png);
<<<<<<< HEAD
  background-position: -984px -1522px;
=======
  background-position: -1498px -264px;
>>>>>>> 54fde74c
  width: 40px;
  height: 40px;
}
.shop_weapon_special_summer2015Mage {
  background-image: url(spritesmith3.png);
<<<<<<< HEAD
  background-position: -1025px -1522px;
=======
  background-position: -1539px -264px;
>>>>>>> 54fde74c
  width: 40px;
  height: 40px;
}
.shop_weapon_special_summer2015Rogue {
  background-image: url(spritesmith3.png);
<<<<<<< HEAD
  background-position: -1066px -1522px;
=======
  background-position: -1498px -305px;
>>>>>>> 54fde74c
  width: 40px;
  height: 40px;
}
.shop_weapon_special_summer2015Warrior {
  background-image: url(spritesmith3.png);
<<<<<<< HEAD
  background-position: -1107px -1522px;
=======
  background-position: -1539px -305px;
>>>>>>> 54fde74c
  width: 40px;
  height: 40px;
}
.shop_weapon_special_summerHealer {
  background-image: url(spritesmith3.png);
<<<<<<< HEAD
  background-position: -1148px -1522px;
=======
  background-position: -1498px -346px;
>>>>>>> 54fde74c
  width: 40px;
  height: 40px;
}
.shop_weapon_special_summerMage {
  background-image: url(spritesmith3.png);
<<<<<<< HEAD
  background-position: -1189px -1522px;
=======
  background-position: -1539px -346px;
>>>>>>> 54fde74c
  width: 40px;
  height: 40px;
}
.shop_weapon_special_summerRogue {
  background-image: url(spritesmith3.png);
<<<<<<< HEAD
  background-position: -1230px -1522px;
=======
  background-position: -1498px -387px;
>>>>>>> 54fde74c
  width: 40px;
  height: 40px;
}
.shop_weapon_special_summerWarrior {
  background-image: url(spritesmith3.png);
<<<<<<< HEAD
  background-position: -1271px -1522px;
=======
  background-position: -1539px -387px;
>>>>>>> 54fde74c
  width: 40px;
  height: 40px;
}
.slim_armor_special_summer2015Healer {
  background-image: url(spritesmith3.png);
<<<<<<< HEAD
  background-position: -763px -985px;
=======
  background-position: -1092px -819px;
>>>>>>> 54fde74c
  width: 90px;
  height: 90px;
}
.slim_armor_special_summer2015Mage {
  background-image: url(spritesmith3.png);
<<<<<<< HEAD
  background-position: -854px -985px;
=======
  background-position: -1092px -910px;
>>>>>>> 54fde74c
  width: 90px;
  height: 90px;
}
.slim_armor_special_summer2015Rogue {
  background-image: url(spritesmith3.png);
  background-position: -467px -318px;
  width: 102px;
  height: 105px;
}
.slim_armor_special_summer2015Warrior {
  background-image: url(spritesmith3.png);
  background-position: 0px -424px;
  width: 90px;
  height: 105px;
}
.slim_armor_special_summerHealer {
  background-image: url(spritesmith3.png);
  background-position: -91px -424px;
  width: 90px;
  height: 105px;
}
.slim_armor_special_summerMage {
  background-image: url(spritesmith3.png);
  background-position: -182px -424px;
  width: 90px;
  height: 105px;
}
.slim_armor_special_summerRogue {
  background-image: url(spritesmith3.png);
<<<<<<< HEAD
  background-position: 0px -1076px;
=======
  background-position: -364px -1082px;
>>>>>>> 54fde74c
  width: 111px;
  height: 90px;
}
.slim_armor_special_summerWarrior {
  background-image: url(spritesmith3.png);
<<<<<<< HEAD
  background-position: -112px -1076px;
=======
  background-position: -476px -1082px;
>>>>>>> 54fde74c
  width: 111px;
  height: 90px;
}
.weapon_special_summer2015Healer {
  background-image: url(spritesmith3.png);
<<<<<<< HEAD
  background-position: -1116px -273px;
=======
  background-position: -588px -1082px;
>>>>>>> 54fde74c
  width: 90px;
  height: 90px;
}
.weapon_special_summer2015Mage {
  background-image: url(spritesmith3.png);
<<<<<<< HEAD
  background-position: -1116px -364px;
=======
  background-position: -679px -1082px;
>>>>>>> 54fde74c
  width: 90px;
  height: 90px;
}
.weapon_special_summer2015Rogue {
  background-image: url(spritesmith3.png);
  background-position: -273px -424px;
  width: 102px;
  height: 105px;
}
.weapon_special_summer2015Warrior {
  background-image: url(spritesmith3.png);
  background-position: -376px -424px;
  width: 90px;
  height: 105px;
}
.weapon_special_summerHealer {
  background-image: url(spritesmith3.png);
  background-position: -467px -424px;
  width: 90px;
  height: 105px;
}
.weapon_special_summerMage {
  background-image: url(spritesmith3.png);
  background-position: -91px 0px;
  width: 90px;
  height: 105px;
}
.weapon_special_summerRogue {
  background-image: url(spritesmith3.png);
<<<<<<< HEAD
  background-position: -224px -1076px;
=======
  background-position: -1204px 0px;
>>>>>>> 54fde74c
  width: 111px;
  height: 90px;
}
.weapon_special_summerWarrior {
  background-image: url(spritesmith3.png);
<<<<<<< HEAD
  background-position: -336px -1076px;
=======
  background-position: -1204px -91px;
>>>>>>> 54fde74c
  width: 111px;
  height: 90px;
}
.broad_armor_special_candycane {
  background-image: url(spritesmith3.png);
<<<<<<< HEAD
  background-position: -1116px -819px;
=======
  background-position: -1204px -182px;
>>>>>>> 54fde74c
  width: 90px;
  height: 90px;
}
.broad_armor_special_ski {
  background-image: url(spritesmith3.png);
<<<<<<< HEAD
  background-position: -1116px -910px;
=======
  background-position: -1204px -273px;
>>>>>>> 54fde74c
  width: 90px;
  height: 90px;
}
.broad_armor_special_snowflake {
  background-image: url(spritesmith3.png);
<<<<<<< HEAD
  background-position: -448px -1076px;
=======
  background-position: -1204px -364px;
>>>>>>> 54fde74c
  width: 90px;
  height: 90px;
}
.broad_armor_special_winter2015Healer {
  background-image: url(spritesmith3.png);
<<<<<<< HEAD
  background-position: -539px -1076px;
=======
  background-position: -1204px -455px;
>>>>>>> 54fde74c
  width: 90px;
  height: 90px;
}
.broad_armor_special_winter2015Mage {
  background-image: url(spritesmith3.png);
<<<<<<< HEAD
  background-position: -630px -1076px;
=======
  background-position: -1204px -546px;
>>>>>>> 54fde74c
  width: 90px;
  height: 90px;
}
.broad_armor_special_winter2015Rogue {
  background-image: url(spritesmith3.png);
<<<<<<< HEAD
  background-position: -721px -1076px;
=======
  background-position: -1204px -637px;
>>>>>>> 54fde74c
  width: 96px;
  height: 90px;
}
.broad_armor_special_winter2015Warrior {
  background-image: url(spritesmith3.png);
<<<<<<< HEAD
  background-position: -818px -1076px;
=======
  background-position: -1204px -728px;
>>>>>>> 54fde74c
  width: 90px;
  height: 90px;
}
.broad_armor_special_yeti {
  background-image: url(spritesmith3.png);
<<<<<<< HEAD
  background-position: -909px -1076px;
=======
  background-position: -1204px -819px;
>>>>>>> 54fde74c
  width: 90px;
  height: 90px;
}
.head_special_candycane {
  background-image: url(spritesmith3.png);
<<<<<<< HEAD
  background-position: -1000px -1076px;
=======
  background-position: -1204px -910px;
>>>>>>> 54fde74c
  width: 90px;
  height: 90px;
}
.head_special_nye {
  background-image: url(spritesmith3.png);
<<<<<<< HEAD
  background-position: -1091px -1076px;
=======
  background-position: -1204px -1001px;
>>>>>>> 54fde74c
  width: 90px;
  height: 90px;
}
.head_special_nye2014 {
  background-image: url(spritesmith3.png);
<<<<<<< HEAD
  background-position: -1207px 0px;
=======
  background-position: 0px -1173px;
>>>>>>> 54fde74c
  width: 90px;
  height: 90px;
}
.head_special_ski {
  background-image: url(spritesmith3.png);
<<<<<<< HEAD
  background-position: -1207px -91px;
=======
  background-position: -91px -1173px;
>>>>>>> 54fde74c
  width: 90px;
  height: 90px;
}
.head_special_snowflake {
  background-image: url(spritesmith3.png);
<<<<<<< HEAD
  background-position: -1207px -182px;
=======
  background-position: -182px -1173px;
>>>>>>> 54fde74c
  width: 90px;
  height: 90px;
}
.head_special_winter2015Healer {
  background-image: url(spritesmith3.png);
<<<<<<< HEAD
  background-position: -1207px -273px;
=======
  background-position: -273px -1173px;
>>>>>>> 54fde74c
  width: 90px;
  height: 90px;
}
.head_special_winter2015Mage {
  background-image: url(spritesmith3.png);
<<<<<<< HEAD
  background-position: -1207px -364px;
=======
  background-position: -364px -1173px;
>>>>>>> 54fde74c
  width: 90px;
  height: 90px;
}
.head_special_winter2015Rogue {
  background-image: url(spritesmith3.png);
<<<<<<< HEAD
  background-position: 0px -1167px;
=======
  background-position: -455px -1173px;
>>>>>>> 54fde74c
  width: 96px;
  height: 90px;
}
.head_special_winter2015Warrior {
  background-image: url(spritesmith3.png);
<<<<<<< HEAD
  background-position: -1207px -455px;
=======
  background-position: -552px -1173px;
>>>>>>> 54fde74c
  width: 90px;
  height: 90px;
}
.head_special_yeti {
  background-image: url(spritesmith3.png);
<<<<<<< HEAD
  background-position: -1207px -546px;
=======
  background-position: -643px -1173px;
>>>>>>> 54fde74c
  width: 90px;
  height: 90px;
}
.shield_special_ski {
  background-image: url(spritesmith3.png);
<<<<<<< HEAD
  background-position: -97px -1167px;
=======
  background-position: -734px -1173px;
>>>>>>> 54fde74c
  width: 104px;
  height: 90px;
}
.shield_special_snowflake {
  background-image: url(spritesmith3.png);
<<<<<<< HEAD
  background-position: -1207px -637px;
=======
  background-position: -839px -1173px;
>>>>>>> 54fde74c
  width: 90px;
  height: 90px;
}
.shield_special_winter2015Healer {
  background-image: url(spritesmith3.png);
<<<<<<< HEAD
  background-position: -1207px -728px;
=======
  background-position: -930px -1173px;
>>>>>>> 54fde74c
  width: 90px;
  height: 90px;
}
.shield_special_winter2015Rogue {
  background-image: url(spritesmith3.png);
<<<<<<< HEAD
  background-position: -202px -1167px;
=======
  background-position: -1021px -1173px;
>>>>>>> 54fde74c
  width: 96px;
  height: 90px;
}
.shield_special_winter2015Warrior {
  background-image: url(spritesmith3.png);
<<<<<<< HEAD
  background-position: -1207px -819px;
=======
  background-position: -1118px -1173px;
>>>>>>> 54fde74c
  width: 90px;
  height: 90px;
}
.shield_special_yeti {
  background-image: url(spritesmith3.png);
<<<<<<< HEAD
  background-position: -1207px -910px;
=======
  background-position: -1209px -1173px;
>>>>>>> 54fde74c
  width: 90px;
  height: 90px;
}
.shop_armor_special_candycane {
  background-image: url(spritesmith3.png);
<<<<<<< HEAD
  background-position: -1480px -1325px;
=======
  background-position: -1498px -1248px;
>>>>>>> 54fde74c
  width: 40px;
  height: 40px;
}
.shop_armor_special_ski {
  background-image: url(spritesmith3.png);
<<<<<<< HEAD
  background-position: -1521px -1325px;
=======
  background-position: -1539px -1248px;
>>>>>>> 54fde74c
  width: 40px;
  height: 40px;
}
.shop_armor_special_snowflake {
  background-image: url(spritesmith3.png);
<<<<<<< HEAD
  background-position: -1480px -1366px;
=======
  background-position: -1498px -1289px;
>>>>>>> 54fde74c
  width: 40px;
  height: 40px;
}
.shop_armor_special_winter2015Healer {
  background-image: url(spritesmith3.png);
<<<<<<< HEAD
  background-position: -1521px -1366px;
=======
  background-position: -1539px -1289px;
>>>>>>> 54fde74c
  width: 40px;
  height: 40px;
}
.shop_armor_special_winter2015Mage {
  background-image: url(spritesmith3.png);
<<<<<<< HEAD
  background-position: -1389px -1274px;
=======
  background-position: -1498px -1330px;
>>>>>>> 54fde74c
  width: 40px;
  height: 40px;
}
.shop_armor_special_winter2015Rogue {
  background-image: url(spritesmith3.png);
<<<<<<< HEAD
  background-position: -1430px -1274px;
=======
  background-position: -1539px -1330px;
>>>>>>> 54fde74c
  width: 40px;
  height: 40px;
}
.shop_armor_special_winter2015Warrior {
  background-image: url(spritesmith3.png);
<<<<<<< HEAD
  background-position: -1298px -1183px;
=======
  background-position: -1498px -1371px;
>>>>>>> 54fde74c
  width: 40px;
  height: 40px;
}
.shop_armor_special_yeti {
  background-image: url(spritesmith3.png);
<<<<<<< HEAD
  background-position: -1339px -1183px;
=======
  background-position: -1539px -1371px;
>>>>>>> 54fde74c
  width: 40px;
  height: 40px;
}
.shop_head_special_candycane {
  background-image: url(spritesmith3.png);
<<<<<<< HEAD
  background-position: -1207px -1092px;
=======
  background-position: -1407px -1274px;
>>>>>>> 54fde74c
  width: 40px;
  height: 40px;
}
.shop_head_special_nye {
  background-image: url(spritesmith3.png);
<<<<<<< HEAD
  background-position: -1248px -1092px;
=======
  background-position: -1448px -1274px;
>>>>>>> 54fde74c
  width: 40px;
  height: 40px;
}
.shop_head_special_nye2014 {
  background-image: url(spritesmith3.png);
<<<<<<< HEAD
  background-position: -1116px -1001px;
=======
  background-position: -1316px -1183px;
>>>>>>> 54fde74c
  width: 40px;
  height: 40px;
}
.shop_head_special_ski {
  background-image: url(spritesmith3.png);
<<<<<<< HEAD
  background-position: -1157px -1001px;
=======
  background-position: -1357px -1183px;
>>>>>>> 54fde74c
  width: 40px;
  height: 40px;
}
.shop_head_special_snowflake {
  background-image: url(spritesmith3.png);
<<<<<<< HEAD
  background-position: -1025px -910px;
=======
  background-position: -1204px -1092px;
>>>>>>> 54fde74c
  width: 40px;
  height: 40px;
}
.shop_head_special_winter2015Healer {
  background-image: url(spritesmith3.png);
<<<<<<< HEAD
  background-position: -1066px -910px;
=======
  background-position: -1245px -1092px;
>>>>>>> 54fde74c
  width: 40px;
  height: 40px;
}
.shop_head_special_winter2015Mage {
  background-image: url(spritesmith3.png);
<<<<<<< HEAD
  background-position: -934px -819px;
=======
  background-position: -1092px -1001px;
>>>>>>> 54fde74c
  width: 40px;
  height: 40px;
}
.shop_head_special_winter2015Rogue {
  background-image: url(spritesmith3.png);
<<<<<<< HEAD
  background-position: -975px -819px;
=======
  background-position: -1133px -1001px;
>>>>>>> 54fde74c
  width: 40px;
  height: 40px;
}
.shop_head_special_winter2015Warrior {
  background-image: url(spritesmith3.png);
<<<<<<< HEAD
  background-position: -843px -728px;
=======
  background-position: -1001px -910px;
>>>>>>> 54fde74c
  width: 40px;
  height: 40px;
}
.shop_head_special_yeti {
  background-image: url(spritesmith3.png);
<<<<<<< HEAD
  background-position: -884px -728px;
=======
  background-position: -1042px -910px;
>>>>>>> 54fde74c
  width: 40px;
  height: 40px;
}
.shop_shield_special_ski {
  background-image: url(spritesmith3.png);
<<<<<<< HEAD
  background-position: -752px -637px;
=======
  background-position: -910px -819px;
>>>>>>> 54fde74c
  width: 40px;
  height: 40px;
}
.shop_shield_special_snowflake {
  background-image: url(spritesmith3.png);
<<<<<<< HEAD
  background-position: -793px -637px;
=======
  background-position: -951px -819px;
>>>>>>> 54fde74c
  width: 40px;
  height: 40px;
}
.shop_shield_special_winter2015Healer {
  background-image: url(spritesmith3.png);
<<<<<<< HEAD
  background-position: -661px -546px;
=======
  background-position: -819px -728px;
>>>>>>> 54fde74c
  width: 40px;
  height: 40px;
}
.shop_shield_special_winter2015Rogue {
  background-image: url(spritesmith3.png);
<<<<<<< HEAD
  background-position: -702px -546px;
=======
  background-position: -860px -728px;
>>>>>>> 54fde74c
  width: 40px;
  height: 40px;
}
.shop_shield_special_winter2015Warrior {
  background-image: url(spritesmith3.png);
<<<<<<< HEAD
  background-position: -570px -455px;
=======
  background-position: -728px -637px;
>>>>>>> 54fde74c
  width: 40px;
  height: 40px;
}
.shop_shield_special_yeti {
  background-image: url(spritesmith3.png);
<<<<<<< HEAD
  background-position: -611px -455px;
=======
  background-position: -769px -637px;
>>>>>>> 54fde74c
  width: 40px;
  height: 40px;
}
.shop_weapon_special_candycane {
  background-image: url(spritesmith3.png);
<<<<<<< HEAD
  background-position: -1036px -985px;
=======
  background-position: -637px -546px;
>>>>>>> 54fde74c
  width: 40px;
  height: 40px;
}
.shop_weapon_special_ski {
  background-image: url(spritesmith3.png);
<<<<<<< HEAD
  background-position: -1036px -1026px;
=======
  background-position: -678px -546px;
>>>>>>> 54fde74c
  width: 40px;
  height: 40px;
}
.shop_weapon_special_snowflake {
  background-image: url(spritesmith3.png);
<<<<<<< HEAD
  background-position: -1215px -1167px;
=======
  background-position: -285px -212px;
>>>>>>> 54fde74c
  width: 40px;
  height: 40px;
}
.shop_weapon_special_winter2015Healer {
  background-image: url(spritesmith3.png);
<<<<<<< HEAD
  background-position: -1256px -1167px;
=======
  background-position: -285px -253px;
>>>>>>> 54fde74c
  width: 40px;
  height: 40px;
}
.shop_weapon_special_winter2015Mage {
  background-image: url(spritesmith3.png);
<<<<<<< HEAD
  background-position: -1215px -1208px;
=======
  background-position: -400px -318px;
>>>>>>> 54fde74c
  width: 40px;
  height: 40px;
}
.shop_weapon_special_winter2015Rogue {
  background-image: url(spritesmith3.png);
<<<<<<< HEAD
  background-position: -1256px -1208px;
=======
  background-position: -400px -359px;
>>>>>>> 54fde74c
  width: 40px;
  height: 40px;
}
.shop_weapon_special_winter2015Warrior {
  background-image: url(spritesmith3.png);
<<<<<<< HEAD
  background-position: -1378px -1349px;
=======
  background-position: -479px -424px;
>>>>>>> 54fde74c
  width: 40px;
  height: 40px;
}
.shop_weapon_special_yeti {
  background-image: url(spritesmith3.png);
<<<<<<< HEAD
  background-position: -1419px -1349px;
=======
  background-position: -479px -465px;
>>>>>>> 54fde74c
  width: 40px;
  height: 40px;
}
.slim_armor_special_candycane {
  background-image: url(spritesmith3.png);
<<<<<<< HEAD
  background-position: -1207px -1001px;
=======
  background-position: -1316px 0px;
>>>>>>> 54fde74c
  width: 90px;
  height: 90px;
}
.slim_armor_special_ski {
  background-image: url(spritesmith3.png);
<<<<<<< HEAD
  background-position: -299px -1167px;
=======
  background-position: -1316px -91px;
>>>>>>> 54fde74c
  width: 90px;
  height: 90px;
}
.slim_armor_special_snowflake {
  background-image: url(spritesmith3.png);
<<<<<<< HEAD
  background-position: -390px -1167px;
=======
  background-position: -1316px -182px;
>>>>>>> 54fde74c
  width: 90px;
  height: 90px;
}
.slim_armor_special_winter2015Healer {
  background-image: url(spritesmith3.png);
<<<<<<< HEAD
  background-position: -481px -1167px;
=======
  background-position: -1316px -273px;
>>>>>>> 54fde74c
  width: 90px;
  height: 90px;
}
.slim_armor_special_winter2015Mage {
  background-image: url(spritesmith3.png);
<<<<<<< HEAD
  background-position: -572px -1167px;
=======
  background-position: -1316px -364px;
>>>>>>> 54fde74c
  width: 90px;
  height: 90px;
}
.slim_armor_special_winter2015Rogue {
  background-image: url(spritesmith3.png);
  background-position: -663px -1167px;
  width: 96px;
  height: 90px;
}
.slim_armor_special_winter2015Warrior {
  background-image: url(spritesmith3.png);
<<<<<<< HEAD
  background-position: -760px -1167px;
=======
  background-position: -1316px -455px;
>>>>>>> 54fde74c
  width: 90px;
  height: 90px;
}
.slim_armor_special_yeti {
  background-image: url(spritesmith3.png);
<<<<<<< HEAD
  background-position: -851px -1167px;
=======
  background-position: -1316px -546px;
>>>>>>> 54fde74c
  width: 90px;
  height: 90px;
}
.weapon_special_candycane {
  background-image: url(spritesmith3.png);
<<<<<<< HEAD
  background-position: -942px -1167px;
=======
  background-position: -1316px -637px;
>>>>>>> 54fde74c
  width: 90px;
  height: 90px;
}
.weapon_special_ski {
  background-image: url(spritesmith3.png);
<<<<<<< HEAD
  background-position: -1033px -1167px;
=======
  background-position: -1316px -728px;
>>>>>>> 54fde74c
  width: 90px;
  height: 90px;
}
.weapon_special_snowflake {
  background-image: url(spritesmith3.png);
<<<<<<< HEAD
  background-position: -1124px -1167px;
=======
  background-position: -1316px -819px;
>>>>>>> 54fde74c
  width: 90px;
  height: 90px;
}
.weapon_special_winter2015Healer {
  background-image: url(spritesmith3.png);
<<<<<<< HEAD
  background-position: -1298px 0px;
=======
  background-position: -1316px -910px;
>>>>>>> 54fde74c
  width: 90px;
  height: 90px;
}
.weapon_special_winter2015Mage {
  background-image: url(spritesmith3.png);
<<<<<<< HEAD
  background-position: -1298px -91px;
=======
  background-position: -1316px -1001px;
>>>>>>> 54fde74c
  width: 90px;
  height: 90px;
}
.weapon_special_winter2015Rogue {
  background-image: url(spritesmith3.png);
<<<<<<< HEAD
  background-position: 0px -1258px;
=======
  background-position: -97px -1264px;
>>>>>>> 54fde74c
  width: 96px;
  height: 90px;
}
.weapon_special_winter2015Warrior {
  background-image: url(spritesmith3.png);
<<<<<<< HEAD
  background-position: -1298px -182px;
=======
  background-position: -1316px -1092px;
>>>>>>> 54fde74c
  width: 90px;
  height: 90px;
}
.weapon_special_yeti {
  background-image: url(spritesmith3.png);
<<<<<<< HEAD
  background-position: -1298px -273px;
=======
  background-position: -194px -1264px;
>>>>>>> 54fde74c
  width: 90px;
  height: 90px;
}
.back_special_wondercon_black {
  background-image: url(spritesmith3.png);
<<<<<<< HEAD
  background-position: -1298px -364px;
=======
  background-position: -285px -1264px;
>>>>>>> 54fde74c
  width: 90px;
  height: 90px;
}
.back_special_wondercon_red {
  background-image: url(spritesmith3.png);
<<<<<<< HEAD
  background-position: -1298px -455px;
=======
  background-position: -376px -1264px;
>>>>>>> 54fde74c
  width: 90px;
  height: 90px;
}
.body_special_wondercon_black {
  background-image: url(spritesmith3.png);
<<<<<<< HEAD
  background-position: -1298px -546px;
=======
  background-position: -467px -1264px;
>>>>>>> 54fde74c
  width: 90px;
  height: 90px;
}
.body_special_wondercon_gold {
  background-image: url(spritesmith3.png);
<<<<<<< HEAD
  background-position: -1298px -637px;
=======
  background-position: -558px -1264px;
>>>>>>> 54fde74c
  width: 90px;
  height: 90px;
}
.body_special_wondercon_red {
  background-image: url(spritesmith3.png);
<<<<<<< HEAD
  background-position: -1298px -728px;
=======
  background-position: -649px -1264px;
>>>>>>> 54fde74c
  width: 90px;
  height: 90px;
}
.eyewear_special_wondercon_black {
  background-image: url(spritesmith3.png);
<<<<<<< HEAD
  background-position: -1298px -819px;
=======
  background-position: -740px -1264px;
>>>>>>> 54fde74c
  width: 90px;
  height: 90px;
}
.eyewear_special_wondercon_red {
  background-image: url(spritesmith3.png);
<<<<<<< HEAD
  background-position: -1298px -910px;
=======
  background-position: -831px -1264px;
>>>>>>> 54fde74c
  width: 90px;
  height: 90px;
}
.shop_back_special_wondercon_black {
  background-image: url(spritesmith3.png);
<<<<<<< HEAD
  background-position: -861px -1440px;
=======
  background-position: -871px -1446px;
>>>>>>> 54fde74c
  width: 40px;
  height: 40px;
}
.shop_back_special_wondercon_red {
  background-image: url(spritesmith3.png);
<<<<<<< HEAD
  background-position: -902px -1440px;
=======
  background-position: -912px -1446px;
>>>>>>> 54fde74c
  width: 40px;
  height: 40px;
}
.shop_body_special_wondercon_black {
  background-image: url(spritesmith3.png);
<<<<<<< HEAD
  background-position: -943px -1440px;
=======
  background-position: -953px -1446px;
>>>>>>> 54fde74c
  width: 40px;
  height: 40px;
}
.shop_body_special_wondercon_gold {
  background-image: url(spritesmith3.png);
<<<<<<< HEAD
  background-position: -984px -1440px;
=======
  background-position: -994px -1446px;
>>>>>>> 54fde74c
  width: 40px;
  height: 40px;
}
.shop_body_special_wondercon_red {
  background-image: url(spritesmith3.png);
<<<<<<< HEAD
  background-position: -1025px -1440px;
=======
  background-position: -1035px -1446px;
>>>>>>> 54fde74c
  width: 40px;
  height: 40px;
}
.shop_eyewear_special_wondercon_black {
  background-image: url(spritesmith3.png);
<<<<<<< HEAD
  background-position: -1066px -1440px;
=======
  background-position: -1076px -1446px;
>>>>>>> 54fde74c
  width: 40px;
  height: 40px;
}
.shop_eyewear_special_wondercon_red {
  background-image: url(spritesmith3.png);
<<<<<<< HEAD
  background-position: -1107px -1440px;
=======
  background-position: -1117px -1446px;
>>>>>>> 54fde74c
  width: 40px;
  height: 40px;
}
.head_0 {
  background-image: url(spritesmith3.png);
<<<<<<< HEAD
  background-position: -1298px -1001px;
=======
  background-position: -922px -1264px;
>>>>>>> 54fde74c
  width: 90px;
  height: 90px;
}
.customize-option.head_0 {
  background-image: url(spritesmith3.png);
<<<<<<< HEAD
  background-position: -1323px -1016px;
=======
  background-position: -947px -1279px;
>>>>>>> 54fde74c
  width: 60px;
  height: 60px;
}
.head_healer_1 {
  background-image: url(spritesmith3.png);
<<<<<<< HEAD
  background-position: -1298px -1092px;
=======
  background-position: -1013px -1264px;
>>>>>>> 54fde74c
  width: 90px;
  height: 90px;
}
.head_healer_2 {
  background-image: url(spritesmith3.png);
<<<<<<< HEAD
  background-position: -97px -1258px;
=======
  background-position: -1104px -1264px;
>>>>>>> 54fde74c
  width: 90px;
  height: 90px;
}
.head_healer_3 {
  background-image: url(spritesmith3.png);
<<<<<<< HEAD
  background-position: -188px -1258px;
=======
  background-position: -1195px -1264px;
>>>>>>> 54fde74c
  width: 90px;
  height: 90px;
}
.head_healer_4 {
  background-image: url(spritesmith3.png);
<<<<<<< HEAD
  background-position: -279px -1258px;
=======
  background-position: -1286px -1264px;
>>>>>>> 54fde74c
  width: 90px;
  height: 90px;
}
.head_healer_5 {
  background-image: url(spritesmith3.png);
<<<<<<< HEAD
  background-position: -370px -1258px;
=======
  background-position: -1407px 0px;
>>>>>>> 54fde74c
  width: 90px;
  height: 90px;
}
.head_rogue_1 {
  background-image: url(spritesmith3.png);
<<<<<<< HEAD
  background-position: -461px -1258px;
=======
  background-position: -1407px -91px;
>>>>>>> 54fde74c
  width: 90px;
  height: 90px;
}
.head_rogue_2 {
  background-image: url(spritesmith3.png);
<<<<<<< HEAD
  background-position: -552px -1258px;
=======
  background-position: -1407px -182px;
>>>>>>> 54fde74c
  width: 90px;
  height: 90px;
}
.head_rogue_3 {
  background-image: url(spritesmith3.png);
<<<<<<< HEAD
  background-position: -643px -1258px;
=======
  background-position: -1407px -273px;
>>>>>>> 54fde74c
  width: 90px;
  height: 90px;
}
.head_rogue_4 {
  background-image: url(spritesmith3.png);
<<<<<<< HEAD
  background-position: -734px -1258px;
=======
  background-position: -1407px -364px;
>>>>>>> 54fde74c
  width: 90px;
  height: 90px;
}
.head_rogue_5 {
  background-image: url(spritesmith3.png);
<<<<<<< HEAD
  background-position: -825px -1258px;
=======
  background-position: -1407px -455px;
>>>>>>> 54fde74c
  width: 90px;
  height: 90px;
}
.head_special_2 {
  background-image: url(spritesmith3.png);
<<<<<<< HEAD
  background-position: -916px -1258px;
=======
  background-position: -1407px -546px;
>>>>>>> 54fde74c
  width: 90px;
  height: 90px;
}
.head_special_fireCoralCirclet {
  background-image: url(spritesmith3.png);
<<<<<<< HEAD
  background-position: -1007px -1258px;
=======
  background-position: -1407px -637px;
>>>>>>> 54fde74c
  width: 90px;
  height: 90px;
}
.head_warrior_1 {
  background-image: url(spritesmith3.png);
<<<<<<< HEAD
  background-position: -1098px -1258px;
=======
  background-position: -1407px -728px;
>>>>>>> 54fde74c
  width: 90px;
  height: 90px;
}
.head_warrior_2 {
  background-image: url(spritesmith3.png);
<<<<<<< HEAD
  background-position: -1189px -1258px;
=======
  background-position: -1407px -819px;
>>>>>>> 54fde74c
  width: 90px;
  height: 90px;
}
.head_warrior_3 {
  background-image: url(spritesmith3.png);
<<<<<<< HEAD
  background-position: -1280px -1258px;
=======
  background-position: -1407px -910px;
>>>>>>> 54fde74c
  width: 90px;
  height: 90px;
}
.head_warrior_4 {
  background-image: url(spritesmith3.png);
<<<<<<< HEAD
  background-position: -1389px 0px;
=======
  background-position: -1407px -1001px;
>>>>>>> 54fde74c
  width: 90px;
  height: 90px;
}
.head_warrior_5 {
  background-image: url(spritesmith3.png);
<<<<<<< HEAD
  background-position: -1389px -91px;
=======
  background-position: -1407px -1092px;
>>>>>>> 54fde74c
  width: 90px;
  height: 90px;
}
.head_wizard_1 {
  background-image: url(spritesmith3.png);
<<<<<<< HEAD
  background-position: -1389px -182px;
=======
  background-position: -1407px -1183px;
>>>>>>> 54fde74c
  width: 90px;
  height: 90px;
}
.head_wizard_2 {
  background-image: url(spritesmith3.png);
<<<<<<< HEAD
  background-position: -1389px -273px;
=======
  background-position: 0px -1355px;
>>>>>>> 54fde74c
  width: 90px;
  height: 90px;
}
.head_wizard_3 {
  background-image: url(spritesmith3.png);
<<<<<<< HEAD
  background-position: -1389px -364px;
=======
  background-position: -91px -1355px;
>>>>>>> 54fde74c
  width: 90px;
  height: 90px;
}
.head_wizard_4 {
  background-image: url(spritesmith3.png);
<<<<<<< HEAD
  background-position: -1389px -455px;
=======
  background-position: -182px -1355px;
>>>>>>> 54fde74c
  width: 90px;
  height: 90px;
}
.head_wizard_5 {
  background-image: url(spritesmith3.png);
<<<<<<< HEAD
  background-position: -1389px -546px;
=======
  background-position: -273px -1355px;
>>>>>>> 54fde74c
  width: 90px;
  height: 90px;
}
.shop_head_healer_1 {
  background-image: url(spritesmith3.png);
<<<<<<< HEAD
  background-position: -533px -1481px;
=======
  background-position: -953px -1487px;
>>>>>>> 54fde74c
  width: 40px;
  height: 40px;
}
.shop_head_healer_2 {
  background-image: url(spritesmith3.png);
<<<<<<< HEAD
  background-position: -574px -1481px;
=======
  background-position: -994px -1487px;
>>>>>>> 54fde74c
  width: 40px;
  height: 40px;
}
.shop_head_healer_3 {
  background-image: url(spritesmith3.png);
<<<<<<< HEAD
  background-position: -615px -1481px;
=======
  background-position: -1035px -1487px;
>>>>>>> 54fde74c
  width: 40px;
  height: 40px;
}
.shop_head_healer_4 {
  background-image: url(spritesmith3.png);
<<<<<<< HEAD
  background-position: -656px -1481px;
=======
  background-position: -1076px -1487px;
>>>>>>> 54fde74c
  width: 40px;
  height: 40px;
}
.shop_head_healer_5 {
  background-image: url(spritesmith3.png);
<<<<<<< HEAD
  background-position: -697px -1481px;
=======
  background-position: -1117px -1487px;
>>>>>>> 54fde74c
  width: 40px;
  height: 40px;
}
.shop_head_rogue_1 {
  background-image: url(spritesmith3.png);
<<<<<<< HEAD
  background-position: -738px -1481px;
=======
  background-position: -1158px -1487px;
>>>>>>> 54fde74c
  width: 40px;
  height: 40px;
}
.shop_head_rogue_2 {
  background-image: url(spritesmith3.png);
<<<<<<< HEAD
  background-position: -779px -1481px;
=======
  background-position: -1199px -1487px;
>>>>>>> 54fde74c
  width: 40px;
  height: 40px;
}
.shop_head_rogue_3 {
  background-image: url(spritesmith3.png);
<<<<<<< HEAD
  background-position: -820px -1481px;
=======
  background-position: -1240px -1487px;
>>>>>>> 54fde74c
  width: 40px;
  height: 40px;
}
.shop_head_rogue_4 {
  background-image: url(spritesmith3.png);
<<<<<<< HEAD
  background-position: -861px -1481px;
=======
  background-position: -1281px -1487px;
>>>>>>> 54fde74c
  width: 40px;
  height: 40px;
}
.shop_head_rogue_5 {
  background-image: url(spritesmith3.png);
<<<<<<< HEAD
  background-position: -902px -1481px;
=======
  background-position: -1322px -1487px;
>>>>>>> 54fde74c
  width: 40px;
  height: 40px;
}
.shop_head_special_0 {
  background-image: url(spritesmith3.png);
<<<<<<< HEAD
  background-position: -943px -1481px;
=======
  background-position: -1363px -1487px;
>>>>>>> 54fde74c
  width: 40px;
  height: 40px;
}
.shop_head_special_1 {
  background-image: url(spritesmith3.png);
<<<<<<< HEAD
  background-position: -984px -1481px;
=======
  background-position: -1404px -1487px;
>>>>>>> 54fde74c
  width: 40px;
  height: 40px;
}
.shop_head_special_2 {
  background-image: url(spritesmith3.png);
<<<<<<< HEAD
  background-position: -1025px -1481px;
=======
  background-position: -1445px -1487px;
>>>>>>> 54fde74c
  width: 40px;
  height: 40px;
}
.shop_head_special_fireCoralCirclet {
  background-image: url(spritesmith3.png);
<<<<<<< HEAD
  background-position: -1066px -1481px;
=======
  background-position: -1486px -1487px;
>>>>>>> 54fde74c
  width: 40px;
  height: 40px;
}
.shop_head_warrior_1 {
  background-image: url(spritesmith3.png);
<<<<<<< HEAD
  background-position: -1107px -1481px;
=======
  background-position: -1527px -1487px;
>>>>>>> 54fde74c
  width: 40px;
  height: 40px;
}
.shop_head_warrior_2 {
  background-image: url(spritesmith3.png);
<<<<<<< HEAD
  background-position: -1148px -1481px;
=======
  background-position: 0px -1537px;
>>>>>>> 54fde74c
  width: 40px;
  height: 40px;
}
.shop_head_warrior_3 {
  background-image: url(spritesmith3.png);
<<<<<<< HEAD
  background-position: -1189px -1481px;
=======
  background-position: -41px -1537px;
>>>>>>> 54fde74c
  width: 40px;
  height: 40px;
}
.shop_head_warrior_4 {
  background-image: url(spritesmith3.png);
<<<<<<< HEAD
  background-position: -1230px -1481px;
=======
  background-position: -82px -1537px;
>>>>>>> 54fde74c
  width: 40px;
  height: 40px;
}
.shop_head_warrior_5 {
  background-image: url(spritesmith3.png);
<<<<<<< HEAD
  background-position: -1271px -1481px;
=======
  background-position: -123px -1537px;
>>>>>>> 54fde74c
  width: 40px;
  height: 40px;
}
.shop_head_wizard_1 {
  background-image: url(spritesmith3.png);
<<<<<<< HEAD
  background-position: -1312px -1481px;
=======
  background-position: -164px -1537px;
>>>>>>> 54fde74c
  width: 40px;
  height: 40px;
}
.shop_head_wizard_2 {
  background-image: url(spritesmith3.png);
<<<<<<< HEAD
  background-position: -1353px -1481px;
=======
  background-position: -205px -1537px;
>>>>>>> 54fde74c
  width: 40px;
  height: 40px;
}
.shop_head_wizard_3 {
  background-image: url(spritesmith3.png);
<<<<<<< HEAD
  background-position: -1394px -1481px;
=======
  background-position: -246px -1537px;
>>>>>>> 54fde74c
  width: 40px;
  height: 40px;
}
.shop_head_wizard_4 {
  background-image: url(spritesmith3.png);
<<<<<<< HEAD
  background-position: -1435px -1481px;
=======
  background-position: -287px -1537px;
>>>>>>> 54fde74c
  width: 40px;
  height: 40px;
}
.shop_head_wizard_5 {
  background-image: url(spritesmith3.png);
<<<<<<< HEAD
  background-position: -1476px -1481px;
=======
  background-position: -328px -1537px;
>>>>>>> 54fde74c
  width: 40px;
  height: 40px;
}
.headAccessory_special_bearEars {
  background-image: url(spritesmith3.png);
<<<<<<< HEAD
  background-position: -1389px -637px;
=======
  background-position: -364px -1355px;
>>>>>>> 54fde74c
  width: 90px;
  height: 90px;
}
.customize-option.headAccessory_special_bearEars {
  background-image: url(spritesmith3.png);
<<<<<<< HEAD
  background-position: -1414px -652px;
=======
  background-position: -389px -1370px;
>>>>>>> 54fde74c
  width: 60px;
  height: 60px;
}
.headAccessory_special_cactusEars {
  background-image: url(spritesmith3.png);
<<<<<<< HEAD
  background-position: -1389px -728px;
=======
  background-position: -455px -1355px;
>>>>>>> 54fde74c
  width: 90px;
  height: 90px;
}
.customize-option.headAccessory_special_cactusEars {
  background-image: url(spritesmith3.png);
<<<<<<< HEAD
  background-position: -1414px -743px;
=======
  background-position: -480px -1370px;
>>>>>>> 54fde74c
  width: 60px;
  height: 60px;
}
.headAccessory_special_foxEars {
  background-image: url(spritesmith3.png);
<<<<<<< HEAD
  background-position: -1389px -819px;
=======
  background-position: -546px -1355px;
>>>>>>> 54fde74c
  width: 90px;
  height: 90px;
}
.customize-option.headAccessory_special_foxEars {
  background-image: url(spritesmith3.png);
<<<<<<< HEAD
  background-position: -1414px -834px;
=======
  background-position: -571px -1370px;
>>>>>>> 54fde74c
  width: 60px;
  height: 60px;
}
.headAccessory_special_lionEars {
  background-image: url(spritesmith3.png);
<<<<<<< HEAD
  background-position: -1389px -910px;
=======
  background-position: -637px -1355px;
>>>>>>> 54fde74c
  width: 90px;
  height: 90px;
}
.customize-option.headAccessory_special_lionEars {
  background-image: url(spritesmith3.png);
<<<<<<< HEAD
  background-position: -1414px -925px;
=======
  background-position: -662px -1370px;
>>>>>>> 54fde74c
  width: 60px;
  height: 60px;
}
.headAccessory_special_pandaEars {
  background-image: url(spritesmith3.png);
<<<<<<< HEAD
  background-position: -1389px -1001px;
=======
  background-position: -728px -1355px;
>>>>>>> 54fde74c
  width: 90px;
  height: 90px;
}
.customize-option.headAccessory_special_pandaEars {
  background-image: url(spritesmith3.png);
<<<<<<< HEAD
  background-position: -1414px -1016px;
=======
  background-position: -753px -1370px;
>>>>>>> 54fde74c
  width: 60px;
  height: 60px;
}
.headAccessory_special_pigEars {
  background-image: url(spritesmith3.png);
<<<<<<< HEAD
  background-position: -1389px -1092px;
=======
  background-position: -819px -1355px;
>>>>>>> 54fde74c
  width: 90px;
  height: 90px;
}
.customize-option.headAccessory_special_pigEars {
  background-image: url(spritesmith3.png);
<<<<<<< HEAD
  background-position: -1414px -1107px;
=======
  background-position: -844px -1370px;
>>>>>>> 54fde74c
  width: 60px;
  height: 60px;
}
.headAccessory_special_tigerEars {
  background-image: url(spritesmith3.png);
<<<<<<< HEAD
  background-position: -1389px -1183px;
=======
  background-position: -910px -1355px;
>>>>>>> 54fde74c
  width: 90px;
  height: 90px;
}
.customize-option.headAccessory_special_tigerEars {
  background-image: url(spritesmith3.png);
<<<<<<< HEAD
  background-position: -1414px -1198px;
=======
  background-position: -935px -1370px;
>>>>>>> 54fde74c
  width: 60px;
  height: 60px;
}
.headAccessory_special_wolfEars {
  background-image: url(spritesmith3.png);
<<<<<<< HEAD
  background-position: 0px -1349px;
=======
  background-position: -1001px -1355px;
>>>>>>> 54fde74c
  width: 90px;
  height: 90px;
}
.customize-option.headAccessory_special_wolfEars {
  background-image: url(spritesmith3.png);
<<<<<<< HEAD
  background-position: -25px -1364px;
=======
  background-position: -1026px -1370px;
>>>>>>> 54fde74c
  width: 60px;
  height: 60px;
}
.shop_headAccessory_special_bearEars {
  background-image: url(spritesmith3.png);
<<<<<<< HEAD
  background-position: -287px -1522px;
=======
  background-position: -697px -1537px;
>>>>>>> 54fde74c
  width: 40px;
  height: 40px;
}
.shop_headAccessory_special_cactusEars {
  background-image: url(spritesmith3.png);
<<<<<<< HEAD
  background-position: -328px -1522px;
=======
  background-position: -738px -1537px;
>>>>>>> 54fde74c
  width: 40px;
  height: 40px;
}
.shop_headAccessory_special_foxEars {
  background-image: url(spritesmith3.png);
<<<<<<< HEAD
  background-position: -369px -1522px;
=======
  background-position: -779px -1537px;
>>>>>>> 54fde74c
  width: 40px;
  height: 40px;
}
.shop_headAccessory_special_lionEars {
  background-image: url(spritesmith3.png);
<<<<<<< HEAD
  background-position: -410px -1522px;
=======
  background-position: -820px -1537px;
>>>>>>> 54fde74c
  width: 40px;
  height: 40px;
}
.shop_headAccessory_special_pandaEars {
  background-image: url(spritesmith3.png);
<<<<<<< HEAD
  background-position: -451px -1522px;
=======
  background-position: -861px -1537px;
>>>>>>> 54fde74c
  width: 40px;
  height: 40px;
}
.shop_headAccessory_special_pigEars {
  background-image: url(spritesmith3.png);
<<<<<<< HEAD
  background-position: -492px -1522px;
=======
  background-position: -902px -1537px;
>>>>>>> 54fde74c
  width: 40px;
  height: 40px;
}
.shop_headAccessory_special_tigerEars {
  background-image: url(spritesmith3.png);
<<<<<<< HEAD
  background-position: -533px -1522px;
=======
  background-position: -943px -1537px;
>>>>>>> 54fde74c
  width: 40px;
  height: 40px;
}
.shop_headAccessory_special_wolfEars {
  background-image: url(spritesmith3.png);
<<<<<<< HEAD
  background-position: -574px -1522px;
=======
  background-position: -984px -1537px;
>>>>>>> 54fde74c
  width: 40px;
  height: 40px;
}
.shield_healer_1 {
  background-image: url(spritesmith3.png);
<<<<<<< HEAD
  background-position: -91px -1349px;
=======
  background-position: -1092px -1355px;
>>>>>>> 54fde74c
  width: 90px;
  height: 90px;
}
.shield_healer_2 {
  background-image: url(spritesmith3.png);
<<<<<<< HEAD
  background-position: -182px -1349px;
=======
  background-position: -1183px -1355px;
>>>>>>> 54fde74c
  width: 90px;
  height: 90px;
}
.shield_healer_3 {
  background-image: url(spritesmith3.png);
<<<<<<< HEAD
  background-position: -273px -1349px;
=======
  background-position: -1274px -1355px;
>>>>>>> 54fde74c
  width: 90px;
  height: 90px;
}
.shield_healer_4 {
  background-image: url(spritesmith3.png);
<<<<<<< HEAD
  background-position: -364px -1349px;
=======
  background-position: -1365px -1355px;
>>>>>>> 54fde74c
  width: 90px;
  height: 90px;
}
.shield_healer_5 {
  background-image: url(spritesmith3.png);
<<<<<<< HEAD
  background-position: -455px -1349px;
=======
  background-position: -1498px 0px;
>>>>>>> 54fde74c
  width: 90px;
  height: 90px;
}
.shield_rogue_0 {
  background-image: url(spritesmith3.png);
<<<<<<< HEAD
  background-position: -546px -1349px;
=======
  background-position: -1498px -91px;
>>>>>>> 54fde74c
  width: 90px;
  height: 90px;
}
.shield_rogue_1 {
  background-image: url(spritesmith3.png);
  background-position: -637px -1349px;
  width: 103px;
  height: 90px;
}
.shield_rogue_2 {
  background-image: url(spritesmith3.png);
  background-position: -741px -1349px;
  width: 103px;
  height: 90px;
}
.shield_rogue_3 {
  background-image: url(spritesmith3.png);
  background-position: -845px -1349px;
  width: 114px;
  height: 90px;
}
.shield_rogue_4 {
  background-image: url(spritesmith3.png);
  background-position: -960px -1349px;
  width: 96px;
  height: 90px;
}
.shield_rogue_5 {
  background-image: url(spritesmith3.png);
  background-position: -1057px -1349px;
  width: 114px;
  height: 90px;
}
.shield_rogue_6 {
  background-image: url(spritesmith3.png);
  background-position: -1172px -1349px;
  width: 114px;
  height: 90px;
}
.shield_special_1 {
  background-image: url(spritesmith3.png);
  background-position: -1287px -1349px;
  width: 90px;
  height: 90px;
}
.shield_special_goldenknight {
  background-image: url(spritesmith3.png);
  background-position: -1480px 0px;
  width: 111px;
  height: 90px;
}
.shield_special_moonpearlShield {
  background-image: url(spritesmith3.png);
  background-position: -1480px -91px;
  width: 90px;
  height: 90px;
}
.shield_warrior_1 {
  background-image: url(spritesmith3.png);
  background-position: -1480px -182px;
  width: 90px;
  height: 90px;
}
.shield_warrior_2 {
  background-image: url(spritesmith3.png);
  background-position: -1480px -273px;
  width: 90px;
  height: 90px;
}
.shield_warrior_3 {
  background-image: url(spritesmith3.png);
  background-position: -1480px -364px;
  width: 90px;
  height: 90px;
}
.shield_warrior_4 {
  background-image: url(spritesmith3.png);
  background-position: -1480px -455px;
  width: 90px;
  height: 90px;
}
.shield_warrior_5 {
  background-image: url(spritesmith3.png);
  background-position: -1116px -637px;
  width: 90px;
  height: 90px;
}
.shop_shield_healer_1 {
  background-image: url(spritesmith3.png);
  background-position: -1435px -1522px;
  width: 40px;
  height: 40px;
}
.shop_shield_healer_2 {
  background-image: url(spritesmith3.png);
  background-position: -1476px -1522px;
  width: 40px;
  height: 40px;
}
.shop_shield_healer_3 {
  background-image: url(spritesmith3.png);
  background-position: -1517px -1522px;
  width: 40px;
  height: 40px;
}
.shop_shield_healer_4 {
  background-image: url(spritesmith3.png);
  background-position: -1592px 0px;
  width: 40px;
  height: 40px;
}
.shop_shield_healer_5 {
  background-image: url(spritesmith3.png);
  background-position: -1592px -41px;
  width: 40px;
  height: 40px;
}
.shop_shield_rogue_0 {
  background-image: url(spritesmith3.png);
  background-position: -1592px -82px;
  width: 40px;
  height: 40px;
}
.shop_shield_rogue_1 {
  background-image: url(spritesmith3.png);
  background-position: -1592px -123px;
  width: 40px;
  height: 40px;
}
.shop_shield_rogue_2 {
  background-image: url(spritesmith3.png);
  background-position: -1592px -164px;
  width: 40px;
  height: 40px;
}
.shop_shield_rogue_3 {
  background-image: url(spritesmith3.png);
  background-position: -1592px -205px;
  width: 40px;
  height: 40px;
}
.shop_shield_rogue_4 {
  background-image: url(spritesmith3.png);
  background-position: -1592px -246px;
  width: 40px;
  height: 40px;
}<|MERGE_RESOLUTION|>--- conflicted
+++ resolved
@@ -1,210 +1,72 @@
-<<<<<<< HEAD
-.shop_armor_mystery_201407 {
-  background-image: url(spritesmith3.png);
-  background-position: -123px -1440px;
-=======
-.shop_headAccessory_mystery_201404 {
-  background-image: url(spritesmith3.png);
-  background-position: -1539px -1207px;
-  width: 40px;
-  height: 40px;
-}
-.broad_armor_mystery_201405 {
-  background-image: url(spritesmith3.png);
-  background-position: -1092px -728px;
-  width: 90px;
-  height: 90px;
-}
-.head_mystery_201405 {
-  background-image: url(spritesmith3.png);
-  background-position: -1001px -637px;
-  width: 90px;
-  height: 90px;
-}
-.shop_armor_mystery_201405 {
-  background-image: url(spritesmith3.png);
-  background-position: -1134px -1082px;
-  width: 40px;
-  height: 40px;
-}
-.shop_head_mystery_201405 {
-  background-image: url(spritesmith3.png);
-  background-position: -1134px -1123px;
-  width: 40px;
-  height: 40px;
-}
-.slim_armor_mystery_201405 {
-  background-image: url(spritesmith3.png);
-  background-position: -364px -530px;
-  width: 90px;
-  height: 90px;
-}
-.broad_armor_mystery_201406 {
-  background-image: url(spritesmith3.png);
-  background-position: -546px -318px;
-  width: 90px;
-  height: 96px;
-}
-.head_mystery_201406 {
-  background-image: url(spritesmith3.png);
-  background-position: 0px -530px;
-  width: 90px;
-  height: 96px;
-}
-.shop_armor_mystery_201406 {
-  background-image: url(spritesmith3.png);
-  background-position: -1199px -1446px;
-  width: 40px;
-  height: 40px;
-}
-.shop_head_mystery_201406 {
-  background-image: url(spritesmith3.png);
-  background-position: -1498px -1043px;
-  width: 40px;
-  height: 40px;
-}
-.slim_armor_mystery_201406 {
-  background-image: url(spritesmith3.png);
-  background-position: -546px -415px;
-  width: 90px;
-  height: 96px;
-}
-.broad_armor_mystery_201407 {
-  background-image: url(spritesmith3.png);
-  background-position: -637px 0px;
-  width: 90px;
-  height: 90px;
-}
-.head_mystery_201407 {
-  background-image: url(spritesmith3.png);
-  background-position: -637px -91px;
-  width: 90px;
-  height: 90px;
-}
-.shop_armor_mystery_201407 {
-  background-image: url(spritesmith3.png);
-  background-position: -502px -1446px;
->>>>>>> 54fde74c
-  width: 40px;
-  height: 40px;
-}
 .shop_head_mystery_201407 {
   background-image: url(spritesmith3.png);
-<<<<<<< HEAD
-  background-position: -123px -1522px;
-=======
-  background-position: -1158px -1446px;
->>>>>>> 54fde74c
+  background-position: -41px -1440px;
   width: 40px;
   height: 40px;
 }
 .slim_armor_mystery_201407 {
   background-image: url(spritesmith3.png);
-<<<<<<< HEAD
+  background-position: -672px -985px;
+  width: 90px;
+  height: 90px;
+}
+.broad_armor_mystery_201408 {
+  background-image: url(spritesmith3.png);
   background-position: -1025px -637px;
-=======
-  background-position: -637px -182px;
->>>>>>> 54fde74c
-  width: 90px;
-  height: 90px;
-}
-.broad_armor_mystery_201408 {
-  background-image: url(spritesmith3.png);
-<<<<<<< HEAD
+  width: 90px;
+  height: 90px;
+}
+.head_mystery_201408 {
+  background-image: url(spritesmith3.png);
   background-position: -1116px -728px;
-=======
-  background-position: -637px -900px;
->>>>>>> 54fde74c
-  width: 90px;
-  height: 90px;
-}
-.head_mystery_201408 {
-  background-image: url(spritesmith3.png);
-<<<<<<< HEAD
+  width: 90px;
+  height: 90px;
+}
+.shop_armor_mystery_201408 {
+  background-image: url(spritesmith3.png);
+  background-position: -82px -1440px;
+  width: 40px;
+  height: 40px;
+}
+.shop_head_mystery_201408 {
+  background-image: url(spritesmith3.png);
+  background-position: -369px -1440px;
+  width: 40px;
+  height: 40px;
+}
+.slim_armor_mystery_201408 {
+  background-image: url(spritesmith3.png);
+  background-position: -570px 0px;
+  width: 90px;
+  height: 90px;
+}
+.broad_armor_mystery_201409 {
+  background-image: url(spritesmith3.png);
   background-position: -570px -91px;
-=======
-  background-position: -728px -900px;
->>>>>>> 54fde74c
-  width: 90px;
-  height: 90px;
-}
-.shop_armor_mystery_201408 {
-  background-image: url(spritesmith3.png);
-<<<<<<< HEAD
-  background-position: -164px -1440px;
-=======
-  background-position: -570px -530px;
->>>>>>> 54fde74c
-  width: 40px;
-  height: 40px;
-}
-.shop_head_mystery_201408 {
-  background-image: url(spritesmith3.png);
-<<<<<<< HEAD
-  background-position: -451px -1440px;
-=======
-  background-position: -687px -668px;
->>>>>>> 54fde74c
-  width: 40px;
-  height: 40px;
-}
-.slim_armor_mystery_201408 {
-  background-image: url(spritesmith3.png);
-<<<<<<< HEAD
+  width: 90px;
+  height: 90px;
+}
+.headAccessory_mystery_201409 {
+  background-image: url(spritesmith3.png);
   background-position: -570px -182px;
-=======
-  background-position: -819px -900px;
->>>>>>> 54fde74c
-  width: 90px;
-  height: 90px;
-}
-.broad_armor_mystery_201409 {
-  background-image: url(spritesmith3.png);
-<<<<<<< HEAD
-  background-position: -570px -273px;
-=======
-  background-position: -910px -900px;
->>>>>>> 54fde74c
-  width: 90px;
-  height: 90px;
-}
-.headAccessory_mystery_201409 {
-  background-image: url(spritesmith3.png);
-<<<<<<< HEAD
-  background-position: -934px -364px;
-=======
-  background-position: -1001px -182px;
->>>>>>> 54fde74c
   width: 90px;
   height: 90px;
 }
 .shop_armor_mystery_201409 {
   background-image: url(spritesmith3.png);
-<<<<<<< HEAD
-  background-position: -1521px -1120px;
-=======
-  background-position: -543px -1446px;
->>>>>>> 54fde74c
+  background-position: -1521px -1079px;
   width: 40px;
   height: 40px;
 }
 .shop_headAccessory_mystery_201409 {
   background-image: url(spritesmith3.png);
-<<<<<<< HEAD
-  background-position: -1480px -1243px;
-=======
-  background-position: -666px -1446px;
->>>>>>> 54fde74c
+  background-position: -1480px -1202px;
   width: 40px;
   height: 40px;
 }
 .slim_armor_mystery_201409 {
   background-image: url(spritesmith3.png);
-<<<<<<< HEAD
-  background-position: -934px -455px;
-=======
-  background-position: -1001px -273px;
->>>>>>> 54fde74c
+  background-position: -934px -273px;
   width: 90px;
   height: 90px;
 }
@@ -216,31 +78,19 @@
 }
 .broad_armor_mystery_201410 {
   background-image: url(spritesmith3.png);
-<<<<<<< HEAD
   background-position: -94px -894px;
-=======
-  background-position: -94px -991px;
->>>>>>> 54fde74c
   width: 93px;
   height: 90px;
 }
 .shop_armor_mystery_201410 {
   background-image: url(spritesmith3.png);
-<<<<<<< HEAD
-  background-position: -1521px -956px;
-=======
-  background-position: -1539px -1043px;
->>>>>>> 54fde74c
+  background-position: -1521px -915px;
   width: 40px;
   height: 40px;
 }
 .shop_back_mystery_201410 {
   background-image: url(spritesmith3.png);
-<<<<<<< HEAD
-  background-position: -1480px -1079px;
-=======
-  background-position: -1498px -1084px;
->>>>>>> 54fde74c
+  background-position: -1480px -1038px;
   width: 40px;
   height: 40px;
 }
@@ -252,383 +102,247 @@
 }
 .head_mystery_201411 {
   background-image: url(spritesmith3.png);
-<<<<<<< HEAD
+  background-position: -934px -546px;
+  width: 90px;
+  height: 90px;
+}
+.shop_head_mystery_201411 {
+  background-image: url(spritesmith3.png);
+  background-position: -1521px -1202px;
+  width: 40px;
+  height: 40px;
+}
+.shop_weapon_mystery_201411 {
+  background-image: url(spritesmith3.png);
+  background-position: -1378px -1390px;
+  width: 40px;
+  height: 40px;
+}
+.weapon_mystery_201411 {
+  background-image: url(spritesmith3.png);
+  background-position: -934px -637px;
+  width: 90px;
+  height: 90px;
+}
+.broad_armor_mystery_201412 {
+  background-image: url(spritesmith3.png);
   background-position: -934px -728px;
-=======
-  background-position: -1001px -546px;
->>>>>>> 54fde74c
-  width: 90px;
-  height: 90px;
-}
-.shop_head_mystery_201411 {
-  background-image: url(spritesmith3.png);
-<<<<<<< HEAD
+  width: 90px;
+  height: 90px;
+}
+.head_mystery_201412 {
+  background-image: url(spritesmith3.png);
+  background-position: -282px -894px;
+  width: 90px;
+  height: 90px;
+}
+.shop_armor_mystery_201412 {
+  background-image: url(spritesmith3.png);
+  background-position: -410px -1440px;
+  width: 40px;
+  height: 40px;
+}
+.shop_head_mystery_201412 {
+  background-image: url(spritesmith3.png);
+  background-position: -451px -1440px;
+  width: 40px;
+  height: 40px;
+}
+.slim_armor_mystery_201412 {
+  background-image: url(spritesmith3.png);
+  background-position: -1025px 0px;
+  width: 90px;
+  height: 90px;
+}
+.broad_armor_mystery_201501 {
+  background-image: url(spritesmith3.png);
+  background-position: -1025px -91px;
+  width: 90px;
+  height: 90px;
+}
+.head_mystery_201501 {
+  background-image: url(spritesmith3.png);
+  background-position: -1025px -182px;
+  width: 90px;
+  height: 90px;
+}
+.shop_armor_mystery_201501 {
+  background-image: url(spritesmith3.png);
+  background-position: -1480px -1120px;
+  width: 40px;
+  height: 40px;
+}
+.shop_head_mystery_201501 {
+  background-image: url(spritesmith3.png);
+  background-position: -1521px -1120px;
+  width: 40px;
+  height: 40px;
+}
+.slim_armor_mystery_201501 {
+  background-image: url(spritesmith3.png);
+  background-position: -1025px -273px;
+  width: 90px;
+  height: 90px;
+}
+.headAccessory_mystery_201502 {
+  background-image: url(spritesmith3.png);
+  background-position: -1025px -364px;
+  width: 90px;
+  height: 90px;
+}
+.shop_headAccessory_mystery_201502 {
+  background-image: url(spritesmith3.png);
+  background-position: -1480px -1243px;
+  width: 40px;
+  height: 40px;
+}
+.shop_weapon_mystery_201502 {
+  background-image: url(spritesmith3.png);
+  background-position: -1419px -1349px;
+  width: 40px;
+  height: 40px;
+}
+.weapon_mystery_201502 {
+  background-image: url(spritesmith3.png);
+  background-position: -1025px -455px;
+  width: 90px;
+  height: 90px;
+}
+.broad_armor_mystery_201503 {
+  background-image: url(spritesmith3.png);
+  background-position: -1025px -728px;
+  width: 90px;
+  height: 90px;
+}
+.eyewear_mystery_201503 {
+  background-image: url(spritesmith3.png);
+  background-position: -1025px -819px;
+  width: 90px;
+  height: 90px;
+}
+.shop_armor_mystery_201503 {
+  background-image: url(spritesmith3.png);
+  background-position: -123px -1440px;
+  width: 40px;
+  height: 40px;
+}
+.shop_eyewear_mystery_201503 {
+  background-image: url(spritesmith3.png);
+  background-position: -164px -1440px;
+  width: 40px;
+  height: 40px;
+}
+.slim_armor_mystery_201503 {
+  background-image: url(spritesmith3.png);
+  background-position: -945px -985px;
+  width: 90px;
+  height: 90px;
+}
+.back_mystery_201504 {
+  background-image: url(spritesmith3.png);
+  background-position: -1116px 0px;
+  width: 90px;
+  height: 90px;
+}
+.broad_armor_mystery_201504 {
+  background-image: url(spritesmith3.png);
+  background-position: -1116px -91px;
+  width: 90px;
+  height: 90px;
+}
+.shop_armor_mystery_201504 {
+  background-image: url(spritesmith3.png);
+  background-position: -492px -1440px;
+  width: 40px;
+  height: 40px;
+}
+.shop_back_mystery_201504 {
+  background-image: url(spritesmith3.png);
+  background-position: -533px -1440px;
+  width: 40px;
+  height: 40px;
+}
+.slim_armor_mystery_201504 {
+  background-image: url(spritesmith3.png);
+  background-position: -1116px -182px;
+  width: 90px;
+  height: 90px;
+}
+.head_mystery_201505 {
+  background-image: url(spritesmith3.png);
+  background-position: -1116px -455px;
+  width: 90px;
+  height: 90px;
+}
+.shop_head_mystery_201505 {
+  background-image: url(spritesmith3.png);
+  background-position: -1521px -1038px;
+  width: 40px;
+  height: 40px;
+}
+.shop_weapon_mystery_201505 {
+  background-image: url(spritesmith3.png);
+  background-position: -1480px -1079px;
+  width: 40px;
+  height: 40px;
+}
+.weapon_mystery_201505 {
+  background-image: url(spritesmith3.png);
+  background-position: -1116px -546px;
+  width: 90px;
+  height: 90px;
+}
+.broad_armor_mystery_201506 {
+  background-image: url(spritesmith3.png);
+  background-position: -388px -212px;
+  width: 90px;
+  height: 105px;
+}
+.eyewear_mystery_201506 {
+  background-image: url(spritesmith3.png);
+  background-position: -194px 0px;
+  width: 90px;
+  height: 105px;
+}
+.shop_armor_mystery_201506 {
+  background-image: url(spritesmith3.png);
+  background-position: -1480px -1161px;
+  width: 40px;
+  height: 40px;
+}
+.shop_eyewear_mystery_201506 {
+  background-image: url(spritesmith3.png);
+  background-position: -1521px -1161px;
+  width: 40px;
+  height: 40px;
+}
+.slim_armor_mystery_201506 {
+  background-image: url(spritesmith3.png);
+  background-position: 0px -106px;
+  width: 90px;
+  height: 105px;
+}
+.back_mystery_201507 {
+  background-image: url(spritesmith3.png);
+  background-position: -91px -106px;
+  width: 90px;
+  height: 105px;
+}
+.eyewear_mystery_201507 {
+  background-image: url(spritesmith3.png);
+  background-position: -182px -106px;
+  width: 90px;
+  height: 105px;
+}
+.shop_back_mystery_201507 {
+  background-image: url(spritesmith3.png);
   background-position: -1521px -1243px;
-=======
-  background-position: -570px -571px;
->>>>>>> 54fde74c
-  width: 40px;
-  height: 40px;
-}
-.shop_weapon_mystery_201411 {
-  background-image: url(spritesmith3.png);
-<<<<<<< HEAD
-  background-position: 0px -1440px;
-=======
-  background-position: -646px -668px;
->>>>>>> 54fde74c
-  width: 40px;
-  height: 40px;
-}
-.weapon_mystery_201411 {
-  background-image: url(spritesmith3.png);
-<<<<<<< HEAD
-  background-position: -282px -894px;
-=======
-  background-position: -1001px -728px;
->>>>>>> 54fde74c
-  width: 90px;
-  height: 90px;
-}
-.broad_armor_mystery_201412 {
-  background-image: url(spritesmith3.png);
-<<<<<<< HEAD
-  background-position: -373px -894px;
-=======
-  background-position: -1001px -819px;
->>>>>>> 54fde74c
-  width: 90px;
-  height: 90px;
-}
-.head_mystery_201412 {
-  background-image: url(spritesmith3.png);
-<<<<<<< HEAD
-  background-position: -1025px -91px;
-=======
-  background-position: -954px -991px;
->>>>>>> 54fde74c
-  width: 90px;
-  height: 90px;
-}
-.shop_armor_mystery_201412 {
-  background-image: url(spritesmith3.png);
-<<<<<<< HEAD
-  background-position: -492px -1440px;
-=======
-  background-position: -1456px -1355px;
->>>>>>> 54fde74c
-  width: 40px;
-  height: 40px;
-}
-.shop_head_mystery_201412 {
-  background-image: url(spritesmith3.png);
-<<<<<<< HEAD
-  background-position: -533px -1440px;
-=======
-  background-position: -461px -1446px;
->>>>>>> 54fde74c
-  width: 40px;
-  height: 40px;
-}
-.slim_armor_mystery_201412 {
-  background-image: url(spritesmith3.png);
-  background-position: -1025px -182px;
-  width: 90px;
-  height: 90px;
-}
-.broad_armor_mystery_201501 {
-  background-image: url(spritesmith3.png);
-  background-position: -1025px -273px;
-  width: 90px;
-  height: 90px;
-}
-.head_mystery_201501 {
-  background-image: url(spritesmith3.png);
-<<<<<<< HEAD
-  background-position: -1025px -364px;
-=======
-  background-position: -1092px -455px;
->>>>>>> 54fde74c
-  width: 90px;
-  height: 90px;
-}
-.shop_armor_mystery_201501 {
-  background-image: url(spritesmith3.png);
-<<<<<<< HEAD
-  background-position: -1480px -1161px;
-=======
-  background-position: -707px -1446px;
->>>>>>> 54fde74c
-  width: 40px;
-  height: 40px;
-}
-.shop_head_mystery_201501 {
-  background-image: url(spritesmith3.png);
-<<<<<<< HEAD
-  background-position: -1521px -1161px;
-=======
-  background-position: -830px -1446px;
->>>>>>> 54fde74c
-  width: 40px;
-  height: 40px;
-}
-.slim_armor_mystery_201501 {
-  background-image: url(spritesmith3.png);
-<<<<<<< HEAD
-  background-position: -1025px -455px;
-=======
-  background-position: 0px -1082px;
->>>>>>> 54fde74c
-  width: 90px;
-  height: 90px;
-}
-.headAccessory_mystery_201502 {
-  background-image: url(spritesmith3.png);
-<<<<<<< HEAD
-  background-position: -1025px -546px;
-=======
-  background-position: -91px -1082px;
->>>>>>> 54fde74c
-  width: 90px;
-  height: 90px;
-}
-.shop_headAccessory_mystery_201502 {
-  background-image: url(spritesmith3.png);
-<<<<<<< HEAD
+  width: 40px;
+  height: 40px;
+}
+.shop_eyewear_mystery_201507 {
+  background-image: url(spritesmith3.png);
   background-position: -1480px -1284px;
-=======
-  background-position: -1240px -1446px;
->>>>>>> 54fde74c
-  width: 40px;
-  height: 40px;
-}
-.shop_weapon_mystery_201502 {
-  background-image: url(spritesmith3.png);
-<<<<<<< HEAD
-  background-position: -1419px -1390px;
-=======
-  background-position: -1539px -1002px;
->>>>>>> 54fde74c
-  width: 40px;
-  height: 40px;
-}
-.weapon_mystery_201502 {
-  background-image: url(spritesmith3.png);
-<<<<<<< HEAD
-  background-position: -1025px -728px;
-=======
-  background-position: -182px -1082px;
->>>>>>> 54fde74c
-  width: 90px;
-  height: 90px;
-}
-.broad_armor_mystery_201503 {
-  background-image: url(spritesmith3.png);
-<<<<<<< HEAD
-  background-position: -1025px -819px;
-=======
-  background-position: -273px -1082px;
->>>>>>> 54fde74c
-  width: 90px;
-  height: 90px;
-}
-.eyewear_mystery_201503 {
-  background-image: url(spritesmith3.png);
-<<<<<<< HEAD
-  background-position: -448px -985px;
-=======
-  background-position: -770px -1082px;
->>>>>>> 54fde74c
-  width: 90px;
-  height: 90px;
-}
-.shop_armor_mystery_201503 {
-  background-image: url(spritesmith3.png);
-<<<<<<< HEAD
-  background-position: -205px -1440px;
-=======
-  background-position: -1539px -1084px;
->>>>>>> 54fde74c
-  width: 40px;
-  height: 40px;
-}
-.shop_eyewear_mystery_201503 {
-  background-image: url(spritesmith3.png);
-<<<<<<< HEAD
-  background-position: -246px -1440px;
-=======
-  background-position: -1498px -1125px;
->>>>>>> 54fde74c
-  width: 40px;
-  height: 40px;
-}
-.slim_armor_mystery_201503 {
-  background-image: url(spritesmith3.png);
-<<<<<<< HEAD
-  background-position: -945px -985px;
-=======
-  background-position: -861px -1082px;
->>>>>>> 54fde74c
-  width: 90px;
-  height: 90px;
-}
-.back_mystery_201504 {
-  background-image: url(spritesmith3.png);
-<<<<<<< HEAD
-  background-position: -1116px 0px;
-=======
-  background-position: -952px -1082px;
->>>>>>> 54fde74c
-  width: 90px;
-  height: 90px;
-}
-.broad_armor_mystery_201504 {
-  background-image: url(spritesmith3.png);
-<<<<<<< HEAD
-  background-position: -1116px -91px;
-=======
-  background-position: -1043px -1082px;
->>>>>>> 54fde74c
-  width: 90px;
-  height: 90px;
-}
-.shop_armor_mystery_201504 {
-  background-image: url(spritesmith3.png);
-<<<<<<< HEAD
-  background-position: -574px -1440px;
-=======
-  background-position: -646px -627px;
->>>>>>> 54fde74c
-  width: 40px;
-  height: 40px;
-}
-.shop_back_mystery_201504 {
-  background-image: url(spritesmith3.png);
-<<<<<<< HEAD
-  background-position: -615px -1440px;
-=======
-  background-position: -687px -627px;
->>>>>>> 54fde74c
-  width: 40px;
-  height: 40px;
-}
-.slim_armor_mystery_201504 {
-  background-image: url(spritesmith3.png);
-<<<<<<< HEAD
-  background-position: -1116px -182px;
-=======
-  background-position: -91px -530px;
->>>>>>> 54fde74c
-  width: 90px;
-  height: 90px;
-}
-.head_mystery_201505 {
-  background-image: url(spritesmith3.png);
-<<<<<<< HEAD
-  background-position: -1116px -455px;
-=======
-  background-position: -182px -530px;
->>>>>>> 54fde74c
-  width: 90px;
-  height: 90px;
-}
-.shop_head_mystery_201505 {
-  background-image: url(spritesmith3.png);
-<<<<<<< HEAD
-  background-position: -1521px -1079px;
-=======
-  background-position: -1045px -991px;
->>>>>>> 54fde74c
-  width: 40px;
-  height: 40px;
-}
-.shop_weapon_mystery_201505 {
-  background-image: url(spritesmith3.png);
-<<<<<<< HEAD
-  background-position: -1480px -1120px;
-=======
-  background-position: -1045px -1032px;
->>>>>>> 54fde74c
-  width: 40px;
-  height: 40px;
-}
-.weapon_mystery_201505 {
-  background-image: url(spritesmith3.png);
-<<<<<<< HEAD
-  background-position: -1116px -546px;
-=======
-  background-position: -273px -530px;
->>>>>>> 54fde74c
-  width: 90px;
-  height: 90px;
-}
-.broad_armor_mystery_201506 {
-  background-image: url(spritesmith3.png);
-  background-position: -376px -212px;
-  width: 90px;
-  height: 105px;
-}
-.eyewear_mystery_201506 {
-  background-image: url(spritesmith3.png);
-  background-position: -182px 0px;
-  width: 90px;
-  height: 105px;
-}
-.shop_armor_mystery_201506 {
-  background-image: url(spritesmith3.png);
-<<<<<<< HEAD
-  background-position: -1480px -1202px;
-=======
-  background-position: -1456px -1396px;
->>>>>>> 54fde74c
-  width: 40px;
-  height: 40px;
-}
-.shop_eyewear_mystery_201506 {
-  background-image: url(spritesmith3.png);
-<<<<<<< HEAD
-  background-position: -1521px -1202px;
-=======
-  background-position: -420px -1446px;
->>>>>>> 54fde74c
-  width: 40px;
-  height: 40px;
-}
-.slim_armor_mystery_201506 {
-  background-image: url(spritesmith3.png);
-  background-position: 0px -106px;
-  width: 90px;
-  height: 105px;
-}
-.back_mystery_201507 {
-  background-image: url(spritesmith3.png);
-  background-position: -91px -106px;
-  width: 90px;
-  height: 105px;
-}
-.eyewear_mystery_201507 {
-  background-image: url(spritesmith3.png);
-  background-position: -182px -106px;
-  width: 90px;
-  height: 105px;
-}
-.shop_back_mystery_201507 {
-  background-image: url(spritesmith3.png);
-<<<<<<< HEAD
-  background-position: -1521px -1284px;
-=======
-  background-position: -584px -1446px;
->>>>>>> 54fde74c
-  width: 40px;
-  height: 40px;
-}
-.shop_eyewear_mystery_201507 {
-  background-image: url(spritesmith3.png);
-<<<<<<< HEAD
-  background-position: -1378px -1390px;
-=======
-  background-position: -625px -1446px;
->>>>>>> 54fde74c
   width: 40px;
   height: 40px;
 }
@@ -646,21 +360,13 @@
 }
 .shop_armor_mystery_201508 {
   background-image: url(spritesmith3.png);
-<<<<<<< HEAD
-  background-position: -41px -1440px;
-=======
-  background-position: -748px -1446px;
->>>>>>> 54fde74c
+  background-position: -1419px -1390px;
   width: 40px;
   height: 40px;
 }
 .shop_head_mystery_201508 {
   background-image: url(spritesmith3.png);
-<<<<<<< HEAD
-  background-position: -82px -1440px;
-=======
-  background-position: -789px -1446px;
->>>>>>> 54fde74c
+  background-position: 0px -1440px;
   width: 40px;
   height: 40px;
 }
@@ -672,1043 +378,631 @@
 }
 .broad_armor_mystery_301404 {
   background-image: url(spritesmith3.png);
-<<<<<<< HEAD
+  background-position: -570px -273px;
+  width: 90px;
+  height: 90px;
+}
+.eyewear_mystery_301404 {
+  background-image: url(spritesmith3.png);
   background-position: -570px -364px;
-=======
-  background-position: -637px -273px;
->>>>>>> 54fde74c
-  width: 90px;
-  height: 90px;
-}
-.eyewear_mystery_301404 {
-  background-image: url(spritesmith3.png);
-<<<<<<< HEAD
+  width: 90px;
+  height: 90px;
+}
+.head_mystery_301404 {
+  background-image: url(spritesmith3.png);
   background-position: -282px -530px;
-=======
-  background-position: -637px -364px;
->>>>>>> 54fde74c
-  width: 90px;
-  height: 90px;
-}
-.head_mystery_301404 {
-  background-image: url(spritesmith3.png);
-<<<<<<< HEAD
+  width: 90px;
+  height: 90px;
+}
+.shop_armor_mystery_301404 {
+  background-image: url(spritesmith3.png);
+  background-position: -205px -1440px;
+  width: 40px;
+  height: 40px;
+}
+.shop_eyewear_mystery_301404 {
+  background-image: url(spritesmith3.png);
+  background-position: -246px -1440px;
+  width: 40px;
+  height: 40px;
+}
+.shop_head_mystery_301404 {
+  background-image: url(spritesmith3.png);
+  background-position: -287px -1440px;
+  width: 40px;
+  height: 40px;
+}
+.shop_weapon_mystery_301404 {
+  background-image: url(spritesmith3.png);
+  background-position: -328px -1440px;
+  width: 40px;
+  height: 40px;
+}
+.slim_armor_mystery_301404 {
+  background-image: url(spritesmith3.png);
   background-position: -373px -530px;
-=======
-  background-position: -637px -455px;
->>>>>>> 54fde74c
-  width: 90px;
-  height: 90px;
-}
-.shop_armor_mystery_301404 {
-  background-image: url(spritesmith3.png);
-<<<<<<< HEAD
-  background-position: -287px -1440px;
-=======
-  background-position: -1281px -1446px;
->>>>>>> 54fde74c
-  width: 40px;
-  height: 40px;
-}
-.shop_eyewear_mystery_301404 {
-  background-image: url(spritesmith3.png);
-<<<<<<< HEAD
-  background-position: -328px -1440px;
-=======
-  background-position: -1322px -1446px;
->>>>>>> 54fde74c
-  width: 40px;
-  height: 40px;
-}
-.shop_head_mystery_301404 {
-  background-image: url(spritesmith3.png);
-<<<<<<< HEAD
-  background-position: -369px -1440px;
-=======
-  background-position: -1363px -1446px;
->>>>>>> 54fde74c
-  width: 40px;
-  height: 40px;
-}
-.shop_weapon_mystery_301404 {
-  background-image: url(spritesmith3.png);
-<<<<<<< HEAD
-  background-position: -410px -1440px;
-=======
-  background-position: -1498px -1002px;
->>>>>>> 54fde74c
-  width: 40px;
-  height: 40px;
-}
-.slim_armor_mystery_301404 {
-  background-image: url(spritesmith3.png);
-<<<<<<< HEAD
+  width: 90px;
+  height: 90px;
+}
+.weapon_mystery_301404 {
+  background-image: url(spritesmith3.png);
   background-position: -464px -530px;
-=======
-  background-position: -282px -627px;
->>>>>>> 54fde74c
-  width: 90px;
-  height: 90px;
-}
-.weapon_mystery_301404 {
-  background-image: url(spritesmith3.png);
-<<<<<<< HEAD
+  width: 90px;
+  height: 90px;
+}
+.eyewear_mystery_301405 {
+  background-image: url(spritesmith3.png);
   background-position: -555px -530px;
-=======
-  background-position: -373px -627px;
->>>>>>> 54fde74c
-  width: 90px;
-  height: 90px;
-}
-.eyewear_mystery_301405 {
-  background-image: url(spritesmith3.png);
-<<<<<<< HEAD
+  width: 90px;
+  height: 90px;
+}
+.headAccessory_mystery_301405 {
+  background-image: url(spritesmith3.png);
   background-position: -661px 0px;
-=======
-  background-position: -464px -627px;
->>>>>>> 54fde74c
-  width: 90px;
-  height: 90px;
-}
-.headAccessory_mystery_301405 {
-  background-image: url(spritesmith3.png);
-<<<<<<< HEAD
+  width: 90px;
+  height: 90px;
+}
+.head_mystery_301405 {
+  background-image: url(spritesmith3.png);
   background-position: -661px -91px;
-=======
-  background-position: -555px -627px;
->>>>>>> 54fde74c
-  width: 90px;
-  height: 90px;
-}
-.head_mystery_301405 {
-  background-image: url(spritesmith3.png);
-<<<<<<< HEAD
+  width: 90px;
+  height: 90px;
+}
+.shield_mystery_301405 {
+  background-image: url(spritesmith3.png);
   background-position: -661px -182px;
-=======
-  background-position: -728px 0px;
->>>>>>> 54fde74c
-  width: 90px;
-  height: 90px;
-}
-.shield_mystery_301405 {
-  background-image: url(spritesmith3.png);
-<<<<<<< HEAD
+  width: 90px;
+  height: 90px;
+}
+.shop_eyewear_mystery_301405 {
+  background-image: url(spritesmith3.png);
+  background-position: -1480px -956px;
+  width: 40px;
+  height: 40px;
+}
+.shop_headAccessory_mystery_301405 {
+  background-image: url(spritesmith3.png);
+  background-position: -1521px -956px;
+  width: 40px;
+  height: 40px;
+}
+.shop_head_mystery_301405 {
+  background-image: url(spritesmith3.png);
+  background-position: -1480px -997px;
+  width: 40px;
+  height: 40px;
+}
+.shop_shield_mystery_301405 {
+  background-image: url(spritesmith3.png);
+  background-position: -1521px -997px;
+  width: 40px;
+  height: 40px;
+}
+.broad_armor_special_spring2015Healer {
+  background-image: url(spritesmith3.png);
   background-position: -661px -273px;
-=======
-  background-position: -728px -91px;
->>>>>>> 54fde74c
-  width: 90px;
-  height: 90px;
-}
-.shop_eyewear_mystery_301405 {
-  background-image: url(spritesmith3.png);
-<<<<<<< HEAD
-  background-position: -1480px -997px;
-=======
-  background-position: -1539px -1125px;
->>>>>>> 54fde74c
-  width: 40px;
-  height: 40px;
-}
-.shop_headAccessory_mystery_301405 {
-  background-image: url(spritesmith3.png);
-<<<<<<< HEAD
-  background-position: -1521px -997px;
-=======
-  background-position: -1498px -1166px;
->>>>>>> 54fde74c
-  width: 40px;
-  height: 40px;
-}
-.shop_head_mystery_301405 {
-  background-image: url(spritesmith3.png);
-<<<<<<< HEAD
-  background-position: -1480px -1038px;
-=======
-  background-position: -1539px -1166px;
->>>>>>> 54fde74c
-  width: 40px;
-  height: 40px;
-}
-.shop_shield_mystery_301405 {
-  background-image: url(spritesmith3.png);
-<<<<<<< HEAD
-  background-position: -1521px -1038px;
-=======
-  background-position: -1498px -1207px;
->>>>>>> 54fde74c
-  width: 40px;
-  height: 40px;
-}
-.broad_armor_special_spring2015Healer {
-  background-image: url(spritesmith3.png);
-<<<<<<< HEAD
+  width: 90px;
+  height: 90px;
+}
+.broad_armor_special_spring2015Mage {
+  background-image: url(spritesmith3.png);
   background-position: -661px -364px;
-=======
-  background-position: -728px -182px;
->>>>>>> 54fde74c
-  width: 90px;
-  height: 90px;
-}
-.broad_armor_special_spring2015Mage {
-  background-image: url(spritesmith3.png);
-<<<<<<< HEAD
+  width: 90px;
+  height: 90px;
+}
+.broad_armor_special_spring2015Rogue {
+  background-image: url(spritesmith3.png);
   background-position: -661px -455px;
-=======
-  background-position: -728px -273px;
->>>>>>> 54fde74c
-  width: 90px;
-  height: 90px;
-}
-.broad_armor_special_spring2015Rogue {
-  background-image: url(spritesmith3.png);
-<<<<<<< HEAD
+  width: 90px;
+  height: 90px;
+}
+.broad_armor_special_spring2015Warrior {
+  background-image: url(spritesmith3.png);
   background-position: 0px -621px;
-=======
-  background-position: -728px -364px;
->>>>>>> 54fde74c
-  width: 90px;
-  height: 90px;
-}
-.broad_armor_special_spring2015Warrior {
-  background-image: url(spritesmith3.png);
-<<<<<<< HEAD
+  width: 90px;
+  height: 90px;
+}
+.broad_armor_special_springHealer {
+  background-image: url(spritesmith3.png);
   background-position: -91px -621px;
-=======
-  background-position: -728px -455px;
->>>>>>> 54fde74c
-  width: 90px;
-  height: 90px;
-}
-.broad_armor_special_springHealer {
-  background-image: url(spritesmith3.png);
-<<<<<<< HEAD
+  width: 90px;
+  height: 90px;
+}
+.broad_armor_special_springMage {
+  background-image: url(spritesmith3.png);
   background-position: -182px -621px;
-=======
-  background-position: -728px -546px;
->>>>>>> 54fde74c
-  width: 90px;
-  height: 90px;
-}
-.broad_armor_special_springMage {
-  background-image: url(spritesmith3.png);
-<<<<<<< HEAD
+  width: 90px;
+  height: 90px;
+}
+.broad_armor_special_springRogue {
+  background-image: url(spritesmith3.png);
   background-position: -273px -621px;
-=======
-  background-position: 0px -718px;
->>>>>>> 54fde74c
-  width: 90px;
-  height: 90px;
-}
-.broad_armor_special_springRogue {
-  background-image: url(spritesmith3.png);
-<<<<<<< HEAD
+  width: 90px;
+  height: 90px;
+}
+.broad_armor_special_springWarrior {
+  background-image: url(spritesmith3.png);
   background-position: -364px -621px;
-=======
-  background-position: -91px -718px;
->>>>>>> 54fde74c
-  width: 90px;
-  height: 90px;
-}
-.broad_armor_special_springWarrior {
-  background-image: url(spritesmith3.png);
-<<<<<<< HEAD
+  width: 90px;
+  height: 90px;
+}
+.headAccessory_special_spring2015Healer {
+  background-image: url(spritesmith3.png);
   background-position: -455px -621px;
-=======
-  background-position: -182px -718px;
->>>>>>> 54fde74c
-  width: 90px;
-  height: 90px;
-}
-.headAccessory_special_spring2015Healer {
-  background-image: url(spritesmith3.png);
-<<<<<<< HEAD
+  width: 90px;
+  height: 90px;
+}
+.headAccessory_special_spring2015Mage {
+  background-image: url(spritesmith3.png);
   background-position: -546px -621px;
-=======
-  background-position: -273px -718px;
->>>>>>> 54fde74c
-  width: 90px;
-  height: 90px;
-}
-.headAccessory_special_spring2015Mage {
-  background-image: url(spritesmith3.png);
-<<<<<<< HEAD
+  width: 90px;
+  height: 90px;
+}
+.headAccessory_special_spring2015Rogue {
+  background-image: url(spritesmith3.png);
   background-position: -637px -621px;
-=======
-  background-position: -364px -718px;
->>>>>>> 54fde74c
-  width: 90px;
-  height: 90px;
-}
-.headAccessory_special_spring2015Rogue {
-  background-image: url(spritesmith3.png);
-<<<<<<< HEAD
+  width: 90px;
+  height: 90px;
+}
+.headAccessory_special_spring2015Warrior {
+  background-image: url(spritesmith3.png);
   background-position: -752px 0px;
-=======
-  background-position: -455px -718px;
->>>>>>> 54fde74c
-  width: 90px;
-  height: 90px;
-}
-.headAccessory_special_spring2015Warrior {
-  background-image: url(spritesmith3.png);
-<<<<<<< HEAD
+  width: 90px;
+  height: 90px;
+}
+.headAccessory_special_springHealer {
+  background-image: url(spritesmith3.png);
   background-position: -752px -91px;
-=======
-  background-position: -546px -718px;
->>>>>>> 54fde74c
-  width: 90px;
-  height: 90px;
-}
-.headAccessory_special_springHealer {
-  background-image: url(spritesmith3.png);
-<<<<<<< HEAD
+  width: 90px;
+  height: 90px;
+}
+.headAccessory_special_springMage {
+  background-image: url(spritesmith3.png);
   background-position: -752px -182px;
-=======
-  background-position: -637px -718px;
->>>>>>> 54fde74c
-  width: 90px;
-  height: 90px;
-}
-.headAccessory_special_springMage {
-  background-image: url(spritesmith3.png);
-<<<<<<< HEAD
+  width: 90px;
+  height: 90px;
+}
+.headAccessory_special_springRogue {
+  background-image: url(spritesmith3.png);
   background-position: -752px -273px;
-=======
-  background-position: -728px -718px;
->>>>>>> 54fde74c
-  width: 90px;
-  height: 90px;
-}
-.headAccessory_special_springRogue {
-  background-image: url(spritesmith3.png);
-<<<<<<< HEAD
+  width: 90px;
+  height: 90px;
+}
+.headAccessory_special_springWarrior {
+  background-image: url(spritesmith3.png);
   background-position: -752px -364px;
-=======
-  background-position: -819px 0px;
->>>>>>> 54fde74c
-  width: 90px;
-  height: 90px;
-}
-.headAccessory_special_springWarrior {
-  background-image: url(spritesmith3.png);
-<<<<<<< HEAD
+  width: 90px;
+  height: 90px;
+}
+.head_special_spring2015Healer {
+  background-image: url(spritesmith3.png);
   background-position: -752px -455px;
-=======
-  background-position: -819px -91px;
->>>>>>> 54fde74c
-  width: 90px;
-  height: 90px;
-}
-.head_special_spring2015Healer {
-  background-image: url(spritesmith3.png);
-<<<<<<< HEAD
+  width: 90px;
+  height: 90px;
+}
+.head_special_spring2015Mage {
+  background-image: url(spritesmith3.png);
   background-position: -752px -546px;
-=======
-  background-position: -819px -182px;
->>>>>>> 54fde74c
-  width: 90px;
-  height: 90px;
-}
-.head_special_spring2015Mage {
-  background-image: url(spritesmith3.png);
-<<<<<<< HEAD
+  width: 90px;
+  height: 90px;
+}
+.head_special_spring2015Rogue {
+  background-image: url(spritesmith3.png);
   background-position: 0px -712px;
-=======
-  background-position: -819px -273px;
->>>>>>> 54fde74c
-  width: 90px;
-  height: 90px;
-}
-.head_special_spring2015Rogue {
-  background-image: url(spritesmith3.png);
-<<<<<<< HEAD
+  width: 90px;
+  height: 90px;
+}
+.head_special_spring2015Warrior {
+  background-image: url(spritesmith3.png);
   background-position: -91px -712px;
-=======
-  background-position: -819px -364px;
->>>>>>> 54fde74c
-  width: 90px;
-  height: 90px;
-}
-.head_special_spring2015Warrior {
-  background-image: url(spritesmith3.png);
-<<<<<<< HEAD
+  width: 90px;
+  height: 90px;
+}
+.head_special_springHealer {
+  background-image: url(spritesmith3.png);
   background-position: -182px -712px;
-=======
-  background-position: -819px -455px;
->>>>>>> 54fde74c
-  width: 90px;
-  height: 90px;
-}
-.head_special_springHealer {
-  background-image: url(spritesmith3.png);
-<<<<<<< HEAD
+  width: 90px;
+  height: 90px;
+}
+.head_special_springMage {
+  background-image: url(spritesmith3.png);
   background-position: -273px -712px;
-=======
-  background-position: -819px -546px;
->>>>>>> 54fde74c
-  width: 90px;
-  height: 90px;
-}
-.head_special_springMage {
-  background-image: url(spritesmith3.png);
-<<<<<<< HEAD
+  width: 90px;
+  height: 90px;
+}
+.head_special_springRogue {
+  background-image: url(spritesmith3.png);
   background-position: -364px -712px;
-=======
-  background-position: -819px -637px;
->>>>>>> 54fde74c
-  width: 90px;
-  height: 90px;
-}
-.head_special_springRogue {
-  background-image: url(spritesmith3.png);
-<<<<<<< HEAD
+  width: 90px;
+  height: 90px;
+}
+.head_special_springWarrior {
+  background-image: url(spritesmith3.png);
   background-position: -455px -712px;
-=======
-  background-position: 0px -809px;
->>>>>>> 54fde74c
-  width: 90px;
-  height: 90px;
-}
-.head_special_springWarrior {
-  background-image: url(spritesmith3.png);
-<<<<<<< HEAD
+  width: 90px;
+  height: 90px;
+}
+.shield_special_spring2015Healer {
+  background-image: url(spritesmith3.png);
   background-position: -546px -712px;
-=======
-  background-position: -91px -809px;
->>>>>>> 54fde74c
-  width: 90px;
-  height: 90px;
-}
-.shield_special_spring2015Healer {
-  background-image: url(spritesmith3.png);
-<<<<<<< HEAD
+  width: 90px;
+  height: 90px;
+}
+.shield_special_spring2015Rogue {
+  background-image: url(spritesmith3.png);
   background-position: -637px -712px;
-=======
-  background-position: -182px -809px;
->>>>>>> 54fde74c
-  width: 90px;
-  height: 90px;
-}
-.shield_special_spring2015Rogue {
-  background-image: url(spritesmith3.png);
-<<<<<<< HEAD
+  width: 90px;
+  height: 90px;
+}
+.shield_special_spring2015Warrior {
+  background-image: url(spritesmith3.png);
   background-position: -728px -712px;
-=======
-  background-position: -273px -809px;
->>>>>>> 54fde74c
-  width: 90px;
-  height: 90px;
-}
-.shield_special_spring2015Warrior {
-  background-image: url(spritesmith3.png);
-<<<<<<< HEAD
+  width: 90px;
+  height: 90px;
+}
+.shield_special_springHealer {
+  background-image: url(spritesmith3.png);
   background-position: -843px 0px;
-=======
-  background-position: -364px -809px;
->>>>>>> 54fde74c
-  width: 90px;
-  height: 90px;
-}
-.shield_special_springHealer {
-  background-image: url(spritesmith3.png);
-<<<<<<< HEAD
+  width: 90px;
+  height: 90px;
+}
+.shield_special_springRogue {
+  background-image: url(spritesmith3.png);
   background-position: -843px -91px;
-=======
-  background-position: -455px -809px;
->>>>>>> 54fde74c
-  width: 90px;
-  height: 90px;
-}
-.shield_special_springRogue {
-  background-image: url(spritesmith3.png);
-<<<<<<< HEAD
+  width: 90px;
+  height: 90px;
+}
+.shield_special_springWarrior {
+  background-image: url(spritesmith3.png);
   background-position: -843px -182px;
-=======
-  background-position: -546px -809px;
->>>>>>> 54fde74c
-  width: 90px;
-  height: 90px;
-}
-.shield_special_springWarrior {
-  background-image: url(spritesmith3.png);
-<<<<<<< HEAD
+  width: 90px;
+  height: 90px;
+}
+.shop_armor_special_spring2015Healer {
+  background-image: url(spritesmith3.png);
+  background-position: -574px -1440px;
+  width: 40px;
+  height: 40px;
+}
+.shop_armor_special_spring2015Mage {
+  background-image: url(spritesmith3.png);
+  background-position: -615px -1440px;
+  width: 40px;
+  height: 40px;
+}
+.shop_armor_special_spring2015Rogue {
+  background-image: url(spritesmith3.png);
+  background-position: -656px -1440px;
+  width: 40px;
+  height: 40px;
+}
+.shop_armor_special_spring2015Warrior {
+  background-image: url(spritesmith3.png);
+  background-position: -697px -1440px;
+  width: 40px;
+  height: 40px;
+}
+.shop_armor_special_springHealer {
+  background-image: url(spritesmith3.png);
+  background-position: -738px -1440px;
+  width: 40px;
+  height: 40px;
+}
+.shop_armor_special_springMage {
+  background-image: url(spritesmith3.png);
+  background-position: -779px -1440px;
+  width: 40px;
+  height: 40px;
+}
+.shop_armor_special_springRogue {
+  background-image: url(spritesmith3.png);
+  background-position: -1107px -1440px;
+  width: 40px;
+  height: 40px;
+}
+.shop_armor_special_springWarrior {
+  background-image: url(spritesmith3.png);
+  background-position: -1148px -1440px;
+  width: 40px;
+  height: 40px;
+}
+.shop_headAccessory_special_spring2015Healer {
+  background-image: url(spritesmith3.png);
+  background-position: -1189px -1440px;
+  width: 40px;
+  height: 40px;
+}
+.shop_headAccessory_special_spring2015Mage {
+  background-image: url(spritesmith3.png);
+  background-position: -1230px -1440px;
+  width: 40px;
+  height: 40px;
+}
+.shop_headAccessory_special_spring2015Rogue {
+  background-image: url(spritesmith3.png);
+  background-position: -1271px -1440px;
+  width: 40px;
+  height: 40px;
+}
+.shop_headAccessory_special_spring2015Warrior {
+  background-image: url(spritesmith3.png);
+  background-position: -1312px -1440px;
+  width: 40px;
+  height: 40px;
+}
+.shop_headAccessory_special_springHealer {
+  background-image: url(spritesmith3.png);
+  background-position: -1353px -1440px;
+  width: 40px;
+  height: 40px;
+}
+.shop_headAccessory_special_springMage {
+  background-image: url(spritesmith3.png);
+  background-position: -1394px -1440px;
+  width: 40px;
+  height: 40px;
+}
+.shop_headAccessory_special_springRogue {
+  background-image: url(spritesmith3.png);
+  background-position: -1435px -1440px;
+  width: 40px;
+  height: 40px;
+}
+.shop_headAccessory_special_springWarrior {
+  background-image: url(spritesmith3.png);
+  background-position: -41px -1522px;
+  width: 40px;
+  height: 40px;
+}
+.shop_head_special_spring2015Healer {
+  background-image: url(spritesmith3.png);
+  background-position: -1230px -1522px;
+  width: 40px;
+  height: 40px;
+}
+.shop_head_special_spring2015Mage {
+  background-image: url(spritesmith3.png);
+  background-position: -1271px -1522px;
+  width: 40px;
+  height: 40px;
+}
+.shop_head_special_spring2015Rogue {
+  background-image: url(spritesmith3.png);
+  background-position: -1312px -1522px;
+  width: 40px;
+  height: 40px;
+}
+.shop_head_special_spring2015Warrior {
+  background-image: url(spritesmith3.png);
+  background-position: -1353px -1522px;
+  width: 40px;
+  height: 40px;
+}
+.shop_head_special_springHealer {
+  background-image: url(spritesmith3.png);
+  background-position: -1521px -546px;
+  width: 40px;
+  height: 40px;
+}
+.shop_head_special_springMage {
+  background-image: url(spritesmith3.png);
+  background-position: -1480px -587px;
+  width: 40px;
+  height: 40px;
+}
+.shop_head_special_springRogue {
+  background-image: url(spritesmith3.png);
+  background-position: -1521px -587px;
+  width: 40px;
+  height: 40px;
+}
+.shop_head_special_springWarrior {
+  background-image: url(spritesmith3.png);
+  background-position: -1480px -628px;
+  width: 40px;
+  height: 40px;
+}
+.shop_shield_special_spring2015Healer {
+  background-image: url(spritesmith3.png);
+  background-position: -1521px -628px;
+  width: 40px;
+  height: 40px;
+}
+.shop_shield_special_spring2015Rogue {
+  background-image: url(spritesmith3.png);
+  background-position: -1480px -669px;
+  width: 40px;
+  height: 40px;
+}
+.shop_shield_special_spring2015Warrior {
+  background-image: url(spritesmith3.png);
+  background-position: -1521px -669px;
+  width: 40px;
+  height: 40px;
+}
+.shop_shield_special_springHealer {
+  background-image: url(spritesmith3.png);
+  background-position: -1480px -710px;
+  width: 40px;
+  height: 40px;
+}
+.shop_shield_special_springRogue {
+  background-image: url(spritesmith3.png);
+  background-position: -1521px -710px;
+  width: 40px;
+  height: 40px;
+}
+.shop_shield_special_springWarrior {
+  background-image: url(spritesmith3.png);
+  background-position: -1480px -751px;
+  width: 40px;
+  height: 40px;
+}
+.shop_weapon_special_spring2015Healer {
+  background-image: url(spritesmith3.png);
+  background-position: -1521px -751px;
+  width: 40px;
+  height: 40px;
+}
+.shop_weapon_special_spring2015Mage {
+  background-image: url(spritesmith3.png);
+  background-position: -1480px -792px;
+  width: 40px;
+  height: 40px;
+}
+.shop_weapon_special_spring2015Rogue {
+  background-image: url(spritesmith3.png);
+  background-position: -1521px -792px;
+  width: 40px;
+  height: 40px;
+}
+.shop_weapon_special_spring2015Warrior {
+  background-image: url(spritesmith3.png);
+  background-position: -1480px -833px;
+  width: 40px;
+  height: 40px;
+}
+.shop_weapon_special_springHealer {
+  background-image: url(spritesmith3.png);
+  background-position: -1521px -833px;
+  width: 40px;
+  height: 40px;
+}
+.shop_weapon_special_springMage {
+  background-image: url(spritesmith3.png);
+  background-position: -1480px -874px;
+  width: 40px;
+  height: 40px;
+}
+.shop_weapon_special_springRogue {
+  background-image: url(spritesmith3.png);
+  background-position: -1521px -874px;
+  width: 40px;
+  height: 40px;
+}
+.shop_weapon_special_springWarrior {
+  background-image: url(spritesmith3.png);
+  background-position: -1480px -915px;
+  width: 40px;
+  height: 40px;
+}
+.slim_armor_special_spring2015Healer {
+  background-image: url(spritesmith3.png);
   background-position: -843px -273px;
-=======
-  background-position: -637px -809px;
->>>>>>> 54fde74c
-  width: 90px;
-  height: 90px;
-}
-.shop_armor_special_spring2015Healer {
-  background-image: url(spritesmith3.png);
-<<<<<<< HEAD
-  background-position: -656px -1440px;
-=======
-  background-position: -1404px -1446px;
->>>>>>> 54fde74c
-  width: 40px;
-  height: 40px;
-}
-.shop_armor_special_spring2015Mage {
-  background-image: url(spritesmith3.png);
-<<<<<<< HEAD
-  background-position: -697px -1440px;
-=======
-  background-position: -1445px -1446px;
->>>>>>> 54fde74c
-  width: 40px;
-  height: 40px;
-}
-.shop_armor_special_spring2015Rogue {
-  background-image: url(spritesmith3.png);
-<<<<<<< HEAD
-  background-position: -738px -1440px;
-=======
-  background-position: -1486px -1446px;
->>>>>>> 54fde74c
-  width: 40px;
-  height: 40px;
-}
-.shop_armor_special_spring2015Warrior {
-  background-image: url(spritesmith3.png);
-<<<<<<< HEAD
-  background-position: -779px -1440px;
-=======
-  background-position: -1527px -1446px;
->>>>>>> 54fde74c
-  width: 40px;
-  height: 40px;
-}
-.shop_armor_special_springHealer {
-  background-image: url(spritesmith3.png);
-<<<<<<< HEAD
-  background-position: -820px -1440px;
-=======
-  background-position: -420px -1487px;
->>>>>>> 54fde74c
-  width: 40px;
-  height: 40px;
-}
-.shop_armor_special_springMage {
-  background-image: url(spritesmith3.png);
-<<<<<<< HEAD
-  background-position: -1148px -1440px;
-=======
-  background-position: -461px -1487px;
->>>>>>> 54fde74c
-  width: 40px;
-  height: 40px;
-}
-.shop_armor_special_springRogue {
-  background-image: url(spritesmith3.png);
-<<<<<<< HEAD
-  background-position: -1189px -1440px;
-=======
-  background-position: -502px -1487px;
->>>>>>> 54fde74c
-  width: 40px;
-  height: 40px;
-}
-.shop_armor_special_springWarrior {
-  background-image: url(spritesmith3.png);
-<<<<<<< HEAD
-  background-position: -1230px -1440px;
-=======
-  background-position: -543px -1487px;
->>>>>>> 54fde74c
-  width: 40px;
-  height: 40px;
-}
-.shop_headAccessory_special_spring2015Healer {
-  background-image: url(spritesmith3.png);
-<<<<<<< HEAD
-  background-position: -1271px -1440px;
-=======
-  background-position: -584px -1487px;
->>>>>>> 54fde74c
-  width: 40px;
-  height: 40px;
-}
-.shop_headAccessory_special_spring2015Mage {
-  background-image: url(spritesmith3.png);
-<<<<<<< HEAD
-  background-position: -1312px -1440px;
-=======
-  background-position: -666px -1487px;
->>>>>>> 54fde74c
-  width: 40px;
-  height: 40px;
-}
-.shop_headAccessory_special_spring2015Rogue {
-  background-image: url(spritesmith3.png);
-<<<<<<< HEAD
-  background-position: -1353px -1440px;
-=======
-  background-position: -1498px -428px;
->>>>>>> 54fde74c
-  width: 40px;
-  height: 40px;
-}
-.shop_headAccessory_special_spring2015Warrior {
-  background-image: url(spritesmith3.png);
-<<<<<<< HEAD
-  background-position: -1394px -1440px;
-=======
-  background-position: -1539px -428px;
->>>>>>> 54fde74c
-  width: 40px;
-  height: 40px;
-}
-.shop_headAccessory_special_springHealer {
-  background-image: url(spritesmith3.png);
-<<<<<<< HEAD
-  background-position: -1435px -1440px;
-=======
-  background-position: -1498px -469px;
->>>>>>> 54fde74c
-  width: 40px;
-  height: 40px;
-}
-.shop_headAccessory_special_springMage {
-  background-image: url(spritesmith3.png);
-<<<<<<< HEAD
-  background-position: -1476px -1440px;
-=======
-  background-position: -1539px -469px;
->>>>>>> 54fde74c
-  width: 40px;
-  height: 40px;
-}
-.shop_headAccessory_special_springRogue {
-  background-image: url(spritesmith3.png);
-<<<<<<< HEAD
-  background-position: -1517px -1440px;
-=======
-  background-position: -1498px -510px;
->>>>>>> 54fde74c
-  width: 40px;
-  height: 40px;
-}
-.shop_headAccessory_special_springWarrior {
-  background-image: url(spritesmith3.png);
-<<<<<<< HEAD
-  background-position: -1312px -1522px;
-=======
-  background-position: -1539px -510px;
->>>>>>> 54fde74c
-  width: 40px;
-  height: 40px;
-}
-.shop_head_special_spring2015Healer {
-  background-image: url(spritesmith3.png);
-<<<<<<< HEAD
-  background-position: -1353px -1522px;
-=======
-  background-position: -1498px -551px;
->>>>>>> 54fde74c
-  width: 40px;
-  height: 40px;
-}
-.shop_head_special_spring2015Mage {
-  background-image: url(spritesmith3.png);
-<<<<<<< HEAD
-  background-position: -1394px -1522px;
-=======
-  background-position: -1539px -551px;
->>>>>>> 54fde74c
-  width: 40px;
-  height: 40px;
-}
-.shop_head_special_spring2015Rogue {
-  background-image: url(spritesmith3.png);
-<<<<<<< HEAD
-  background-position: -1521px -546px;
-=======
-  background-position: -1498px -592px;
->>>>>>> 54fde74c
-  width: 40px;
-  height: 40px;
-}
-.shop_head_special_spring2015Warrior {
-  background-image: url(spritesmith3.png);
-<<<<<<< HEAD
-  background-position: -1480px -587px;
-=======
-  background-position: -1539px -592px;
->>>>>>> 54fde74c
-  width: 40px;
-  height: 40px;
-}
-.shop_head_special_springHealer {
-  background-image: url(spritesmith3.png);
-<<<<<<< HEAD
-  background-position: -1521px -587px;
-=======
-  background-position: -1498px -633px;
->>>>>>> 54fde74c
-  width: 40px;
-  height: 40px;
-}
-.shop_head_special_springMage {
-  background-image: url(spritesmith3.png);
-<<<<<<< HEAD
-  background-position: -1480px -628px;
-=======
-  background-position: -1539px -633px;
->>>>>>> 54fde74c
-  width: 40px;
-  height: 40px;
-}
-.shop_head_special_springRogue {
-  background-image: url(spritesmith3.png);
-<<<<<<< HEAD
-  background-position: -1521px -628px;
-=======
-  background-position: -1498px -674px;
->>>>>>> 54fde74c
-  width: 40px;
-  height: 40px;
-}
-.shop_head_special_springWarrior {
-  background-image: url(spritesmith3.png);
-<<<<<<< HEAD
-  background-position: -1480px -669px;
-=======
-  background-position: -1539px -674px;
->>>>>>> 54fde74c
-  width: 40px;
-  height: 40px;
-}
-.shop_shield_special_spring2015Healer {
-  background-image: url(spritesmith3.png);
-<<<<<<< HEAD
-  background-position: -1521px -669px;
-=======
-  background-position: -1498px -715px;
->>>>>>> 54fde74c
-  width: 40px;
-  height: 40px;
-}
-.shop_shield_special_spring2015Rogue {
-  background-image: url(spritesmith3.png);
-<<<<<<< HEAD
-  background-position: -1480px -710px;
-=======
-  background-position: -1539px -715px;
->>>>>>> 54fde74c
-  width: 40px;
-  height: 40px;
-}
-.shop_shield_special_spring2015Warrior {
-  background-image: url(spritesmith3.png);
-<<<<<<< HEAD
-  background-position: -1521px -710px;
-=======
-  background-position: -1498px -756px;
->>>>>>> 54fde74c
-  width: 40px;
-  height: 40px;
-}
-.shop_shield_special_springHealer {
-  background-image: url(spritesmith3.png);
-<<<<<<< HEAD
-  background-position: -1480px -751px;
-=======
-  background-position: -1539px -756px;
->>>>>>> 54fde74c
-  width: 40px;
-  height: 40px;
-}
-.shop_shield_special_springRogue {
-  background-image: url(spritesmith3.png);
-<<<<<<< HEAD
-  background-position: -1521px -751px;
-=======
-  background-position: -1498px -797px;
->>>>>>> 54fde74c
-  width: 40px;
-  height: 40px;
-}
-.shop_shield_special_springWarrior {
-  background-image: url(spritesmith3.png);
-<<<<<<< HEAD
-  background-position: -1480px -792px;
-=======
-  background-position: -1539px -797px;
->>>>>>> 54fde74c
-  width: 40px;
-  height: 40px;
-}
-.shop_weapon_special_spring2015Healer {
-  background-image: url(spritesmith3.png);
-<<<<<<< HEAD
-  background-position: -1521px -792px;
-=======
-  background-position: -1498px -838px;
->>>>>>> 54fde74c
-  width: 40px;
-  height: 40px;
-}
-.shop_weapon_special_spring2015Mage {
-  background-image: url(spritesmith3.png);
-<<<<<<< HEAD
-  background-position: -1480px -833px;
-=======
-  background-position: -1539px -838px;
->>>>>>> 54fde74c
-  width: 40px;
-  height: 40px;
-}
-.shop_weapon_special_spring2015Rogue {
-  background-image: url(spritesmith3.png);
-<<<<<<< HEAD
-  background-position: -1521px -833px;
-=======
-  background-position: -1498px -879px;
->>>>>>> 54fde74c
-  width: 40px;
-  height: 40px;
-}
-.shop_weapon_special_spring2015Warrior {
-  background-image: url(spritesmith3.png);
-<<<<<<< HEAD
-  background-position: -1480px -874px;
-=======
-  background-position: -1539px -879px;
->>>>>>> 54fde74c
-  width: 40px;
-  height: 40px;
-}
-.shop_weapon_special_springHealer {
-  background-image: url(spritesmith3.png);
-<<<<<<< HEAD
-  background-position: -1521px -874px;
-=======
-  background-position: -1498px -920px;
->>>>>>> 54fde74c
-  width: 40px;
-  height: 40px;
-}
-.shop_weapon_special_springMage {
-  background-image: url(spritesmith3.png);
-<<<<<<< HEAD
-  background-position: -1480px -915px;
-=======
-  background-position: -1539px -920px;
->>>>>>> 54fde74c
-  width: 40px;
-  height: 40px;
-}
-.shop_weapon_special_springRogue {
-  background-image: url(spritesmith3.png);
-<<<<<<< HEAD
-  background-position: -1521px -915px;
-=======
-  background-position: -1498px -961px;
->>>>>>> 54fde74c
-  width: 40px;
-  height: 40px;
-}
-.shop_weapon_special_springWarrior {
-  background-image: url(spritesmith3.png);
-<<<<<<< HEAD
-  background-position: -1480px -956px;
-=======
-  background-position: -1539px -961px;
->>>>>>> 54fde74c
-  width: 40px;
-  height: 40px;
-}
-.slim_armor_special_spring2015Healer {
-  background-image: url(spritesmith3.png);
-<<<<<<< HEAD
+  width: 90px;
+  height: 90px;
+}
+.slim_armor_special_spring2015Mage {
+  background-image: url(spritesmith3.png);
   background-position: -843px -364px;
-=======
-  background-position: -728px -809px;
->>>>>>> 54fde74c
-  width: 90px;
-  height: 90px;
-}
-.slim_armor_special_spring2015Mage {
-  background-image: url(spritesmith3.png);
-<<<<<<< HEAD
+  width: 90px;
+  height: 90px;
+}
+.slim_armor_special_spring2015Rogue {
+  background-image: url(spritesmith3.png);
   background-position: -843px -455px;
-=======
-  background-position: -819px -809px;
->>>>>>> 54fde74c
-  width: 90px;
-  height: 90px;
-}
-.slim_armor_special_spring2015Rogue {
-  background-image: url(spritesmith3.png);
-<<<<<<< HEAD
+  width: 90px;
+  height: 90px;
+}
+.slim_armor_special_spring2015Warrior {
+  background-image: url(spritesmith3.png);
   background-position: -843px -546px;
-=======
-  background-position: -910px 0px;
->>>>>>> 54fde74c
-  width: 90px;
-  height: 90px;
-}
-.slim_armor_special_spring2015Warrior {
-  background-image: url(spritesmith3.png);
-<<<<<<< HEAD
+  width: 90px;
+  height: 90px;
+}
+.slim_armor_special_springHealer {
+  background-image: url(spritesmith3.png);
   background-position: -843px -637px;
-=======
-  background-position: -910px -91px;
->>>>>>> 54fde74c
-  width: 90px;
-  height: 90px;
-}
-.slim_armor_special_springHealer {
-  background-image: url(spritesmith3.png);
-<<<<<<< HEAD
+  width: 90px;
+  height: 90px;
+}
+.slim_armor_special_springMage {
+  background-image: url(spritesmith3.png);
   background-position: 0px -803px;
-=======
-  background-position: -910px -182px;
->>>>>>> 54fde74c
-  width: 90px;
-  height: 90px;
-}
-.slim_armor_special_springMage {
-  background-image: url(spritesmith3.png);
-<<<<<<< HEAD
+  width: 90px;
+  height: 90px;
+}
+.slim_armor_special_springRogue {
+  background-image: url(spritesmith3.png);
   background-position: -91px -803px;
-=======
-  background-position: -910px -273px;
->>>>>>> 54fde74c
-  width: 90px;
-  height: 90px;
-}
-.slim_armor_special_springRogue {
-  background-image: url(spritesmith3.png);
-<<<<<<< HEAD
+  width: 90px;
+  height: 90px;
+}
+.slim_armor_special_springWarrior {
+  background-image: url(spritesmith3.png);
   background-position: -182px -803px;
-=======
-  background-position: -910px -364px;
->>>>>>> 54fde74c
-  width: 90px;
-  height: 90px;
-}
-.slim_armor_special_springWarrior {
-  background-image: url(spritesmith3.png);
-<<<<<<< HEAD
+  width: 90px;
+  height: 90px;
+}
+.weapon_special_spring2015Healer {
+  background-image: url(spritesmith3.png);
   background-position: -273px -803px;
-=======
-  background-position: -910px -455px;
->>>>>>> 54fde74c
-  width: 90px;
-  height: 90px;
-}
-.weapon_special_spring2015Healer {
-  background-image: url(spritesmith3.png);
-<<<<<<< HEAD
+  width: 90px;
+  height: 90px;
+}
+.weapon_special_spring2015Mage {
+  background-image: url(spritesmith3.png);
   background-position: -364px -803px;
-=======
-  background-position: -910px -546px;
->>>>>>> 54fde74c
-  width: 90px;
-  height: 90px;
-}
-.weapon_special_spring2015Mage {
-  background-image: url(spritesmith3.png);
-<<<<<<< HEAD
+  width: 90px;
+  height: 90px;
+}
+.weapon_special_spring2015Rogue {
+  background-image: url(spritesmith3.png);
   background-position: -455px -803px;
-=======
-  background-position: -910px -637px;
->>>>>>> 54fde74c
-  width: 90px;
-  height: 90px;
-}
-.weapon_special_spring2015Rogue {
-  background-image: url(spritesmith3.png);
-<<<<<<< HEAD
+  width: 90px;
+  height: 90px;
+}
+.weapon_special_spring2015Warrior {
+  background-image: url(spritesmith3.png);
   background-position: -546px -803px;
-=======
-  background-position: -910px -728px;
->>>>>>> 54fde74c
-  width: 90px;
-  height: 90px;
-}
-.weapon_special_spring2015Warrior {
-  background-image: url(spritesmith3.png);
-<<<<<<< HEAD
+  width: 90px;
+  height: 90px;
+}
+.weapon_special_springHealer {
+  background-image: url(spritesmith3.png);
   background-position: -637px -803px;
-=======
-  background-position: 0px -900px;
->>>>>>> 54fde74c
-  width: 90px;
-  height: 90px;
-}
-.weapon_special_springHealer {
-  background-image: url(spritesmith3.png);
-<<<<<<< HEAD
+  width: 90px;
+  height: 90px;
+}
+.weapon_special_springMage {
+  background-image: url(spritesmith3.png);
   background-position: -728px -803px;
-=======
-  background-position: -91px -900px;
->>>>>>> 54fde74c
-  width: 90px;
-  height: 90px;
-}
-.weapon_special_springMage {
-  background-image: url(spritesmith3.png);
-<<<<<<< HEAD
+  width: 90px;
+  height: 90px;
+}
+.weapon_special_springRogue {
+  background-image: url(spritesmith3.png);
   background-position: -819px -803px;
-=======
-  background-position: -182px -900px;
->>>>>>> 54fde74c
-  width: 90px;
-  height: 90px;
-}
-.weapon_special_springRogue {
-  background-image: url(spritesmith3.png);
-<<<<<<< HEAD
+  width: 90px;
+  height: 90px;
+}
+.weapon_special_springWarrior {
+  background-image: url(spritesmith3.png);
   background-position: -934px 0px;
-=======
-  background-position: -273px -900px;
->>>>>>> 54fde74c
-  width: 90px;
-  height: 90px;
-}
-.weapon_special_springWarrior {
-  background-image: url(spritesmith3.png);
-<<<<<<< HEAD
+  width: 90px;
+  height: 90px;
+}
+.body_special_summer2015Healer {
+  background-image: url(spritesmith3.png);
   background-position: -934px -91px;
-=======
-  background-position: -364px -900px;
->>>>>>> 54fde74c
-  width: 90px;
-  height: 90px;
-}
-.body_special_summer2015Healer {
-  background-image: url(spritesmith3.png);
-<<<<<<< HEAD
+  width: 90px;
+  height: 90px;
+}
+.body_special_summer2015Mage {
+  background-image: url(spritesmith3.png);
   background-position: -934px -182px;
-=======
-  background-position: -455px -900px;
->>>>>>> 54fde74c
-  width: 90px;
-  height: 90px;
-}
-.body_special_summer2015Mage {
-  background-image: url(spritesmith3.png);
-<<<<<<< HEAD
-  background-position: -934px -273px;
-=======
-  background-position: -546px -900px;
->>>>>>> 54fde74c
   width: 90px;
   height: 90px;
 }
 .body_special_summer2015Rogue {
   background-image: url(spritesmith3.png);
-  background-position: -273px 0px;
+  background-position: -285px 0px;
   width: 102px;
   height: 105px;
 }
 .body_special_summer2015Warrior {
   background-image: url(spritesmith3.png);
-  background-position: -273px -106px;
+  background-position: -285px -106px;
   width: 90px;
   height: 105px;
 }
@@ -1726,21 +1020,13 @@
 }
 .broad_armor_special_summer2015Healer {
   background-image: url(spritesmith3.png);
-<<<<<<< HEAD
-  background-position: -934px -546px;
-=======
-  background-position: -1001px 0px;
->>>>>>> 54fde74c
+  background-position: -934px -364px;
   width: 90px;
   height: 90px;
 }
 .broad_armor_special_summer2015Mage {
   background-image: url(spritesmith3.png);
-<<<<<<< HEAD
-  background-position: -934px -637px;
-=======
-  background-position: -1001px -91px;
->>>>>>> 54fde74c
+  background-position: -934px -455px;
   width: 90px;
   height: 90px;
 }
@@ -1758,73 +1044,49 @@
 }
 .broad_armor_special_summerHealer {
   background-image: url(spritesmith3.png);
-  background-position: -376px 0px;
+  background-position: -388px 0px;
   width: 90px;
   height: 105px;
 }
 .broad_armor_special_summerMage {
   background-image: url(spritesmith3.png);
-  background-position: -376px -106px;
+  background-position: -388px -106px;
   width: 90px;
   height: 105px;
 }
 .broad_armor_special_summerRogue {
   background-image: url(spritesmith3.png);
-<<<<<<< HEAD
-  background-position: -464px -894px;
-=======
-  background-position: -188px -991px;
->>>>>>> 54fde74c
+  background-position: -373px -894px;
   width: 111px;
   height: 90px;
 }
 .broad_armor_special_summerWarrior {
   background-image: url(spritesmith3.png);
-<<<<<<< HEAD
-  background-position: -576px -894px;
-=======
-  background-position: -300px -991px;
->>>>>>> 54fde74c
+  background-position: -485px -894px;
   width: 111px;
   height: 90px;
 }
 .eyewear_special_summerRogue {
   background-image: url(spritesmith3.png);
-<<<<<<< HEAD
-  background-position: -688px -894px;
-=======
-  background-position: -412px -991px;
->>>>>>> 54fde74c
+  background-position: -597px -894px;
   width: 111px;
   height: 90px;
 }
 .eyewear_special_summerWarrior {
   background-image: url(spritesmith3.png);
-<<<<<<< HEAD
-  background-position: -800px -894px;
-=======
-  background-position: -524px -991px;
->>>>>>> 54fde74c
+  background-position: -709px -894px;
   width: 111px;
   height: 90px;
 }
 .head_special_summer2015Healer {
   background-image: url(spritesmith3.png);
-<<<<<<< HEAD
+  background-position: -821px -894px;
+  width: 90px;
+  height: 90px;
+}
+.head_special_summer2015Mage {
+  background-image: url(spritesmith3.png);
   background-position: -912px -894px;
-=======
-  background-position: -1001px -364px;
->>>>>>> 54fde74c
-  width: 90px;
-  height: 90px;
-}
-.head_special_summer2015Mage {
-  background-image: url(spritesmith3.png);
-<<<<<<< HEAD
-  background-position: -1025px 0px;
-=======
-  background-position: -1001px -455px;
->>>>>>> 54fde74c
   width: 90px;
   height: 90px;
 }
@@ -1836,21 +1098,13 @@
 }
 .head_special_summer2015Warrior {
   background-image: url(spritesmith3.png);
-<<<<<<< HEAD
   background-position: 0px 0px;
-=======
-  background-position: -455px 0px;
->>>>>>> 54fde74c
   width: 90px;
   height: 105px;
 }
 .head_special_summerHealer {
   background-image: url(spritesmith3.png);
-<<<<<<< HEAD
   background-position: -103px -318px;
-=======
-  background-position: -91px 0px;
->>>>>>> 54fde74c
   width: 90px;
   height: 105px;
 }
@@ -1886,1187 +1140,739 @@
 }
 .SummerRogue14 {
   background-image: url(spritesmith3.png);
-<<<<<<< HEAD
   background-position: -224px -985px;
-=======
-  background-position: -1092px 0px;
->>>>>>> 54fde74c
   width: 111px;
   height: 90px;
 }
 .SummerWarrior14 {
   background-image: url(spritesmith3.png);
-<<<<<<< HEAD
   background-position: -336px -985px;
-=======
-  background-position: -1092px -91px;
->>>>>>> 54fde74c
   width: 111px;
   height: 90px;
 }
 .shield_special_summer2015Healer {
   background-image: url(spritesmith3.png);
-<<<<<<< HEAD
-  background-position: -570px 0px;
-=======
-  background-position: -1092px -182px;
->>>>>>> 54fde74c
+  background-position: -1025px -546px;
   width: 90px;
   height: 90px;
 }
 .shield_special_summer2015Rogue {
   background-image: url(spritesmith3.png);
-  background-position: -467px 0px;
+  background-position: -91px 0px;
   width: 102px;
   height: 105px;
 }
 .shield_special_summer2015Warrior {
   background-image: url(spritesmith3.png);
-  background-position: -467px -106px;
+  background-position: -479px 0px;
   width: 90px;
   height: 105px;
 }
 .shield_special_summerHealer {
   background-image: url(spritesmith3.png);
-  background-position: -467px -212px;
+  background-position: -479px -106px;
   width: 90px;
   height: 105px;
 }
 .shield_special_summerRogue {
   background-image: url(spritesmith3.png);
-<<<<<<< HEAD
-  background-position: -539px -985px;
-=======
-  background-position: -1092px -546px;
->>>>>>> 54fde74c
+  background-position: -448px -985px;
   width: 111px;
   height: 90px;
 }
 .shield_special_summerWarrior {
   background-image: url(spritesmith3.png);
-<<<<<<< HEAD
-  background-position: -651px -985px;
-=======
-  background-position: -1092px -637px;
->>>>>>> 54fde74c
+  background-position: -560px -985px;
   width: 111px;
   height: 90px;
 }
 .shop_armor_special_summer2015Healer {
   background-image: url(spritesmith3.png);
-<<<<<<< HEAD
+  background-position: -1476px -1440px;
+  width: 40px;
+  height: 40px;
+}
+.shop_armor_special_summer2015Mage {
+  background-image: url(spritesmith3.png);
+  background-position: -1517px -1440px;
+  width: 40px;
+  height: 40px;
+}
+.shop_armor_special_summer2015Rogue {
+  background-image: url(spritesmith3.png);
   background-position: 0px -1481px;
-=======
-  background-position: -625px -1487px;
->>>>>>> 54fde74c
-  width: 40px;
-  height: 40px;
-}
-.shop_armor_special_summer2015Mage {
-  background-image: url(spritesmith3.png);
-<<<<<<< HEAD
+  width: 40px;
+  height: 40px;
+}
+.shop_armor_special_summer2015Warrior {
+  background-image: url(spritesmith3.png);
   background-position: -41px -1481px;
-=======
-  background-position: -1435px -1537px;
->>>>>>> 54fde74c
-  width: 40px;
-  height: 40px;
-}
-.shop_armor_special_summer2015Rogue {
-  background-image: url(spritesmith3.png);
-<<<<<<< HEAD
+  width: 40px;
+  height: 40px;
+}
+.shop_armor_special_summerHealer {
+  background-image: url(spritesmith3.png);
   background-position: -82px -1481px;
-=======
-  background-position: -707px -1487px;
->>>>>>> 54fde74c
-  width: 40px;
-  height: 40px;
-}
-.shop_armor_special_summer2015Warrior {
-  background-image: url(spritesmith3.png);
-<<<<<<< HEAD
+  width: 40px;
+  height: 40px;
+}
+.shop_armor_special_summerMage {
+  background-image: url(spritesmith3.png);
   background-position: -123px -1481px;
-=======
-  background-position: -748px -1487px;
->>>>>>> 54fde74c
-  width: 40px;
-  height: 40px;
-}
-.shop_armor_special_summerHealer {
-  background-image: url(spritesmith3.png);
-<<<<<<< HEAD
+  width: 40px;
+  height: 40px;
+}
+.shop_armor_special_summerRogue {
+  background-image: url(spritesmith3.png);
   background-position: -164px -1481px;
-=======
-  background-position: -789px -1487px;
->>>>>>> 54fde74c
-  width: 40px;
-  height: 40px;
-}
-.shop_armor_special_summerMage {
-  background-image: url(spritesmith3.png);
-<<<<<<< HEAD
+  width: 40px;
+  height: 40px;
+}
+.shop_armor_special_summerWarrior {
+  background-image: url(spritesmith3.png);
   background-position: -205px -1481px;
-=======
-  background-position: -830px -1487px;
->>>>>>> 54fde74c
-  width: 40px;
-  height: 40px;
-}
-.shop_armor_special_summerRogue {
-  background-image: url(spritesmith3.png);
-<<<<<<< HEAD
+  width: 40px;
+  height: 40px;
+}
+.shop_body_special_summer2015Healer {
+  background-image: url(spritesmith3.png);
   background-position: -246px -1481px;
-=======
-  background-position: -871px -1487px;
->>>>>>> 54fde74c
-  width: 40px;
-  height: 40px;
-}
-.shop_armor_special_summerWarrior {
-  background-image: url(spritesmith3.png);
-<<<<<<< HEAD
+  width: 40px;
+  height: 40px;
+}
+.shop_body_special_summer2015Mage {
+  background-image: url(spritesmith3.png);
   background-position: -287px -1481px;
-=======
-  background-position: -912px -1487px;
->>>>>>> 54fde74c
-  width: 40px;
-  height: 40px;
-}
-.shop_body_special_summer2015Healer {
-  background-image: url(spritesmith3.png);
-<<<<<<< HEAD
+  width: 40px;
+  height: 40px;
+}
+.shop_body_special_summer2015Rogue {
+  background-image: url(spritesmith3.png);
   background-position: -328px -1481px;
-=======
-  background-position: -369px -1537px;
->>>>>>> 54fde74c
-  width: 40px;
-  height: 40px;
-}
-.shop_body_special_summer2015Mage {
-  background-image: url(spritesmith3.png);
-<<<<<<< HEAD
+  width: 40px;
+  height: 40px;
+}
+.shop_body_special_summer2015Warrior {
+  background-image: url(spritesmith3.png);
   background-position: -369px -1481px;
-=======
-  background-position: -410px -1537px;
->>>>>>> 54fde74c
-  width: 40px;
-  height: 40px;
-}
-.shop_body_special_summer2015Rogue {
-  background-image: url(spritesmith3.png);
-<<<<<<< HEAD
+  width: 40px;
+  height: 40px;
+}
+.shop_body_special_summerHealer {
+  background-image: url(spritesmith3.png);
   background-position: -410px -1481px;
-=======
-  background-position: -451px -1537px;
->>>>>>> 54fde74c
-  width: 40px;
-  height: 40px;
-}
-.shop_body_special_summer2015Warrior {
-  background-image: url(spritesmith3.png);
-<<<<<<< HEAD
+  width: 40px;
+  height: 40px;
+}
+.shop_body_special_summerMage {
+  background-image: url(spritesmith3.png);
   background-position: -451px -1481px;
-=======
-  background-position: -492px -1537px;
->>>>>>> 54fde74c
-  width: 40px;
-  height: 40px;
-}
-.shop_body_special_summerHealer {
-  background-image: url(spritesmith3.png);
-<<<<<<< HEAD
-  background-position: -492px -1481px;
-=======
-  background-position: -533px -1537px;
->>>>>>> 54fde74c
-  width: 40px;
-  height: 40px;
-}
-.shop_body_special_summerMage {
-  background-image: url(spritesmith3.png);
-<<<<<<< HEAD
+  width: 40px;
+  height: 40px;
+}
+.shop_eyewear_special_summerRogue {
+  background-image: url(spritesmith3.png);
+  background-position: -1476px -1481px;
+  width: 40px;
+  height: 40px;
+}
+.shop_eyewear_special_summerWarrior {
+  background-image: url(spritesmith3.png);
   background-position: -1517px -1481px;
-=======
-  background-position: -574px -1537px;
->>>>>>> 54fde74c
-  width: 40px;
-  height: 40px;
-}
-.shop_eyewear_special_summerRogue {
-  background-image: url(spritesmith3.png);
-<<<<<<< HEAD
+  width: 40px;
+  height: 40px;
+}
+.shop_head_special_summer2015Healer {
+  background-image: url(spritesmith3.png);
   background-position: 0px -1522px;
-=======
-  background-position: -615px -1537px;
->>>>>>> 54fde74c
-  width: 40px;
-  height: 40px;
-}
-.shop_eyewear_special_summerWarrior {
-  background-image: url(spritesmith3.png);
-<<<<<<< HEAD
-  background-position: -41px -1522px;
-=======
-  background-position: -656px -1537px;
->>>>>>> 54fde74c
-  width: 40px;
-  height: 40px;
-}
-.shop_head_special_summer2015Healer {
-  background-image: url(spritesmith3.png);
-<<<<<<< HEAD
+  width: 40px;
+  height: 40px;
+}
+.shop_head_special_summer2015Mage {
+  background-image: url(spritesmith3.png);
+  background-position: -1480px -546px;
+  width: 40px;
+  height: 40px;
+}
+.shop_head_special_summer2015Rogue {
+  background-image: url(spritesmith3.png);
   background-position: -82px -1522px;
-=======
-  background-position: -1025px -1537px;
->>>>>>> 54fde74c
-  width: 40px;
-  height: 40px;
-}
-.shop_head_special_summer2015Mage {
-  background-image: url(spritesmith3.png);
-<<<<<<< HEAD
-  background-position: -1480px -546px;
-=======
-  background-position: -1066px -1537px;
->>>>>>> 54fde74c
-  width: 40px;
-  height: 40px;
-}
-.shop_head_special_summer2015Rogue {
-  background-image: url(spritesmith3.png);
-<<<<<<< HEAD
+  width: 40px;
+  height: 40px;
+}
+.shop_head_special_summer2015Warrior {
+  background-image: url(spritesmith3.png);
+  background-position: -123px -1522px;
+  width: 40px;
+  height: 40px;
+}
+.shop_head_special_summerHealer {
+  background-image: url(spritesmith3.png);
   background-position: -164px -1522px;
-=======
-  background-position: -1107px -1537px;
->>>>>>> 54fde74c
-  width: 40px;
-  height: 40px;
-}
-.shop_head_special_summer2015Warrior {
-  background-image: url(spritesmith3.png);
-<<<<<<< HEAD
+  width: 40px;
+  height: 40px;
+}
+.shop_head_special_summerMage {
+  background-image: url(spritesmith3.png);
   background-position: -205px -1522px;
-=======
-  background-position: -1148px -1537px;
->>>>>>> 54fde74c
-  width: 40px;
-  height: 40px;
-}
-.shop_head_special_summerHealer {
-  background-image: url(spritesmith3.png);
-<<<<<<< HEAD
-  background-position: -246px -1522px;
-=======
-  background-position: -1189px -1537px;
->>>>>>> 54fde74c
-  width: 40px;
-  height: 40px;
-}
-.shop_head_special_summerMage {
-  background-image: url(spritesmith3.png);
-<<<<<<< HEAD
+  width: 40px;
+  height: 40px;
+}
+.shop_head_special_summerRogue {
+  background-image: url(spritesmith3.png);
+  background-position: -574px -1522px;
+  width: 40px;
+  height: 40px;
+}
+.shop_head_special_summerWarrior {
+  background-image: url(spritesmith3.png);
   background-position: -615px -1522px;
-=======
-  background-position: -1230px -1537px;
->>>>>>> 54fde74c
-  width: 40px;
-  height: 40px;
-}
-.shop_head_special_summerRogue {
-  background-image: url(spritesmith3.png);
-<<<<<<< HEAD
+  width: 40px;
+  height: 40px;
+}
+.shop_shield_special_summer2015Healer {
+  background-image: url(spritesmith3.png);
   background-position: -656px -1522px;
-=======
-  background-position: -1271px -1537px;
->>>>>>> 54fde74c
-  width: 40px;
-  height: 40px;
-}
-.shop_head_special_summerWarrior {
-  background-image: url(spritesmith3.png);
-<<<<<<< HEAD
+  width: 40px;
+  height: 40px;
+}
+.shop_shield_special_summer2015Rogue {
+  background-image: url(spritesmith3.png);
   background-position: -697px -1522px;
-=======
-  background-position: -1312px -1537px;
->>>>>>> 54fde74c
-  width: 40px;
-  height: 40px;
-}
-.shop_shield_special_summer2015Healer {
-  background-image: url(spritesmith3.png);
-<<<<<<< HEAD
+  width: 40px;
+  height: 40px;
+}
+.shop_shield_special_summer2015Warrior {
+  background-image: url(spritesmith3.png);
   background-position: -738px -1522px;
-=======
-  background-position: -1353px -1537px;
->>>>>>> 54fde74c
-  width: 40px;
-  height: 40px;
-}
-.shop_shield_special_summer2015Rogue {
-  background-image: url(spritesmith3.png);
-<<<<<<< HEAD
+  width: 40px;
+  height: 40px;
+}
+.shop_shield_special_summerHealer {
+  background-image: url(spritesmith3.png);
   background-position: -779px -1522px;
-=======
-  background-position: -1394px -1537px;
->>>>>>> 54fde74c
-  width: 40px;
-  height: 40px;
-}
-.shop_shield_special_summer2015Warrior {
-  background-image: url(spritesmith3.png);
-<<<<<<< HEAD
+  width: 40px;
+  height: 40px;
+}
+.shop_shield_special_summerRogue {
+  background-image: url(spritesmith3.png);
   background-position: -820px -1522px;
-=======
-  background-position: -1498px -182px;
->>>>>>> 54fde74c
-  width: 40px;
-  height: 40px;
-}
-.shop_shield_special_summerHealer {
-  background-image: url(spritesmith3.png);
-<<<<<<< HEAD
+  width: 40px;
+  height: 40px;
+}
+.shop_shield_special_summerWarrior {
+  background-image: url(spritesmith3.png);
   background-position: -861px -1522px;
-=======
-  background-position: -1539px -182px;
->>>>>>> 54fde74c
-  width: 40px;
-  height: 40px;
-}
-.shop_shield_special_summerRogue {
-  background-image: url(spritesmith3.png);
-<<<<<<< HEAD
+  width: 40px;
+  height: 40px;
+}
+.shop_weapon_special_summer2015Healer {
+  background-image: url(spritesmith3.png);
   background-position: -902px -1522px;
-=======
-  background-position: -1498px -223px;
->>>>>>> 54fde74c
-  width: 40px;
-  height: 40px;
-}
-.shop_shield_special_summerWarrior {
-  background-image: url(spritesmith3.png);
-<<<<<<< HEAD
+  width: 40px;
+  height: 40px;
+}
+.shop_weapon_special_summer2015Mage {
+  background-image: url(spritesmith3.png);
   background-position: -943px -1522px;
-=======
-  background-position: -1539px -223px;
->>>>>>> 54fde74c
-  width: 40px;
-  height: 40px;
-}
-.shop_weapon_special_summer2015Healer {
-  background-image: url(spritesmith3.png);
-<<<<<<< HEAD
+  width: 40px;
+  height: 40px;
+}
+.shop_weapon_special_summer2015Rogue {
+  background-image: url(spritesmith3.png);
   background-position: -984px -1522px;
-=======
-  background-position: -1498px -264px;
->>>>>>> 54fde74c
-  width: 40px;
-  height: 40px;
-}
-.shop_weapon_special_summer2015Mage {
-  background-image: url(spritesmith3.png);
-<<<<<<< HEAD
+  width: 40px;
+  height: 40px;
+}
+.shop_weapon_special_summer2015Warrior {
+  background-image: url(spritesmith3.png);
   background-position: -1025px -1522px;
-=======
-  background-position: -1539px -264px;
->>>>>>> 54fde74c
-  width: 40px;
-  height: 40px;
-}
-.shop_weapon_special_summer2015Rogue {
-  background-image: url(spritesmith3.png);
-<<<<<<< HEAD
+  width: 40px;
+  height: 40px;
+}
+.shop_weapon_special_summerHealer {
+  background-image: url(spritesmith3.png);
   background-position: -1066px -1522px;
-=======
-  background-position: -1498px -305px;
->>>>>>> 54fde74c
-  width: 40px;
-  height: 40px;
-}
-.shop_weapon_special_summer2015Warrior {
-  background-image: url(spritesmith3.png);
-<<<<<<< HEAD
+  width: 40px;
+  height: 40px;
+}
+.shop_weapon_special_summerMage {
+  background-image: url(spritesmith3.png);
   background-position: -1107px -1522px;
-=======
-  background-position: -1539px -305px;
->>>>>>> 54fde74c
-  width: 40px;
-  height: 40px;
-}
-.shop_weapon_special_summerHealer {
-  background-image: url(spritesmith3.png);
-<<<<<<< HEAD
+  width: 40px;
+  height: 40px;
+}
+.shop_weapon_special_summerRogue {
+  background-image: url(spritesmith3.png);
   background-position: -1148px -1522px;
-=======
-  background-position: -1498px -346px;
->>>>>>> 54fde74c
-  width: 40px;
-  height: 40px;
-}
-.shop_weapon_special_summerMage {
-  background-image: url(spritesmith3.png);
-<<<<<<< HEAD
+  width: 40px;
+  height: 40px;
+}
+.shop_weapon_special_summerWarrior {
+  background-image: url(spritesmith3.png);
   background-position: -1189px -1522px;
-=======
-  background-position: -1539px -346px;
->>>>>>> 54fde74c
-  width: 40px;
-  height: 40px;
-}
-.shop_weapon_special_summerRogue {
-  background-image: url(spritesmith3.png);
-<<<<<<< HEAD
-  background-position: -1230px -1522px;
-=======
-  background-position: -1498px -387px;
->>>>>>> 54fde74c
-  width: 40px;
-  height: 40px;
-}
-.shop_weapon_special_summerWarrior {
-  background-image: url(spritesmith3.png);
-<<<<<<< HEAD
-  background-position: -1271px -1522px;
-=======
-  background-position: -1539px -387px;
->>>>>>> 54fde74c
   width: 40px;
   height: 40px;
 }
 .slim_armor_special_summer2015Healer {
   background-image: url(spritesmith3.png);
-<<<<<<< HEAD
   background-position: -763px -985px;
-=======
-  background-position: -1092px -819px;
->>>>>>> 54fde74c
   width: 90px;
   height: 90px;
 }
 .slim_armor_special_summer2015Mage {
   background-image: url(spritesmith3.png);
-<<<<<<< HEAD
   background-position: -854px -985px;
-=======
-  background-position: -1092px -910px;
->>>>>>> 54fde74c
   width: 90px;
   height: 90px;
 }
 .slim_armor_special_summer2015Rogue {
   background-image: url(spritesmith3.png);
-  background-position: -467px -318px;
+  background-position: 0px -424px;
   width: 102px;
   height: 105px;
 }
 .slim_armor_special_summer2015Warrior {
   background-image: url(spritesmith3.png);
-  background-position: 0px -424px;
+  background-position: -479px -212px;
   width: 90px;
   height: 105px;
 }
 .slim_armor_special_summerHealer {
   background-image: url(spritesmith3.png);
-  background-position: -91px -424px;
+  background-position: -479px -318px;
   width: 90px;
   height: 105px;
 }
 .slim_armor_special_summerMage {
   background-image: url(spritesmith3.png);
-  background-position: -182px -424px;
+  background-position: -103px -424px;
   width: 90px;
   height: 105px;
 }
 .slim_armor_special_summerRogue {
   background-image: url(spritesmith3.png);
-<<<<<<< HEAD
   background-position: 0px -1076px;
-=======
-  background-position: -364px -1082px;
->>>>>>> 54fde74c
   width: 111px;
   height: 90px;
 }
 .slim_armor_special_summerWarrior {
   background-image: url(spritesmith3.png);
-<<<<<<< HEAD
   background-position: -112px -1076px;
-=======
-  background-position: -476px -1082px;
->>>>>>> 54fde74c
   width: 111px;
   height: 90px;
 }
 .weapon_special_summer2015Healer {
   background-image: url(spritesmith3.png);
-<<<<<<< HEAD
   background-position: -1116px -273px;
-=======
-  background-position: -588px -1082px;
->>>>>>> 54fde74c
   width: 90px;
   height: 90px;
 }
 .weapon_special_summer2015Mage {
   background-image: url(spritesmith3.png);
-<<<<<<< HEAD
   background-position: -1116px -364px;
-=======
-  background-position: -679px -1082px;
->>>>>>> 54fde74c
   width: 90px;
   height: 90px;
 }
 .weapon_special_summer2015Rogue {
   background-image: url(spritesmith3.png);
-  background-position: -273px -424px;
+  background-position: -194px -424px;
   width: 102px;
   height: 105px;
 }
 .weapon_special_summer2015Warrior {
   background-image: url(spritesmith3.png);
-  background-position: -376px -424px;
+  background-position: -297px -424px;
   width: 90px;
   height: 105px;
 }
 .weapon_special_summerHealer {
   background-image: url(spritesmith3.png);
-  background-position: -467px -424px;
+  background-position: -388px -424px;
   width: 90px;
   height: 105px;
 }
 .weapon_special_summerMage {
   background-image: url(spritesmith3.png);
-  background-position: -91px 0px;
+  background-position: -479px -424px;
   width: 90px;
   height: 105px;
 }
 .weapon_special_summerRogue {
   background-image: url(spritesmith3.png);
-<<<<<<< HEAD
   background-position: -224px -1076px;
-=======
-  background-position: -1204px 0px;
->>>>>>> 54fde74c
   width: 111px;
   height: 90px;
 }
 .weapon_special_summerWarrior {
   background-image: url(spritesmith3.png);
-<<<<<<< HEAD
   background-position: -336px -1076px;
-=======
-  background-position: -1204px -91px;
->>>>>>> 54fde74c
   width: 111px;
   height: 90px;
 }
 .broad_armor_special_candycane {
   background-image: url(spritesmith3.png);
-<<<<<<< HEAD
   background-position: -1116px -819px;
-=======
-  background-position: -1204px -182px;
->>>>>>> 54fde74c
   width: 90px;
   height: 90px;
 }
 .broad_armor_special_ski {
   background-image: url(spritesmith3.png);
-<<<<<<< HEAD
   background-position: -1116px -910px;
-=======
-  background-position: -1204px -273px;
->>>>>>> 54fde74c
   width: 90px;
   height: 90px;
 }
 .broad_armor_special_snowflake {
   background-image: url(spritesmith3.png);
-<<<<<<< HEAD
   background-position: -448px -1076px;
-=======
-  background-position: -1204px -364px;
->>>>>>> 54fde74c
   width: 90px;
   height: 90px;
 }
 .broad_armor_special_winter2015Healer {
   background-image: url(spritesmith3.png);
-<<<<<<< HEAD
   background-position: -539px -1076px;
-=======
-  background-position: -1204px -455px;
->>>>>>> 54fde74c
   width: 90px;
   height: 90px;
 }
 .broad_armor_special_winter2015Mage {
   background-image: url(spritesmith3.png);
-<<<<<<< HEAD
   background-position: -630px -1076px;
-=======
-  background-position: -1204px -546px;
->>>>>>> 54fde74c
   width: 90px;
   height: 90px;
 }
 .broad_armor_special_winter2015Rogue {
   background-image: url(spritesmith3.png);
-<<<<<<< HEAD
   background-position: -721px -1076px;
-=======
-  background-position: -1204px -637px;
->>>>>>> 54fde74c
   width: 96px;
   height: 90px;
 }
 .broad_armor_special_winter2015Warrior {
   background-image: url(spritesmith3.png);
-<<<<<<< HEAD
   background-position: -818px -1076px;
-=======
-  background-position: -1204px -728px;
->>>>>>> 54fde74c
   width: 90px;
   height: 90px;
 }
 .broad_armor_special_yeti {
   background-image: url(spritesmith3.png);
-<<<<<<< HEAD
   background-position: -909px -1076px;
-=======
-  background-position: -1204px -819px;
->>>>>>> 54fde74c
   width: 90px;
   height: 90px;
 }
 .head_special_candycane {
   background-image: url(spritesmith3.png);
-<<<<<<< HEAD
   background-position: -1000px -1076px;
-=======
-  background-position: -1204px -910px;
->>>>>>> 54fde74c
   width: 90px;
   height: 90px;
 }
 .head_special_nye {
   background-image: url(spritesmith3.png);
-<<<<<<< HEAD
   background-position: -1091px -1076px;
-=======
-  background-position: -1204px -1001px;
->>>>>>> 54fde74c
   width: 90px;
   height: 90px;
 }
 .head_special_nye2014 {
   background-image: url(spritesmith3.png);
-<<<<<<< HEAD
   background-position: -1207px 0px;
-=======
-  background-position: 0px -1173px;
->>>>>>> 54fde74c
   width: 90px;
   height: 90px;
 }
 .head_special_ski {
   background-image: url(spritesmith3.png);
-<<<<<<< HEAD
   background-position: -1207px -91px;
-=======
-  background-position: -91px -1173px;
->>>>>>> 54fde74c
   width: 90px;
   height: 90px;
 }
 .head_special_snowflake {
   background-image: url(spritesmith3.png);
-<<<<<<< HEAD
   background-position: -1207px -182px;
-=======
-  background-position: -182px -1173px;
->>>>>>> 54fde74c
   width: 90px;
   height: 90px;
 }
 .head_special_winter2015Healer {
   background-image: url(spritesmith3.png);
-<<<<<<< HEAD
   background-position: -1207px -273px;
-=======
-  background-position: -273px -1173px;
->>>>>>> 54fde74c
   width: 90px;
   height: 90px;
 }
 .head_special_winter2015Mage {
   background-image: url(spritesmith3.png);
-<<<<<<< HEAD
   background-position: -1207px -364px;
-=======
-  background-position: -364px -1173px;
->>>>>>> 54fde74c
   width: 90px;
   height: 90px;
 }
 .head_special_winter2015Rogue {
   background-image: url(spritesmith3.png);
-<<<<<<< HEAD
   background-position: 0px -1167px;
-=======
-  background-position: -455px -1173px;
->>>>>>> 54fde74c
   width: 96px;
   height: 90px;
 }
 .head_special_winter2015Warrior {
   background-image: url(spritesmith3.png);
-<<<<<<< HEAD
   background-position: -1207px -455px;
-=======
-  background-position: -552px -1173px;
->>>>>>> 54fde74c
   width: 90px;
   height: 90px;
 }
 .head_special_yeti {
   background-image: url(spritesmith3.png);
-<<<<<<< HEAD
   background-position: -1207px -546px;
-=======
-  background-position: -643px -1173px;
->>>>>>> 54fde74c
   width: 90px;
   height: 90px;
 }
 .shield_special_ski {
   background-image: url(spritesmith3.png);
-<<<<<<< HEAD
   background-position: -97px -1167px;
-=======
-  background-position: -734px -1173px;
->>>>>>> 54fde74c
   width: 104px;
   height: 90px;
 }
 .shield_special_snowflake {
   background-image: url(spritesmith3.png);
-<<<<<<< HEAD
   background-position: -1207px -637px;
-=======
-  background-position: -839px -1173px;
->>>>>>> 54fde74c
   width: 90px;
   height: 90px;
 }
 .shield_special_winter2015Healer {
   background-image: url(spritesmith3.png);
-<<<<<<< HEAD
   background-position: -1207px -728px;
-=======
-  background-position: -930px -1173px;
->>>>>>> 54fde74c
   width: 90px;
   height: 90px;
 }
 .shield_special_winter2015Rogue {
   background-image: url(spritesmith3.png);
-<<<<<<< HEAD
   background-position: -202px -1167px;
-=======
-  background-position: -1021px -1173px;
->>>>>>> 54fde74c
   width: 96px;
   height: 90px;
 }
 .shield_special_winter2015Warrior {
   background-image: url(spritesmith3.png);
-<<<<<<< HEAD
   background-position: -1207px -819px;
-=======
-  background-position: -1118px -1173px;
->>>>>>> 54fde74c
   width: 90px;
   height: 90px;
 }
 .shield_special_yeti {
   background-image: url(spritesmith3.png);
-<<<<<<< HEAD
   background-position: -1207px -910px;
-=======
-  background-position: -1209px -1173px;
->>>>>>> 54fde74c
   width: 90px;
   height: 90px;
 }
 .shop_armor_special_candycane {
   background-image: url(spritesmith3.png);
-<<<<<<< HEAD
+  background-position: -1521px -1284px;
+  width: 40px;
+  height: 40px;
+}
+.shop_armor_special_ski {
+  background-image: url(spritesmith3.png);
   background-position: -1480px -1325px;
-=======
-  background-position: -1498px -1248px;
->>>>>>> 54fde74c
-  width: 40px;
-  height: 40px;
-}
-.shop_armor_special_ski {
-  background-image: url(spritesmith3.png);
-<<<<<<< HEAD
+  width: 40px;
+  height: 40px;
+}
+.shop_armor_special_snowflake {
+  background-image: url(spritesmith3.png);
   background-position: -1521px -1325px;
-=======
-  background-position: -1539px -1248px;
->>>>>>> 54fde74c
-  width: 40px;
-  height: 40px;
-}
-.shop_armor_special_snowflake {
-  background-image: url(spritesmith3.png);
-<<<<<<< HEAD
+  width: 40px;
+  height: 40px;
+}
+.shop_armor_special_winter2015Healer {
+  background-image: url(spritesmith3.png);
   background-position: -1480px -1366px;
-=======
-  background-position: -1498px -1289px;
->>>>>>> 54fde74c
-  width: 40px;
-  height: 40px;
-}
-.shop_armor_special_winter2015Healer {
-  background-image: url(spritesmith3.png);
-<<<<<<< HEAD
+  width: 40px;
+  height: 40px;
+}
+.shop_armor_special_winter2015Mage {
+  background-image: url(spritesmith3.png);
   background-position: -1521px -1366px;
-=======
-  background-position: -1539px -1289px;
->>>>>>> 54fde74c
-  width: 40px;
-  height: 40px;
-}
-.shop_armor_special_winter2015Mage {
-  background-image: url(spritesmith3.png);
-<<<<<<< HEAD
+  width: 40px;
+  height: 40px;
+}
+.shop_armor_special_winter2015Rogue {
+  background-image: url(spritesmith3.png);
   background-position: -1389px -1274px;
-=======
-  background-position: -1498px -1330px;
->>>>>>> 54fde74c
-  width: 40px;
-  height: 40px;
-}
-.shop_armor_special_winter2015Rogue {
-  background-image: url(spritesmith3.png);
-<<<<<<< HEAD
+  width: 40px;
+  height: 40px;
+}
+.shop_armor_special_winter2015Warrior {
+  background-image: url(spritesmith3.png);
   background-position: -1430px -1274px;
-=======
-  background-position: -1539px -1330px;
->>>>>>> 54fde74c
-  width: 40px;
-  height: 40px;
-}
-.shop_armor_special_winter2015Warrior {
-  background-image: url(spritesmith3.png);
-<<<<<<< HEAD
+  width: 40px;
+  height: 40px;
+}
+.shop_armor_special_yeti {
+  background-image: url(spritesmith3.png);
   background-position: -1298px -1183px;
-=======
-  background-position: -1498px -1371px;
->>>>>>> 54fde74c
-  width: 40px;
-  height: 40px;
-}
-.shop_armor_special_yeti {
-  background-image: url(spritesmith3.png);
-<<<<<<< HEAD
+  width: 40px;
+  height: 40px;
+}
+.shop_head_special_candycane {
+  background-image: url(spritesmith3.png);
   background-position: -1339px -1183px;
-=======
-  background-position: -1539px -1371px;
->>>>>>> 54fde74c
-  width: 40px;
-  height: 40px;
-}
-.shop_head_special_candycane {
-  background-image: url(spritesmith3.png);
-<<<<<<< HEAD
+  width: 40px;
+  height: 40px;
+}
+.shop_head_special_nye {
+  background-image: url(spritesmith3.png);
   background-position: -1207px -1092px;
-=======
-  background-position: -1407px -1274px;
->>>>>>> 54fde74c
-  width: 40px;
-  height: 40px;
-}
-.shop_head_special_nye {
-  background-image: url(spritesmith3.png);
-<<<<<<< HEAD
+  width: 40px;
+  height: 40px;
+}
+.shop_head_special_nye2014 {
+  background-image: url(spritesmith3.png);
   background-position: -1248px -1092px;
-=======
-  background-position: -1448px -1274px;
->>>>>>> 54fde74c
-  width: 40px;
-  height: 40px;
-}
-.shop_head_special_nye2014 {
-  background-image: url(spritesmith3.png);
-<<<<<<< HEAD
+  width: 40px;
+  height: 40px;
+}
+.shop_head_special_ski {
+  background-image: url(spritesmith3.png);
   background-position: -1116px -1001px;
-=======
-  background-position: -1316px -1183px;
->>>>>>> 54fde74c
-  width: 40px;
-  height: 40px;
-}
-.shop_head_special_ski {
-  background-image: url(spritesmith3.png);
-<<<<<<< HEAD
+  width: 40px;
+  height: 40px;
+}
+.shop_head_special_snowflake {
+  background-image: url(spritesmith3.png);
   background-position: -1157px -1001px;
-=======
-  background-position: -1357px -1183px;
->>>>>>> 54fde74c
-  width: 40px;
-  height: 40px;
-}
-.shop_head_special_snowflake {
-  background-image: url(spritesmith3.png);
-<<<<<<< HEAD
+  width: 40px;
+  height: 40px;
+}
+.shop_head_special_winter2015Healer {
+  background-image: url(spritesmith3.png);
   background-position: -1025px -910px;
-=======
-  background-position: -1204px -1092px;
->>>>>>> 54fde74c
-  width: 40px;
-  height: 40px;
-}
-.shop_head_special_winter2015Healer {
-  background-image: url(spritesmith3.png);
-<<<<<<< HEAD
+  width: 40px;
+  height: 40px;
+}
+.shop_head_special_winter2015Mage {
+  background-image: url(spritesmith3.png);
   background-position: -1066px -910px;
-=======
-  background-position: -1245px -1092px;
->>>>>>> 54fde74c
-  width: 40px;
-  height: 40px;
-}
-.shop_head_special_winter2015Mage {
-  background-image: url(spritesmith3.png);
-<<<<<<< HEAD
+  width: 40px;
+  height: 40px;
+}
+.shop_head_special_winter2015Rogue {
+  background-image: url(spritesmith3.png);
   background-position: -934px -819px;
-=======
-  background-position: -1092px -1001px;
->>>>>>> 54fde74c
-  width: 40px;
-  height: 40px;
-}
-.shop_head_special_winter2015Rogue {
-  background-image: url(spritesmith3.png);
-<<<<<<< HEAD
+  width: 40px;
+  height: 40px;
+}
+.shop_head_special_winter2015Warrior {
+  background-image: url(spritesmith3.png);
   background-position: -975px -819px;
-=======
-  background-position: -1133px -1001px;
->>>>>>> 54fde74c
-  width: 40px;
-  height: 40px;
-}
-.shop_head_special_winter2015Warrior {
-  background-image: url(spritesmith3.png);
-<<<<<<< HEAD
+  width: 40px;
+  height: 40px;
+}
+.shop_head_special_yeti {
+  background-image: url(spritesmith3.png);
   background-position: -843px -728px;
-=======
-  background-position: -1001px -910px;
->>>>>>> 54fde74c
-  width: 40px;
-  height: 40px;
-}
-.shop_head_special_yeti {
-  background-image: url(spritesmith3.png);
-<<<<<<< HEAD
+  width: 40px;
+  height: 40px;
+}
+.shop_shield_special_ski {
+  background-image: url(spritesmith3.png);
   background-position: -884px -728px;
-=======
-  background-position: -1042px -910px;
->>>>>>> 54fde74c
-  width: 40px;
-  height: 40px;
-}
-.shop_shield_special_ski {
-  background-image: url(spritesmith3.png);
-<<<<<<< HEAD
+  width: 40px;
+  height: 40px;
+}
+.shop_shield_special_snowflake {
+  background-image: url(spritesmith3.png);
   background-position: -752px -637px;
-=======
-  background-position: -910px -819px;
->>>>>>> 54fde74c
-  width: 40px;
-  height: 40px;
-}
-.shop_shield_special_snowflake {
-  background-image: url(spritesmith3.png);
-<<<<<<< HEAD
+  width: 40px;
+  height: 40px;
+}
+.shop_shield_special_winter2015Healer {
+  background-image: url(spritesmith3.png);
   background-position: -793px -637px;
-=======
-  background-position: -951px -819px;
->>>>>>> 54fde74c
-  width: 40px;
-  height: 40px;
-}
-.shop_shield_special_winter2015Healer {
-  background-image: url(spritesmith3.png);
-<<<<<<< HEAD
+  width: 40px;
+  height: 40px;
+}
+.shop_shield_special_winter2015Rogue {
+  background-image: url(spritesmith3.png);
   background-position: -661px -546px;
-=======
-  background-position: -819px -728px;
->>>>>>> 54fde74c
-  width: 40px;
-  height: 40px;
-}
-.shop_shield_special_winter2015Rogue {
-  background-image: url(spritesmith3.png);
-<<<<<<< HEAD
+  width: 40px;
+  height: 40px;
+}
+.shop_shield_special_winter2015Warrior {
+  background-image: url(spritesmith3.png);
   background-position: -702px -546px;
-=======
-  background-position: -860px -728px;
->>>>>>> 54fde74c
-  width: 40px;
-  height: 40px;
-}
-.shop_shield_special_winter2015Warrior {
-  background-image: url(spritesmith3.png);
-<<<<<<< HEAD
+  width: 40px;
+  height: 40px;
+}
+.shop_shield_special_yeti {
+  background-image: url(spritesmith3.png);
   background-position: -570px -455px;
-=======
-  background-position: -728px -637px;
->>>>>>> 54fde74c
-  width: 40px;
-  height: 40px;
-}
-.shop_shield_special_yeti {
-  background-image: url(spritesmith3.png);
-<<<<<<< HEAD
+  width: 40px;
+  height: 40px;
+}
+.shop_weapon_special_candycane {
+  background-image: url(spritesmith3.png);
   background-position: -611px -455px;
-=======
-  background-position: -769px -637px;
->>>>>>> 54fde74c
-  width: 40px;
-  height: 40px;
-}
-.shop_weapon_special_candycane {
-  background-image: url(spritesmith3.png);
-<<<<<<< HEAD
+  width: 40px;
+  height: 40px;
+}
+.shop_weapon_special_ski {
+  background-image: url(spritesmith3.png);
   background-position: -1036px -985px;
-=======
-  background-position: -637px -546px;
->>>>>>> 54fde74c
-  width: 40px;
-  height: 40px;
-}
-.shop_weapon_special_ski {
-  background-image: url(spritesmith3.png);
-<<<<<<< HEAD
+  width: 40px;
+  height: 40px;
+}
+.shop_weapon_special_snowflake {
+  background-image: url(spritesmith3.png);
   background-position: -1036px -1026px;
-=======
-  background-position: -678px -546px;
->>>>>>> 54fde74c
-  width: 40px;
-  height: 40px;
-}
-.shop_weapon_special_snowflake {
-  background-image: url(spritesmith3.png);
-<<<<<<< HEAD
+  width: 40px;
+  height: 40px;
+}
+.shop_weapon_special_winter2015Healer {
+  background-image: url(spritesmith3.png);
   background-position: -1215px -1167px;
-=======
-  background-position: -285px -212px;
->>>>>>> 54fde74c
-  width: 40px;
-  height: 40px;
-}
-.shop_weapon_special_winter2015Healer {
-  background-image: url(spritesmith3.png);
-<<<<<<< HEAD
+  width: 40px;
+  height: 40px;
+}
+.shop_weapon_special_winter2015Mage {
+  background-image: url(spritesmith3.png);
   background-position: -1256px -1167px;
-=======
-  background-position: -285px -253px;
->>>>>>> 54fde74c
-  width: 40px;
-  height: 40px;
-}
-.shop_weapon_special_winter2015Mage {
-  background-image: url(spritesmith3.png);
-<<<<<<< HEAD
+  width: 40px;
+  height: 40px;
+}
+.shop_weapon_special_winter2015Rogue {
+  background-image: url(spritesmith3.png);
   background-position: -1215px -1208px;
-=======
-  background-position: -400px -318px;
->>>>>>> 54fde74c
-  width: 40px;
-  height: 40px;
-}
-.shop_weapon_special_winter2015Rogue {
-  background-image: url(spritesmith3.png);
-<<<<<<< HEAD
+  width: 40px;
+  height: 40px;
+}
+.shop_weapon_special_winter2015Warrior {
+  background-image: url(spritesmith3.png);
   background-position: -1256px -1208px;
-=======
-  background-position: -400px -359px;
->>>>>>> 54fde74c
-  width: 40px;
-  height: 40px;
-}
-.shop_weapon_special_winter2015Warrior {
-  background-image: url(spritesmith3.png);
-<<<<<<< HEAD
+  width: 40px;
+  height: 40px;
+}
+.shop_weapon_special_yeti {
+  background-image: url(spritesmith3.png);
   background-position: -1378px -1349px;
-=======
-  background-position: -479px -424px;
->>>>>>> 54fde74c
-  width: 40px;
-  height: 40px;
-}
-.shop_weapon_special_yeti {
-  background-image: url(spritesmith3.png);
-<<<<<<< HEAD
-  background-position: -1419px -1349px;
-=======
-  background-position: -479px -465px;
->>>>>>> 54fde74c
   width: 40px;
   height: 40px;
 }
 .slim_armor_special_candycane {
   background-image: url(spritesmith3.png);
-<<<<<<< HEAD
   background-position: -1207px -1001px;
-=======
-  background-position: -1316px 0px;
->>>>>>> 54fde74c
   width: 90px;
   height: 90px;
 }
 .slim_armor_special_ski {
   background-image: url(spritesmith3.png);
-<<<<<<< HEAD
   background-position: -299px -1167px;
-=======
-  background-position: -1316px -91px;
->>>>>>> 54fde74c
   width: 90px;
   height: 90px;
 }
 .slim_armor_special_snowflake {
   background-image: url(spritesmith3.png);
-<<<<<<< HEAD
   background-position: -390px -1167px;
-=======
-  background-position: -1316px -182px;
->>>>>>> 54fde74c
   width: 90px;
   height: 90px;
 }
 .slim_armor_special_winter2015Healer {
   background-image: url(spritesmith3.png);
-<<<<<<< HEAD
   background-position: -481px -1167px;
-=======
-  background-position: -1316px -273px;
->>>>>>> 54fde74c
   width: 90px;
   height: 90px;
 }
 .slim_armor_special_winter2015Mage {
   background-image: url(spritesmith3.png);
-<<<<<<< HEAD
   background-position: -572px -1167px;
-=======
-  background-position: -1316px -364px;
->>>>>>> 54fde74c
   width: 90px;
   height: 90px;
 }
@@ -3078,1021 +1884,613 @@
 }
 .slim_armor_special_winter2015Warrior {
   background-image: url(spritesmith3.png);
-<<<<<<< HEAD
   background-position: -760px -1167px;
-=======
-  background-position: -1316px -455px;
->>>>>>> 54fde74c
   width: 90px;
   height: 90px;
 }
 .slim_armor_special_yeti {
   background-image: url(spritesmith3.png);
-<<<<<<< HEAD
   background-position: -851px -1167px;
-=======
-  background-position: -1316px -546px;
->>>>>>> 54fde74c
   width: 90px;
   height: 90px;
 }
 .weapon_special_candycane {
   background-image: url(spritesmith3.png);
-<<<<<<< HEAD
   background-position: -942px -1167px;
-=======
-  background-position: -1316px -637px;
->>>>>>> 54fde74c
   width: 90px;
   height: 90px;
 }
 .weapon_special_ski {
   background-image: url(spritesmith3.png);
-<<<<<<< HEAD
   background-position: -1033px -1167px;
-=======
-  background-position: -1316px -728px;
->>>>>>> 54fde74c
   width: 90px;
   height: 90px;
 }
 .weapon_special_snowflake {
   background-image: url(spritesmith3.png);
-<<<<<<< HEAD
   background-position: -1124px -1167px;
-=======
-  background-position: -1316px -819px;
->>>>>>> 54fde74c
   width: 90px;
   height: 90px;
 }
 .weapon_special_winter2015Healer {
   background-image: url(spritesmith3.png);
-<<<<<<< HEAD
   background-position: -1298px 0px;
-=======
-  background-position: -1316px -910px;
->>>>>>> 54fde74c
   width: 90px;
   height: 90px;
 }
 .weapon_special_winter2015Mage {
   background-image: url(spritesmith3.png);
-<<<<<<< HEAD
   background-position: -1298px -91px;
-=======
-  background-position: -1316px -1001px;
->>>>>>> 54fde74c
   width: 90px;
   height: 90px;
 }
 .weapon_special_winter2015Rogue {
   background-image: url(spritesmith3.png);
-<<<<<<< HEAD
   background-position: 0px -1258px;
-=======
-  background-position: -97px -1264px;
->>>>>>> 54fde74c
   width: 96px;
   height: 90px;
 }
 .weapon_special_winter2015Warrior {
   background-image: url(spritesmith3.png);
-<<<<<<< HEAD
   background-position: -1298px -182px;
-=======
-  background-position: -1316px -1092px;
->>>>>>> 54fde74c
   width: 90px;
   height: 90px;
 }
 .weapon_special_yeti {
   background-image: url(spritesmith3.png);
-<<<<<<< HEAD
   background-position: -1298px -273px;
-=======
-  background-position: -194px -1264px;
->>>>>>> 54fde74c
   width: 90px;
   height: 90px;
 }
 .back_special_wondercon_black {
   background-image: url(spritesmith3.png);
-<<<<<<< HEAD
   background-position: -1298px -364px;
-=======
-  background-position: -285px -1264px;
->>>>>>> 54fde74c
   width: 90px;
   height: 90px;
 }
 .back_special_wondercon_red {
   background-image: url(spritesmith3.png);
-<<<<<<< HEAD
   background-position: -1298px -455px;
-=======
-  background-position: -376px -1264px;
->>>>>>> 54fde74c
   width: 90px;
   height: 90px;
 }
 .body_special_wondercon_black {
   background-image: url(spritesmith3.png);
-<<<<<<< HEAD
   background-position: -1298px -546px;
-=======
-  background-position: -467px -1264px;
->>>>>>> 54fde74c
   width: 90px;
   height: 90px;
 }
 .body_special_wondercon_gold {
   background-image: url(spritesmith3.png);
-<<<<<<< HEAD
   background-position: -1298px -637px;
-=======
-  background-position: -558px -1264px;
->>>>>>> 54fde74c
   width: 90px;
   height: 90px;
 }
 .body_special_wondercon_red {
   background-image: url(spritesmith3.png);
-<<<<<<< HEAD
   background-position: -1298px -728px;
-=======
-  background-position: -649px -1264px;
->>>>>>> 54fde74c
   width: 90px;
   height: 90px;
 }
 .eyewear_special_wondercon_black {
   background-image: url(spritesmith3.png);
-<<<<<<< HEAD
   background-position: -1298px -819px;
-=======
-  background-position: -740px -1264px;
->>>>>>> 54fde74c
   width: 90px;
   height: 90px;
 }
 .eyewear_special_wondercon_red {
   background-image: url(spritesmith3.png);
-<<<<<<< HEAD
   background-position: -1298px -910px;
-=======
-  background-position: -831px -1264px;
->>>>>>> 54fde74c
   width: 90px;
   height: 90px;
 }
 .shop_back_special_wondercon_black {
   background-image: url(spritesmith3.png);
-<<<<<<< HEAD
+  background-position: -820px -1440px;
+  width: 40px;
+  height: 40px;
+}
+.shop_back_special_wondercon_red {
+  background-image: url(spritesmith3.png);
   background-position: -861px -1440px;
-=======
-  background-position: -871px -1446px;
->>>>>>> 54fde74c
-  width: 40px;
-  height: 40px;
-}
-.shop_back_special_wondercon_red {
-  background-image: url(spritesmith3.png);
-<<<<<<< HEAD
+  width: 40px;
+  height: 40px;
+}
+.shop_body_special_wondercon_black {
+  background-image: url(spritesmith3.png);
   background-position: -902px -1440px;
-=======
-  background-position: -912px -1446px;
->>>>>>> 54fde74c
-  width: 40px;
-  height: 40px;
-}
-.shop_body_special_wondercon_black {
-  background-image: url(spritesmith3.png);
-<<<<<<< HEAD
+  width: 40px;
+  height: 40px;
+}
+.shop_body_special_wondercon_gold {
+  background-image: url(spritesmith3.png);
   background-position: -943px -1440px;
-=======
-  background-position: -953px -1446px;
->>>>>>> 54fde74c
-  width: 40px;
-  height: 40px;
-}
-.shop_body_special_wondercon_gold {
-  background-image: url(spritesmith3.png);
-<<<<<<< HEAD
+  width: 40px;
+  height: 40px;
+}
+.shop_body_special_wondercon_red {
+  background-image: url(spritesmith3.png);
   background-position: -984px -1440px;
-=======
-  background-position: -994px -1446px;
->>>>>>> 54fde74c
-  width: 40px;
-  height: 40px;
-}
-.shop_body_special_wondercon_red {
-  background-image: url(spritesmith3.png);
-<<<<<<< HEAD
+  width: 40px;
+  height: 40px;
+}
+.shop_eyewear_special_wondercon_black {
+  background-image: url(spritesmith3.png);
   background-position: -1025px -1440px;
-=======
-  background-position: -1035px -1446px;
->>>>>>> 54fde74c
-  width: 40px;
-  height: 40px;
-}
-.shop_eyewear_special_wondercon_black {
-  background-image: url(spritesmith3.png);
-<<<<<<< HEAD
+  width: 40px;
+  height: 40px;
+}
+.shop_eyewear_special_wondercon_red {
+  background-image: url(spritesmith3.png);
   background-position: -1066px -1440px;
-=======
-  background-position: -1076px -1446px;
->>>>>>> 54fde74c
-  width: 40px;
-  height: 40px;
-}
-.shop_eyewear_special_wondercon_red {
-  background-image: url(spritesmith3.png);
-<<<<<<< HEAD
-  background-position: -1107px -1440px;
-=======
-  background-position: -1117px -1446px;
->>>>>>> 54fde74c
   width: 40px;
   height: 40px;
 }
 .head_0 {
   background-image: url(spritesmith3.png);
-<<<<<<< HEAD
   background-position: -1298px -1001px;
-=======
-  background-position: -922px -1264px;
->>>>>>> 54fde74c
   width: 90px;
   height: 90px;
 }
 .customize-option.head_0 {
   background-image: url(spritesmith3.png);
-<<<<<<< HEAD
   background-position: -1323px -1016px;
-=======
-  background-position: -947px -1279px;
->>>>>>> 54fde74c
   width: 60px;
   height: 60px;
 }
 .head_healer_1 {
   background-image: url(spritesmith3.png);
-<<<<<<< HEAD
   background-position: -1298px -1092px;
-=======
-  background-position: -1013px -1264px;
->>>>>>> 54fde74c
   width: 90px;
   height: 90px;
 }
 .head_healer_2 {
   background-image: url(spritesmith3.png);
-<<<<<<< HEAD
   background-position: -97px -1258px;
-=======
-  background-position: -1104px -1264px;
->>>>>>> 54fde74c
   width: 90px;
   height: 90px;
 }
 .head_healer_3 {
   background-image: url(spritesmith3.png);
-<<<<<<< HEAD
   background-position: -188px -1258px;
-=======
-  background-position: -1195px -1264px;
->>>>>>> 54fde74c
   width: 90px;
   height: 90px;
 }
 .head_healer_4 {
   background-image: url(spritesmith3.png);
-<<<<<<< HEAD
   background-position: -279px -1258px;
-=======
-  background-position: -1286px -1264px;
->>>>>>> 54fde74c
   width: 90px;
   height: 90px;
 }
 .head_healer_5 {
   background-image: url(spritesmith3.png);
-<<<<<<< HEAD
   background-position: -370px -1258px;
-=======
-  background-position: -1407px 0px;
->>>>>>> 54fde74c
   width: 90px;
   height: 90px;
 }
 .head_rogue_1 {
   background-image: url(spritesmith3.png);
-<<<<<<< HEAD
   background-position: -461px -1258px;
-=======
-  background-position: -1407px -91px;
->>>>>>> 54fde74c
   width: 90px;
   height: 90px;
 }
 .head_rogue_2 {
   background-image: url(spritesmith3.png);
-<<<<<<< HEAD
   background-position: -552px -1258px;
-=======
-  background-position: -1407px -182px;
->>>>>>> 54fde74c
   width: 90px;
   height: 90px;
 }
 .head_rogue_3 {
   background-image: url(spritesmith3.png);
-<<<<<<< HEAD
   background-position: -643px -1258px;
-=======
-  background-position: -1407px -273px;
->>>>>>> 54fde74c
   width: 90px;
   height: 90px;
 }
 .head_rogue_4 {
   background-image: url(spritesmith3.png);
-<<<<<<< HEAD
   background-position: -734px -1258px;
-=======
-  background-position: -1407px -364px;
->>>>>>> 54fde74c
   width: 90px;
   height: 90px;
 }
 .head_rogue_5 {
   background-image: url(spritesmith3.png);
-<<<<<<< HEAD
   background-position: -825px -1258px;
-=======
-  background-position: -1407px -455px;
->>>>>>> 54fde74c
   width: 90px;
   height: 90px;
 }
 .head_special_2 {
   background-image: url(spritesmith3.png);
-<<<<<<< HEAD
   background-position: -916px -1258px;
-=======
-  background-position: -1407px -546px;
->>>>>>> 54fde74c
   width: 90px;
   height: 90px;
 }
 .head_special_fireCoralCirclet {
   background-image: url(spritesmith3.png);
-<<<<<<< HEAD
   background-position: -1007px -1258px;
-=======
-  background-position: -1407px -637px;
->>>>>>> 54fde74c
   width: 90px;
   height: 90px;
 }
 .head_warrior_1 {
   background-image: url(spritesmith3.png);
-<<<<<<< HEAD
   background-position: -1098px -1258px;
-=======
-  background-position: -1407px -728px;
->>>>>>> 54fde74c
   width: 90px;
   height: 90px;
 }
 .head_warrior_2 {
   background-image: url(spritesmith3.png);
-<<<<<<< HEAD
   background-position: -1189px -1258px;
-=======
-  background-position: -1407px -819px;
->>>>>>> 54fde74c
   width: 90px;
   height: 90px;
 }
 .head_warrior_3 {
   background-image: url(spritesmith3.png);
-<<<<<<< HEAD
   background-position: -1280px -1258px;
-=======
-  background-position: -1407px -910px;
->>>>>>> 54fde74c
   width: 90px;
   height: 90px;
 }
 .head_warrior_4 {
   background-image: url(spritesmith3.png);
-<<<<<<< HEAD
   background-position: -1389px 0px;
-=======
-  background-position: -1407px -1001px;
->>>>>>> 54fde74c
   width: 90px;
   height: 90px;
 }
 .head_warrior_5 {
   background-image: url(spritesmith3.png);
-<<<<<<< HEAD
   background-position: -1389px -91px;
-=======
-  background-position: -1407px -1092px;
->>>>>>> 54fde74c
   width: 90px;
   height: 90px;
 }
 .head_wizard_1 {
   background-image: url(spritesmith3.png);
-<<<<<<< HEAD
   background-position: -1389px -182px;
-=======
-  background-position: -1407px -1183px;
->>>>>>> 54fde74c
   width: 90px;
   height: 90px;
 }
 .head_wizard_2 {
   background-image: url(spritesmith3.png);
-<<<<<<< HEAD
   background-position: -1389px -273px;
-=======
-  background-position: 0px -1355px;
->>>>>>> 54fde74c
   width: 90px;
   height: 90px;
 }
 .head_wizard_3 {
   background-image: url(spritesmith3.png);
-<<<<<<< HEAD
   background-position: -1389px -364px;
-=======
-  background-position: -91px -1355px;
->>>>>>> 54fde74c
   width: 90px;
   height: 90px;
 }
 .head_wizard_4 {
   background-image: url(spritesmith3.png);
-<<<<<<< HEAD
   background-position: -1389px -455px;
-=======
-  background-position: -182px -1355px;
->>>>>>> 54fde74c
   width: 90px;
   height: 90px;
 }
 .head_wizard_5 {
   background-image: url(spritesmith3.png);
-<<<<<<< HEAD
   background-position: -1389px -546px;
-=======
-  background-position: -273px -1355px;
->>>>>>> 54fde74c
   width: 90px;
   height: 90px;
 }
 .shop_head_healer_1 {
   background-image: url(spritesmith3.png);
-<<<<<<< HEAD
+  background-position: -492px -1481px;
+  width: 40px;
+  height: 40px;
+}
+.shop_head_healer_2 {
+  background-image: url(spritesmith3.png);
   background-position: -533px -1481px;
-=======
-  background-position: -953px -1487px;
->>>>>>> 54fde74c
-  width: 40px;
-  height: 40px;
-}
-.shop_head_healer_2 {
-  background-image: url(spritesmith3.png);
-<<<<<<< HEAD
+  width: 40px;
+  height: 40px;
+}
+.shop_head_healer_3 {
+  background-image: url(spritesmith3.png);
   background-position: -574px -1481px;
-=======
-  background-position: -994px -1487px;
->>>>>>> 54fde74c
-  width: 40px;
-  height: 40px;
-}
-.shop_head_healer_3 {
-  background-image: url(spritesmith3.png);
-<<<<<<< HEAD
+  width: 40px;
+  height: 40px;
+}
+.shop_head_healer_4 {
+  background-image: url(spritesmith3.png);
   background-position: -615px -1481px;
-=======
-  background-position: -1035px -1487px;
->>>>>>> 54fde74c
-  width: 40px;
-  height: 40px;
-}
-.shop_head_healer_4 {
-  background-image: url(spritesmith3.png);
-<<<<<<< HEAD
+  width: 40px;
+  height: 40px;
+}
+.shop_head_healer_5 {
+  background-image: url(spritesmith3.png);
   background-position: -656px -1481px;
-=======
-  background-position: -1076px -1487px;
->>>>>>> 54fde74c
-  width: 40px;
-  height: 40px;
-}
-.shop_head_healer_5 {
-  background-image: url(spritesmith3.png);
-<<<<<<< HEAD
+  width: 40px;
+  height: 40px;
+}
+.shop_head_rogue_1 {
+  background-image: url(spritesmith3.png);
   background-position: -697px -1481px;
-=======
-  background-position: -1117px -1487px;
->>>>>>> 54fde74c
-  width: 40px;
-  height: 40px;
-}
-.shop_head_rogue_1 {
-  background-image: url(spritesmith3.png);
-<<<<<<< HEAD
+  width: 40px;
+  height: 40px;
+}
+.shop_head_rogue_2 {
+  background-image: url(spritesmith3.png);
   background-position: -738px -1481px;
-=======
-  background-position: -1158px -1487px;
->>>>>>> 54fde74c
-  width: 40px;
-  height: 40px;
-}
-.shop_head_rogue_2 {
-  background-image: url(spritesmith3.png);
-<<<<<<< HEAD
+  width: 40px;
+  height: 40px;
+}
+.shop_head_rogue_3 {
+  background-image: url(spritesmith3.png);
   background-position: -779px -1481px;
-=======
-  background-position: -1199px -1487px;
->>>>>>> 54fde74c
-  width: 40px;
-  height: 40px;
-}
-.shop_head_rogue_3 {
-  background-image: url(spritesmith3.png);
-<<<<<<< HEAD
+  width: 40px;
+  height: 40px;
+}
+.shop_head_rogue_4 {
+  background-image: url(spritesmith3.png);
   background-position: -820px -1481px;
-=======
-  background-position: -1240px -1487px;
->>>>>>> 54fde74c
-  width: 40px;
-  height: 40px;
-}
-.shop_head_rogue_4 {
-  background-image: url(spritesmith3.png);
-<<<<<<< HEAD
+  width: 40px;
+  height: 40px;
+}
+.shop_head_rogue_5 {
+  background-image: url(spritesmith3.png);
   background-position: -861px -1481px;
-=======
-  background-position: -1281px -1487px;
->>>>>>> 54fde74c
-  width: 40px;
-  height: 40px;
-}
-.shop_head_rogue_5 {
-  background-image: url(spritesmith3.png);
-<<<<<<< HEAD
+  width: 40px;
+  height: 40px;
+}
+.shop_head_special_0 {
+  background-image: url(spritesmith3.png);
   background-position: -902px -1481px;
-=======
-  background-position: -1322px -1487px;
->>>>>>> 54fde74c
-  width: 40px;
-  height: 40px;
-}
-.shop_head_special_0 {
-  background-image: url(spritesmith3.png);
-<<<<<<< HEAD
+  width: 40px;
+  height: 40px;
+}
+.shop_head_special_1 {
+  background-image: url(spritesmith3.png);
   background-position: -943px -1481px;
-=======
-  background-position: -1363px -1487px;
->>>>>>> 54fde74c
-  width: 40px;
-  height: 40px;
-}
-.shop_head_special_1 {
-  background-image: url(spritesmith3.png);
-<<<<<<< HEAD
+  width: 40px;
+  height: 40px;
+}
+.shop_head_special_2 {
+  background-image: url(spritesmith3.png);
   background-position: -984px -1481px;
-=======
-  background-position: -1404px -1487px;
->>>>>>> 54fde74c
-  width: 40px;
-  height: 40px;
-}
-.shop_head_special_2 {
-  background-image: url(spritesmith3.png);
-<<<<<<< HEAD
+  width: 40px;
+  height: 40px;
+}
+.shop_head_special_fireCoralCirclet {
+  background-image: url(spritesmith3.png);
   background-position: -1025px -1481px;
-=======
-  background-position: -1445px -1487px;
->>>>>>> 54fde74c
-  width: 40px;
-  height: 40px;
-}
-.shop_head_special_fireCoralCirclet {
-  background-image: url(spritesmith3.png);
-<<<<<<< HEAD
+  width: 40px;
+  height: 40px;
+}
+.shop_head_warrior_1 {
+  background-image: url(spritesmith3.png);
   background-position: -1066px -1481px;
-=======
-  background-position: -1486px -1487px;
->>>>>>> 54fde74c
-  width: 40px;
-  height: 40px;
-}
-.shop_head_warrior_1 {
-  background-image: url(spritesmith3.png);
-<<<<<<< HEAD
+  width: 40px;
+  height: 40px;
+}
+.shop_head_warrior_2 {
+  background-image: url(spritesmith3.png);
   background-position: -1107px -1481px;
-=======
-  background-position: -1527px -1487px;
->>>>>>> 54fde74c
-  width: 40px;
-  height: 40px;
-}
-.shop_head_warrior_2 {
-  background-image: url(spritesmith3.png);
-<<<<<<< HEAD
+  width: 40px;
+  height: 40px;
+}
+.shop_head_warrior_3 {
+  background-image: url(spritesmith3.png);
   background-position: -1148px -1481px;
-=======
-  background-position: 0px -1537px;
->>>>>>> 54fde74c
-  width: 40px;
-  height: 40px;
-}
-.shop_head_warrior_3 {
-  background-image: url(spritesmith3.png);
-<<<<<<< HEAD
+  width: 40px;
+  height: 40px;
+}
+.shop_head_warrior_4 {
+  background-image: url(spritesmith3.png);
   background-position: -1189px -1481px;
-=======
-  background-position: -41px -1537px;
->>>>>>> 54fde74c
-  width: 40px;
-  height: 40px;
-}
-.shop_head_warrior_4 {
-  background-image: url(spritesmith3.png);
-<<<<<<< HEAD
+  width: 40px;
+  height: 40px;
+}
+.shop_head_warrior_5 {
+  background-image: url(spritesmith3.png);
   background-position: -1230px -1481px;
-=======
-  background-position: -82px -1537px;
->>>>>>> 54fde74c
-  width: 40px;
-  height: 40px;
-}
-.shop_head_warrior_5 {
-  background-image: url(spritesmith3.png);
-<<<<<<< HEAD
+  width: 40px;
+  height: 40px;
+}
+.shop_head_wizard_1 {
+  background-image: url(spritesmith3.png);
   background-position: -1271px -1481px;
-=======
-  background-position: -123px -1537px;
->>>>>>> 54fde74c
-  width: 40px;
-  height: 40px;
-}
-.shop_head_wizard_1 {
-  background-image: url(spritesmith3.png);
-<<<<<<< HEAD
+  width: 40px;
+  height: 40px;
+}
+.shop_head_wizard_2 {
+  background-image: url(spritesmith3.png);
   background-position: -1312px -1481px;
-=======
-  background-position: -164px -1537px;
->>>>>>> 54fde74c
-  width: 40px;
-  height: 40px;
-}
-.shop_head_wizard_2 {
-  background-image: url(spritesmith3.png);
-<<<<<<< HEAD
+  width: 40px;
+  height: 40px;
+}
+.shop_head_wizard_3 {
+  background-image: url(spritesmith3.png);
   background-position: -1353px -1481px;
-=======
-  background-position: -205px -1537px;
->>>>>>> 54fde74c
-  width: 40px;
-  height: 40px;
-}
-.shop_head_wizard_3 {
-  background-image: url(spritesmith3.png);
-<<<<<<< HEAD
+  width: 40px;
+  height: 40px;
+}
+.shop_head_wizard_4 {
+  background-image: url(spritesmith3.png);
   background-position: -1394px -1481px;
-=======
-  background-position: -246px -1537px;
->>>>>>> 54fde74c
-  width: 40px;
-  height: 40px;
-}
-.shop_head_wizard_4 {
-  background-image: url(spritesmith3.png);
-<<<<<<< HEAD
+  width: 40px;
+  height: 40px;
+}
+.shop_head_wizard_5 {
+  background-image: url(spritesmith3.png);
   background-position: -1435px -1481px;
-=======
-  background-position: -287px -1537px;
->>>>>>> 54fde74c
-  width: 40px;
-  height: 40px;
-}
-.shop_head_wizard_5 {
-  background-image: url(spritesmith3.png);
-<<<<<<< HEAD
-  background-position: -1476px -1481px;
-=======
-  background-position: -328px -1537px;
->>>>>>> 54fde74c
   width: 40px;
   height: 40px;
 }
 .headAccessory_special_bearEars {
   background-image: url(spritesmith3.png);
-<<<<<<< HEAD
   background-position: -1389px -637px;
-=======
-  background-position: -364px -1355px;
->>>>>>> 54fde74c
   width: 90px;
   height: 90px;
 }
 .customize-option.headAccessory_special_bearEars {
   background-image: url(spritesmith3.png);
-<<<<<<< HEAD
   background-position: -1414px -652px;
-=======
-  background-position: -389px -1370px;
->>>>>>> 54fde74c
   width: 60px;
   height: 60px;
 }
 .headAccessory_special_cactusEars {
   background-image: url(spritesmith3.png);
-<<<<<<< HEAD
   background-position: -1389px -728px;
-=======
-  background-position: -455px -1355px;
->>>>>>> 54fde74c
   width: 90px;
   height: 90px;
 }
 .customize-option.headAccessory_special_cactusEars {
   background-image: url(spritesmith3.png);
-<<<<<<< HEAD
   background-position: -1414px -743px;
-=======
-  background-position: -480px -1370px;
->>>>>>> 54fde74c
   width: 60px;
   height: 60px;
 }
 .headAccessory_special_foxEars {
   background-image: url(spritesmith3.png);
-<<<<<<< HEAD
   background-position: -1389px -819px;
-=======
-  background-position: -546px -1355px;
->>>>>>> 54fde74c
   width: 90px;
   height: 90px;
 }
 .customize-option.headAccessory_special_foxEars {
   background-image: url(spritesmith3.png);
-<<<<<<< HEAD
   background-position: -1414px -834px;
-=======
-  background-position: -571px -1370px;
->>>>>>> 54fde74c
   width: 60px;
   height: 60px;
 }
 .headAccessory_special_lionEars {
   background-image: url(spritesmith3.png);
-<<<<<<< HEAD
   background-position: -1389px -910px;
-=======
-  background-position: -637px -1355px;
->>>>>>> 54fde74c
   width: 90px;
   height: 90px;
 }
 .customize-option.headAccessory_special_lionEars {
   background-image: url(spritesmith3.png);
-<<<<<<< HEAD
   background-position: -1414px -925px;
-=======
-  background-position: -662px -1370px;
->>>>>>> 54fde74c
   width: 60px;
   height: 60px;
 }
 .headAccessory_special_pandaEars {
   background-image: url(spritesmith3.png);
-<<<<<<< HEAD
   background-position: -1389px -1001px;
-=======
-  background-position: -728px -1355px;
->>>>>>> 54fde74c
   width: 90px;
   height: 90px;
 }
 .customize-option.headAccessory_special_pandaEars {
   background-image: url(spritesmith3.png);
-<<<<<<< HEAD
   background-position: -1414px -1016px;
-=======
-  background-position: -753px -1370px;
->>>>>>> 54fde74c
   width: 60px;
   height: 60px;
 }
 .headAccessory_special_pigEars {
   background-image: url(spritesmith3.png);
-<<<<<<< HEAD
   background-position: -1389px -1092px;
-=======
-  background-position: -819px -1355px;
->>>>>>> 54fde74c
   width: 90px;
   height: 90px;
 }
 .customize-option.headAccessory_special_pigEars {
   background-image: url(spritesmith3.png);
-<<<<<<< HEAD
   background-position: -1414px -1107px;
-=======
-  background-position: -844px -1370px;
->>>>>>> 54fde74c
   width: 60px;
   height: 60px;
 }
 .headAccessory_special_tigerEars {
   background-image: url(spritesmith3.png);
-<<<<<<< HEAD
   background-position: -1389px -1183px;
-=======
-  background-position: -910px -1355px;
->>>>>>> 54fde74c
   width: 90px;
   height: 90px;
 }
 .customize-option.headAccessory_special_tigerEars {
   background-image: url(spritesmith3.png);
-<<<<<<< HEAD
   background-position: -1414px -1198px;
-=======
-  background-position: -935px -1370px;
->>>>>>> 54fde74c
   width: 60px;
   height: 60px;
 }
 .headAccessory_special_wolfEars {
   background-image: url(spritesmith3.png);
-<<<<<<< HEAD
   background-position: 0px -1349px;
-=======
-  background-position: -1001px -1355px;
->>>>>>> 54fde74c
   width: 90px;
   height: 90px;
 }
 .customize-option.headAccessory_special_wolfEars {
   background-image: url(spritesmith3.png);
-<<<<<<< HEAD
   background-position: -25px -1364px;
-=======
-  background-position: -1026px -1370px;
->>>>>>> 54fde74c
   width: 60px;
   height: 60px;
 }
 .shop_headAccessory_special_bearEars {
   background-image: url(spritesmith3.png);
-<<<<<<< HEAD
+  background-position: -246px -1522px;
+  width: 40px;
+  height: 40px;
+}
+.shop_headAccessory_special_cactusEars {
+  background-image: url(spritesmith3.png);
   background-position: -287px -1522px;
-=======
-  background-position: -697px -1537px;
->>>>>>> 54fde74c
-  width: 40px;
-  height: 40px;
-}
-.shop_headAccessory_special_cactusEars {
-  background-image: url(spritesmith3.png);
-<<<<<<< HEAD
+  width: 40px;
+  height: 40px;
+}
+.shop_headAccessory_special_foxEars {
+  background-image: url(spritesmith3.png);
   background-position: -328px -1522px;
-=======
-  background-position: -738px -1537px;
->>>>>>> 54fde74c
-  width: 40px;
-  height: 40px;
-}
-.shop_headAccessory_special_foxEars {
-  background-image: url(spritesmith3.png);
-<<<<<<< HEAD
+  width: 40px;
+  height: 40px;
+}
+.shop_headAccessory_special_lionEars {
+  background-image: url(spritesmith3.png);
   background-position: -369px -1522px;
-=======
-  background-position: -779px -1537px;
->>>>>>> 54fde74c
-  width: 40px;
-  height: 40px;
-}
-.shop_headAccessory_special_lionEars {
-  background-image: url(spritesmith3.png);
-<<<<<<< HEAD
+  width: 40px;
+  height: 40px;
+}
+.shop_headAccessory_special_pandaEars {
+  background-image: url(spritesmith3.png);
   background-position: -410px -1522px;
-=======
-  background-position: -820px -1537px;
->>>>>>> 54fde74c
-  width: 40px;
-  height: 40px;
-}
-.shop_headAccessory_special_pandaEars {
-  background-image: url(spritesmith3.png);
-<<<<<<< HEAD
+  width: 40px;
+  height: 40px;
+}
+.shop_headAccessory_special_pigEars {
+  background-image: url(spritesmith3.png);
   background-position: -451px -1522px;
-=======
-  background-position: -861px -1537px;
->>>>>>> 54fde74c
-  width: 40px;
-  height: 40px;
-}
-.shop_headAccessory_special_pigEars {
-  background-image: url(spritesmith3.png);
-<<<<<<< HEAD
+  width: 40px;
+  height: 40px;
+}
+.shop_headAccessory_special_tigerEars {
+  background-image: url(spritesmith3.png);
   background-position: -492px -1522px;
-=======
-  background-position: -902px -1537px;
->>>>>>> 54fde74c
-  width: 40px;
-  height: 40px;
-}
-.shop_headAccessory_special_tigerEars {
-  background-image: url(spritesmith3.png);
-<<<<<<< HEAD
+  width: 40px;
+  height: 40px;
+}
+.shop_headAccessory_special_wolfEars {
+  background-image: url(spritesmith3.png);
   background-position: -533px -1522px;
-=======
-  background-position: -943px -1537px;
->>>>>>> 54fde74c
-  width: 40px;
-  height: 40px;
-}
-.shop_headAccessory_special_wolfEars {
-  background-image: url(spritesmith3.png);
-<<<<<<< HEAD
-  background-position: -574px -1522px;
-=======
-  background-position: -984px -1537px;
->>>>>>> 54fde74c
   width: 40px;
   height: 40px;
 }
 .shield_healer_1 {
   background-image: url(spritesmith3.png);
-<<<<<<< HEAD
   background-position: -91px -1349px;
-=======
-  background-position: -1092px -1355px;
->>>>>>> 54fde74c
   width: 90px;
   height: 90px;
 }
 .shield_healer_2 {
   background-image: url(spritesmith3.png);
-<<<<<<< HEAD
   background-position: -182px -1349px;
-=======
-  background-position: -1183px -1355px;
->>>>>>> 54fde74c
   width: 90px;
   height: 90px;
 }
 .shield_healer_3 {
   background-image: url(spritesmith3.png);
-<<<<<<< HEAD
   background-position: -273px -1349px;
-=======
-  background-position: -1274px -1355px;
->>>>>>> 54fde74c
   width: 90px;
   height: 90px;
 }
 .shield_healer_4 {
   background-image: url(spritesmith3.png);
-<<<<<<< HEAD
   background-position: -364px -1349px;
-=======
-  background-position: -1365px -1355px;
->>>>>>> 54fde74c
   width: 90px;
   height: 90px;
 }
 .shield_healer_5 {
   background-image: url(spritesmith3.png);
-<<<<<<< HEAD
   background-position: -455px -1349px;
-=======
-  background-position: -1498px 0px;
->>>>>>> 54fde74c
   width: 90px;
   height: 90px;
 }
 .shield_rogue_0 {
   background-image: url(spritesmith3.png);
-<<<<<<< HEAD
   background-position: -546px -1349px;
-=======
-  background-position: -1498px -91px;
->>>>>>> 54fde74c
   width: 90px;
   height: 90px;
 }
@@ -4182,61 +2580,61 @@
 }
 .shop_shield_healer_1 {
   background-image: url(spritesmith3.png);
+  background-position: -1394px -1522px;
+  width: 40px;
+  height: 40px;
+}
+.shop_shield_healer_2 {
+  background-image: url(spritesmith3.png);
   background-position: -1435px -1522px;
   width: 40px;
   height: 40px;
 }
-.shop_shield_healer_2 {
+.shop_shield_healer_3 {
   background-image: url(spritesmith3.png);
   background-position: -1476px -1522px;
   width: 40px;
   height: 40px;
 }
-.shop_shield_healer_3 {
+.shop_shield_healer_4 {
   background-image: url(spritesmith3.png);
   background-position: -1517px -1522px;
   width: 40px;
   height: 40px;
 }
-.shop_shield_healer_4 {
+.shop_shield_healer_5 {
   background-image: url(spritesmith3.png);
   background-position: -1592px 0px;
   width: 40px;
   height: 40px;
 }
-.shop_shield_healer_5 {
+.shop_shield_rogue_0 {
   background-image: url(spritesmith3.png);
   background-position: -1592px -41px;
   width: 40px;
   height: 40px;
 }
-.shop_shield_rogue_0 {
+.shop_shield_rogue_1 {
   background-image: url(spritesmith3.png);
   background-position: -1592px -82px;
   width: 40px;
   height: 40px;
 }
-.shop_shield_rogue_1 {
+.shop_shield_rogue_2 {
   background-image: url(spritesmith3.png);
   background-position: -1592px -123px;
   width: 40px;
   height: 40px;
 }
-.shop_shield_rogue_2 {
+.shop_shield_rogue_3 {
   background-image: url(spritesmith3.png);
   background-position: -1592px -164px;
   width: 40px;
   height: 40px;
 }
-.shop_shield_rogue_3 {
+.shop_shield_rogue_4 {
   background-image: url(spritesmith3.png);
   background-position: -1592px -205px;
   width: 40px;
   height: 40px;
-}
-.shop_shield_rogue_4 {
-  background-image: url(spritesmith3.png);
-  background-position: -1592px -246px;
-  width: 40px;
-  height: 40px;
 }