.shop_armor_special_birthday2016 {
  background-image: url(spritesmith-main-4.png);
  background-position: -1066px -1624px;
  width: 40px;
  height: 40px;
}
.slim_armor_special_birthday {
  background-image: url(spritesmith-main-4.png);
<<<<<<< HEAD
  background-position: -1491px -273px;
=======
  background-position: -273px -1046px;
>>>>>>> f4b43f55
  width: 90px;
  height: 90px;
}
.slim_armor_special_birthday2015 {
  background-image: url(spritesmith-main-4.png);
<<<<<<< HEAD
  background-position: -728px -1228px;
=======
  background-position: -1491px -273px;
>>>>>>> f4b43f55
  width: 90px;
  height: 90px;
}
.slim_armor_special_birthday2016 {
  background-image: url(spritesmith-main-4.png);
<<<<<<< HEAD
  background-position: -364px -1137px;
=======
  background-position: -637px -1046px;
>>>>>>> f4b43f55
  width: 90px;
  height: 90px;
}
.broad_armor_special_fall2015Healer {
  background-image: url(spritesmith-main-4.png);
<<<<<<< HEAD
  background-position: -942px -364px;
=======
  background-position: -757px -667px;
>>>>>>> f4b43f55
  width: 93px;
  height: 90px;
}
.broad_armor_special_fall2015Mage {
  background-image: url(spritesmith-main-4.png);
<<<<<<< HEAD
  background-position: -330px -485px;
=======
  background-position: -224px -485px;
>>>>>>> f4b43f55
  width: 105px;
  height: 90px;
}
.broad_armor_special_fall2015Rogue {
  background-image: url(spritesmith-main-4.png);
<<<<<<< HEAD
  background-position: -1036px 0px;
=======
  background-position: -91px -1137px;
>>>>>>> f4b43f55
  width: 90px;
  height: 90px;
}
.broad_armor_special_fall2015Warrior {
  background-image: url(spritesmith-main-4.png);
<<<<<<< HEAD
  background-position: -1218px -182px;
=======
  background-position: -546px -1137px;
>>>>>>> f4b43f55
  width: 90px;
  height: 90px;
}
.broad_armor_special_fallHealer {
  background-image: url(spritesmith-main-4.png);
<<<<<<< HEAD
  background-position: -1218px -546px;
=======
  background-position: -1127px -91px;
>>>>>>> f4b43f55
  width: 90px;
  height: 90px;
}
.broad_armor_special_fallMage {
  background-image: url(spritesmith-main-4.png);
  background-position: 0px 0px;
  width: 120px;
  height: 90px;
}
.broad_armor_special_fallRogue {
  background-image: url(spritesmith-main-4.png);
<<<<<<< HEAD
  background-position: -424px -576px;
=======
  background-position: -636px -576px;
>>>>>>> f4b43f55
  width: 105px;
  height: 90px;
}
.broad_armor_special_fallWarrior {
  background-image: url(spritesmith-main-4.png);
<<<<<<< HEAD
  background-position: -1092px -1137px;
=======
  background-position: -728px -1046px;
>>>>>>> f4b43f55
  width: 90px;
  height: 90px;
}
.head_special_fall2015Healer {
  background-image: url(spritesmith-main-4.png);
  background-position: -94px -864px;
  width: 93px;
  height: 90px;
}
.head_special_fall2015Mage {
  background-image: url(spritesmith-main-4.png);
<<<<<<< HEAD
  background-position: -106px -576px;
=======
  background-position: -546px -667px;
>>>>>>> f4b43f55
  width: 105px;
  height: 90px;
}
.head_special_fall2015Rogue {
  background-image: url(spritesmith-main-4.png);
<<<<<<< HEAD
  background-position: -1036px -273px;
=======
  background-position: -455px -1228px;
>>>>>>> f4b43f55
  width: 90px;
  height: 90px;
}
.head_special_fall2015Warrior {
  background-image: url(spritesmith-main-4.png);
<<<<<<< HEAD
  background-position: -1127px -637px;
=======
  background-position: -370px -864px;
>>>>>>> f4b43f55
  width: 90px;
  height: 90px;
}
.head_special_fallHealer {
  background-image: url(spritesmith-main-4.png);
<<<<<<< HEAD
  background-position: -91px -1046px;
=======
  background-position: -910px -955px;
>>>>>>> f4b43f55
  width: 90px;
  height: 90px;
}
.head_special_fallMage {
  background-image: url(spritesmith-main-4.png);
  background-position: -121px 0px;
  width: 120px;
  height: 90px;
}
.head_special_fallRogue {
  background-image: url(spritesmith-main-4.png);
<<<<<<< HEAD
  background-position: -530px -576px;
=======
  background-position: -436px -485px;
>>>>>>> f4b43f55
  width: 105px;
  height: 90px;
}
.head_special_fallWarrior {
  background-image: url(spritesmith-main-4.png);
<<<<<<< HEAD
  background-position: -273px -1137px;
=======
  background-position: -364px -1046px;
>>>>>>> f4b43f55
  width: 90px;
  height: 90px;
}
.shield_special_fall2015Healer {
  background-image: url(spritesmith-main-4.png);
  background-position: 0px -864px;
  width: 93px;
  height: 90px;
}
.shield_special_fall2015Rogue {
  background-image: url(spritesmith-main-4.png);
<<<<<<< HEAD
  background-position: -436px -485px;
=======
  background-position: 0px -576px;
>>>>>>> f4b43f55
  width: 105px;
  height: 90px;
}
.shield_special_fall2015Warrior {
  background-image: url(spritesmith-main-4.png);
<<<<<<< HEAD
  background-position: -637px -1137px;
=======
  background-position: -1218px -819px;
>>>>>>> f4b43f55
  width: 90px;
  height: 90px;
}
.shield_special_fallHealer {
  background-image: url(spritesmith-main-4.png);
<<<<<<< HEAD
  background-position: -1001px -1137px;
=======
  background-position: -1218px -1001px;
>>>>>>> f4b43f55
  width: 90px;
  height: 90px;
}
.shield_special_fallRogue {
  background-image: url(spritesmith-main-4.png);
<<<<<<< HEAD
  background-position: -364px -667px;
=======
  background-position: -212px -576px;
>>>>>>> f4b43f55
  width: 105px;
  height: 90px;
}
.shield_special_fallWarrior {
  background-image: url(spritesmith-main-4.png);
<<<<<<< HEAD
  background-position: -1309px -546px;
=======
  background-position: -182px -1137px;
>>>>>>> f4b43f55
  width: 90px;
  height: 90px;
}
.shop_armor_special_fall2015Healer {
  background-image: url(spritesmith-main-4.png);
<<<<<<< HEAD
  background-position: -1025px -1624px;
=======
  background-position: -984px -1624px;
>>>>>>> f4b43f55
  width: 40px;
  height: 40px;
}
.shop_armor_special_fall2015Mage {
  background-image: url(spritesmith-main-4.png);
<<<<<<< HEAD
  background-position: -984px -1624px;
=======
  background-position: -943px -1624px;
>>>>>>> f4b43f55
  width: 40px;
  height: 40px;
}
.shop_armor_special_fall2015Rogue {
  background-image: url(spritesmith-main-4.png);
<<<<<<< HEAD
  background-position: -943px -1624px;
=======
  background-position: -902px -1624px;
>>>>>>> f4b43f55
  width: 40px;
  height: 40px;
}
.shop_armor_special_fall2015Warrior {
  background-image: url(spritesmith-main-4.png);
<<<<<<< HEAD
  background-position: -902px -1624px;
=======
  background-position: -861px -1624px;
>>>>>>> f4b43f55
  width: 40px;
  height: 40px;
}
.shop_armor_special_fallHealer {
  background-image: url(spritesmith-main-4.png);
<<<<<<< HEAD
  background-position: -861px -1624px;
=======
  background-position: -820px -1624px;
>>>>>>> f4b43f55
  width: 40px;
  height: 40px;
}
.shop_armor_special_fallMage {
  background-image: url(spritesmith-main-4.png);
<<<<<<< HEAD
  background-position: -820px -1624px;
=======
  background-position: -779px -1624px;
>>>>>>> f4b43f55
  width: 40px;
  height: 40px;
}
.shop_armor_special_fallRogue {
  background-image: url(spritesmith-main-4.png);
<<<<<<< HEAD
  background-position: -779px -1624px;
=======
  background-position: -738px -1624px;
>>>>>>> f4b43f55
  width: 40px;
  height: 40px;
}
.shop_armor_special_fallWarrior {
  background-image: url(spritesmith-main-4.png);
<<<<<<< HEAD
  background-position: -738px -1624px;
=======
  background-position: -697px -1624px;
>>>>>>> f4b43f55
  width: 40px;
  height: 40px;
}
.shop_head_special_fall2015Healer {
  background-image: url(spritesmith-main-4.png);
<<<<<<< HEAD
  background-position: -697px -1624px;
=======
  background-position: -656px -1624px;
>>>>>>> f4b43f55
  width: 40px;
  height: 40px;
}
.shop_head_special_fall2015Mage {
  background-image: url(spritesmith-main-4.png);
<<<<<<< HEAD
  background-position: -656px -1624px;
=======
  background-position: -615px -1624px;
>>>>>>> f4b43f55
  width: 40px;
  height: 40px;
}
.shop_head_special_fall2015Rogue {
  background-image: url(spritesmith-main-4.png);
<<<<<<< HEAD
  background-position: -615px -1624px;
=======
  background-position: -574px -1624px;
>>>>>>> f4b43f55
  width: 40px;
  height: 40px;
}
.shop_head_special_fall2015Warrior {
  background-image: url(spritesmith-main-4.png);
<<<<<<< HEAD
  background-position: -574px -1624px;
=======
  background-position: -533px -1624px;
>>>>>>> f4b43f55
  width: 40px;
  height: 40px;
}
.shop_head_special_fallHealer {
  background-image: url(spritesmith-main-4.png);
<<<<<<< HEAD
  background-position: -533px -1624px;
=======
  background-position: -492px -1624px;
>>>>>>> f4b43f55
  width: 40px;
  height: 40px;
}
.shop_head_special_fallMage {
  background-image: url(spritesmith-main-4.png);
<<<<<<< HEAD
  background-position: -492px -1624px;
=======
  background-position: -451px -1624px;
>>>>>>> f4b43f55
  width: 40px;
  height: 40px;
}
.shop_head_special_fallRogue {
  background-image: url(spritesmith-main-4.png);
<<<<<<< HEAD
  background-position: -451px -1624px;
=======
  background-position: -410px -1624px;
>>>>>>> f4b43f55
  width: 40px;
  height: 40px;
}
.shop_head_special_fallWarrior {
  background-image: url(spritesmith-main-4.png);
<<<<<<< HEAD
  background-position: -410px -1624px;
=======
  background-position: -369px -1624px;
>>>>>>> f4b43f55
  width: 40px;
  height: 40px;
}
.shop_shield_special_fall2015Healer {
  background-image: url(spritesmith-main-4.png);
<<<<<<< HEAD
  background-position: -369px -1624px;
=======
  background-position: -328px -1624px;
>>>>>>> f4b43f55
  width: 40px;
  height: 40px;
}
.shop_shield_special_fall2015Rogue {
  background-image: url(spritesmith-main-4.png);
<<<<<<< HEAD
  background-position: -328px -1624px;
=======
  background-position: -287px -1624px;
>>>>>>> f4b43f55
  width: 40px;
  height: 40px;
}
.shop_shield_special_fall2015Warrior {
  background-image: url(spritesmith-main-4.png);
<<<<<<< HEAD
  background-position: -287px -1624px;
=======
  background-position: -246px -1624px;
>>>>>>> f4b43f55
  width: 40px;
  height: 40px;
}
.shop_shield_special_fallHealer {
  background-image: url(spritesmith-main-4.png);
<<<<<<< HEAD
  background-position: -246px -1624px;
=======
  background-position: -205px -1624px;
>>>>>>> f4b43f55
  width: 40px;
  height: 40px;
}
.shop_shield_special_fallRogue {
  background-image: url(spritesmith-main-4.png);
<<<<<<< HEAD
  background-position: -205px -1624px;
=======
  background-position: -164px -1624px;
>>>>>>> f4b43f55
  width: 40px;
  height: 40px;
}
.shop_shield_special_fallWarrior {
  background-image: url(spritesmith-main-4.png);
<<<<<<< HEAD
  background-position: -164px -1624px;
=======
  background-position: -123px -1624px;
>>>>>>> f4b43f55
  width: 40px;
  height: 40px;
}
.shop_weapon_special_fall2015Healer {
  background-image: url(spritesmith-main-4.png);
<<<<<<< HEAD
  background-position: -123px -1624px;
=======
  background-position: -82px -1624px;
>>>>>>> f4b43f55
  width: 40px;
  height: 40px;
}
.shop_weapon_special_fall2015Mage {
  background-image: url(spritesmith-main-4.png);
<<<<<<< HEAD
  background-position: -82px -1624px;
=======
  background-position: -41px -1624px;
>>>>>>> f4b43f55
  width: 40px;
  height: 40px;
}
.shop_weapon_special_fall2015Rogue {
  background-image: url(spritesmith-main-4.png);
<<<<<<< HEAD
  background-position: -41px -1624px;
=======
  background-position: 0px -1624px;
>>>>>>> f4b43f55
  width: 40px;
  height: 40px;
}
.shop_weapon_special_fall2015Warrior {
  background-image: url(spritesmith-main-4.png);
<<<<<<< HEAD
  background-position: 0px -1624px;
=======
  background-position: -1599px -1583px;
>>>>>>> f4b43f55
  width: 40px;
  height: 40px;
}
.shop_weapon_special_fallHealer {
  background-image: url(spritesmith-main-4.png);
<<<<<<< HEAD
  background-position: -1599px -1583px;
=======
  background-position: -1558px -1583px;
>>>>>>> f4b43f55
  width: 40px;
  height: 40px;
}
.shop_weapon_special_fallMage {
  background-image: url(spritesmith-main-4.png);
<<<<<<< HEAD
  background-position: -1558px -1583px;
=======
  background-position: -1517px -1583px;
>>>>>>> f4b43f55
  width: 40px;
  height: 40px;
}
.shop_weapon_special_fallRogue {
  background-image: url(spritesmith-main-4.png);
<<<<<<< HEAD
  background-position: -1517px -1583px;
=======
  background-position: -1476px -1583px;
>>>>>>> f4b43f55
  width: 40px;
  height: 40px;
}
.shop_weapon_special_fallWarrior {
  background-image: url(spritesmith-main-4.png);
<<<<<<< HEAD
  background-position: -1476px -1583px;
=======
  background-position: -1435px -1583px;
>>>>>>> f4b43f55
  width: 40px;
  height: 40px;
}
.slim_armor_special_fall2015Healer {
  background-image: url(spritesmith-main-4.png);
<<<<<<< HEAD
  background-position: -942px -546px;
=======
  background-position: -942px -364px;
>>>>>>> f4b43f55
  width: 93px;
  height: 90px;
}
.slim_armor_special_fall2015Mage {
  background-image: url(spritesmith-main-4.png);
<<<<<<< HEAD
  background-position: -318px -576px;
=======
  background-position: -106px -576px;
>>>>>>> f4b43f55
  width: 105px;
  height: 90px;
}
.slim_armor_special_fall2015Rogue {
  background-image: url(spritesmith-main-4.png);
<<<<<<< HEAD
  background-position: -1218px -1001px;
=======
  background-position: -1092px -1046px;
>>>>>>> f4b43f55
  width: 90px;
  height: 90px;
}
.slim_armor_special_fall2015Warrior {
  background-image: url(spritesmith-main-4.png);
<<<<<<< HEAD
  background-position: -91px -1137px;
=======
  background-position: -1218px -455px;
>>>>>>> f4b43f55
  width: 90px;
  height: 90px;
}
.slim_armor_special_fallHealer {
  background-image: url(spritesmith-main-4.png);
<<<<<<< HEAD
  background-position: -182px -1137px;
=======
  background-position: -1218px -728px;
>>>>>>> f4b43f55
  width: 90px;
  height: 90px;
}
.slim_armor_special_fallMage {
  background-image: url(spritesmith-main-4.png);
  background-position: -242px 0px;
  width: 120px;
  height: 90px;
}
.slim_armor_special_fallRogue {
  background-image: url(spritesmith-main-4.png);
  background-position: -318px -576px;
  width: 105px;
  height: 90px;
}
.slim_armor_special_fallWarrior {
  background-image: url(spritesmith-main-4.png);
<<<<<<< HEAD
  background-position: -455px -1137px;
=======
  background-position: 0px -1137px;
>>>>>>> f4b43f55
  width: 90px;
  height: 90px;
}
.weapon_special_fall2015Healer {
  background-image: url(spritesmith-main-4.png);
<<<<<<< HEAD
  background-position: -703px -773px;
=======
  background-position: -942px -273px;
>>>>>>> f4b43f55
  width: 93px;
  height: 90px;
}
.weapon_special_fall2015Mage {
  background-image: url(spritesmith-main-4.png);
<<<<<<< HEAD
  background-position: 0px -576px;
=======
  background-position: -424px -576px;
>>>>>>> f4b43f55
  width: 105px;
  height: 90px;
}
.weapon_special_fall2015Rogue {
  background-image: url(spritesmith-main-4.png);
<<<<<<< HEAD
  background-position: -728px -1137px;
=======
  background-position: -273px -1137px;
>>>>>>> f4b43f55
  width: 90px;
  height: 90px;
}
.weapon_special_fall2015Warrior {
  background-image: url(spritesmith-main-4.png);
<<<<<<< HEAD
  background-position: -819px -1137px;
=======
  background-position: -364px -1137px;
>>>>>>> f4b43f55
  width: 90px;
  height: 90px;
}
.weapon_special_fallHealer {
  background-image: url(spritesmith-main-4.png);
<<<<<<< HEAD
  background-position: -910px -1137px;
=======
  background-position: -455px -1137px;
>>>>>>> f4b43f55
  width: 90px;
  height: 90px;
}
.weapon_special_fallMage {
  background-image: url(spritesmith-main-4.png);
  background-position: 0px -91px;
  width: 120px;
  height: 90px;
}
.weapon_special_fallRogue {
  background-image: url(spritesmith-main-4.png);
<<<<<<< HEAD
  background-position: -212px -576px;
=======
  background-position: -530px -576px;
>>>>>>> f4b43f55
  width: 105px;
  height: 90px;
}
.weapon_special_fallWarrior {
  background-image: url(spritesmith-main-4.png);
<<<<<<< HEAD
  background-position: -1183px -1137px;
=======
  background-position: -728px -1137px;
>>>>>>> f4b43f55
  width: 90px;
  height: 90px;
}
.broad_armor_special_gaymerx {
  background-image: url(spritesmith-main-4.png);
<<<<<<< HEAD
  background-position: -1309px 0px;
=======
  background-position: -819px -1137px;
>>>>>>> f4b43f55
  width: 90px;
  height: 90px;
}
.head_special_gaymerx {
  background-image: url(spritesmith-main-4.png);
<<<<<<< HEAD
  background-position: -1309px -273px;
=======
  background-position: -910px -1137px;
>>>>>>> f4b43f55
  width: 90px;
  height: 90px;
}
.shop_armor_special_gaymerx {
  background-image: url(spritesmith-main-4.png);
<<<<<<< HEAD
  background-position: -1435px -1583px;
=======
  background-position: -1394px -1583px;
>>>>>>> f4b43f55
  width: 40px;
  height: 40px;
}
.shop_head_special_gaymerx {
  background-image: url(spritesmith-main-4.png);
<<<<<<< HEAD
  background-position: -1394px -1583px;
=======
  background-position: -1353px -1583px;
>>>>>>> f4b43f55
  width: 40px;
  height: 40px;
}
.slim_armor_special_gaymerx {
  background-image: url(spritesmith-main-4.png);
<<<<<<< HEAD
  background-position: -1309px -819px;
=======
  background-position: -1309px -364px;
>>>>>>> f4b43f55
  width: 90px;
  height: 90px;
}
.back_mystery_201402 {
  background-image: url(spritesmith-main-4.png);
<<<<<<< HEAD
  background-position: -1309px -1092px;
=======
  background-position: -1309px -455px;
>>>>>>> f4b43f55
  width: 90px;
  height: 90px;
}
.broad_armor_mystery_201402 {
  background-image: url(spritesmith-main-4.png);
<<<<<<< HEAD
  background-position: 0px -1228px;
=======
  background-position: -1309px -546px;
>>>>>>> f4b43f55
  width: 90px;
  height: 90px;
}
.head_mystery_201402 {
  background-image: url(spritesmith-main-4.png);
<<<<<<< HEAD
  background-position: -364px -1228px;
=======
  background-position: -1309px -637px;
>>>>>>> f4b43f55
  width: 90px;
  height: 90px;
}
.shop_armor_mystery_201402 {
  background-image: url(spritesmith-main-4.png);
<<<<<<< HEAD
  background-position: -1353px -1583px;
=======
  background-position: -1312px -1583px;
>>>>>>> f4b43f55
  width: 40px;
  height: 40px;
}
.shop_back_mystery_201402 {
  background-image: url(spritesmith-main-4.png);
<<<<<<< HEAD
  background-position: -1312px -1583px;
=======
  background-position: -1271px -1583px;
>>>>>>> f4b43f55
  width: 40px;
  height: 40px;
}
.shop_head_mystery_201402 {
  background-image: url(spritesmith-main-4.png);
<<<<<<< HEAD
  background-position: -1271px -1583px;
=======
  background-position: -1230px -1583px;
>>>>>>> f4b43f55
  width: 40px;
  height: 40px;
}
.slim_armor_mystery_201402 {
  background-image: url(spritesmith-main-4.png);
<<<<<<< HEAD
  background-position: -819px -1319px;
=======
  background-position: -1400px 0px;
>>>>>>> f4b43f55
  width: 90px;
  height: 90px;
}
.broad_armor_mystery_201403 {
  background-image: url(spritesmith-main-4.png);
<<<<<<< HEAD
  background-position: -1491px -455px;
=======
  background-position: -1092px -1319px;
>>>>>>> f4b43f55
  width: 90px;
  height: 90px;
}
.headAccessory_mystery_201403 {
  background-image: url(spritesmith-main-4.png);
<<<<<<< HEAD
  background-position: -182px -1410px;
=======
  background-position: -1491px -728px;
>>>>>>> f4b43f55
  width: 90px;
  height: 90px;
}
.shop_armor_mystery_201403 {
  background-image: url(spritesmith-main-4.png);
<<<<<<< HEAD
  background-position: -1230px -1583px;
=======
  background-position: -1189px -1583px;
>>>>>>> f4b43f55
  width: 40px;
  height: 40px;
}
.shop_headAccessory_mystery_201403 {
  background-image: url(spritesmith-main-4.png);
<<<<<<< HEAD
  background-position: -1189px -1583px;
=======
  background-position: -1148px -1583px;
>>>>>>> f4b43f55
  width: 40px;
  height: 40px;
}
.slim_armor_mystery_201403 {
  background-image: url(spritesmith-main-4.png);
<<<<<<< HEAD
  background-position: -282px -864px;
=======
  background-position: -851px -594px;
>>>>>>> f4b43f55
  width: 90px;
  height: 90px;
}
.back_mystery_201404 {
  background-image: url(spritesmith-main-4.png);
<<<<<<< HEAD
  background-position: -373px -864px;
=======
  background-position: -188px -864px;
>>>>>>> f4b43f55
  width: 90px;
  height: 90px;
}
.headAccessory_mystery_201404 {
  background-image: url(spritesmith-main-4.png);
<<<<<<< HEAD
  background-position: -464px -864px;
=======
  background-position: -279px -864px;
>>>>>>> f4b43f55
  width: 90px;
  height: 90px;
}
.shop_back_mystery_201404 {
  background-image: url(spritesmith-main-4.png);
<<<<<<< HEAD
  background-position: -1148px -1583px;
=======
  background-position: -1107px -1583px;
>>>>>>> f4b43f55
  width: 40px;
  height: 40px;
}
.shop_headAccessory_mystery_201404 {
  background-image: url(spritesmith-main-4.png);
<<<<<<< HEAD
  background-position: -1107px -1583px;
=======
  background-position: -1066px -1583px;
>>>>>>> f4b43f55
  width: 40px;
  height: 40px;
}
.broad_armor_mystery_201405 {
  background-image: url(spritesmith-main-4.png);
<<<<<<< HEAD
  background-position: -737px -864px;
=======
  background-position: -552px -864px;
>>>>>>> f4b43f55
  width: 90px;
  height: 90px;
}
.head_mystery_201405 {
  background-image: url(spritesmith-main-4.png);
<<<<<<< HEAD
  background-position: -828px -864px;
=======
  background-position: -643px -864px;
>>>>>>> f4b43f55
  width: 90px;
  height: 90px;
}
.shop_armor_mystery_201405 {
  background-image: url(spritesmith-main-4.png);
<<<<<<< HEAD
  background-position: -1066px -1583px;
=======
  background-position: -1025px -1583px;
>>>>>>> f4b43f55
  width: 40px;
  height: 40px;
}
.shop_head_mystery_201405 {
  background-image: url(spritesmith-main-4.png);
<<<<<<< HEAD
  background-position: -1025px -1583px;
=======
  background-position: -984px -1583px;
>>>>>>> f4b43f55
  width: 40px;
  height: 40px;
}
.slim_armor_mystery_201405 {
  background-image: url(spritesmith-main-4.png);
<<<<<<< HEAD
  background-position: -1036px -91px;
=======
  background-position: -916px -864px;
>>>>>>> f4b43f55
  width: 90px;
  height: 90px;
}
.broad_armor_mystery_201406 {
  background-image: url(spritesmith-main-4.png);
<<<<<<< HEAD
  background-position: -851px -415px;
=======
  background-position: -851px -212px;
>>>>>>> f4b43f55
  width: 90px;
  height: 96px;
}
.head_mystery_201406 {
  background-image: url(spritesmith-main-4.png);
<<<<<<< HEAD
  background-position: -851px -512px;
=======
  background-position: -851px -406px;
>>>>>>> f4b43f55
  width: 90px;
  height: 96px;
}
.shop_armor_mystery_201406 {
  background-image: url(spritesmith-main-4.png);
<<<<<<< HEAD
  background-position: -984px -1583px;
=======
  background-position: -943px -1583px;
>>>>>>> f4b43f55
  width: 40px;
  height: 40px;
}
.shop_head_mystery_201406 {
  background-image: url(spritesmith-main-4.png);
<<<<<<< HEAD
  background-position: -943px -1583px;
=======
  background-position: -902px -1583px;
>>>>>>> f4b43f55
  width: 40px;
  height: 40px;
}
.slim_armor_mystery_201406 {
  background-image: url(spritesmith-main-4.png);
<<<<<<< HEAD
  background-position: -851px -318px;
=======
  background-position: -851px -309px;
>>>>>>> f4b43f55
  width: 90px;
  height: 96px;
}
.broad_armor_mystery_201407 {
  background-image: url(spritesmith-main-4.png);
<<<<<<< HEAD
  background-position: -1036px -637px;
=======
  background-position: -1036px -455px;
>>>>>>> f4b43f55
  width: 90px;
  height: 90px;
}
.head_mystery_201407 {
  background-image: url(spritesmith-main-4.png);
<<<<<<< HEAD
  background-position: -1036px -728px;
=======
  background-position: -1036px -546px;
>>>>>>> f4b43f55
  width: 90px;
  height: 90px;
}
.shop_armor_mystery_201407 {
  background-image: url(spritesmith-main-4.png);
<<<<<<< HEAD
  background-position: -902px -1583px;
=======
  background-position: -861px -1583px;
>>>>>>> f4b43f55
  width: 40px;
  height: 40px;
}
.shop_head_mystery_201407 {
  background-image: url(spritesmith-main-4.png);
<<<<<<< HEAD
  background-position: -861px -1583px;
=======
  background-position: -902px -1542px;
>>>>>>> f4b43f55
  width: 40px;
  height: 40px;
}
.slim_armor_mystery_201407 {
  background-image: url(spritesmith-main-4.png);
<<<<<<< HEAD
  background-position: -91px -955px;
=======
  background-position: -1036px -819px;
>>>>>>> f4b43f55
  width: 90px;
  height: 90px;
}
.broad_armor_mystery_201408 {
  background-image: url(spritesmith-main-4.png);
<<<<<<< HEAD
  background-position: -182px -955px;
=======
  background-position: 0px -955px;
>>>>>>> f4b43f55
  width: 90px;
  height: 90px;
}
.head_mystery_201408 {
  background-image: url(spritesmith-main-4.png);
<<<<<<< HEAD
  background-position: -273px -955px;
=======
  background-position: -91px -955px;
>>>>>>> f4b43f55
  width: 90px;
  height: 90px;
}
.shop_armor_mystery_201408 {
  background-image: url(spritesmith-main-4.png);
<<<<<<< HEAD
  background-position: -820px -1583px;
=======
  background-position: -861px -1542px;
>>>>>>> f4b43f55
  width: 40px;
  height: 40px;
}
.shop_head_mystery_201408 {
  background-image: url(spritesmith-main-4.png);
<<<<<<< HEAD
  background-position: -861px -1542px;
=======
  background-position: -820px -1542px;
>>>>>>> f4b43f55
  width: 40px;
  height: 40px;
}
.slim_armor_mystery_201408 {
  background-image: url(spritesmith-main-4.png);
<<<<<<< HEAD
  background-position: -546px -955px;
=======
  background-position: -364px -955px;
>>>>>>> f4b43f55
  width: 90px;
  height: 90px;
}
.broad_armor_mystery_201409 {
  background-image: url(spritesmith-main-4.png);
<<<<<<< HEAD
  background-position: -637px -955px;
=======
  background-position: -455px -955px;
>>>>>>> f4b43f55
  width: 90px;
  height: 90px;
}
.headAccessory_mystery_201409 {
  background-image: url(spritesmith-main-4.png);
<<<<<<< HEAD
  background-position: -728px -955px;
=======
  background-position: -546px -955px;
>>>>>>> f4b43f55
  width: 90px;
  height: 90px;
}
.shop_armor_mystery_201409 {
  background-image: url(spritesmith-main-4.png);
<<<<<<< HEAD
  background-position: -820px -1542px;
=======
  background-position: -779px -1542px;
>>>>>>> f4b43f55
  width: 40px;
  height: 40px;
}
.shop_headAccessory_mystery_201409 {
  background-image: url(spritesmith-main-4.png);
<<<<<<< HEAD
  background-position: -779px -1542px;
=======
  background-position: -738px -1542px;
>>>>>>> f4b43f55
  width: 40px;
  height: 40px;
}
.slim_armor_mystery_201409 {
  background-image: url(spritesmith-main-4.png);
<<<<<<< HEAD
  background-position: -1001px -955px;
=======
  background-position: -819px -955px;
>>>>>>> f4b43f55
  width: 90px;
  height: 90px;
}
.back_mystery_201410 {
  background-image: url(spritesmith-main-4.png);
<<<<<<< HEAD
  background-position: -188px -864px;
=======
  background-position: -942px 0px;
>>>>>>> f4b43f55
  width: 93px;
  height: 90px;
}
.broad_armor_mystery_201410 {
  background-image: url(spritesmith-main-4.png);
<<<<<<< HEAD
  background-position: -942px -273px;
=======
  background-position: -942px -182px;
>>>>>>> f4b43f55
  width: 93px;
  height: 90px;
}
.shop_armor_mystery_201410 {
  background-image: url(spritesmith-main-4.png);
<<<<<<< HEAD
  background-position: -738px -1542px;
=======
  background-position: -697px -1542px;
>>>>>>> f4b43f55
  width: 40px;
  height: 40px;
}
.shop_back_mystery_201410 {
  background-image: url(spritesmith-main-4.png);
<<<<<<< HEAD
  background-position: -697px -1542px;
=======
  background-position: -656px -1542px;
>>>>>>> f4b43f55
  width: 40px;
  height: 40px;
}
.slim_armor_mystery_201410 {
  background-image: url(spritesmith-main-4.png);
<<<<<<< HEAD
  background-position: -942px -182px;
=======
  background-position: -803px -773px;
>>>>>>> f4b43f55
  width: 93px;
  height: 90px;
}
.head_mystery_201411 {
  background-image: url(spritesmith-main-4.png);
<<<<<<< HEAD
  background-position: -1127px -455px;
=======
  background-position: -1127px -273px;
>>>>>>> f4b43f55
  width: 90px;
  height: 90px;
}
.shop_head_mystery_201411 {
  background-image: url(spritesmith-main-4.png);
<<<<<<< HEAD
  background-position: -656px -1542px;
=======
  background-position: -615px -1542px;
>>>>>>> f4b43f55
  width: 40px;
  height: 40px;
}
.shop_weapon_mystery_201411 {
  background-image: url(spritesmith-main-4.png);
<<<<<<< HEAD
  background-position: -615px -1542px;
=======
  background-position: -574px -1542px;
>>>>>>> f4b43f55
  width: 40px;
  height: 40px;
}
.weapon_mystery_201411 {
  background-image: url(spritesmith-main-4.png);
<<<<<<< HEAD
  background-position: -1127px -728px;
=======
  background-position: -1127px -546px;
>>>>>>> f4b43f55
  width: 90px;
  height: 90px;
}
.broad_armor_mystery_201412 {
  background-image: url(spritesmith-main-4.png);
<<<<<<< HEAD
  background-position: -1127px -819px;
=======
  background-position: -1127px -637px;
>>>>>>> f4b43f55
  width: 90px;
  height: 90px;
}
.head_mystery_201412 {
  background-image: url(spritesmith-main-4.png);
<<<<<<< HEAD
  background-position: -1127px -910px;
=======
  background-position: -1127px -728px;
>>>>>>> f4b43f55
  width: 90px;
  height: 90px;
}
.shop_armor_mystery_201412 {
  background-image: url(spritesmith-main-4.png);
<<<<<<< HEAD
  background-position: -574px -1542px;
=======
  background-position: -533px -1542px;
>>>>>>> f4b43f55
  width: 40px;
  height: 40px;
}
.shop_head_mystery_201412 {
  background-image: url(spritesmith-main-4.png);
<<<<<<< HEAD
  background-position: -1582px -1226px;
=======
  background-position: -492px -1542px;
>>>>>>> f4b43f55
  width: 40px;
  height: 40px;
}
.slim_armor_mystery_201412 {
  background-image: url(spritesmith-main-4.png);
<<<<<<< HEAD
  background-position: -182px -1046px;
=======
  background-position: 0px -1046px;
>>>>>>> f4b43f55
  width: 90px;
  height: 90px;
}
.broad_armor_mystery_201501 {
  background-image: url(spritesmith-main-4.png);
<<<<<<< HEAD
  background-position: -273px -1046px;
=======
  background-position: -91px -1046px;
>>>>>>> f4b43f55
  width: 90px;
  height: 90px;
}
.head_mystery_201501 {
  background-image: url(spritesmith-main-4.png);
<<<<<<< HEAD
  background-position: -364px -1046px;
=======
  background-position: -182px -1046px;
>>>>>>> f4b43f55
  width: 90px;
  height: 90px;
}
.shop_armor_mystery_201501 {
  background-image: url(spritesmith-main-4.png);
<<<<<<< HEAD
  background-position: -492px -1542px;
=======
  background-position: -1025px -1624px;
>>>>>>> f4b43f55
  width: 40px;
  height: 40px;
}
.shop_head_mystery_201501 {
  background-image: url(spritesmith-main-4.png);
<<<<<<< HEAD
  background-position: -451px -1542px;
=======
  background-position: -410px -1542px;
>>>>>>> f4b43f55
  width: 40px;
  height: 40px;
}
.slim_armor_mystery_201501 {
  background-image: url(spritesmith-main-4.png);
<<<<<<< HEAD
  background-position: -637px -1046px;
=======
  background-position: -455px -1046px;
>>>>>>> f4b43f55
  width: 90px;
  height: 90px;
}
.headAccessory_mystery_201502 {
  background-image: url(spritesmith-main-4.png);
<<<<<<< HEAD
  background-position: -728px -1046px;
=======
  background-position: -546px -1046px;
>>>>>>> f4b43f55
  width: 90px;
  height: 90px;
}
.shop_headAccessory_mystery_201502 {
  background-image: url(spritesmith-main-4.png);
<<<<<<< HEAD
  background-position: -410px -1542px;
=======
  background-position: -369px -1542px;
>>>>>>> f4b43f55
  width: 40px;
  height: 40px;
}
.shop_weapon_mystery_201502 {
  background-image: url(spritesmith-main-4.png);
<<<<<<< HEAD
  background-position: -369px -1542px;
=======
  background-position: -328px -1542px;
>>>>>>> f4b43f55
  width: 40px;
  height: 40px;
}
.weapon_mystery_201502 {
  background-image: url(spritesmith-main-4.png);
<<<<<<< HEAD
  background-position: -1001px -1046px;
=======
  background-position: -819px -1046px;
>>>>>>> f4b43f55
  width: 90px;
  height: 90px;
}
.broad_armor_mystery_201503 {
  background-image: url(spritesmith-main-4.png);
<<<<<<< HEAD
  background-position: -1092px -1046px;
=======
  background-position: -910px -1046px;
>>>>>>> f4b43f55
  width: 90px;
  height: 90px;
}
.eyewear_mystery_201503 {
  background-image: url(spritesmith-main-4.png);
<<<<<<< HEAD
  background-position: -1218px 0px;
=======
  background-position: -1001px -1046px;
>>>>>>> f4b43f55
  width: 90px;
  height: 90px;
}
.shop_armor_mystery_201503 {
  background-image: url(spritesmith-main-4.png);
<<<<<<< HEAD
  background-position: -328px -1542px;
=======
  background-position: -287px -1542px;
>>>>>>> f4b43f55
  width: 40px;
  height: 40px;
}
.shop_eyewear_mystery_201503 {
  background-image: url(spritesmith-main-4.png);
<<<<<<< HEAD
  background-position: -287px -1542px;
=======
  background-position: -246px -1542px;
>>>>>>> f4b43f55
  width: 40px;
  height: 40px;
}
.slim_armor_mystery_201503 {
  background-image: url(spritesmith-main-4.png);
<<<<<<< HEAD
  background-position: -1218px -273px;
=======
  background-position: -1218px -91px;
>>>>>>> f4b43f55
  width: 90px;
  height: 90px;
}
.back_mystery_201504 {
  background-image: url(spritesmith-main-4.png);
<<<<<<< HEAD
  background-position: -1218px -364px;
=======
  background-position: -1218px -182px;
>>>>>>> f4b43f55
  width: 90px;
  height: 90px;
}
.broad_armor_mystery_201504 {
  background-image: url(spritesmith-main-4.png);
<<<<<<< HEAD
  background-position: -1218px -455px;
=======
  background-position: -1218px -273px;
>>>>>>> f4b43f55
  width: 90px;
  height: 90px;
}
.shop_armor_mystery_201504 {
  background-image: url(spritesmith-main-4.png);
<<<<<<< HEAD
  background-position: -246px -1542px;
=======
  background-position: -205px -1542px;
>>>>>>> f4b43f55
  width: 40px;
  height: 40px;
}
.shop_back_mystery_201504 {
  background-image: url(spritesmith-main-4.png);
<<<<<<< HEAD
  background-position: -205px -1542px;
=======
  background-position: -164px -1542px;
>>>>>>> f4b43f55
  width: 40px;
  height: 40px;
}
.slim_armor_mystery_201504 {
  background-image: url(spritesmith-main-4.png);
<<<<<<< HEAD
  background-position: -1218px -728px;
=======
  background-position: -1218px -546px;
>>>>>>> f4b43f55
  width: 90px;
  height: 90px;
}
.head_mystery_201505 {
  background-image: url(spritesmith-main-4.png);
<<<<<<< HEAD
  background-position: -1218px -819px;
=======
  background-position: -1218px -637px;
>>>>>>> f4b43f55
  width: 90px;
  height: 90px;
}
.shop_head_mystery_201505 {
  background-image: url(spritesmith-main-4.png);
<<<<<<< HEAD
  background-position: -164px -1542px;
=======
  background-position: -123px -1542px;
>>>>>>> f4b43f55
  width: 40px;
  height: 40px;
}
.shop_weapon_mystery_201505 {
  background-image: url(spritesmith-main-4.png);
<<<<<<< HEAD
  background-position: -123px -1542px;
=======
  background-position: -82px -1542px;
>>>>>>> f4b43f55
  width: 40px;
  height: 40px;
}
.weapon_mystery_201505 {
  background-image: url(spritesmith-main-4.png);
<<<<<<< HEAD
  background-position: 0px -1137px;
=======
  background-position: -1218px -910px;
>>>>>>> f4b43f55
  width: 90px;
  height: 90px;
}
.broad_armor_mystery_201506 {
  background-image: url(spritesmith-main-4.png);
<<<<<<< HEAD
  background-position: -760px -424px;
=======
  background-position: -364px -667px;
>>>>>>> f4b43f55
  width: 90px;
  height: 105px;
}
.eyewear_mystery_201506 {
  background-image: url(spritesmith-main-4.png);
<<<<<<< HEAD
  background-position: -760px -530px;
=======
  background-position: -455px -667px;
>>>>>>> f4b43f55
  width: 90px;
  height: 105px;
}
.shop_armor_mystery_201506 {
  background-image: url(spritesmith-main-4.png);
<<<<<<< HEAD
  background-position: -82px -1542px;
=======
  background-position: -41px -1542px;
>>>>>>> f4b43f55
  width: 40px;
  height: 40px;
}
.shop_eyewear_mystery_201506 {
  background-image: url(spritesmith-main-4.png);
<<<<<<< HEAD
  background-position: -41px -1542px;
=======
  background-position: 0px -1542px;
>>>>>>> f4b43f55
  width: 40px;
  height: 40px;
}
.slim_armor_mystery_201506 {
  background-image: url(spritesmith-main-4.png);
<<<<<<< HEAD
  background-position: -91px -667px;
=======
  background-position: -760px -318px;
>>>>>>> f4b43f55
  width: 90px;
  height: 105px;
}
.back_mystery_201507 {
  background-image: url(spritesmith-main-4.png);
<<<<<<< HEAD
  background-position: -182px -667px;
=======
  background-position: -851px -106px;
>>>>>>> f4b43f55
  width: 90px;
  height: 105px;
}
.eyewear_mystery_201507 {
  background-image: url(spritesmith-main-4.png);
<<<<<<< HEAD
  background-position: -273px -667px;
=======
  background-position: -760px 0px;
>>>>>>> f4b43f55
  width: 90px;
  height: 105px;
}
.shop_back_mystery_201507 {
  background-image: url(spritesmith-main-4.png);
<<<<<<< HEAD
  background-position: 0px -1542px;
=======
  background-position: -1599px -1501px;
>>>>>>> f4b43f55
  width: 40px;
  height: 40px;
}
.shop_eyewear_mystery_201507 {
  background-image: url(spritesmith-main-4.png);
<<<<<<< HEAD
  background-position: -1599px -1501px;
=======
  background-position: -1558px -1501px;
>>>>>>> f4b43f55
  width: 40px;
  height: 40px;
}
.broad_armor_mystery_201508 {
  background-image: url(spritesmith-main-4.png);
<<<<<<< HEAD
  background-position: -942px -91px;
=======
  background-position: -942px -455px;
>>>>>>> f4b43f55
  width: 93px;
  height: 90px;
}
.head_mystery_201508 {
  background-image: url(spritesmith-main-4.png);
<<<<<<< HEAD
  background-position: -942px -455px;
=======
  background-position: -942px -637px;
>>>>>>> f4b43f55
  width: 93px;
  height: 90px;
}
.shop_armor_mystery_201508 {
  background-image: url(spritesmith-main-4.png);
<<<<<<< HEAD
  background-position: -1558px -1501px;
=======
  background-position: -1517px -1501px;
>>>>>>> f4b43f55
  width: 40px;
  height: 40px;
}
.shop_head_mystery_201508 {
  background-image: url(spritesmith-main-4.png);
<<<<<<< HEAD
  background-position: -1517px -1501px;
=======
  background-position: -1476px -1501px;
>>>>>>> f4b43f55
  width: 40px;
  height: 40px;
}
.slim_armor_mystery_201508 {
  background-image: url(spritesmith-main-4.png);
<<<<<<< HEAD
  background-position: -797px -773px;
=======
  background-position: -709px -773px;
>>>>>>> f4b43f55
  width: 93px;
  height: 90px;
}
.broad_armor_mystery_201509 {
  background-image: url(spritesmith-main-4.png);
<<<<<<< HEAD
  background-position: -1309px -91px;
=======
  background-position: -1183px -1137px;
>>>>>>> f4b43f55
  width: 90px;
  height: 90px;
}
.head_mystery_201509 {
  background-image: url(spritesmith-main-4.png);
<<<<<<< HEAD
  background-position: -1309px -182px;
=======
  background-position: -1309px 0px;
>>>>>>> f4b43f55
  width: 90px;
  height: 90px;
}
.shop_armor_mystery_201509 {
  background-image: url(spritesmith-main-4.png);
<<<<<<< HEAD
  background-position: -1476px -1501px;
=======
  background-position: -1435px -1501px;
>>>>>>> f4b43f55
  width: 40px;
  height: 40px;
}
.shop_head_mystery_201509 {
  background-image: url(spritesmith-main-4.png);
<<<<<<< HEAD
  background-position: -1435px -1501px;
=======
  background-position: -1394px -1501px;
>>>>>>> f4b43f55
  width: 40px;
  height: 40px;
}
.slim_armor_mystery_201509 {
  background-image: url(spritesmith-main-4.png);
<<<<<<< HEAD
  background-position: -1309px -455px;
=======
  background-position: -1309px -273px;
>>>>>>> f4b43f55
  width: 90px;
  height: 90px;
}
.back_mystery_201510 {
  background-image: url(spritesmith-main-4.png);
<<<<<<< HEAD
  background-position: -470px -667px;
=======
  background-position: -330px -485px;
>>>>>>> f4b43f55
  width: 105px;
  height: 90px;
}
.headAccessory_mystery_201510 {
  background-image: url(spritesmith-main-4.png);
<<<<<<< HEAD
  background-position: -942px 0px;
=======
  background-position: -942px -91px;
>>>>>>> f4b43f55
  width: 93px;
  height: 90px;
}
.shop_back_mystery_201510 {
  background-image: url(spritesmith-main-4.png);
<<<<<<< HEAD
  background-position: -1394px -1501px;
=======
  background-position: -1353px -1501px;
>>>>>>> f4b43f55
  width: 40px;
  height: 40px;
}
.shop_headAccessory_mystery_201510 {
  background-image: url(spritesmith-main-4.png);
<<<<<<< HEAD
  background-position: -1353px -1501px;
=======
  background-position: -1312px -1501px;
>>>>>>> f4b43f55
  width: 40px;
  height: 40px;
}
.broad_armor_mystery_201511 {
  background-image: url(spritesmith-main-4.png);
<<<<<<< HEAD
  background-position: -1309px -910px;
=======
  background-position: -1309px -728px;
>>>>>>> f4b43f55
  width: 90px;
  height: 90px;
}
.head_mystery_201511 {
  background-image: url(spritesmith-main-4.png);
<<<<<<< HEAD
  background-position: -1309px -1001px;
=======
  background-position: -1309px -819px;
>>>>>>> f4b43f55
  width: 90px;
  height: 90px;
}
.shop_armor_mystery_201511 {
  background-image: url(spritesmith-main-4.png);
  background-position: -1625px -1183px;
  width: 42px;
  height: 42px;
}
.shop_head_mystery_201511 {
  background-image: url(spritesmith-main-4.png);
  background-position: -1582px -1183px;
  width: 42px;
  height: 42px;
}
.slim_armor_mystery_201511 {
  background-image: url(spritesmith-main-4.png);
<<<<<<< HEAD
  background-position: -91px -1228px;
=======
  background-position: -1309px -1092px;
>>>>>>> f4b43f55
  width: 90px;
  height: 90px;
}
.broad_armor_mystery_201512 {
  background-image: url(spritesmith-main-4.png);
<<<<<<< HEAD
  background-position: -182px -1228px;
=======
  background-position: 0px -1228px;
>>>>>>> f4b43f55
  width: 90px;
  height: 90px;
}
.head_mystery_201512 {
  background-image: url(spritesmith-main-4.png);
<<<<<<< HEAD
  background-position: -273px -1228px;
=======
  background-position: -91px -1228px;
>>>>>>> f4b43f55
  width: 90px;
  height: 90px;
}
.shop_armor_mystery_201512 {
  background-image: url(spritesmith-main-4.png);
<<<<<<< HEAD
  background-position: -1230px -1501px;
=======
  background-position: -1189px -1501px;
>>>>>>> f4b43f55
  width: 40px;
  height: 40px;
}
.shop_head_mystery_201512 {
  background-image: url(spritesmith-main-4.png);
<<<<<<< HEAD
  background-position: -1189px -1501px;
=======
  background-position: -1148px -1501px;
>>>>>>> f4b43f55
  width: 40px;
  height: 40px;
}
.slim_armor_mystery_201512 {
  background-image: url(spritesmith-main-4.png);
<<<<<<< HEAD
  background-position: -546px -1228px;
=======
  background-position: -364px -1228px;
>>>>>>> f4b43f55
  width: 90px;
  height: 90px;
}
.head_mystery_201601 {
  background-image: url(spritesmith-main-4.png);
  background-position: -121px -91px;
  width: 120px;
  height: 90px;
}
.shield_mystery_201601 {
  background-image: url(spritesmith-main-4.png);
  background-position: -242px -91px;
  width: 120px;
  height: 90px;
}
.shop_head_mystery_201601 {
  background-image: url(spritesmith-main-4.png);
<<<<<<< HEAD
  background-position: -1148px -1501px;
=======
  background-position: -1107px -1501px;
>>>>>>> f4b43f55
  width: 40px;
  height: 40px;
}
.shop_shield_mystery_201601 {
  background-image: url(spritesmith-main-4.png);
<<<<<<< HEAD
  background-position: -1107px -1501px;
=======
  background-position: -1066px -1501px;
>>>>>>> f4b43f55
  width: 40px;
  height: 40px;
}
.back_mystery_201602 {
  background-image: url(spritesmith-main-4.png);
<<<<<<< HEAD
  background-position: -1001px -1228px;
=======
  background-position: -819px -1228px;
>>>>>>> f4b43f55
  width: 90px;
  height: 90px;
}
.head_mystery_201602 {
  background-image: url(spritesmith-main-4.png);
<<<<<<< HEAD
  background-position: -1092px -1228px;
=======
  background-position: -910px -1228px;
>>>>>>> f4b43f55
  width: 90px;
  height: 90px;
}
.shop_back_mystery_201602 {
  background-image: url(spritesmith-main-4.png);
<<<<<<< HEAD
  background-position: -1066px -1501px;
=======
  background-position: -1025px -1501px;
>>>>>>> f4b43f55
  width: 40px;
  height: 40px;
}
.shop_head_mystery_201602 {
  background-image: url(spritesmith-main-4.png);
<<<<<<< HEAD
  background-position: -1025px -1501px;
=======
  background-position: -984px -1501px;
>>>>>>> f4b43f55
  width: 40px;
  height: 40px;
}
.broad_armor_mystery_201603 {
  background-image: url(spritesmith-main-4.png);
  background-position: -1183px -1228px;
  width: 90px;
  height: 90px;
}
.head_mystery_201603 {
  background-image: url(spritesmith-main-4.png);
  background-position: -1400px 0px;
  width: 90px;
  height: 90px;
}
.shop_armor_mystery_201603 {
  background-image: url(spritesmith-main-4.png);
  background-position: -943px -1501px;
  width: 40px;
  height: 40px;
}
.shop_head_mystery_201603 {
  background-image: url(spritesmith-main-4.png);
  background-position: -902px -1501px;
  width: 40px;
  height: 40px;
}
.slim_armor_mystery_201603 {
  background-image: url(spritesmith-main-4.png);
  background-position: -1400px -182px;
  width: 90px;
  height: 90px;
}
.broad_armor_mystery_301404 {
  background-image: url(spritesmith-main-4.png);
  background-position: -1400px -273px;
  width: 90px;
  height: 90px;
}
.eyewear_mystery_301404 {
  background-image: url(spritesmith-main-4.png);
<<<<<<< HEAD
  background-position: -1400px -91px;
=======
  background-position: -1400px -364px;
>>>>>>> f4b43f55
  width: 90px;
  height: 90px;
}
.head_mystery_301404 {
  background-image: url(spritesmith-main-4.png);
<<<<<<< HEAD
  background-position: -1400px -182px;
=======
  background-position: -1400px -455px;
>>>>>>> f4b43f55
  width: 90px;
  height: 90px;
}
.shop_armor_mystery_301404 {
  background-image: url(spritesmith-main-4.png);
<<<<<<< HEAD
  background-position: -984px -1501px;
=======
  background-position: -861px -1501px;
>>>>>>> f4b43f55
  width: 40px;
  height: 40px;
}
.shop_eyewear_mystery_301404 {
  background-image: url(spritesmith-main-4.png);
<<<<<<< HEAD
  background-position: -943px -1501px;
=======
  background-position: -820px -1501px;
>>>>>>> f4b43f55
  width: 40px;
  height: 40px;
}
.shop_head_mystery_301404 {
  background-image: url(spritesmith-main-4.png);
<<<<<<< HEAD
  background-position: -902px -1501px;
=======
  background-position: -779px -1501px;
>>>>>>> f4b43f55
  width: 40px;
  height: 40px;
}
.shop_weapon_mystery_301404 {
  background-image: url(spritesmith-main-4.png);
<<<<<<< HEAD
  background-position: -861px -1501px;
=======
  background-position: -738px -1501px;
>>>>>>> f4b43f55
  width: 40px;
  height: 40px;
}
.slim_armor_mystery_301404 {
  background-image: url(spritesmith-main-4.png);
<<<<<<< HEAD
  background-position: -1400px -637px;
=======
  background-position: -1400px -910px;
>>>>>>> f4b43f55
  width: 90px;
  height: 90px;
}
.weapon_mystery_301404 {
  background-image: url(spritesmith-main-4.png);
<<<<<<< HEAD
  background-position: -1400px -728px;
=======
  background-position: -1400px -1001px;
>>>>>>> f4b43f55
  width: 90px;
  height: 90px;
}
.eyewear_mystery_301405 {
  background-image: url(spritesmith-main-4.png);
<<<<<<< HEAD
  background-position: -1400px -819px;
=======
  background-position: -1400px -1092px;
>>>>>>> f4b43f55
  width: 90px;
  height: 90px;
}
.headAccessory_mystery_301405 {
  background-image: url(spritesmith-main-4.png);
<<<<<<< HEAD
  background-position: -1400px -1001px;
=======
  background-position: 0px -1319px;
>>>>>>> f4b43f55
  width: 90px;
  height: 90px;
}
.head_mystery_301405 {
  background-image: url(spritesmith-main-4.png);
<<<<<<< HEAD
  background-position: -1400px -910px;
=======
  background-position: -1400px -1183px;
>>>>>>> f4b43f55
  width: 90px;
  height: 90px;
}
.shield_mystery_301405 {
  background-image: url(spritesmith-main-4.png);
<<<<<<< HEAD
  background-position: -1400px -1092px;
=======
  background-position: -91px -1319px;
>>>>>>> f4b43f55
  width: 90px;
  height: 90px;
}
.shop_eyewear_mystery_301405 {
  background-image: url(spritesmith-main-4.png);
<<<<<<< HEAD
  background-position: -820px -1501px;
=======
  background-position: -697px -1501px;
>>>>>>> f4b43f55
  width: 40px;
  height: 40px;
}
.shop_headAccessory_mystery_301405 {
  background-image: url(spritesmith-main-4.png);
<<<<<<< HEAD
  background-position: -738px -1501px;
=======
  background-position: -615px -1501px;
>>>>>>> f4b43f55
  width: 40px;
  height: 40px;
}
.shop_head_mystery_301405 {
  background-image: url(spritesmith-main-4.png);
<<<<<<< HEAD
  background-position: -779px -1501px;
=======
  background-position: -656px -1501px;
>>>>>>> f4b43f55
  width: 40px;
  height: 40px;
}
.shop_shield_mystery_301405 {
  background-image: url(spritesmith-main-4.png);
<<<<<<< HEAD
  background-position: -697px -1501px;
=======
  background-position: -574px -1501px;
>>>>>>> f4b43f55
  width: 40px;
  height: 40px;
}
.broad_armor_special_spring2015Healer {
  background-image: url(spritesmith-main-4.png);
<<<<<<< HEAD
  background-position: -273px -1319px;
=======
  background-position: -546px -1319px;
>>>>>>> f4b43f55
  width: 90px;
  height: 90px;
}
.broad_armor_special_spring2015Mage {
  background-image: url(spritesmith-main-4.png);
<<<<<<< HEAD
  background-position: -364px -1319px;
=======
  background-position: -637px -1319px;
>>>>>>> f4b43f55
  width: 90px;
  height: 90px;
}
.broad_armor_special_spring2015Rogue {
  background-image: url(spritesmith-main-4.png);
<<<<<<< HEAD
  background-position: -455px -1319px;
=======
  background-position: -728px -1319px;
>>>>>>> f4b43f55
  width: 90px;
  height: 90px;
}
.broad_armor_special_spring2015Warrior {
  background-image: url(spritesmith-main-4.png);
<<<<<<< HEAD
  background-position: -546px -1319px;
=======
  background-position: -819px -1319px;
>>>>>>> f4b43f55
  width: 90px;
  height: 90px;
}
.broad_armor_special_spring2016Healer {
  background-image: url(spritesmith-main-4.png);
<<<<<<< HEAD
  background-position: -637px -1319px;
=======
  background-position: -910px -1319px;
>>>>>>> f4b43f55
  width: 90px;
  height: 90px;
}
.broad_armor_special_spring2016Mage {
  background-image: url(spritesmith-main-4.png);
<<<<<<< HEAD
  background-position: -728px -1319px;
=======
  background-position: -1001px -1319px;
>>>>>>> f4b43f55
  width: 90px;
  height: 90px;
}
.broad_armor_special_spring2016Rogue {
  background-image: url(spritesmith-main-4.png);
<<<<<<< HEAD
  background-position: -206px -773px;
=======
  background-position: -103px -773px;
>>>>>>> f4b43f55
  width: 102px;
  height: 90px;
}
.broad_armor_special_spring2016Warrior {
  background-image: url(spritesmith-main-4.png);
<<<<<<< HEAD
  background-position: -910px -1319px;
=======
  background-position: -1183px -1319px;
>>>>>>> f4b43f55
  width: 90px;
  height: 90px;
}
.broad_armor_special_springHealer {
  background-image: url(spritesmith-main-4.png);
<<<<<<< HEAD
  background-position: -1001px -1319px;
=======
  background-position: -1274px -1319px;
>>>>>>> f4b43f55
  width: 90px;
  height: 90px;
}
.broad_armor_special_springMage {
  background-image: url(spritesmith-main-4.png);
<<<<<<< HEAD
  background-position: -1092px -1319px;
=======
  background-position: -1365px -1319px;
>>>>>>> f4b43f55
  width: 90px;
  height: 90px;
}
.broad_armor_special_springRogue {
  background-image: url(spritesmith-main-4.png);
<<<<<<< HEAD
  background-position: -1183px -1319px;
=======
  background-position: -1491px 0px;
>>>>>>> f4b43f55
  width: 90px;
  height: 90px;
}
.broad_armor_special_springWarrior {
  background-image: url(spritesmith-main-4.png);
<<<<<<< HEAD
  background-position: -1274px -1319px;
=======
  background-position: -1491px -91px;
>>>>>>> f4b43f55
  width: 90px;
  height: 90px;
}
.headAccessory_special_spring2015Healer {
  background-image: url(spritesmith-main-4.png);
<<<<<<< HEAD
  background-position: -1491px -1001px;
=======
  background-position: -1491px -1274px;
>>>>>>> f4b43f55
  width: 90px;
  height: 90px;
}
.headAccessory_special_spring2015Mage {
  background-image: url(spritesmith-main-4.png);
<<<<<<< HEAD
  background-position: -1491px -1092px;
=======
  background-position: 0px -1410px;
>>>>>>> f4b43f55
  width: 90px;
  height: 90px;
}
.headAccessory_special_spring2015Rogue {
  background-image: url(spritesmith-main-4.png);
<<<<<<< HEAD
  background-position: -1491px -1183px;
=======
  background-position: -91px -1410px;
>>>>>>> f4b43f55
  width: 90px;
  height: 90px;
}
.headAccessory_special_spring2015Warrior {
  background-image: url(spritesmith-main-4.png);
<<<<<<< HEAD
  background-position: -1491px -1274px;
=======
  background-position: -182px -1410px;
>>>>>>> f4b43f55
  width: 90px;
  height: 90px;
}
.headAccessory_special_spring2016Healer {
  background-image: url(spritesmith-main-4.png);
<<<<<<< HEAD
  background-position: 0px -1410px;
=======
  background-position: -273px -1410px;
>>>>>>> f4b43f55
  width: 90px;
  height: 90px;
}
.headAccessory_special_spring2016Mage {
  background-image: url(spritesmith-main-4.png);
<<<<<<< HEAD
  background-position: -91px -1410px;
=======
  background-position: -364px -1410px;
>>>>>>> f4b43f55
  width: 90px;
  height: 90px;
}
.headAccessory_special_spring2016Rogue {
  background-image: url(spritesmith-main-4.png);
<<<<<<< HEAD
  background-position: -103px -773px;
=======
  background-position: -309px -773px;
>>>>>>> f4b43f55
  width: 102px;
  height: 90px;
}
.headAccessory_special_spring2016Warrior {
  background-image: url(spritesmith-main-4.png);
<<<<<<< HEAD
  background-position: -273px -1410px;
=======
  background-position: -546px -1410px;
>>>>>>> f4b43f55
  width: 90px;
  height: 90px;
}
.headAccessory_special_springHealer {
  background-image: url(spritesmith-main-4.png);
<<<<<<< HEAD
  background-position: -364px -1410px;
=======
  background-position: -637px -1410px;
>>>>>>> f4b43f55
  width: 90px;
  height: 90px;
}
.headAccessory_special_springMage {
  background-image: url(spritesmith-main-4.png);
<<<<<<< HEAD
  background-position: -455px -1410px;
=======
  background-position: -728px -1410px;
>>>>>>> f4b43f55
  width: 90px;
  height: 90px;
}
.headAccessory_special_springRogue {
  background-image: url(spritesmith-main-4.png);
<<<<<<< HEAD
  background-position: -546px -1410px;
=======
  background-position: -819px -1410px;
>>>>>>> f4b43f55
  width: 90px;
  height: 90px;
}
.headAccessory_special_springWarrior {
  background-image: url(spritesmith-main-4.png);
<<<<<<< HEAD
  background-position: -637px -1410px;
=======
  background-position: -910px -1410px;
>>>>>>> f4b43f55
  width: 90px;
  height: 90px;
}
.head_special_spring2015Healer {
  background-image: url(spritesmith-main-4.png);
<<<<<<< HEAD
  background-position: -1365px -1319px;
=======
  background-position: -1491px -182px;
>>>>>>> f4b43f55
  width: 90px;
  height: 90px;
}
.head_special_spring2015Mage {
  background-image: url(spritesmith-main-4.png);
<<<<<<< HEAD
  background-position: -1491px 0px;
=======
  background-position: -851px -503px;
>>>>>>> f4b43f55
  width: 90px;
  height: 90px;
}
.head_special_spring2015Rogue {
  background-image: url(spritesmith-main-4.png);
<<<<<<< HEAD
  background-position: -1491px -91px;
=======
  background-position: -1491px -364px;
>>>>>>> f4b43f55
  width: 90px;
  height: 90px;
}
.head_special_spring2015Warrior {
  background-image: url(spritesmith-main-4.png);
<<<<<<< HEAD
  background-position: -1491px -182px;
=======
  background-position: -1491px -455px;
>>>>>>> f4b43f55
  width: 90px;
  height: 90px;
}
.head_special_spring2016Healer {
  background-image: url(spritesmith-main-4.png);
<<<<<<< HEAD
  background-position: -546px -1137px;
=======
  background-position: -1491px -546px;
>>>>>>> f4b43f55
  width: 90px;
  height: 90px;
}
.head_special_spring2016Mage {
  background-image: url(spritesmith-main-4.png);
<<<<<<< HEAD
  background-position: -1491px -364px;
=======
  background-position: -1491px -637px;
>>>>>>> f4b43f55
  width: 90px;
  height: 90px;
}
.head_special_spring2016Rogue {
  background-image: url(spritesmith-main-4.png);
<<<<<<< HEAD
  background-position: -681px -667px;
=======
  background-position: 0px -773px;
>>>>>>> f4b43f55
  width: 102px;
  height: 90px;
}
.head_special_spring2016Warrior {
  background-image: url(spritesmith-main-4.png);
<<<<<<< HEAD
  background-position: -1491px -546px;
=======
  background-position: -1491px -819px;
>>>>>>> f4b43f55
  width: 90px;
  height: 90px;
}
.head_special_springHealer {
  background-image: url(spritesmith-main-4.png);
<<<<<<< HEAD
  background-position: -1491px -637px;
=======
  background-position: -1491px -910px;
>>>>>>> f4b43f55
  width: 90px;
  height: 90px;
}
.head_special_springMage {
  background-image: url(spritesmith-main-4.png);
<<<<<<< HEAD
  background-position: -1491px -728px;
=======
  background-position: -1491px -1001px;
>>>>>>> f4b43f55
  width: 90px;
  height: 90px;
}
.head_special_springRogue {
  background-image: url(spritesmith-main-4.png);
<<<<<<< HEAD
  background-position: -1491px -819px;
=======
  background-position: -1491px -1092px;
>>>>>>> f4b43f55
  width: 90px;
  height: 90px;
}
.head_special_springWarrior {
  background-image: url(spritesmith-main-4.png);
<<<<<<< HEAD
  background-position: -1491px -910px;
=======
  background-position: -1491px -1183px;
>>>>>>> f4b43f55
  width: 90px;
  height: 90px;
}
.shield_special_spring2015Healer {
  background-image: url(spritesmith-main-4.png);
<<<<<<< HEAD
  background-position: -728px -1410px;
=======
  background-position: -1001px -1410px;
>>>>>>> f4b43f55
  width: 90px;
  height: 90px;
}
.shield_special_spring2015Rogue {
  background-image: url(spritesmith-main-4.png);
<<<<<<< HEAD
  background-position: -819px -1410px;
=======
  background-position: -1092px -1410px;
>>>>>>> f4b43f55
  width: 90px;
  height: 90px;
}
.shield_special_spring2015Warrior {
  background-image: url(spritesmith-main-4.png);
<<<<<<< HEAD
  background-position: -910px -1410px;
=======
  background-position: -1183px -1410px;
>>>>>>> f4b43f55
  width: 90px;
  height: 90px;
}
.shield_special_spring2016Healer {
  background-image: url(spritesmith-main-4.png);
<<<<<<< HEAD
  background-position: -1001px -1410px;
=======
  background-position: -1274px -1410px;
>>>>>>> f4b43f55
  width: 90px;
  height: 90px;
}
.shield_special_spring2016Rogue {
  background-image: url(spritesmith-main-4.png);
<<<<<<< HEAD
  background-position: -309px -773px;
=======
  background-position: -412px -773px;
>>>>>>> f4b43f55
  width: 102px;
  height: 90px;
}
.shield_special_spring2016Warrior {
  background-image: url(spritesmith-main-4.png);
<<<<<<< HEAD
  background-position: -1183px -1410px;
=======
  background-position: -1456px -1410px;
>>>>>>> f4b43f55
  width: 90px;
  height: 90px;
}
.shield_special_springHealer {
  background-image: url(spritesmith-main-4.png);
<<<<<<< HEAD
  background-position: -1274px -1410px;
=======
  background-position: -1582px 0px;
>>>>>>> f4b43f55
  width: 90px;
  height: 90px;
}
.shield_special_springRogue {
  background-image: url(spritesmith-main-4.png);
<<<<<<< HEAD
  background-position: -1365px -1410px;
=======
  background-position: -1582px -91px;
>>>>>>> f4b43f55
  width: 90px;
  height: 90px;
}
.shield_special_springWarrior {
  background-image: url(spritesmith-main-4.png);
<<<<<<< HEAD
  background-position: -1456px -1410px;
=======
  background-position: -1582px -182px;
>>>>>>> f4b43f55
  width: 90px;
  height: 90px;
}
.shop_armor_special_spring2015Healer {
  background-image: url(spritesmith-main-4.png);
<<<<<<< HEAD
  background-position: -656px -1501px;
=======
  background-position: -533px -1501px;
>>>>>>> f4b43f55
  width: 40px;
  height: 40px;
}
.shop_armor_special_spring2015Mage {
  background-image: url(spritesmith-main-4.png);
<<<<<<< HEAD
  background-position: -615px -1501px;
=======
  background-position: -492px -1501px;
>>>>>>> f4b43f55
  width: 40px;
  height: 40px;
}
.shop_armor_special_spring2015Rogue {
  background-image: url(spritesmith-main-4.png);
<<<<<<< HEAD
  background-position: -574px -1501px;
=======
  background-position: -451px -1501px;
>>>>>>> f4b43f55
  width: 40px;
  height: 40px;
}
.shop_armor_special_spring2015Warrior {
  background-image: url(spritesmith-main-4.png);
<<<<<<< HEAD
  background-position: -533px -1501px;
=======
  background-position: -410px -1501px;
>>>>>>> f4b43f55
  width: 40px;
  height: 40px;
}
.shop_armor_special_spring2016Healer {
  background-image: url(spritesmith-main-4.png);
<<<<<<< HEAD
  background-position: -492px -1501px;
=======
  background-position: -369px -1501px;
>>>>>>> f4b43f55
  width: 40px;
  height: 40px;
}
.shop_armor_special_spring2016Mage {
  background-image: url(spritesmith-main-4.png);
<<<<<<< HEAD
  background-position: -451px -1501px;
=======
  background-position: -328px -1501px;
>>>>>>> f4b43f55
  width: 40px;
  height: 40px;
}
.shop_armor_special_spring2016Rogue {
  background-image: url(spritesmith-main-4.png);
<<<<<<< HEAD
  background-position: -410px -1501px;
=======
  background-position: -287px -1501px;
>>>>>>> f4b43f55
  width: 40px;
  height: 40px;
}
.shop_armor_special_spring2016Warrior {
  background-image: url(spritesmith-main-4.png);
<<<<<<< HEAD
  background-position: -369px -1501px;
=======
  background-position: -246px -1501px;
>>>>>>> f4b43f55
  width: 40px;
  height: 40px;
}
.shop_armor_special_springHealer {
  background-image: url(spritesmith-main-4.png);
<<<<<<< HEAD
  background-position: -328px -1501px;
=======
  background-position: -205px -1501px;
>>>>>>> f4b43f55
  width: 40px;
  height: 40px;
}
.shop_armor_special_springMage {
  background-image: url(spritesmith-main-4.png);
<<<<<<< HEAD
  background-position: -287px -1501px;
=======
  background-position: -1230px -1501px;
>>>>>>> f4b43f55
  width: 40px;
  height: 40px;
}
.shop_armor_special_springRogue {
  background-image: url(spritesmith-main-4.png);
<<<<<<< HEAD
  background-position: -246px -1501px;
=======
  background-position: -451px -1542px;
>>>>>>> f4b43f55
  width: 40px;
  height: 40px;
}
.shop_armor_special_springWarrior {
  background-image: url(spritesmith-main-4.png);
<<<<<<< HEAD
  background-position: -205px -1501px;
=======
  background-position: -1271px -1501px;
>>>>>>> f4b43f55
  width: 40px;
  height: 40px;
}
.shop_headAccessory_special_spring2015Healer {
  background-image: url(spritesmith-main-4.png);
<<<<<<< HEAD
  background-position: -1623px -1390px;
=======
  background-position: -1491px -1365px;
>>>>>>> f4b43f55
  width: 40px;
  height: 40px;
}
.shop_headAccessory_special_spring2015Mage {
  background-image: url(spritesmith-main-4.png);
<<<<<<< HEAD
  background-position: -1582px -1431px;
=======
  background-position: -1532px -1365px;
>>>>>>> f4b43f55
  width: 40px;
  height: 40px;
}
.shop_headAccessory_special_spring2015Rogue {
  background-image: url(spritesmith-main-4.png);
<<<<<<< HEAD
  background-position: -1623px -1431px;
=======
  background-position: -1400px -1274px;
>>>>>>> f4b43f55
  width: 40px;
  height: 40px;
}
.shop_headAccessory_special_spring2015Warrior {
  background-image: url(spritesmith-main-4.png);
<<<<<<< HEAD
  background-position: -1491px -1365px;
=======
  background-position: -1441px -1274px;
>>>>>>> f4b43f55
  width: 40px;
  height: 40px;
}
.shop_headAccessory_special_spring2016Healer {
  background-image: url(spritesmith-main-4.png);
<<<<<<< HEAD
  background-position: -1532px -1365px;
=======
  background-position: -1309px -1183px;
>>>>>>> f4b43f55
  width: 40px;
  height: 40px;
}
.shop_headAccessory_special_spring2016Mage {
  background-image: url(spritesmith-main-4.png);
<<<<<<< HEAD
  background-position: -1400px -1274px;
=======
  background-position: -1350px -1183px;
>>>>>>> f4b43f55
  width: 40px;
  height: 40px;
}
.shop_headAccessory_special_spring2016Rogue {
  background-image: url(spritesmith-main-4.png);
<<<<<<< HEAD
  background-position: -1441px -1274px;
=======
  background-position: -1218px -1092px;
>>>>>>> f4b43f55
  width: 40px;
  height: 40px;
}
.shop_headAccessory_special_spring2016Warrior {
  background-image: url(spritesmith-main-4.png);
<<<<<<< HEAD
  background-position: -1309px -1183px;
=======
  background-position: -1259px -1092px;
>>>>>>> f4b43f55
  width: 40px;
  height: 40px;
}
.shop_headAccessory_special_springHealer {
  background-image: url(spritesmith-main-4.png);
<<<<<<< HEAD
  background-position: -1350px -1183px;
=======
  background-position: -1127px -1001px;
>>>>>>> f4b43f55
  width: 40px;
  height: 40px;
}
.shop_headAccessory_special_springMage {
  background-image: url(spritesmith-main-4.png);
<<<<<<< HEAD
  background-position: -1218px -1092px;
=======
  background-position: -1168px -1001px;
>>>>>>> f4b43f55
  width: 40px;
  height: 40px;
}
.shop_headAccessory_special_springRogue {
  background-image: url(spritesmith-main-4.png);
<<<<<<< HEAD
  background-position: -1259px -1092px;
=======
  background-position: -1036px -910px;
>>>>>>> f4b43f55
  width: 40px;
  height: 40px;
}
.shop_headAccessory_special_springWarrior {
  background-image: url(spritesmith-main-4.png);
<<<<<<< HEAD
  background-position: -1127px -1001px;
=======
  background-position: -1077px -910px;
>>>>>>> f4b43f55
  width: 40px;
  height: 40px;
}
.shop_head_special_spring2015Healer {
  background-image: url(spritesmith-main-4.png);
<<<<<<< HEAD
  background-position: -164px -1501px;
=======
  background-position: -1582px -1226px;
>>>>>>> f4b43f55
  width: 40px;
  height: 40px;
}
.shop_head_special_spring2015Mage {
  background-image: url(spritesmith-main-4.png);
<<<<<<< HEAD
  background-position: -1271px -1501px;
=======
  background-position: -1623px -1226px;
>>>>>>> f4b43f55
  width: 40px;
  height: 40px;
}
.shop_head_special_spring2015Rogue {
  background-image: url(spritesmith-main-4.png);
<<<<<<< HEAD
  background-position: -533px -1542px;
=======
  background-position: -1582px -1267px;
>>>>>>> f4b43f55
  width: 40px;
  height: 40px;
}
.shop_head_special_spring2015Warrior {
  background-image: url(spritesmith-main-4.png);
<<<<<<< HEAD
  background-position: -1312px -1501px;
=======
  background-position: -1623px -1267px;
>>>>>>> f4b43f55
  width: 40px;
  height: 40px;
}
.shop_head_special_spring2016Healer {
  background-image: url(spritesmith-main-4.png);
<<<<<<< HEAD
  background-position: -1623px -1226px;
=======
  background-position: -1582px -1308px;
>>>>>>> f4b43f55
  width: 40px;
  height: 40px;
}
.shop_head_special_spring2016Mage {
  background-image: url(spritesmith-main-4.png);
<<<<<<< HEAD
  background-position: -1582px -1267px;
=======
  background-position: -1623px -1308px;
>>>>>>> f4b43f55
  width: 40px;
  height: 40px;
}
.shop_head_special_spring2016Rogue {
  background-image: url(spritesmith-main-4.png);
<<<<<<< HEAD
  background-position: -1623px -1267px;
=======
  background-position: -1582px -1349px;
>>>>>>> f4b43f55
  width: 40px;
  height: 40px;
}
.shop_head_special_spring2016Warrior {
  background-image: url(spritesmith-main-4.png);
<<<<<<< HEAD
  background-position: -1582px -1308px;
=======
  background-position: -1623px -1349px;
>>>>>>> f4b43f55
  width: 40px;
  height: 40px;
}
.shop_head_special_springHealer {
  background-image: url(spritesmith-main-4.png);
<<<<<<< HEAD
  background-position: -1623px -1308px;
=======
  background-position: -1582px -1390px;
>>>>>>> f4b43f55
  width: 40px;
  height: 40px;
}
.shop_head_special_springMage {
  background-image: url(spritesmith-main-4.png);
<<<<<<< HEAD
  background-position: -1582px -1349px;
=======
  background-position: -1623px -1390px;
>>>>>>> f4b43f55
  width: 40px;
  height: 40px;
}
.shop_head_special_springRogue {
  background-image: url(spritesmith-main-4.png);
<<<<<<< HEAD
  background-position: -1623px -1349px;
=======
  background-position: -1582px -1431px;
>>>>>>> f4b43f55
  width: 40px;
  height: 40px;
}
.shop_head_special_springWarrior {
  background-image: url(spritesmith-main-4.png);
<<<<<<< HEAD
  background-position: -1582px -1390px;
=======
  background-position: -1623px -1431px;
>>>>>>> f4b43f55
  width: 40px;
  height: 40px;
}
.shop_shield_special_spring2015Healer {
  background-image: url(spritesmith-main-4.png);
<<<<<<< HEAD
  background-position: -1168px -1001px;
=======
  background-position: -942px -819px;
>>>>>>> f4b43f55
  width: 40px;
  height: 40px;
}
.shop_shield_special_spring2015Rogue {
  background-image: url(spritesmith-main-4.png);
<<<<<<< HEAD
  background-position: -1036px -910px;
=======
  background-position: -983px -819px;
>>>>>>> f4b43f55
  width: 40px;
  height: 40px;
}
.shop_shield_special_spring2015Warrior {
  background-image: url(spritesmith-main-4.png);
<<<<<<< HEAD
  background-position: -1077px -910px;
=======
  background-position: -851px -685px;
>>>>>>> f4b43f55
  width: 40px;
  height: 40px;
}
.shop_shield_special_spring2016Healer {
  background-image: url(spritesmith-main-4.png);
<<<<<<< HEAD
  background-position: -942px -819px;
=======
  background-position: -892px -685px;
>>>>>>> f4b43f55
  width: 40px;
  height: 40px;
}
.shop_shield_special_spring2016Rogue {
  background-image: url(spritesmith-main-4.png);
<<<<<<< HEAD
  background-position: -983px -819px;
=======
  background-position: -851px -726px;
>>>>>>> f4b43f55
  width: 40px;
  height: 40px;
}
.shop_shield_special_spring2016Warrior {
  background-image: url(spritesmith-main-4.png);
<<<<<<< HEAD
  background-position: -851px -700px;
=======
  background-position: -892px -726px;
>>>>>>> f4b43f55
  width: 40px;
  height: 40px;
}
.shop_shield_special_springHealer {
  background-image: url(spritesmith-main-4.png);
<<<<<<< HEAD
  background-position: -892px -700px;
=======
  background-position: -669px -530px;
>>>>>>> f4b43f55
  width: 40px;
  height: 40px;
}
.shop_shield_special_springRogue {
  background-image: url(spritesmith-main-4.png);
<<<<<<< HEAD
  background-position: -578px -530px;
=======
  background-position: -710px -530px;
>>>>>>> f4b43f55
  width: 40px;
  height: 40px;
}
.shop_shield_special_springWarrior {
  background-image: url(spritesmith-main-4.png);
<<<<<<< HEAD
  background-position: -619px -530px;
=======
  background-position: -578px -530px;
>>>>>>> f4b43f55
  width: 40px;
  height: 40px;
}
.shop_weapon_special_spring2015Healer {
  background-image: url(spritesmith-main-4.png);
<<<<<<< HEAD
  background-position: -363px -212px;
=======
  background-position: -619px -530px;
>>>>>>> f4b43f55
  width: 40px;
  height: 40px;
}
.shop_weapon_special_spring2015Mage {
  background-image: url(spritesmith-main-4.png);
<<<<<<< HEAD
  background-position: -404px -212px;
=======
  background-position: -363px -212px;
>>>>>>> f4b43f55
  width: 40px;
  height: 40px;
}
.shop_weapon_special_spring2015Rogue {
  background-image: url(spritesmith-main-4.png);
<<<<<<< HEAD
  background-position: -309px -182px;
=======
  background-position: -404px -212px;
>>>>>>> f4b43f55
  width: 40px;
  height: 40px;
}
.shop_weapon_special_spring2015Warrior {
  background-image: url(spritesmith-main-4.png);
<<<<<<< HEAD
  background-position: -309px -223px;
=======
  background-position: -309px -182px;
>>>>>>> f4b43f55
  width: 40px;
  height: 40px;
}
.shop_weapon_special_spring2016Healer {
  background-image: url(spritesmith-main-4.png);
<<<<<<< HEAD
  background-position: -784px -667px;
=======
  background-position: -309px -223px;
>>>>>>> f4b43f55
  width: 40px;
  height: 40px;
}
.shop_weapon_special_spring2016Mage {
  background-image: url(spritesmith-main-4.png);
<<<<<<< HEAD
  background-position: -784px -708px;
=======
  background-position: -897px -773px;
>>>>>>> f4b43f55
  width: 40px;
  height: 40px;
}
.shop_weapon_special_spring2016Rogue {
  background-image: url(spritesmith-main-4.png);
<<<<<<< HEAD
  background-position: -891px -773px;
=======
  background-position: -897px -814px;
>>>>>>> f4b43f55
  width: 40px;
  height: 40px;
}
.shop_weapon_special_spring2016Warrior {
  background-image: url(spritesmith-main-4.png);
<<<<<<< HEAD
  background-position: -891px -814px;
=======
  background-position: 0px -1501px;
>>>>>>> f4b43f55
  width: 40px;
  height: 40px;
}
.shop_weapon_special_springHealer {
  background-image: url(spritesmith-main-4.png);
<<<<<<< HEAD
  background-position: 0px -1501px;
=======
  background-position: -41px -1501px;
>>>>>>> f4b43f55
  width: 40px;
  height: 40px;
}
.shop_weapon_special_springMage {
  background-image: url(spritesmith-main-4.png);
<<<<<<< HEAD
  background-position: -41px -1501px;
=======
  background-position: -82px -1501px;
>>>>>>> f4b43f55
  width: 40px;
  height: 40px;
}
.shop_weapon_special_springRogue {
  background-image: url(spritesmith-main-4.png);
<<<<<<< HEAD
  background-position: -82px -1501px;
=======
  background-position: -123px -1501px;
>>>>>>> f4b43f55
  width: 40px;
  height: 40px;
}
.shop_weapon_special_springWarrior {
  background-image: url(spritesmith-main-4.png);
<<<<<<< HEAD
  background-position: -123px -1501px;
=======
  background-position: -164px -1501px;
>>>>>>> f4b43f55
  width: 40px;
  height: 40px;
}
.slim_armor_special_spring2015Healer {
  background-image: url(spritesmith-main-4.png);
<<<<<<< HEAD
  background-position: -1582px -1092px;
=======
  background-position: -1582px -1001px;
>>>>>>> f4b43f55
  width: 90px;
  height: 90px;
}
.slim_armor_special_spring2015Mage {
  background-image: url(spritesmith-main-4.png);
<<<<<<< HEAD
  background-position: -1582px -1001px;
=======
  background-position: -1582px -910px;
>>>>>>> f4b43f55
  width: 90px;
  height: 90px;
}
.slim_armor_special_spring2015Rogue {
  background-image: url(spritesmith-main-4.png);
<<<<<<< HEAD
  background-position: -1582px -910px;
=======
  background-position: -1582px -819px;
>>>>>>> f4b43f55
  width: 90px;
  height: 90px;
}
.slim_armor_special_spring2015Warrior {
  background-image: url(spritesmith-main-4.png);
<<<<<<< HEAD
  background-position: -1582px -819px;
=======
  background-position: -1582px -728px;
>>>>>>> f4b43f55
  width: 90px;
  height: 90px;
}
.slim_armor_special_spring2016Healer {
  background-image: url(spritesmith-main-4.png);
<<<<<<< HEAD
  background-position: -1582px -728px;
=======
  background-position: -1582px -637px;
>>>>>>> f4b43f55
  width: 90px;
  height: 90px;
}
.slim_armor_special_spring2016Mage {
  background-image: url(spritesmith-main-4.png);
<<<<<<< HEAD
  background-position: -1582px -637px;
=======
  background-position: -1582px -546px;
>>>>>>> f4b43f55
  width: 90px;
  height: 90px;
}
.slim_armor_special_spring2016Rogue {
  background-image: url(spritesmith-main-4.png);
<<<<<<< HEAD
  background-position: -1582px -546px;
=======
  background-position: -1582px -455px;
>>>>>>> f4b43f55
  width: 90px;
  height: 90px;
}
.slim_armor_special_spring2016Warrior {
  background-image: url(spritesmith-main-4.png);
<<<<<<< HEAD
  background-position: -1582px -455px;
=======
  background-position: -1582px -364px;
>>>>>>> f4b43f55
  width: 90px;
  height: 90px;
}
.slim_armor_special_springHealer {
  background-image: url(spritesmith-main-4.png);
<<<<<<< HEAD
  background-position: -1582px -364px;
=======
  background-position: -1582px -273px;
>>>>>>> f4b43f55
  width: 90px;
  height: 90px;
}
.slim_armor_special_springMage {
  background-image: url(spritesmith-main-4.png);
<<<<<<< HEAD
  background-position: -1582px -273px;
=======
  background-position: -455px -1319px;
>>>>>>> f4b43f55
  width: 90px;
  height: 90px;
}
.slim_armor_special_springRogue {
  background-image: url(spritesmith-main-4.png);
<<<<<<< HEAD
  background-position: -1582px -182px;
=======
  background-position: -364px -1319px;
>>>>>>> f4b43f55
  width: 90px;
  height: 90px;
}
.slim_armor_special_springWarrior {
  background-image: url(spritesmith-main-4.png);
<<<<<<< HEAD
  background-position: -1582px -91px;
=======
  background-position: -273px -1319px;
>>>>>>> f4b43f55
  width: 90px;
  height: 90px;
}
.weapon_special_spring2015Healer {
  background-image: url(spritesmith-main-4.png);
<<<<<<< HEAD
  background-position: -1582px 0px;
=======
  background-position: -182px -1319px;
>>>>>>> f4b43f55
  width: 90px;
  height: 90px;
}
.weapon_special_spring2015Mage {
  background-image: url(spritesmith-main-4.png);
<<<<<<< HEAD
  background-position: -182px -1319px;
=======
  background-position: -1400px -819px;
>>>>>>> f4b43f55
  width: 90px;
  height: 90px;
}
.weapon_special_spring2015Rogue {
  background-image: url(spritesmith-main-4.png);
  background-position: -1400px -728px;
  width: 90px;
  height: 90px;
}
.weapon_special_spring2015Warrior {
  background-image: url(spritesmith-main-4.png);
  background-position: -1400px -637px;
  width: 90px;
  height: 90px;
}
.weapon_special_spring2016Healer {
  background-image: url(spritesmith-main-4.png);
<<<<<<< HEAD
  background-position: -1400px -1183px;
=======
  background-position: -1400px -546px;
>>>>>>> f4b43f55
  width: 90px;
  height: 90px;
}
.weapon_special_spring2016Mage {
  background-image: url(spritesmith-main-4.png);
<<<<<<< HEAD
  background-position: -1400px -546px;
=======
  background-position: -1400px -91px;
>>>>>>> f4b43f55
  width: 90px;
  height: 90px;
}
.weapon_special_spring2016Rogue {
  background-image: url(spritesmith-main-4.png);
<<<<<<< HEAD
  background-position: 0px -773px;
=======
  background-position: -206px -773px;
>>>>>>> f4b43f55
  width: 102px;
  height: 90px;
}
.weapon_special_spring2016Warrior {
  background-image: url(spritesmith-main-4.png);
<<<<<<< HEAD
  background-position: -1400px -364px;
=======
  background-position: -1092px -1228px;
>>>>>>> f4b43f55
  width: 90px;
  height: 90px;
}
.weapon_special_springHealer {
  background-image: url(spritesmith-main-4.png);
<<<<<<< HEAD
  background-position: -1400px -273px;
=======
  background-position: -1001px -1228px;
>>>>>>> f4b43f55
  width: 90px;
  height: 90px;
}
.weapon_special_springMage {
  background-image: url(spritesmith-main-4.png);
<<<<<<< HEAD
  background-position: -1274px -1228px;
=======
  background-position: -728px -1228px;
>>>>>>> f4b43f55
  width: 90px;
  height: 90px;
}
.weapon_special_springRogue {
  background-image: url(spritesmith-main-4.png);
  background-position: -637px -1228px;
  width: 90px;
  height: 90px;
}
.weapon_special_springWarrior {
  background-image: url(spritesmith-main-4.png);
<<<<<<< HEAD
  background-position: -910px -1228px;
=======
  background-position: -273px -1228px;
>>>>>>> f4b43f55
  width: 90px;
  height: 90px;
}
.body_special_summer2015Healer {
  background-image: url(spritesmith-main-4.png);
  background-position: -182px -1228px;
  width: 90px;
  height: 90px;
}
.body_special_summer2015Mage {
  background-image: url(spritesmith-main-4.png);
<<<<<<< HEAD
  background-position: -455px -1228px;
=======
  background-position: -1309px -1001px;
>>>>>>> f4b43f55
  width: 90px;
  height: 90px;
}
.body_special_summer2015Rogue {
  background-image: url(spritesmith-main-4.png);
  background-position: -363px -106px;
  width: 102px;
  height: 105px;
}
.body_special_summer2015Warrior {
  background-image: url(spritesmith-main-4.png);
<<<<<<< HEAD
  background-position: -669px 0px;
=======
  background-position: -669px -424px;
>>>>>>> f4b43f55
  width: 90px;
  height: 105px;
}
.body_special_summerHealer {
  background-image: url(spritesmith-main-4.png);
  background-position: -578px 0px;
  width: 90px;
  height: 105px;
}
.body_special_summerMage {
  background-image: url(spritesmith-main-4.png);
<<<<<<< HEAD
  background-position: -851px -106px;
=======
  background-position: -669px 0px;
>>>>>>> f4b43f55
  width: 90px;
  height: 105px;
}
.broad_armor_special_summer2015Healer {
  background-image: url(spritesmith-main-4.png);
<<<<<<< HEAD
  background-position: -1309px -728px;
=======
  background-position: -1309px -91px;
>>>>>>> f4b43f55
  width: 90px;
  height: 90px;
}
.broad_armor_special_summer2015Mage {
  background-image: url(spritesmith-main-4.png);
<<<<<<< HEAD
  background-position: -1309px -364px;
=======
  background-position: -1001px -1137px;
>>>>>>> f4b43f55
  width: 90px;
  height: 90px;
}
.broad_armor_special_summer2015Rogue {
  background-image: url(spritesmith-main-4.png);
  background-position: 0px -288px;
  width: 102px;
  height: 105px;
}
.broad_armor_special_summer2015Warrior {
  background-image: url(spritesmith-main-4.png);
  background-position: -669px -212px;
  width: 90px;
  height: 105px;
}
.broad_armor_special_summerHealer {
  background-image: url(spritesmith-main-4.png);
<<<<<<< HEAD
  background-position: -669px -106px;
=======
  background-position: -669px -318px;
>>>>>>> f4b43f55
  width: 90px;
  height: 105px;
}
.broad_armor_special_summerMage {
  background-image: url(spritesmith-main-4.png);
  background-position: -851px 0px;
  width: 90px;
  height: 105px;
}
.broad_armor_special_summerRogue {
  background-image: url(spritesmith-main-4.png);
<<<<<<< HEAD
  background-position: -215px -288px;
=======
  background-position: -466px -182px;
>>>>>>> f4b43f55
  width: 111px;
  height: 90px;
}
.broad_armor_special_summerWarrior {
  background-image: url(spritesmith-main-4.png);
  background-position: -112px -485px;
  width: 111px;
  height: 90px;
}
.eyewear_special_summerRogue {
  background-image: url(spritesmith-main-4.png);
  background-position: 0px -485px;
  width: 111px;
  height: 90px;
}
.eyewear_special_summerWarrior {
  background-image: url(spritesmith-main-4.png);
  background-position: -448px -394px;
  width: 111px;
  height: 90px;
}
.head_special_summer2015Healer {
  background-image: url(spritesmith-main-4.png);
<<<<<<< HEAD
  background-position: -1218px -910px;
=======
  background-position: -1218px -364px;
>>>>>>> f4b43f55
  width: 90px;
  height: 90px;
}
.head_special_summer2015Mage {
  background-image: url(spritesmith-main-4.png);
<<<<<<< HEAD
  background-position: -1218px -637px;
=======
  background-position: -1218px 0px;
>>>>>>> f4b43f55
  width: 90px;
  height: 90px;
}
.head_special_summer2015Rogue {
  background-image: url(spritesmith-main-4.png);
  background-position: -206px -182px;
  width: 102px;
  height: 105px;
}
.head_special_summer2015Warrior {
  background-image: url(spritesmith-main-4.png);
<<<<<<< HEAD
  background-position: -760px -212px;
=======
  background-position: 0px -667px;
>>>>>>> f4b43f55
  width: 90px;
  height: 105px;
}
.head_special_summerHealer {
  background-image: url(spritesmith-main-4.png);
<<<<<<< HEAD
  background-position: -760px -106px;
=======
  background-position: -760px -530px;
>>>>>>> f4b43f55
  width: 90px;
  height: 105px;
}
.head_special_summerMage {
  background-image: url(spritesmith-main-4.png);
<<<<<<< HEAD
  background-position: -760px 0px;
=======
  background-position: -760px -424px;
>>>>>>> f4b43f55
  width: 90px;
  height: 105px;
}
.head_special_summerRogue {
  background-image: url(spritesmith-main-4.png);
<<<<<<< HEAD
  background-position: -336px -394px;
=======
  background-position: -224px -394px;
>>>>>>> f4b43f55
  width: 111px;
  height: 90px;
}
.head_special_summerWarrior {
  background-image: url(spritesmith-main-4.png);
<<<<<<< HEAD
  background-position: -224px -394px;
=======
  background-position: -112px -394px;
>>>>>>> f4b43f55
  width: 111px;
  height: 90px;
}
.Healer_Summer {
  background-image: url(spritesmith-main-4.png);
<<<<<<< HEAD
  background-position: -669px -424px;
=======
  background-position: -760px -212px;
>>>>>>> f4b43f55
  width: 90px;
  height: 105px;
}
.Mage_Summer {
  background-image: url(spritesmith-main-4.png);
<<<<<<< HEAD
  background-position: -669px -318px;
=======
  background-position: -760px -106px;
>>>>>>> f4b43f55
  width: 90px;
  height: 105px;
}
.SummerRogue14 {
  background-image: url(spritesmith-main-4.png);
<<<<<<< HEAD
  background-position: -112px -394px;
=======
  background-position: 0px -394px;
>>>>>>> f4b43f55
  width: 111px;
  height: 90px;
}
.SummerWarrior14 {
  background-image: url(spritesmith-main-4.png);
<<<<<<< HEAD
  background-position: -103px -288px;
=======
  background-position: -466px -273px;
>>>>>>> f4b43f55
  width: 111px;
  height: 90px;
}
.shield_special_summer2015Healer {
  background-image: url(spritesmith-main-4.png);
<<<<<<< HEAD
  background-position: -1127px -546px;
=======
  background-position: -1127px 0px;
>>>>>>> f4b43f55
  width: 90px;
  height: 90px;
}
.shield_special_summer2015Rogue {
  background-image: url(spritesmith-main-4.png);
  background-position: -363px 0px;
  width: 102px;
  height: 105px;
}
.shield_special_summer2015Warrior {
  background-image: url(spritesmith-main-4.png);
<<<<<<< HEAD
  background-position: -669px -212px;
=======
  background-position: -578px -106px;
>>>>>>> f4b43f55
  width: 90px;
  height: 105px;
}
.shield_special_summerHealer {
  background-image: url(spritesmith-main-4.png);
<<<<<<< HEAD
  background-position: -578px -424px;
=======
  background-position: -669px -106px;
>>>>>>> f4b43f55
  width: 90px;
  height: 105px;
}
.shield_special_summerRogue {
  background-image: url(spritesmith-main-4.png);
<<<<<<< HEAD
  background-position: -466px -273px;
=======
  background-position: -466px 0px;
>>>>>>> f4b43f55
  width: 111px;
  height: 90px;
}
.shield_special_summerWarrior {
  background-image: url(spritesmith-main-4.png);
<<<<<<< HEAD
  background-position: -466px -182px;
=======
  background-position: -327px -288px;
>>>>>>> f4b43f55
  width: 111px;
  height: 90px;
}
.shop_armor_special_summer2015Healer {
  background-image: url(spritesmith-main-4.png);
<<<<<<< HEAD
  background-position: -902px -1542px;
=======
  background-position: -943px -1542px;
>>>>>>> f4b43f55
  width: 40px;
  height: 40px;
}
.shop_armor_special_summer2015Mage {
  background-image: url(spritesmith-main-4.png);
<<<<<<< HEAD
  background-position: -943px -1542px;
=======
  background-position: -984px -1542px;
>>>>>>> f4b43f55
  width: 40px;
  height: 40px;
}
.shop_armor_special_summer2015Rogue {
  background-image: url(spritesmith-main-4.png);
<<<<<<< HEAD
  background-position: -984px -1542px;
=======
  background-position: -1025px -1542px;
>>>>>>> f4b43f55
  width: 40px;
  height: 40px;
}
.shop_armor_special_summer2015Warrior {
  background-image: url(spritesmith-main-4.png);
<<<<<<< HEAD
  background-position: -1025px -1542px;
=======
  background-position: -1066px -1542px;
>>>>>>> f4b43f55
  width: 40px;
  height: 40px;
}
.shop_armor_special_summerHealer {
  background-image: url(spritesmith-main-4.png);
<<<<<<< HEAD
  background-position: -1066px -1542px;
=======
  background-position: -1107px -1542px;
>>>>>>> f4b43f55
  width: 40px;
  height: 40px;
}
.shop_armor_special_summerMage {
  background-image: url(spritesmith-main-4.png);
<<<<<<< HEAD
  background-position: -1107px -1542px;
=======
  background-position: -1148px -1542px;
>>>>>>> f4b43f55
  width: 40px;
  height: 40px;
}
.shop_armor_special_summerRogue {
  background-image: url(spritesmith-main-4.png);
<<<<<<< HEAD
  background-position: -1148px -1542px;
=======
  background-position: -1189px -1542px;
>>>>>>> f4b43f55
  width: 40px;
  height: 40px;
}
.shop_armor_special_summerWarrior {
  background-image: url(spritesmith-main-4.png);
<<<<<<< HEAD
  background-position: -1189px -1542px;
=======
  background-position: -1230px -1542px;
>>>>>>> f4b43f55
  width: 40px;
  height: 40px;
}
.shop_body_special_summer2015Healer {
  background-image: url(spritesmith-main-4.png);
<<<<<<< HEAD
  background-position: -1230px -1542px;
=======
  background-position: -1271px -1542px;
>>>>>>> f4b43f55
  width: 40px;
  height: 40px;
}
.shop_body_special_summer2015Mage {
  background-image: url(spritesmith-main-4.png);
<<<<<<< HEAD
  background-position: -1271px -1542px;
=======
  background-position: -1312px -1542px;
>>>>>>> f4b43f55
  width: 40px;
  height: 40px;
}
.shop_body_special_summer2015Rogue {
  background-image: url(spritesmith-main-4.png);
<<<<<<< HEAD
  background-position: -1312px -1542px;
=======
  background-position: -1353px -1542px;
>>>>>>> f4b43f55
  width: 40px;
  height: 40px;
}
.shop_body_special_summer2015Warrior {
  background-image: url(spritesmith-main-4.png);
<<<<<<< HEAD
  background-position: -1353px -1542px;
=======
  background-position: -1394px -1542px;
>>>>>>> f4b43f55
  width: 40px;
  height: 40px;
}
.shop_body_special_summerHealer {
  background-image: url(spritesmith-main-4.png);
<<<<<<< HEAD
  background-position: -1394px -1542px;
=======
  background-position: -1435px -1542px;
>>>>>>> f4b43f55
  width: 40px;
  height: 40px;
}
.shop_body_special_summerMage {
  background-image: url(spritesmith-main-4.png);
<<<<<<< HEAD
  background-position: -1435px -1542px;
=======
  background-position: -1476px -1542px;
>>>>>>> f4b43f55
  width: 40px;
  height: 40px;
}
.shop_eyewear_special_summerRogue {
  background-image: url(spritesmith-main-4.png);
<<<<<<< HEAD
  background-position: -1476px -1542px;
=======
  background-position: -1517px -1542px;
>>>>>>> f4b43f55
  width: 40px;
  height: 40px;
}
.shop_eyewear_special_summerWarrior {
  background-image: url(spritesmith-main-4.png);
<<<<<<< HEAD
  background-position: -1517px -1542px;
=======
  background-position: -1558px -1542px;
>>>>>>> f4b43f55
  width: 40px;
  height: 40px;
}
.shop_head_special_summer2015Healer {
  background-image: url(spritesmith-main-4.png);
<<<<<<< HEAD
  background-position: -1558px -1542px;
=======
  background-position: -1599px -1542px;
>>>>>>> f4b43f55
  width: 40px;
  height: 40px;
}
.shop_head_special_summer2015Mage {
  background-image: url(spritesmith-main-4.png);
<<<<<<< HEAD
  background-position: -1599px -1542px;
=======
  background-position: 0px -1583px;
>>>>>>> f4b43f55
  width: 40px;
  height: 40px;
}
.shop_head_special_summer2015Rogue {
  background-image: url(spritesmith-main-4.png);
<<<<<<< HEAD
  background-position: 0px -1583px;
=======
  background-position: -41px -1583px;
>>>>>>> f4b43f55
  width: 40px;
  height: 40px;
}
.shop_head_special_summer2015Warrior {
  background-image: url(spritesmith-main-4.png);
<<<<<<< HEAD
  background-position: -41px -1583px;
=======
  background-position: -82px -1583px;
>>>>>>> f4b43f55
  width: 40px;
  height: 40px;
}
.shop_head_special_summerHealer {
  background-image: url(spritesmith-main-4.png);
<<<<<<< HEAD
  background-position: -82px -1583px;
=======
  background-position: -123px -1583px;
>>>>>>> f4b43f55
  width: 40px;
  height: 40px;
}
.shop_head_special_summerMage {
  background-image: url(spritesmith-main-4.png);
<<<<<<< HEAD
  background-position: -123px -1583px;
=======
  background-position: -164px -1583px;
>>>>>>> f4b43f55
  width: 40px;
  height: 40px;
}
.shop_head_special_summerRogue {
  background-image: url(spritesmith-main-4.png);
<<<<<<< HEAD
  background-position: -164px -1583px;
=======
  background-position: -205px -1583px;
>>>>>>> f4b43f55
  width: 40px;
  height: 40px;
}
.shop_head_special_summerWarrior {
  background-image: url(spritesmith-main-4.png);
<<<<<<< HEAD
  background-position: -205px -1583px;
=======
  background-position: -246px -1583px;
>>>>>>> f4b43f55
  width: 40px;
  height: 40px;
}
.shop_shield_special_summer2015Healer {
  background-image: url(spritesmith-main-4.png);
<<<<<<< HEAD
  background-position: -246px -1583px;
=======
  background-position: -287px -1583px;
>>>>>>> f4b43f55
  width: 40px;
  height: 40px;
}
.shop_shield_special_summer2015Rogue {
  background-image: url(spritesmith-main-4.png);
<<<<<<< HEAD
  background-position: -287px -1583px;
=======
  background-position: -328px -1583px;
>>>>>>> f4b43f55
  width: 40px;
  height: 40px;
}
.shop_shield_special_summer2015Warrior {
  background-image: url(spritesmith-main-4.png);
<<<<<<< HEAD
  background-position: -328px -1583px;
=======
  background-position: -369px -1583px;
>>>>>>> f4b43f55
  width: 40px;
  height: 40px;
}
.shop_shield_special_summerHealer {
  background-image: url(spritesmith-main-4.png);
<<<<<<< HEAD
  background-position: -369px -1583px;
=======
  background-position: -410px -1583px;
>>>>>>> f4b43f55
  width: 40px;
  height: 40px;
}
.shop_shield_special_summerRogue {
  background-image: url(spritesmith-main-4.png);
<<<<<<< HEAD
  background-position: -410px -1583px;
=======
  background-position: -451px -1583px;
>>>>>>> f4b43f55
  width: 40px;
  height: 40px;
}
.shop_shield_special_summerWarrior {
  background-image: url(spritesmith-main-4.png);
<<<<<<< HEAD
  background-position: -451px -1583px;
=======
  background-position: -492px -1583px;
>>>>>>> f4b43f55
  width: 40px;
  height: 40px;
}
.shop_weapon_special_summer2015Healer {
  background-image: url(spritesmith-main-4.png);
<<<<<<< HEAD
  background-position: -492px -1583px;
=======
  background-position: -533px -1583px;
>>>>>>> f4b43f55
  width: 40px;
  height: 40px;
}
.shop_weapon_special_summer2015Mage {
  background-image: url(spritesmith-main-4.png);
<<<<<<< HEAD
  background-position: -533px -1583px;
=======
  background-position: -574px -1583px;
>>>>>>> f4b43f55
  width: 40px;
  height: 40px;
}
.shop_weapon_special_summer2015Rogue {
  background-image: url(spritesmith-main-4.png);
<<<<<<< HEAD
  background-position: -574px -1583px;
=======
  background-position: -615px -1583px;
>>>>>>> f4b43f55
  width: 40px;
  height: 40px;
}
.shop_weapon_special_summer2015Warrior {
  background-image: url(spritesmith-main-4.png);
<<<<<<< HEAD
  background-position: -615px -1583px;
=======
  background-position: -656px -1583px;
>>>>>>> f4b43f55
  width: 40px;
  height: 40px;
}
.shop_weapon_special_summerHealer {
  background-image: url(spritesmith-main-4.png);
<<<<<<< HEAD
  background-position: -656px -1583px;
=======
  background-position: -697px -1583px;
>>>>>>> f4b43f55
  width: 40px;
  height: 40px;
}
.shop_weapon_special_summerMage {
  background-image: url(spritesmith-main-4.png);
<<<<<<< HEAD
  background-position: -697px -1583px;
=======
  background-position: -738px -1583px;
>>>>>>> f4b43f55
  width: 40px;
  height: 40px;
}
.shop_weapon_special_summerRogue {
  background-image: url(spritesmith-main-4.png);
<<<<<<< HEAD
  background-position: -738px -1583px;
=======
  background-position: -779px -1583px;
>>>>>>> f4b43f55
  width: 40px;
  height: 40px;
}
.shop_weapon_special_summerWarrior {
  background-image: url(spritesmith-main-4.png);
<<<<<<< HEAD
  background-position: -779px -1583px;
=======
  background-position: -820px -1583px;
>>>>>>> f4b43f55
  width: 40px;
  height: 40px;
}
.slim_armor_special_summer2015Healer {
  background-image: url(spritesmith-main-4.png);
  background-position: -1036px -637px;
  width: 90px;
  height: 90px;
}
.slim_armor_special_summer2015Mage {
  background-image: url(spritesmith-main-4.png);
<<<<<<< HEAD
  background-position: 0px -955px;
=======
  background-position: -1036px -273px;
>>>>>>> f4b43f55
  width: 90px;
  height: 90px;
}
.slim_armor_special_summer2015Rogue {
  background-image: url(spritesmith-main-4.png);
<<<<<<< HEAD
  background-position: 0px -182px;
=======
  background-position: -206px -182px;
>>>>>>> f4b43f55
  width: 102px;
  height: 105px;
}
.slim_armor_special_summer2015Warrior {
  background-image: url(spritesmith-main-4.png);
<<<<<<< HEAD
  background-position: -578px -318px;
=======
  background-position: -578px -424px;
>>>>>>> f4b43f55
  width: 90px;
  height: 105px;
}
.slim_armor_special_summerHealer {
  background-image: url(spritesmith-main-4.png);
<<<<<<< HEAD
  background-position: -578px -212px;
=======
  background-position: -578px -318px;
>>>>>>> f4b43f55
  width: 90px;
  height: 105px;
}
.slim_armor_special_summerMage {
  background-image: url(spritesmith-main-4.png);
<<<<<<< HEAD
  background-position: -578px -106px;
=======
  background-position: -578px -212px;
>>>>>>> f4b43f55
  width: 90px;
  height: 105px;
}
.slim_armor_special_summerRogue {
  background-image: url(spritesmith-main-4.png);
<<<<<<< HEAD
  background-position: -466px -91px;
=======
  background-position: -103px -288px;
>>>>>>> f4b43f55
  width: 111px;
  height: 90px;
}
.slim_armor_special_summerWarrior {
  background-image: url(spritesmith-main-4.png);
<<<<<<< HEAD
  background-position: -466px 0px;
=======
  background-position: -336px -394px;
>>>>>>> f4b43f55
  width: 111px;
  height: 90px;
}
.weapon_special_summer2015Healer {
  background-image: url(spritesmith-main-4.png);
<<<<<<< HEAD
  background-position: -555px -864px;
=======
  background-position: -455px -1410px;
>>>>>>> f4b43f55
  width: 90px;
  height: 90px;
}
.weapon_special_summer2015Mage {
  background-image: url(spritesmith-main-4.png);
<<<<<<< HEAD
  background-position: -851px -609px;
=======
  background-position: -546px -1228px;
>>>>>>> f4b43f55
  width: 90px;
  height: 90px;
}
.weapon_special_summer2015Rogue {
  background-image: url(spritesmith-main-4.png);
  background-position: -103px -182px;
  width: 102px;
  height: 105px;
}
.weapon_special_summer2015Warrior {
  background-image: url(spritesmith-main-4.png);
<<<<<<< HEAD
  background-position: 0px -667px;
=======
  background-position: -273px -667px;
>>>>>>> f4b43f55
  width: 90px;
  height: 105px;
}
.weapon_special_summerHealer {
  background-image: url(spritesmith-main-4.png);
<<<<<<< HEAD
  background-position: -760px -318px;
=======
  background-position: -182px -667px;
>>>>>>> f4b43f55
  width: 90px;
  height: 105px;
}
.weapon_special_summerMage {
  background-image: url(spritesmith-main-4.png);
<<<<<<< HEAD
  background-position: -669px -530px;
=======
  background-position: -91px -667px;
>>>>>>> f4b43f55
  width: 90px;
  height: 105px;
}
.weapon_special_summerRogue {
  background-image: url(spritesmith-main-4.png);
<<<<<<< HEAD
  background-position: -327px -288px;
=======
  background-position: -466px -91px;
>>>>>>> f4b43f55
  width: 111px;
  height: 90px;
}
.weapon_special_summerWarrior {
  background-image: url(spritesmith-main-4.png);
<<<<<<< HEAD
  background-position: 0px -394px;
=======
  background-position: -215px -288px;
>>>>>>> f4b43f55
  width: 111px;
  height: 90px;
}
.broad_armor_special_candycane {
  background-image: url(spritesmith-main-4.png);
<<<<<<< HEAD
  background-position: -1218px -91px;
=======
  background-position: -1127px -910px;
>>>>>>> f4b43f55
  width: 90px;
  height: 90px;
}
.broad_armor_special_ski {
  background-image: url(spritesmith-main-4.png);
<<<<<<< HEAD
  background-position: -910px -1046px;
=======
  background-position: -1127px -819px;
>>>>>>> f4b43f55
  width: 90px;
  height: 90px;
}
.broad_armor_special_snowflake {
  background-image: url(spritesmith-main-4.png);
<<<<<<< HEAD
  background-position: -819px -1046px;
=======
  background-position: -1127px -455px;
>>>>>>> f4b43f55
  width: 90px;
  height: 90px;
}
.broad_armor_special_winter2015Healer {
  background-image: url(spritesmith-main-4.png);
<<<<<<< HEAD
  background-position: -546px -1046px;
=======
  background-position: -1127px -364px;
>>>>>>> f4b43f55
  width: 90px;
  height: 90px;
}
.broad_armor_special_winter2015Mage {
  background-image: url(spritesmith-main-4.png);
<<<<<<< HEAD
  background-position: -455px -1046px;
=======
  background-position: -1127px -182px;
>>>>>>> f4b43f55
  width: 90px;
  height: 90px;
}
.broad_armor_special_winter2015Rogue {
  background-image: url(spritesmith-main-4.png);
<<<<<<< HEAD
  background-position: -606px -773px;
=======
  background-position: -515px -773px;
>>>>>>> f4b43f55
  width: 96px;
  height: 90px;
}
.broad_armor_special_winter2015Warrior {
  background-image: url(spritesmith-main-4.png);
<<<<<<< HEAD
  background-position: 0px -1046px;
=======
  background-position: -1001px -955px;
>>>>>>> f4b43f55
  width: 90px;
  height: 90px;
}
.broad_armor_special_winter2016Healer {
  background-image: url(spritesmith-main-4.png);
<<<<<<< HEAD
  background-position: -942px -637px;
=======
  background-position: -942px -546px;
>>>>>>> f4b43f55
  width: 93px;
  height: 90px;
}
.broad_armor_special_winter2016Mage {
  background-image: url(spritesmith-main-4.png);
<<<<<<< HEAD
  background-position: -1127px -364px;
=======
  background-position: -728px -955px;
>>>>>>> f4b43f55
  width: 90px;
  height: 90px;
}
.broad_armor_special_winter2016Rogue {
  background-image: url(spritesmith-main-4.png);
<<<<<<< HEAD
  background-position: -1127px -273px;
=======
  background-position: -637px -955px;
>>>>>>> f4b43f55
  width: 90px;
  height: 90px;
}
.broad_armor_special_winter2016Warrior {
  background-image: url(spritesmith-main-4.png);
<<<<<<< HEAD
  background-position: -1127px -182px;
=======
  background-position: -273px -955px;
>>>>>>> f4b43f55
  width: 90px;
  height: 90px;
}
.broad_armor_special_yeti {
  background-image: url(spritesmith-main-4.png);
<<<<<<< HEAD
  background-position: -1127px -91px;
=======
  background-position: -182px -955px;
>>>>>>> f4b43f55
  width: 90px;
  height: 90px;
}
.head_special_candycane {
  background-image: url(spritesmith-main-4.png);
<<<<<<< HEAD
  background-position: -1127px 0px;
=======
  background-position: -1036px -728px;
>>>>>>> f4b43f55
  width: 90px;
  height: 90px;
}
.head_special_nye {
  background-image: url(spritesmith-main-4.png);
<<<<<<< HEAD
  background-position: -910px -955px;
=======
  background-position: -1036px -364px;
>>>>>>> f4b43f55
  width: 90px;
  height: 90px;
}
.head_special_nye2014 {
  background-image: url(spritesmith-main-4.png);
<<<<<<< HEAD
  background-position: -819px -955px;
=======
  background-position: -1036px -182px;
>>>>>>> f4b43f55
  width: 90px;
  height: 90px;
}
.head_special_nye2015 {
  background-image: url(spritesmith-main-4.png);
<<<<<<< HEAD
  background-position: -455px -955px;
=======
  background-position: -1036px -91px;
>>>>>>> f4b43f55
  width: 90px;
  height: 90px;
}
.head_special_ski {
  background-image: url(spritesmith-main-4.png);
<<<<<<< HEAD
  background-position: -1036px -819px;
=======
  background-position: -1036px 0px;
>>>>>>> f4b43f55
  width: 90px;
  height: 90px;
}
.head_special_snowflake {
  background-image: url(spritesmith-main-4.png);
<<<<<<< HEAD
  background-position: -1036px -546px;
=======
  background-position: -825px -864px;
>>>>>>> f4b43f55
  width: 90px;
  height: 90px;
}
.head_special_winter2015Healer {
  background-image: url(spritesmith-main-4.png);
<<<<<<< HEAD
  background-position: -1036px -455px;
=======
  background-position: -734px -864px;
>>>>>>> f4b43f55
  width: 90px;
  height: 90px;
}
.head_special_winter2015Mage {
  background-image: url(spritesmith-main-4.png);
<<<<<<< HEAD
  background-position: -1036px -364px;
=======
  background-position: -461px -864px;
>>>>>>> f4b43f55
  width: 90px;
  height: 90px;
}
.head_special_winter2015Rogue {
  background-image: url(spritesmith-main-4.png);
<<<<<<< HEAD
  background-position: -412px -773px;
=======
  background-position: -612px -773px;
>>>>>>> f4b43f55
  width: 96px;
  height: 90px;
}
.head_special_winter2015Warrior {
  background-image: url(spritesmith-main-4.png);
<<<<<<< HEAD
  background-position: -1036px -182px;
=======
  background-position: -1365px -1410px;
>>>>>>> f4b43f55
  width: 90px;
  height: 90px;
}
.head_special_winter2016Healer {
  background-image: url(spritesmith-main-4.png);
  background-position: -942px -728px;
  width: 93px;
  height: 90px;
}
.head_special_winter2016Mage {
  background-image: url(spritesmith-main-4.png);
<<<<<<< HEAD
  background-position: -919px -864px;
=======
  background-position: -1309px -910px;
>>>>>>> f4b43f55
  width: 90px;
  height: 90px;
}
.head_special_winter2016Rogue {
  background-image: url(spritesmith-main-4.png);
<<<<<<< HEAD
  background-position: -646px -864px;
=======
  background-position: -1309px -182px;
>>>>>>> f4b43f55
  width: 90px;
  height: 90px;
}
.head_special_winter2016Warrior {
  background-image: url(spritesmith-main-4.png);
<<<<<<< HEAD
  background-position: -1092px -1410px;
=======
  background-position: -1092px -1137px;
>>>>>>> f4b43f55
  width: 90px;
  height: 90px;
}
.head_special_yeti {
  background-image: url(spritesmith-main-4.png);
<<<<<<< HEAD
  background-position: -1400px -455px;
=======
  background-position: -637px -1137px;
>>>>>>> f4b43f55
  width: 90px;
  height: 90px;
}
.shield_special_ski {
  background-image: url(spritesmith-main-4.png);
<<<<<<< HEAD
  background-position: -576px -667px;
=======
  background-position: -652px -667px;
>>>>>>> f4b43f55
  width: 104px;
  height: 90px;
}
.shield_special_snowflake {
  background-image: url(spritesmith-main-4.png);
<<<<<<< HEAD
  background-position: -637px -1228px;
  width: 90px;
  height: 90px;
}
.shield_special_winter2015Healer {
  background-image: url(spritesmith-main-4.png);
  background-position: -1309px -637px;
  width: 90px;
  height: 90px;
}
.shield_special_winter2015Rogue {
  background-image: url(spritesmith-main-4.png);
  background-position: -509px -773px;
  width: 96px;
  height: 90px;
=======
  background-position: -1582px -1092px;
  width: 90px;
  height: 90px;
>>>>>>> f4b43f55
}<|MERGE_RESOLUTION|>--- conflicted
+++ resolved
@@ -1,4484 +1,2760 @@
 .shop_armor_special_birthday2016 {
   background-image: url(spritesmith-main-4.png);
-  background-position: -1066px -1624px;
+  background-position: -984px -1624px;
   width: 40px;
   height: 40px;
 }
 .slim_armor_special_birthday {
   background-image: url(spritesmith-main-4.png);
-<<<<<<< HEAD
-  background-position: -1491px -273px;
-=======
+  background-position: -1491px -182px;
+  width: 90px;
+  height: 90px;
+}
+.slim_armor_special_birthday2015 {
+  background-image: url(spritesmith-main-4.png);
+  background-position: -851px -397px;
+  width: 90px;
+  height: 90px;
+}
+.slim_armor_special_birthday2016 {
+  background-image: url(spritesmith-main-4.png);
+  background-position: -1218px -364px;
+  width: 90px;
+  height: 90px;
+}
+.broad_armor_special_fall2015Healer {
+  background-image: url(spritesmith-main-4.png);
+  background-position: -94px -864px;
+  width: 93px;
+  height: 90px;
+}
+.broad_armor_special_fall2015Mage {
+  background-image: url(spritesmith-main-4.png);
+  background-position: -436px -485px;
+  width: 105px;
+  height: 90px;
+}
+.broad_armor_special_fall2015Rogue {
+  background-image: url(spritesmith-main-4.png);
+  background-position: -376px -864px;
+  width: 90px;
+  height: 90px;
+}
+.broad_armor_special_fall2015Warrior {
+  background-image: url(spritesmith-main-4.png);
+  background-position: -364px -1046px;
+  width: 90px;
+  height: 90px;
+}
+.broad_armor_special_fallHealer {
+  background-image: url(spritesmith-main-4.png);
+  background-position: -637px -1046px;
+  width: 90px;
+  height: 90px;
+}
+.broad_armor_special_fallMage {
+  background-image: url(spritesmith-main-4.png);
+  background-position: -121px -91px;
+  width: 120px;
+  height: 90px;
+}
+.broad_armor_special_fallRogue {
+  background-image: url(spritesmith-main-4.png);
+  background-position: -652px -667px;
+  width: 105px;
+  height: 90px;
+}
+.broad_armor_special_fallWarrior {
+  background-image: url(spritesmith-main-4.png);
+  background-position: -273px -1137px;
+  width: 90px;
+  height: 90px;
+}
+.head_special_fall2015Healer {
+  background-image: url(spritesmith-main-4.png);
+  background-position: -942px -637px;
+  width: 93px;
+  height: 90px;
+}
+.head_special_fall2015Mage {
+  background-image: url(spritesmith-main-4.png);
+  background-position: -546px -667px;
+  width: 105px;
+  height: 90px;
+}
+.head_special_fall2015Rogue {
+  background-image: url(spritesmith-main-4.png);
+  background-position: -1001px -955px;
+  width: 90px;
+  height: 90px;
+}
+.head_special_fall2015Warrior {
+  background-image: url(spritesmith-main-4.png);
+  background-position: -1127px -91px;
+  width: 90px;
+  height: 90px;
+}
+.head_special_fallHealer {
+  background-image: url(spritesmith-main-4.png);
   background-position: -273px -1046px;
->>>>>>> f4b43f55
-  width: 90px;
-  height: 90px;
-}
-.slim_armor_special_birthday2015 {
-  background-image: url(spritesmith-main-4.png);
-<<<<<<< HEAD
-  background-position: -728px -1228px;
-=======
-  background-position: -1491px -273px;
->>>>>>> f4b43f55
-  width: 90px;
-  height: 90px;
-}
-.slim_armor_special_birthday2016 {
-  background-image: url(spritesmith-main-4.png);
-<<<<<<< HEAD
+  width: 90px;
+  height: 90px;
+}
+.head_special_fallMage {
+  background-image: url(spritesmith-main-4.png);
+  background-position: -121px 0px;
+  width: 120px;
+  height: 90px;
+}
+.head_special_fallRogue {
+  background-image: url(spritesmith-main-4.png);
+  background-position: -530px -576px;
+  width: 105px;
+  height: 90px;
+}
+.head_special_fallWarrior {
+  background-image: url(spritesmith-main-4.png);
+  background-position: -728px -1046px;
+  width: 90px;
+  height: 90px;
+}
+.shield_special_fall2015Healer {
+  background-image: url(spritesmith-main-4.png);
+  background-position: -814px -773px;
+  width: 93px;
+  height: 90px;
+}
+.shield_special_fall2015Rogue {
+  background-image: url(spritesmith-main-4.png);
+  background-position: -424px -576px;
+  width: 105px;
+  height: 90px;
+}
+.shield_special_fall2015Warrior {
+  background-image: url(spritesmith-main-4.png);
+  background-position: 0px -1137px;
+  width: 90px;
+  height: 90px;
+}
+.shield_special_fallHealer {
+  background-image: url(spritesmith-main-4.png);
+  background-position: -182px -1137px;
+  width: 90px;
+  height: 90px;
+}
+.shield_special_fallRogue {
+  background-image: url(spritesmith-main-4.png);
+  background-position: -318px -576px;
+  width: 105px;
+  height: 90px;
+}
+.shield_special_fallWarrior {
+  background-image: url(spritesmith-main-4.png);
+  background-position: -637px -1137px;
+  width: 90px;
+  height: 90px;
+}
+.shop_armor_special_fall2015Healer {
+  background-image: url(spritesmith-main-4.png);
+  background-position: -943px -1624px;
+  width: 40px;
+  height: 40px;
+}
+.shop_armor_special_fall2015Mage {
+  background-image: url(spritesmith-main-4.png);
+  background-position: -902px -1624px;
+  width: 40px;
+  height: 40px;
+}
+.shop_armor_special_fall2015Rogue {
+  background-image: url(spritesmith-main-4.png);
+  background-position: -861px -1624px;
+  width: 40px;
+  height: 40px;
+}
+.shop_armor_special_fall2015Warrior {
+  background-image: url(spritesmith-main-4.png);
+  background-position: -820px -1624px;
+  width: 40px;
+  height: 40px;
+}
+.shop_armor_special_fallHealer {
+  background-image: url(spritesmith-main-4.png);
+  background-position: -779px -1624px;
+  width: 40px;
+  height: 40px;
+}
+.shop_armor_special_fallMage {
+  background-image: url(spritesmith-main-4.png);
+  background-position: -738px -1624px;
+  width: 40px;
+  height: 40px;
+}
+.shop_armor_special_fallRogue {
+  background-image: url(spritesmith-main-4.png);
+  background-position: -697px -1624px;
+  width: 40px;
+  height: 40px;
+}
+.shop_armor_special_fallWarrior {
+  background-image: url(spritesmith-main-4.png);
+  background-position: -656px -1624px;
+  width: 40px;
+  height: 40px;
+}
+.shop_head_special_fall2015Healer {
+  background-image: url(spritesmith-main-4.png);
+  background-position: -615px -1624px;
+  width: 40px;
+  height: 40px;
+}
+.shop_head_special_fall2015Mage {
+  background-image: url(spritesmith-main-4.png);
+  background-position: -574px -1624px;
+  width: 40px;
+  height: 40px;
+}
+.shop_head_special_fall2015Rogue {
+  background-image: url(spritesmith-main-4.png);
+  background-position: -533px -1624px;
+  width: 40px;
+  height: 40px;
+}
+.shop_head_special_fall2015Warrior {
+  background-image: url(spritesmith-main-4.png);
+  background-position: -492px -1624px;
+  width: 40px;
+  height: 40px;
+}
+.shop_head_special_fallHealer {
+  background-image: url(spritesmith-main-4.png);
+  background-position: -451px -1624px;
+  width: 40px;
+  height: 40px;
+}
+.shop_head_special_fallMage {
+  background-image: url(spritesmith-main-4.png);
+  background-position: -410px -1624px;
+  width: 40px;
+  height: 40px;
+}
+.shop_head_special_fallRogue {
+  background-image: url(spritesmith-main-4.png);
+  background-position: -369px -1624px;
+  width: 40px;
+  height: 40px;
+}
+.shop_head_special_fallWarrior {
+  background-image: url(spritesmith-main-4.png);
+  background-position: -328px -1624px;
+  width: 40px;
+  height: 40px;
+}
+.shop_shield_special_fall2015Healer {
+  background-image: url(spritesmith-main-4.png);
+  background-position: -287px -1624px;
+  width: 40px;
+  height: 40px;
+}
+.shop_shield_special_fall2015Rogue {
+  background-image: url(spritesmith-main-4.png);
+  background-position: -246px -1624px;
+  width: 40px;
+  height: 40px;
+}
+.shop_shield_special_fall2015Warrior {
+  background-image: url(spritesmith-main-4.png);
+  background-position: -205px -1624px;
+  width: 40px;
+  height: 40px;
+}
+.shop_shield_special_fallHealer {
+  background-image: url(spritesmith-main-4.png);
+  background-position: -164px -1624px;
+  width: 40px;
+  height: 40px;
+}
+.shop_shield_special_fallRogue {
+  background-image: url(spritesmith-main-4.png);
+  background-position: -123px -1624px;
+  width: 40px;
+  height: 40px;
+}
+.shop_shield_special_fallWarrior {
+  background-image: url(spritesmith-main-4.png);
+  background-position: -82px -1624px;
+  width: 40px;
+  height: 40px;
+}
+.shop_weapon_special_fall2015Healer {
+  background-image: url(spritesmith-main-4.png);
+  background-position: -41px -1624px;
+  width: 40px;
+  height: 40px;
+}
+.shop_weapon_special_fall2015Mage {
+  background-image: url(spritesmith-main-4.png);
+  background-position: 0px -1624px;
+  width: 40px;
+  height: 40px;
+}
+.shop_weapon_special_fall2015Rogue {
+  background-image: url(spritesmith-main-4.png);
+  background-position: -1599px -1583px;
+  width: 40px;
+  height: 40px;
+}
+.shop_weapon_special_fall2015Warrior {
+  background-image: url(spritesmith-main-4.png);
+  background-position: -1558px -1583px;
+  width: 40px;
+  height: 40px;
+}
+.shop_weapon_special_fallHealer {
+  background-image: url(spritesmith-main-4.png);
+  background-position: -1517px -1583px;
+  width: 40px;
+  height: 40px;
+}
+.shop_weapon_special_fallMage {
+  background-image: url(spritesmith-main-4.png);
+  background-position: -1476px -1583px;
+  width: 40px;
+  height: 40px;
+}
+.shop_weapon_special_fallRogue {
+  background-image: url(spritesmith-main-4.png);
+  background-position: -1435px -1583px;
+  width: 40px;
+  height: 40px;
+}
+.shop_weapon_special_fallWarrior {
+  background-image: url(spritesmith-main-4.png);
+  background-position: -1394px -1583px;
+  width: 40px;
+  height: 40px;
+}
+.slim_armor_special_fall2015Healer {
+  background-image: url(spritesmith-main-4.png);
+  background-position: -942px -546px;
+  width: 93px;
+  height: 90px;
+}
+.slim_armor_special_fall2015Mage {
+  background-image: url(spritesmith-main-4.png);
+  background-position: -106px -576px;
+  width: 105px;
+  height: 90px;
+}
+.slim_armor_special_fall2015Rogue {
+  background-image: url(spritesmith-main-4.png);
+  background-position: -1218px -455px;
+  width: 90px;
+  height: 90px;
+}
+.slim_armor_special_fall2015Warrior {
+  background-image: url(spritesmith-main-4.png);
+  background-position: -1218px -728px;
+  width: 90px;
+  height: 90px;
+}
+.slim_armor_special_fallHealer {
+  background-image: url(spritesmith-main-4.png);
+  background-position: -1218px -819px;
+  width: 90px;
+  height: 90px;
+}
+.slim_armor_special_fallMage {
+  background-image: url(spritesmith-main-4.png);
+  background-position: -242px 0px;
+  width: 120px;
+  height: 90px;
+}
+.slim_armor_special_fallRogue {
+  background-image: url(spritesmith-main-4.png);
+  background-position: 0px -576px;
+  width: 105px;
+  height: 90px;
+}
+.slim_armor_special_fallWarrior {
+  background-image: url(spritesmith-main-4.png);
+  background-position: -91px -1137px;
+  width: 90px;
+  height: 90px;
+}
+.weapon_special_fall2015Healer {
+  background-image: url(spritesmith-main-4.png);
+  background-position: 0px -864px;
+  width: 93px;
+  height: 90px;
+}
+.weapon_special_fall2015Mage {
+  background-image: url(spritesmith-main-4.png);
+  background-position: -330px -485px;
+  width: 105px;
+  height: 90px;
+}
+.weapon_special_fall2015Rogue {
+  background-image: url(spritesmith-main-4.png);
   background-position: -364px -1137px;
-=======
-  background-position: -637px -1046px;
->>>>>>> f4b43f55
-  width: 90px;
-  height: 90px;
-}
-.broad_armor_special_fall2015Healer {
-  background-image: url(spritesmith-main-4.png);
-<<<<<<< HEAD
+  width: 90px;
+  height: 90px;
+}
+.weapon_special_fall2015Warrior {
+  background-image: url(spritesmith-main-4.png);
+  background-position: -455px -1137px;
+  width: 90px;
+  height: 90px;
+}
+.weapon_special_fallHealer {
+  background-image: url(spritesmith-main-4.png);
+  background-position: -546px -1137px;
+  width: 90px;
+  height: 90px;
+}
+.weapon_special_fallMage {
+  background-image: url(spritesmith-main-4.png);
+  background-position: -242px -91px;
+  width: 120px;
+  height: 90px;
+}
+.weapon_special_fallRogue {
+  background-image: url(spritesmith-main-4.png);
+  background-position: -224px -485px;
+  width: 105px;
+  height: 90px;
+}
+.weapon_special_fallWarrior {
+  background-image: url(spritesmith-main-4.png);
+  background-position: -819px -1137px;
+  width: 90px;
+  height: 90px;
+}
+.broad_armor_special_gaymerx {
+  background-image: url(spritesmith-main-4.png);
+  background-position: -1092px -1137px;
+  width: 90px;
+  height: 90px;
+}
+.head_special_gaymerx {
+  background-image: url(spritesmith-main-4.png);
+  background-position: -1309px -91px;
+  width: 90px;
+  height: 90px;
+}
+.shop_armor_special_gaymerx {
+  background-image: url(spritesmith-main-4.png);
+  background-position: -1353px -1583px;
+  width: 40px;
+  height: 40px;
+}
+.shop_head_special_gaymerx {
+  background-image: url(spritesmith-main-4.png);
+  background-position: -1312px -1583px;
+  width: 40px;
+  height: 40px;
+}
+.slim_armor_special_gaymerx {
+  background-image: url(spritesmith-main-4.png);
+  background-position: -1309px -455px;
+  width: 90px;
+  height: 90px;
+}
+.back_mystery_201402 {
+  background-image: url(spritesmith-main-4.png);
+  background-position: -1309px -546px;
+  width: 90px;
+  height: 90px;
+}
+.broad_armor_mystery_201402 {
+  background-image: url(spritesmith-main-4.png);
+  background-position: -1309px -637px;
+  width: 90px;
+  height: 90px;
+}
+.head_mystery_201402 {
+  background-image: url(spritesmith-main-4.png);
+  background-position: -455px -1228px;
+  width: 90px;
+  height: 90px;
+}
+.shop_armor_mystery_201402 {
+  background-image: url(spritesmith-main-4.png);
+  background-position: -1271px -1583px;
+  width: 40px;
+  height: 40px;
+}
+.shop_back_mystery_201402 {
+  background-image: url(spritesmith-main-4.png);
+  background-position: -1230px -1583px;
+  width: 40px;
+  height: 40px;
+}
+.shop_head_mystery_201402 {
+  background-image: url(spritesmith-main-4.png);
+  background-position: -1189px -1583px;
+  width: 40px;
+  height: 40px;
+}
+.slim_armor_mystery_201402 {
+  background-image: url(spritesmith-main-4.png);
+  background-position: -1491px -728px;
+  width: 90px;
+  height: 90px;
+}
+.broad_armor_mystery_201403 {
+  background-image: url(spritesmith-main-4.png);
+  background-position: -455px -1410px;
+  width: 90px;
+  height: 90px;
+}
+.headAccessory_mystery_201403 {
+  background-image: url(spritesmith-main-4.png);
+  background-position: -1365px -1410px;
+  width: 90px;
+  height: 90px;
+}
+.shop_armor_mystery_201403 {
+  background-image: url(spritesmith-main-4.png);
+  background-position: -1148px -1583px;
+  width: 40px;
+  height: 40px;
+}
+.shop_headAccessory_mystery_201403 {
+  background-image: url(spritesmith-main-4.png);
+  background-position: -1107px -1583px;
+  width: 40px;
+  height: 40px;
+}
+.slim_armor_mystery_201403 {
+  background-image: url(spritesmith-main-4.png);
+  background-position: -851px -579px;
+  width: 90px;
+  height: 90px;
+}
+.back_mystery_201404 {
+  background-image: url(spritesmith-main-4.png);
+  background-position: -851px -670px;
+  width: 90px;
+  height: 90px;
+}
+.headAccessory_mystery_201404 {
+  background-image: url(spritesmith-main-4.png);
+  background-position: -758px -667px;
+  width: 90px;
+  height: 90px;
+}
+.shop_back_mystery_201404 {
+  background-image: url(spritesmith-main-4.png);
+  background-position: -1066px -1583px;
+  width: 40px;
+  height: 40px;
+}
+.shop_headAccessory_mystery_201404 {
+  background-image: url(spritesmith-main-4.png);
+  background-position: -1025px -1583px;
+  width: 40px;
+  height: 40px;
+}
+.broad_armor_mystery_201405 {
+  background-image: url(spritesmith-main-4.png);
+  background-position: -558px -864px;
+  width: 90px;
+  height: 90px;
+}
+.head_mystery_201405 {
+  background-image: url(spritesmith-main-4.png);
+  background-position: -649px -864px;
+  width: 90px;
+  height: 90px;
+}
+.shop_armor_mystery_201405 {
+  background-image: url(spritesmith-main-4.png);
+  background-position: -984px -1583px;
+  width: 40px;
+  height: 40px;
+}
+.shop_head_mystery_201405 {
+  background-image: url(spritesmith-main-4.png);
+  background-position: -943px -1583px;
+  width: 40px;
+  height: 40px;
+}
+.slim_armor_mystery_201405 {
+  background-image: url(spritesmith-main-4.png);
+  background-position: -922px -864px;
+  width: 90px;
+  height: 90px;
+}
+.broad_armor_mystery_201406 {
+  background-image: url(spritesmith-main-4.png);
+  background-position: -851px -203px;
+  width: 90px;
+  height: 96px;
+}
+.head_mystery_201406 {
+  background-image: url(spritesmith-main-4.png);
+  background-position: -851px -106px;
+  width: 90px;
+  height: 96px;
+}
+.shop_armor_mystery_201406 {
+  background-image: url(spritesmith-main-4.png);
+  background-position: -902px -1583px;
+  width: 40px;
+  height: 40px;
+}
+.shop_head_mystery_201406 {
+  background-image: url(spritesmith-main-4.png);
+  background-position: -861px -1583px;
+  width: 40px;
+  height: 40px;
+}
+.slim_armor_mystery_201406 {
+  background-image: url(spritesmith-main-4.png);
+  background-position: -851px -300px;
+  width: 90px;
+  height: 96px;
+}
+.broad_armor_mystery_201407 {
+  background-image: url(spritesmith-main-4.png);
+  background-position: -1036px -455px;
+  width: 90px;
+  height: 90px;
+}
+.head_mystery_201407 {
+  background-image: url(spritesmith-main-4.png);
+  background-position: -1036px -546px;
+  width: 90px;
+  height: 90px;
+}
+.shop_armor_mystery_201407 {
+  background-image: url(spritesmith-main-4.png);
+  background-position: -902px -1542px;
+  width: 40px;
+  height: 40px;
+}
+.shop_head_mystery_201407 {
+  background-image: url(spritesmith-main-4.png);
+  background-position: -861px -1542px;
+  width: 40px;
+  height: 40px;
+}
+.slim_armor_mystery_201407 {
+  background-image: url(spritesmith-main-4.png);
+  background-position: -1036px -819px;
+  width: 90px;
+  height: 90px;
+}
+.broad_armor_mystery_201408 {
+  background-image: url(spritesmith-main-4.png);
+  background-position: 0px -955px;
+  width: 90px;
+  height: 90px;
+}
+.head_mystery_201408 {
+  background-image: url(spritesmith-main-4.png);
+  background-position: -91px -955px;
+  width: 90px;
+  height: 90px;
+}
+.shop_armor_mystery_201408 {
+  background-image: url(spritesmith-main-4.png);
+  background-position: -820px -1542px;
+  width: 40px;
+  height: 40px;
+}
+.shop_head_mystery_201408 {
+  background-image: url(spritesmith-main-4.png);
+  background-position: -779px -1542px;
+  width: 40px;
+  height: 40px;
+}
+.slim_armor_mystery_201408 {
+  background-image: url(spritesmith-main-4.png);
+  background-position: -364px -955px;
+  width: 90px;
+  height: 90px;
+}
+.broad_armor_mystery_201409 {
+  background-image: url(spritesmith-main-4.png);
+  background-position: -455px -955px;
+  width: 90px;
+  height: 90px;
+}
+.headAccessory_mystery_201409 {
+  background-image: url(spritesmith-main-4.png);
+  background-position: -546px -955px;
+  width: 90px;
+  height: 90px;
+}
+.shop_armor_mystery_201409 {
+  background-image: url(spritesmith-main-4.png);
+  background-position: -738px -1542px;
+  width: 40px;
+  height: 40px;
+}
+.shop_headAccessory_mystery_201409 {
+  background-image: url(spritesmith-main-4.png);
+  background-position: -697px -1542px;
+  width: 40px;
+  height: 40px;
+}
+.slim_armor_mystery_201409 {
+  background-image: url(spritesmith-main-4.png);
+  background-position: -819px -955px;
+  width: 90px;
+  height: 90px;
+}
+.back_mystery_201410 {
+  background-image: url(spritesmith-main-4.png);
+  background-position: -188px -864px;
+  width: 93px;
+  height: 90px;
+}
+.broad_armor_mystery_201410 {
+  background-image: url(spritesmith-main-4.png);
+  background-position: -942px -91px;
+  width: 93px;
+  height: 90px;
+}
+.shop_armor_mystery_201410 {
+  background-image: url(spritesmith-main-4.png);
+  background-position: -656px -1542px;
+  width: 40px;
+  height: 40px;
+}
+.shop_back_mystery_201410 {
+  background-image: url(spritesmith-main-4.png);
+  background-position: -615px -1542px;
+  width: 40px;
+  height: 40px;
+}
+.slim_armor_mystery_201410 {
+  background-image: url(spritesmith-main-4.png);
+  background-position: -282px -864px;
+  width: 93px;
+  height: 90px;
+}
+.head_mystery_201411 {
+  background-image: url(spritesmith-main-4.png);
+  background-position: -1127px -273px;
+  width: 90px;
+  height: 90px;
+}
+.shop_head_mystery_201411 {
+  background-image: url(spritesmith-main-4.png);
+  background-position: -574px -1542px;
+  width: 40px;
+  height: 40px;
+}
+.shop_weapon_mystery_201411 {
+  background-image: url(spritesmith-main-4.png);
+  background-position: -533px -1542px;
+  width: 40px;
+  height: 40px;
+}
+.weapon_mystery_201411 {
+  background-image: url(spritesmith-main-4.png);
+  background-position: -1127px -546px;
+  width: 90px;
+  height: 90px;
+}
+.broad_armor_mystery_201412 {
+  background-image: url(spritesmith-main-4.png);
+  background-position: -1127px -637px;
+  width: 90px;
+  height: 90px;
+}
+.head_mystery_201412 {
+  background-image: url(spritesmith-main-4.png);
+  background-position: -1127px -728px;
+  width: 90px;
+  height: 90px;
+}
+.shop_armor_mystery_201412 {
+  background-image: url(spritesmith-main-4.png);
+  background-position: -492px -1542px;
+  width: 40px;
+  height: 40px;
+}
+.shop_head_mystery_201412 {
+  background-image: url(spritesmith-main-4.png);
+  background-position: -451px -1542px;
+  width: 40px;
+  height: 40px;
+}
+.slim_armor_mystery_201412 {
+  background-image: url(spritesmith-main-4.png);
+  background-position: 0px -1046px;
+  width: 90px;
+  height: 90px;
+}
+.broad_armor_mystery_201501 {
+  background-image: url(spritesmith-main-4.png);
+  background-position: -91px -1046px;
+  width: 90px;
+  height: 90px;
+}
+.head_mystery_201501 {
+  background-image: url(spritesmith-main-4.png);
+  background-position: -182px -1046px;
+  width: 90px;
+  height: 90px;
+}
+.shop_armor_mystery_201501 {
+  background-image: url(spritesmith-main-4.png);
+  background-position: -1582px -1044px;
+  width: 40px;
+  height: 40px;
+}
+.shop_head_mystery_201501 {
+  background-image: url(spritesmith-main-4.png);
+  background-position: -369px -1542px;
+  width: 40px;
+  height: 40px;
+}
+.slim_armor_mystery_201501 {
+  background-image: url(spritesmith-main-4.png);
+  background-position: -455px -1046px;
+  width: 90px;
+  height: 90px;
+}
+.headAccessory_mystery_201502 {
+  background-image: url(spritesmith-main-4.png);
+  background-position: -546px -1046px;
+  width: 90px;
+  height: 90px;
+}
+.shop_headAccessory_mystery_201502 {
+  background-image: url(spritesmith-main-4.png);
+  background-position: -328px -1542px;
+  width: 40px;
+  height: 40px;
+}
+.shop_weapon_mystery_201502 {
+  background-image: url(spritesmith-main-4.png);
+  background-position: -287px -1542px;
+  width: 40px;
+  height: 40px;
+}
+.weapon_mystery_201502 {
+  background-image: url(spritesmith-main-4.png);
+  background-position: -819px -1046px;
+  width: 90px;
+  height: 90px;
+}
+.broad_armor_mystery_201503 {
+  background-image: url(spritesmith-main-4.png);
+  background-position: -910px -1046px;
+  width: 90px;
+  height: 90px;
+}
+.eyewear_mystery_201503 {
+  background-image: url(spritesmith-main-4.png);
+  background-position: -1001px -1046px;
+  width: 90px;
+  height: 90px;
+}
+.shop_armor_mystery_201503 {
+  background-image: url(spritesmith-main-4.png);
+  background-position: -246px -1542px;
+  width: 40px;
+  height: 40px;
+}
+.shop_eyewear_mystery_201503 {
+  background-image: url(spritesmith-main-4.png);
+  background-position: -205px -1542px;
+  width: 40px;
+  height: 40px;
+}
+.slim_armor_mystery_201503 {
+  background-image: url(spritesmith-main-4.png);
+  background-position: -1218px -91px;
+  width: 90px;
+  height: 90px;
+}
+.back_mystery_201504 {
+  background-image: url(spritesmith-main-4.png);
+  background-position: -1218px -182px;
+  width: 90px;
+  height: 90px;
+}
+.broad_armor_mystery_201504 {
+  background-image: url(spritesmith-main-4.png);
+  background-position: -1218px -273px;
+  width: 90px;
+  height: 90px;
+}
+.shop_armor_mystery_201504 {
+  background-image: url(spritesmith-main-4.png);
+  background-position: -164px -1542px;
+  width: 40px;
+  height: 40px;
+}
+.shop_back_mystery_201504 {
+  background-image: url(spritesmith-main-4.png);
+  background-position: -123px -1542px;
+  width: 40px;
+  height: 40px;
+}
+.slim_armor_mystery_201504 {
+  background-image: url(spritesmith-main-4.png);
+  background-position: -1218px -546px;
+  width: 90px;
+  height: 90px;
+}
+.head_mystery_201505 {
+  background-image: url(spritesmith-main-4.png);
+  background-position: -1218px -637px;
+  width: 90px;
+  height: 90px;
+}
+.shop_head_mystery_201505 {
+  background-image: url(spritesmith-main-4.png);
+  background-position: -82px -1542px;
+  width: 40px;
+  height: 40px;
+}
+.shop_weapon_mystery_201505 {
+  background-image: url(spritesmith-main-4.png);
+  background-position: -41px -1542px;
+  width: 40px;
+  height: 40px;
+}
+.weapon_mystery_201505 {
+  background-image: url(spritesmith-main-4.png);
+  background-position: -1218px -910px;
+  width: 90px;
+  height: 90px;
+}
+.broad_armor_mystery_201506 {
+  background-image: url(spritesmith-main-4.png);
+  background-position: -851px 0px;
+  width: 90px;
+  height: 105px;
+}
+.eyewear_mystery_201506 {
+  background-image: url(spritesmith-main-4.png);
+  background-position: -760px -530px;
+  width: 90px;
+  height: 105px;
+}
+.shop_armor_mystery_201506 {
+  background-image: url(spritesmith-main-4.png);
+  background-position: 0px -1542px;
+  width: 40px;
+  height: 40px;
+}
+.shop_eyewear_mystery_201506 {
+  background-image: url(spritesmith-main-4.png);
+  background-position: -1599px -1501px;
+  width: 40px;
+  height: 40px;
+}
+.slim_armor_mystery_201506 {
+  background-image: url(spritesmith-main-4.png);
+  background-position: -760px 0px;
+  width: 90px;
+  height: 105px;
+}
+.back_mystery_201507 {
+  background-image: url(spritesmith-main-4.png);
+  background-position: -669px -212px;
+  width: 90px;
+  height: 105px;
+}
+.eyewear_mystery_201507 {
+  background-image: url(spritesmith-main-4.png);
+  background-position: -669px -106px;
+  width: 90px;
+  height: 105px;
+}
+.shop_back_mystery_201507 {
+  background-image: url(spritesmith-main-4.png);
+  background-position: -1558px -1501px;
+  width: 40px;
+  height: 40px;
+}
+.shop_eyewear_mystery_201507 {
+  background-image: url(spritesmith-main-4.png);
+  background-position: -1517px -1501px;
+  width: 40px;
+  height: 40px;
+}
+.broad_armor_mystery_201508 {
+  background-image: url(spritesmith-main-4.png);
+  background-position: -942px -728px;
+  width: 93px;
+  height: 90px;
+}
+.head_mystery_201508 {
+  background-image: url(spritesmith-main-4.png);
   background-position: -942px -364px;
-=======
-  background-position: -757px -667px;
->>>>>>> f4b43f55
   width: 93px;
   height: 90px;
 }
-.broad_armor_special_fall2015Mage {
-  background-image: url(spritesmith-main-4.png);
-<<<<<<< HEAD
-  background-position: -330px -485px;
-=======
-  background-position: -224px -485px;
->>>>>>> f4b43f55
+.shop_armor_mystery_201508 {
+  background-image: url(spritesmith-main-4.png);
+  background-position: -1476px -1501px;
+  width: 40px;
+  height: 40px;
+}
+.shop_head_mystery_201508 {
+  background-image: url(spritesmith-main-4.png);
+  background-position: -1435px -1501px;
+  width: 40px;
+  height: 40px;
+}
+.slim_armor_mystery_201508 {
+  background-image: url(spritesmith-main-4.png);
+  background-position: -942px 0px;
+  width: 93px;
+  height: 90px;
+}
+.broad_armor_mystery_201509 {
+  background-image: url(spritesmith-main-4.png);
+  background-position: -1183px -1137px;
+  width: 90px;
+  height: 90px;
+}
+.head_mystery_201509 {
+  background-image: url(spritesmith-main-4.png);
+  background-position: -1309px 0px;
+  width: 90px;
+  height: 90px;
+}
+.shop_armor_mystery_201509 {
+  background-image: url(spritesmith-main-4.png);
+  background-position: -1394px -1501px;
+  width: 40px;
+  height: 40px;
+}
+.shop_head_mystery_201509 {
+  background-image: url(spritesmith-main-4.png);
+  background-position: -1353px -1501px;
+  width: 40px;
+  height: 40px;
+}
+.slim_armor_mystery_201509 {
+  background-image: url(spritesmith-main-4.png);
+  background-position: -1309px -273px;
+  width: 90px;
+  height: 90px;
+}
+.back_mystery_201510 {
+  background-image: url(spritesmith-main-4.png);
+  background-position: -212px -576px;
   width: 105px;
   height: 90px;
 }
-.broad_armor_special_fall2015Rogue {
-  background-image: url(spritesmith-main-4.png);
-<<<<<<< HEAD
-  background-position: -1036px 0px;
-=======
-  background-position: -91px -1137px;
->>>>>>> f4b43f55
-  width: 90px;
-  height: 90px;
-}
-.broad_armor_special_fall2015Warrior {
-  background-image: url(spritesmith-main-4.png);
-<<<<<<< HEAD
-  background-position: -1218px -182px;
-=======
-  background-position: -546px -1137px;
->>>>>>> f4b43f55
-  width: 90px;
-  height: 90px;
-}
-.broad_armor_special_fallHealer {
-  background-image: url(spritesmith-main-4.png);
-<<<<<<< HEAD
-  background-position: -1218px -546px;
-=======
-  background-position: -1127px -91px;
->>>>>>> f4b43f55
-  width: 90px;
-  height: 90px;
-}
-.broad_armor_special_fallMage {
+.headAccessory_mystery_201510 {
+  background-image: url(spritesmith-main-4.png);
+  background-position: -942px -273px;
+  width: 93px;
+  height: 90px;
+}
+.shop_back_mystery_201510 {
+  background-image: url(spritesmith-main-4.png);
+  background-position: -1312px -1501px;
+  width: 40px;
+  height: 40px;
+}
+.shop_headAccessory_mystery_201510 {
+  background-image: url(spritesmith-main-4.png);
+  background-position: -1271px -1501px;
+  width: 40px;
+  height: 40px;
+}
+.broad_armor_mystery_201511 {
+  background-image: url(spritesmith-main-4.png);
+  background-position: -1309px -728px;
+  width: 90px;
+  height: 90px;
+}
+.head_mystery_201511 {
+  background-image: url(spritesmith-main-4.png);
+  background-position: -1309px -819px;
+  width: 90px;
+  height: 90px;
+}
+.shop_armor_mystery_201511 {
+  background-image: url(spritesmith-main-4.png);
+  background-position: -1625px -1001px;
+  width: 42px;
+  height: 42px;
+}
+.shop_head_mystery_201511 {
+  background-image: url(spritesmith-main-4.png);
+  background-position: -1582px -1001px;
+  width: 42px;
+  height: 42px;
+}
+.slim_armor_mystery_201511 {
+  background-image: url(spritesmith-main-4.png);
+  background-position: -1309px -1092px;
+  width: 90px;
+  height: 90px;
+}
+.broad_armor_mystery_201512 {
+  background-image: url(spritesmith-main-4.png);
+  background-position: 0px -1228px;
+  width: 90px;
+  height: 90px;
+}
+.head_mystery_201512 {
+  background-image: url(spritesmith-main-4.png);
+  background-position: -91px -1228px;
+  width: 90px;
+  height: 90px;
+}
+.shop_armor_mystery_201512 {
+  background-image: url(spritesmith-main-4.png);
+  background-position: -1148px -1501px;
+  width: 40px;
+  height: 40px;
+}
+.shop_head_mystery_201512 {
+  background-image: url(spritesmith-main-4.png);
+  background-position: -1107px -1501px;
+  width: 40px;
+  height: 40px;
+}
+.slim_armor_mystery_201512 {
+  background-image: url(spritesmith-main-4.png);
+  background-position: -364px -1228px;
+  width: 90px;
+  height: 90px;
+}
+.head_mystery_201601 {
+  background-image: url(spritesmith-main-4.png);
+  background-position: 0px -91px;
+  width: 120px;
+  height: 90px;
+}
+.shield_mystery_201601 {
   background-image: url(spritesmith-main-4.png);
   background-position: 0px 0px;
   width: 120px;
   height: 90px;
 }
-.broad_armor_special_fallRogue {
-  background-image: url(spritesmith-main-4.png);
-<<<<<<< HEAD
-  background-position: -424px -576px;
-=======
-  background-position: -636px -576px;
->>>>>>> f4b43f55
-  width: 105px;
-  height: 90px;
-}
-.broad_armor_special_fallWarrior {
-  background-image: url(spritesmith-main-4.png);
-<<<<<<< HEAD
-  background-position: -1092px -1137px;
-=======
-  background-position: -728px -1046px;
->>>>>>> f4b43f55
-  width: 90px;
-  height: 90px;
-}
-.head_special_fall2015Healer {
-  background-image: url(spritesmith-main-4.png);
-  background-position: -94px -864px;
-  width: 93px;
-  height: 90px;
-}
-.head_special_fall2015Mage {
-  background-image: url(spritesmith-main-4.png);
-<<<<<<< HEAD
-  background-position: -106px -576px;
-=======
-  background-position: -546px -667px;
->>>>>>> f4b43f55
-  width: 105px;
-  height: 90px;
-}
-.head_special_fall2015Rogue {
-  background-image: url(spritesmith-main-4.png);
-<<<<<<< HEAD
-  background-position: -1036px -273px;
-=======
-  background-position: -455px -1228px;
->>>>>>> f4b43f55
-  width: 90px;
-  height: 90px;
-}
-.head_special_fall2015Warrior {
-  background-image: url(spritesmith-main-4.png);
-<<<<<<< HEAD
-  background-position: -1127px -637px;
-=======
-  background-position: -370px -864px;
->>>>>>> f4b43f55
-  width: 90px;
-  height: 90px;
-}
-.head_special_fallHealer {
-  background-image: url(spritesmith-main-4.png);
-<<<<<<< HEAD
-  background-position: -91px -1046px;
-=======
-  background-position: -910px -955px;
->>>>>>> f4b43f55
-  width: 90px;
-  height: 90px;
-}
-.head_special_fallMage {
-  background-image: url(spritesmith-main-4.png);
-  background-position: -121px 0px;
-  width: 120px;
-  height: 90px;
-}
-.head_special_fallRogue {
-  background-image: url(spritesmith-main-4.png);
-<<<<<<< HEAD
-  background-position: -530px -576px;
-=======
-  background-position: -436px -485px;
->>>>>>> f4b43f55
-  width: 105px;
-  height: 90px;
-}
-.head_special_fallWarrior {
-  background-image: url(spritesmith-main-4.png);
-<<<<<<< HEAD
-  background-position: -273px -1137px;
-=======
-  background-position: -364px -1046px;
->>>>>>> f4b43f55
-  width: 90px;
-  height: 90px;
-}
-.shield_special_fall2015Healer {
-  background-image: url(spritesmith-main-4.png);
-  background-position: 0px -864px;
-  width: 93px;
-  height: 90px;
-}
-.shield_special_fall2015Rogue {
-  background-image: url(spritesmith-main-4.png);
-<<<<<<< HEAD
-  background-position: -436px -485px;
-=======
-  background-position: 0px -576px;
->>>>>>> f4b43f55
-  width: 105px;
-  height: 90px;
-}
-.shield_special_fall2015Warrior {
-  background-image: url(spritesmith-main-4.png);
-<<<<<<< HEAD
-  background-position: -637px -1137px;
-=======
-  background-position: -1218px -819px;
->>>>>>> f4b43f55
-  width: 90px;
-  height: 90px;
-}
-.shield_special_fallHealer {
-  background-image: url(spritesmith-main-4.png);
-<<<<<<< HEAD
+.shop_head_mystery_201601 {
+  background-image: url(spritesmith-main-4.png);
+  background-position: -1066px -1501px;
+  width: 40px;
+  height: 40px;
+}
+.shop_shield_mystery_201601 {
+  background-image: url(spritesmith-main-4.png);
+  background-position: -1025px -1501px;
+  width: 40px;
+  height: 40px;
+}
+.back_mystery_201602 {
+  background-image: url(spritesmith-main-4.png);
+  background-position: -819px -1228px;
+  width: 90px;
+  height: 90px;
+}
+.head_mystery_201602 {
+  background-image: url(spritesmith-main-4.png);
+  background-position: -910px -1228px;
+  width: 90px;
+  height: 90px;
+}
+.shop_back_mystery_201602 {
+  background-image: url(spritesmith-main-4.png);
+  background-position: -984px -1501px;
+  width: 40px;
+  height: 40px;
+}
+.shop_head_mystery_201602 {
+  background-image: url(spritesmith-main-4.png);
+  background-position: -943px -1501px;
+  width: 40px;
+  height: 40px;
+}
+.broad_armor_mystery_201603 {
+  background-image: url(spritesmith-main-4.png);
+  background-position: -1183px -1228px;
+  width: 90px;
+  height: 90px;
+}
+.head_mystery_201603 {
+  background-image: url(spritesmith-main-4.png);
+  background-position: -1274px -1228px;
+  width: 90px;
+  height: 90px;
+}
+.shop_armor_mystery_201603 {
+  background-image: url(spritesmith-main-4.png);
+  background-position: -902px -1501px;
+  width: 40px;
+  height: 40px;
+}
+.shop_head_mystery_201603 {
+  background-image: url(spritesmith-main-4.png);
+  background-position: -861px -1501px;
+  width: 40px;
+  height: 40px;
+}
+.slim_armor_mystery_201603 {
+  background-image: url(spritesmith-main-4.png);
+  background-position: -1400px -182px;
+  width: 90px;
+  height: 90px;
+}
+.broad_armor_mystery_301404 {
+  background-image: url(spritesmith-main-4.png);
+  background-position: -1400px -273px;
+  width: 90px;
+  height: 90px;
+}
+.eyewear_mystery_301404 {
+  background-image: url(spritesmith-main-4.png);
+  background-position: -1400px -364px;
+  width: 90px;
+  height: 90px;
+}
+.head_mystery_301404 {
+  background-image: url(spritesmith-main-4.png);
+  background-position: -1400px -455px;
+  width: 90px;
+  height: 90px;
+}
+.shop_armor_mystery_301404 {
+  background-image: url(spritesmith-main-4.png);
+  background-position: -820px -1501px;
+  width: 40px;
+  height: 40px;
+}
+.shop_eyewear_mystery_301404 {
+  background-image: url(spritesmith-main-4.png);
+  background-position: -779px -1501px;
+  width: 40px;
+  height: 40px;
+}
+.shop_head_mystery_301404 {
+  background-image: url(spritesmith-main-4.png);
+  background-position: -738px -1501px;
+  width: 40px;
+  height: 40px;
+}
+.shop_weapon_mystery_301404 {
+  background-image: url(spritesmith-main-4.png);
+  background-position: -697px -1501px;
+  width: 40px;
+  height: 40px;
+}
+.slim_armor_mystery_301404 {
+  background-image: url(spritesmith-main-4.png);
+  background-position: -1400px -910px;
+  width: 90px;
+  height: 90px;
+}
+.weapon_mystery_301404 {
+  background-image: url(spritesmith-main-4.png);
+  background-position: -1400px -1001px;
+  width: 90px;
+  height: 90px;
+}
+.eyewear_mystery_301405 {
+  background-image: url(spritesmith-main-4.png);
+  background-position: -1400px -1092px;
+  width: 90px;
+  height: 90px;
+}
+.headAccessory_mystery_301405 {
+  background-image: url(spritesmith-main-4.png);
+  background-position: 0px -1319px;
+  width: 90px;
+  height: 90px;
+}
+.head_mystery_301405 {
+  background-image: url(spritesmith-main-4.png);
+  background-position: -1400px -1183px;
+  width: 90px;
+  height: 90px;
+}
+.shield_mystery_301405 {
+  background-image: url(spritesmith-main-4.png);
+  background-position: -91px -1319px;
+  width: 90px;
+  height: 90px;
+}
+.shop_eyewear_mystery_301405 {
+  background-image: url(spritesmith-main-4.png);
+  background-position: -656px -1501px;
+  width: 40px;
+  height: 40px;
+}
+.shop_headAccessory_mystery_301405 {
+  background-image: url(spritesmith-main-4.png);
+  background-position: -574px -1501px;
+  width: 40px;
+  height: 40px;
+}
+.shop_head_mystery_301405 {
+  background-image: url(spritesmith-main-4.png);
+  background-position: -615px -1501px;
+  width: 40px;
+  height: 40px;
+}
+.shop_shield_mystery_301405 {
+  background-image: url(spritesmith-main-4.png);
+  background-position: -533px -1501px;
+  width: 40px;
+  height: 40px;
+}
+.broad_armor_special_spring2015Healer {
+  background-image: url(spritesmith-main-4.png);
+  background-position: -546px -1319px;
+  width: 90px;
+  height: 90px;
+}
+.broad_armor_special_spring2015Mage {
+  background-image: url(spritesmith-main-4.png);
+  background-position: -637px -1319px;
+  width: 90px;
+  height: 90px;
+}
+.broad_armor_special_spring2015Rogue {
+  background-image: url(spritesmith-main-4.png);
+  background-position: -728px -1319px;
+  width: 90px;
+  height: 90px;
+}
+.broad_armor_special_spring2015Warrior {
+  background-image: url(spritesmith-main-4.png);
+  background-position: -819px -1319px;
+  width: 90px;
+  height: 90px;
+}
+.broad_armor_special_spring2016Healer {
+  background-image: url(spritesmith-main-4.png);
+  background-position: -910px -1319px;
+  width: 90px;
+  height: 90px;
+}
+.broad_armor_special_spring2016Mage {
+  background-image: url(spritesmith-main-4.png);
+  background-position: -1001px -1319px;
+  width: 90px;
+  height: 90px;
+}
+.broad_armor_special_spring2016Rogue {
+  background-image: url(spritesmith-main-4.png);
+  background-position: -414px -773px;
+  width: 102px;
+  height: 90px;
+}
+.broad_armor_special_spring2016Warrior {
+  background-image: url(spritesmith-main-4.png);
+  background-position: -1183px -1319px;
+  width: 90px;
+  height: 90px;
+}
+.broad_armor_special_springHealer {
+  background-image: url(spritesmith-main-4.png);
+  background-position: -1274px -1319px;
+  width: 90px;
+  height: 90px;
+}
+.broad_armor_special_springMage {
+  background-image: url(spritesmith-main-4.png);
+  background-position: -1365px -1319px;
+  width: 90px;
+  height: 90px;
+}
+.broad_armor_special_springRogue {
+  background-image: url(spritesmith-main-4.png);
+  background-position: -1491px 0px;
+  width: 90px;
+  height: 90px;
+}
+.broad_armor_special_springWarrior {
+  background-image: url(spritesmith-main-4.png);
+  background-position: -1491px -91px;
+  width: 90px;
+  height: 90px;
+}
+.headAccessory_special_spring2015Healer {
+  background-image: url(spritesmith-main-4.png);
+  background-position: -1491px -1274px;
+  width: 90px;
+  height: 90px;
+}
+.headAccessory_special_spring2015Mage {
+  background-image: url(spritesmith-main-4.png);
+  background-position: 0px -1410px;
+  width: 90px;
+  height: 90px;
+}
+.headAccessory_special_spring2015Rogue {
+  background-image: url(spritesmith-main-4.png);
+  background-position: -91px -1410px;
+  width: 90px;
+  height: 90px;
+}
+.headAccessory_special_spring2015Warrior {
+  background-image: url(spritesmith-main-4.png);
+  background-position: -182px -1410px;
+  width: 90px;
+  height: 90px;
+}
+.headAccessory_special_spring2016Healer {
+  background-image: url(spritesmith-main-4.png);
+  background-position: -273px -1410px;
+  width: 90px;
+  height: 90px;
+}
+.headAccessory_special_spring2016Mage {
+  background-image: url(spritesmith-main-4.png);
+  background-position: -364px -1410px;
+  width: 90px;
+  height: 90px;
+}
+.headAccessory_special_spring2016Rogue {
+  background-image: url(spritesmith-main-4.png);
+  background-position: -208px -773px;
+  width: 102px;
+  height: 90px;
+}
+.headAccessory_special_spring2016Warrior {
+  background-image: url(spritesmith-main-4.png);
+  background-position: -546px -1410px;
+  width: 90px;
+  height: 90px;
+}
+.headAccessory_special_springHealer {
+  background-image: url(spritesmith-main-4.png);
+  background-position: -637px -1410px;
+  width: 90px;
+  height: 90px;
+}
+.headAccessory_special_springMage {
+  background-image: url(spritesmith-main-4.png);
+  background-position: -728px -1410px;
+  width: 90px;
+  height: 90px;
+}
+.headAccessory_special_springRogue {
+  background-image: url(spritesmith-main-4.png);
+  background-position: -819px -1410px;
+  width: 90px;
+  height: 90px;
+}
+.headAccessory_special_springWarrior {
+  background-image: url(spritesmith-main-4.png);
+  background-position: -910px -1410px;
+  width: 90px;
+  height: 90px;
+}
+.head_special_spring2015Healer {
+  background-image: url(spritesmith-main-4.png);
+  background-position: -1218px -1001px;
+  width: 90px;
+  height: 90px;
+}
+.head_special_spring2015Mage {
+  background-image: url(spritesmith-main-4.png);
+  background-position: -1491px -273px;
+  width: 90px;
+  height: 90px;
+}
+.head_special_spring2015Rogue {
+  background-image: url(spritesmith-main-4.png);
+  background-position: -1491px -364px;
+  width: 90px;
+  height: 90px;
+}
+.head_special_spring2015Warrior {
+  background-image: url(spritesmith-main-4.png);
+  background-position: -1491px -455px;
+  width: 90px;
+  height: 90px;
+}
+.head_special_spring2016Healer {
+  background-image: url(spritesmith-main-4.png);
+  background-position: -1491px -546px;
+  width: 90px;
+  height: 90px;
+}
+.head_special_spring2016Mage {
+  background-image: url(spritesmith-main-4.png);
+  background-position: -1491px -637px;
+  width: 90px;
+  height: 90px;
+}
+.head_special_spring2016Rogue {
+  background-image: url(spritesmith-main-4.png);
+  background-position: -311px -773px;
+  width: 102px;
+  height: 90px;
+}
+.head_special_spring2016Warrior {
+  background-image: url(spritesmith-main-4.png);
+  background-position: -1491px -819px;
+  width: 90px;
+  height: 90px;
+}
+.head_special_springHealer {
+  background-image: url(spritesmith-main-4.png);
+  background-position: -1491px -910px;
+  width: 90px;
+  height: 90px;
+}
+.head_special_springMage {
+  background-image: url(spritesmith-main-4.png);
+  background-position: -1491px -1001px;
+  width: 90px;
+  height: 90px;
+}
+.head_special_springRogue {
+  background-image: url(spritesmith-main-4.png);
+  background-position: -1491px -1092px;
+  width: 90px;
+  height: 90px;
+}
+.head_special_springWarrior {
+  background-image: url(spritesmith-main-4.png);
+  background-position: -1491px -1183px;
+  width: 90px;
+  height: 90px;
+}
+.shield_special_spring2015Healer {
+  background-image: url(spritesmith-main-4.png);
+  background-position: -1001px -1410px;
+  width: 90px;
+  height: 90px;
+}
+.shield_special_spring2015Rogue {
+  background-image: url(spritesmith-main-4.png);
+  background-position: -1092px -1410px;
+  width: 90px;
+  height: 90px;
+}
+.shield_special_spring2015Warrior {
+  background-image: url(spritesmith-main-4.png);
+  background-position: -1183px -1410px;
+  width: 90px;
+  height: 90px;
+}
+.shield_special_spring2016Healer {
+  background-image: url(spritesmith-main-4.png);
+  background-position: -1274px -1410px;
+  width: 90px;
+  height: 90px;
+}
+.shield_special_spring2016Rogue {
+  background-image: url(spritesmith-main-4.png);
+  background-position: -105px -773px;
+  width: 102px;
+  height: 90px;
+}
+.shield_special_spring2016Warrior {
+  background-image: url(spritesmith-main-4.png);
+  background-position: -1456px -1410px;
+  width: 90px;
+  height: 90px;
+}
+.shield_special_springHealer {
+  background-image: url(spritesmith-main-4.png);
+  background-position: -1582px 0px;
+  width: 90px;
+  height: 90px;
+}
+.shield_special_springRogue {
+  background-image: url(spritesmith-main-4.png);
+  background-position: -1582px -91px;
+  width: 90px;
+  height: 90px;
+}
+.shield_special_springWarrior {
+  background-image: url(spritesmith-main-4.png);
+  background-position: -1582px -182px;
+  width: 90px;
+  height: 90px;
+}
+.shop_armor_special_spring2015Healer {
+  background-image: url(spritesmith-main-4.png);
+  background-position: -492px -1501px;
+  width: 40px;
+  height: 40px;
+}
+.shop_armor_special_spring2015Mage {
+  background-image: url(spritesmith-main-4.png);
+  background-position: -451px -1501px;
+  width: 40px;
+  height: 40px;
+}
+.shop_armor_special_spring2015Rogue {
+  background-image: url(spritesmith-main-4.png);
+  background-position: -410px -1501px;
+  width: 40px;
+  height: 40px;
+}
+.shop_armor_special_spring2015Warrior {
+  background-image: url(spritesmith-main-4.png);
+  background-position: -369px -1501px;
+  width: 40px;
+  height: 40px;
+}
+.shop_armor_special_spring2016Healer {
+  background-image: url(spritesmith-main-4.png);
+  background-position: -328px -1501px;
+  width: 40px;
+  height: 40px;
+}
+.shop_armor_special_spring2016Mage {
+  background-image: url(spritesmith-main-4.png);
+  background-position: -287px -1501px;
+  width: 40px;
+  height: 40px;
+}
+.shop_armor_special_spring2016Rogue {
+  background-image: url(spritesmith-main-4.png);
+  background-position: -246px -1501px;
+  width: 40px;
+  height: 40px;
+}
+.shop_armor_special_spring2016Warrior {
+  background-image: url(spritesmith-main-4.png);
+  background-position: -205px -1501px;
+  width: 40px;
+  height: 40px;
+}
+.shop_armor_special_springHealer {
+  background-image: url(spritesmith-main-4.png);
+  background-position: -1189px -1501px;
+  width: 40px;
+  height: 40px;
+}
+.shop_armor_special_springMage {
+  background-image: url(spritesmith-main-4.png);
+  background-position: -410px -1542px;
+  width: 40px;
+  height: 40px;
+}
+.shop_armor_special_springRogue {
+  background-image: url(spritesmith-main-4.png);
+  background-position: -1230px -1501px;
+  width: 40px;
+  height: 40px;
+}
+.shop_armor_special_springWarrior {
+  background-image: url(spritesmith-main-4.png);
+  background-position: -1623px -1044px;
+  width: 40px;
+  height: 40px;
+}
+.shop_headAccessory_special_spring2015Healer {
+  background-image: url(spritesmith-main-4.png);
+  background-position: -1582px -1331px;
+  width: 40px;
+  height: 40px;
+}
+.shop_headAccessory_special_spring2015Mage {
+  background-image: url(spritesmith-main-4.png);
+  background-position: -1623px -1331px;
+  width: 40px;
+  height: 40px;
+}
+.shop_headAccessory_special_spring2015Rogue {
+  background-image: url(spritesmith-main-4.png);
+  background-position: -1582px -1372px;
+  width: 40px;
+  height: 40px;
+}
+.shop_headAccessory_special_spring2015Warrior {
+  background-image: url(spritesmith-main-4.png);
+  background-position: -1623px -1372px;
+  width: 40px;
+  height: 40px;
+}
+.shop_headAccessory_special_spring2016Healer {
+  background-image: url(spritesmith-main-4.png);
+  background-position: -1582px -1413px;
+  width: 40px;
+  height: 40px;
+}
+.shop_headAccessory_special_spring2016Mage {
+  background-image: url(spritesmith-main-4.png);
+  background-position: -1623px -1413px;
+  width: 40px;
+  height: 40px;
+}
+.shop_headAccessory_special_spring2016Rogue {
+  background-image: url(spritesmith-main-4.png);
+  background-position: -1582px -1454px;
+  width: 40px;
+  height: 40px;
+}
+.shop_headAccessory_special_spring2016Warrior {
+  background-image: url(spritesmith-main-4.png);
+  background-position: -1623px -1454px;
+  width: 40px;
+  height: 40px;
+}
+.shop_headAccessory_special_springHealer {
+  background-image: url(spritesmith-main-4.png);
+  background-position: -1491px -1365px;
+  width: 40px;
+  height: 40px;
+}
+.shop_headAccessory_special_springMage {
+  background-image: url(spritesmith-main-4.png);
+  background-position: -1532px -1365px;
+  width: 40px;
+  height: 40px;
+}
+.shop_headAccessory_special_springRogue {
+  background-image: url(spritesmith-main-4.png);
+  background-position: -1400px -1274px;
+  width: 40px;
+  height: 40px;
+}
+.shop_headAccessory_special_springWarrior {
+  background-image: url(spritesmith-main-4.png);
+  background-position: -1441px -1274px;
+  width: 40px;
+  height: 40px;
+}
+.shop_head_special_spring2015Healer {
+  background-image: url(spritesmith-main-4.png);
+  background-position: -1582px -1085px;
+  width: 40px;
+  height: 40px;
+}
+.shop_head_special_spring2015Mage {
+  background-image: url(spritesmith-main-4.png);
+  background-position: -1623px -1085px;
+  width: 40px;
+  height: 40px;
+}
+.shop_head_special_spring2015Rogue {
+  background-image: url(spritesmith-main-4.png);
+  background-position: -1582px -1126px;
+  width: 40px;
+  height: 40px;
+}
+.shop_head_special_spring2015Warrior {
+  background-image: url(spritesmith-main-4.png);
+  background-position: -1623px -1126px;
+  width: 40px;
+  height: 40px;
+}
+.shop_head_special_spring2016Healer {
+  background-image: url(spritesmith-main-4.png);
+  background-position: -1582px -1167px;
+  width: 40px;
+  height: 40px;
+}
+.shop_head_special_spring2016Mage {
+  background-image: url(spritesmith-main-4.png);
+  background-position: -1623px -1167px;
+  width: 40px;
+  height: 40px;
+}
+.shop_head_special_spring2016Rogue {
+  background-image: url(spritesmith-main-4.png);
+  background-position: -1582px -1208px;
+  width: 40px;
+  height: 40px;
+}
+.shop_head_special_spring2016Warrior {
+  background-image: url(spritesmith-main-4.png);
+  background-position: -1623px -1208px;
+  width: 40px;
+  height: 40px;
+}
+.shop_head_special_springHealer {
+  background-image: url(spritesmith-main-4.png);
+  background-position: -1582px -1249px;
+  width: 40px;
+  height: 40px;
+}
+.shop_head_special_springMage {
+  background-image: url(spritesmith-main-4.png);
+  background-position: -1623px -1249px;
+  width: 40px;
+  height: 40px;
+}
+.shop_head_special_springRogue {
+  background-image: url(spritesmith-main-4.png);
+  background-position: -1582px -1290px;
+  width: 40px;
+  height: 40px;
+}
+.shop_head_special_springWarrior {
+  background-image: url(spritesmith-main-4.png);
+  background-position: -1623px -1290px;
+  width: 40px;
+  height: 40px;
+}
+.shop_shield_special_spring2015Healer {
+  background-image: url(spritesmith-main-4.png);
+  background-position: -1309px -1183px;
+  width: 40px;
+  height: 40px;
+}
+.shop_shield_special_spring2015Rogue {
+  background-image: url(spritesmith-main-4.png);
+  background-position: -1350px -1183px;
+  width: 40px;
+  height: 40px;
+}
+.shop_shield_special_spring2015Warrior {
+  background-image: url(spritesmith-main-4.png);
+  background-position: -1218px -1092px;
+  width: 40px;
+  height: 40px;
+}
+.shop_shield_special_spring2016Healer {
+  background-image: url(spritesmith-main-4.png);
+  background-position: -1259px -1092px;
+  width: 40px;
+  height: 40px;
+}
+.shop_shield_special_spring2016Rogue {
+  background-image: url(spritesmith-main-4.png);
+  background-position: -1127px -1001px;
+  width: 40px;
+  height: 40px;
+}
+.shop_shield_special_spring2016Warrior {
+  background-image: url(spritesmith-main-4.png);
+  background-position: -1168px -1001px;
+  width: 40px;
+  height: 40px;
+}
+.shop_shield_special_springHealer {
+  background-image: url(spritesmith-main-4.png);
+  background-position: -1036px -910px;
+  width: 40px;
+  height: 40px;
+}
+.shop_shield_special_springRogue {
+  background-image: url(spritesmith-main-4.png);
+  background-position: -1077px -910px;
+  width: 40px;
+  height: 40px;
+}
+.shop_shield_special_springWarrior {
+  background-image: url(spritesmith-main-4.png);
+  background-position: -942px -819px;
+  width: 40px;
+  height: 40px;
+}
+.shop_weapon_special_spring2015Healer {
+  background-image: url(spritesmith-main-4.png);
+  background-position: -983px -819px;
+  width: 40px;
+  height: 40px;
+}
+.shop_weapon_special_spring2015Mage {
+  background-image: url(spritesmith-main-4.png);
+  background-position: -578px -530px;
+  width: 40px;
+  height: 40px;
+}
+.shop_weapon_special_spring2015Rogue {
+  background-image: url(spritesmith-main-4.png);
+  background-position: -619px -530px;
+  width: 40px;
+  height: 40px;
+}
+.shop_weapon_special_spring2015Warrior {
+  background-image: url(spritesmith-main-4.png);
+  background-position: -363px -212px;
+  width: 40px;
+  height: 40px;
+}
+.shop_weapon_special_spring2016Healer {
+  background-image: url(spritesmith-main-4.png);
+  background-position: -404px -212px;
+  width: 40px;
+  height: 40px;
+}
+.shop_weapon_special_spring2016Mage {
+  background-image: url(spritesmith-main-4.png);
+  background-position: -309px -182px;
+  width: 40px;
+  height: 40px;
+}
+.shop_weapon_special_spring2016Rogue {
+  background-image: url(spritesmith-main-4.png);
+  background-position: -309px -223px;
+  width: 40px;
+  height: 40px;
+}
+.shop_weapon_special_spring2016Warrior {
+  background-image: url(spritesmith-main-4.png);
+  background-position: 0px -1501px;
+  width: 40px;
+  height: 40px;
+}
+.shop_weapon_special_springHealer {
+  background-image: url(spritesmith-main-4.png);
+  background-position: -41px -1501px;
+  width: 40px;
+  height: 40px;
+}
+.shop_weapon_special_springMage {
+  background-image: url(spritesmith-main-4.png);
+  background-position: -82px -1501px;
+  width: 40px;
+  height: 40px;
+}
+.shop_weapon_special_springRogue {
+  background-image: url(spritesmith-main-4.png);
+  background-position: -123px -1501px;
+  width: 40px;
+  height: 40px;
+}
+.shop_weapon_special_springWarrior {
+  background-image: url(spritesmith-main-4.png);
+  background-position: -164px -1501px;
+  width: 40px;
+  height: 40px;
+}
+.slim_armor_special_spring2015Healer {
+  background-image: url(spritesmith-main-4.png);
+  background-position: -1582px -910px;
+  width: 90px;
+  height: 90px;
+}
+.slim_armor_special_spring2015Mage {
+  background-image: url(spritesmith-main-4.png);
+  background-position: -1582px -819px;
+  width: 90px;
+  height: 90px;
+}
+.slim_armor_special_spring2015Rogue {
+  background-image: url(spritesmith-main-4.png);
+  background-position: -1582px -728px;
+  width: 90px;
+  height: 90px;
+}
+.slim_armor_special_spring2015Warrior {
+  background-image: url(spritesmith-main-4.png);
+  background-position: -1582px -637px;
+  width: 90px;
+  height: 90px;
+}
+.slim_armor_special_spring2016Healer {
+  background-image: url(spritesmith-main-4.png);
+  background-position: -1582px -546px;
+  width: 90px;
+  height: 90px;
+}
+.slim_armor_special_spring2016Mage {
+  background-image: url(spritesmith-main-4.png);
+  background-position: -1582px -455px;
+  width: 90px;
+  height: 90px;
+}
+.slim_armor_special_spring2016Rogue {
+  background-image: url(spritesmith-main-4.png);
+  background-position: -1582px -364px;
+  width: 90px;
+  height: 90px;
+}
+.slim_armor_special_spring2016Warrior {
+  background-image: url(spritesmith-main-4.png);
+  background-position: -1582px -273px;
+  width: 90px;
+  height: 90px;
+}
+.slim_armor_special_springHealer {
+  background-image: url(spritesmith-main-4.png);
+  background-position: -455px -1319px;
+  width: 90px;
+  height: 90px;
+}
+.slim_armor_special_springMage {
+  background-image: url(spritesmith-main-4.png);
+  background-position: -364px -1319px;
+  width: 90px;
+  height: 90px;
+}
+.slim_armor_special_springRogue {
+  background-image: url(spritesmith-main-4.png);
+  background-position: -273px -1319px;
+  width: 90px;
+  height: 90px;
+}
+.slim_armor_special_springWarrior {
+  background-image: url(spritesmith-main-4.png);
+  background-position: -182px -1319px;
+  width: 90px;
+  height: 90px;
+}
+.weapon_special_spring2015Healer {
+  background-image: url(spritesmith-main-4.png);
+  background-position: -1400px -819px;
+  width: 90px;
+  height: 90px;
+}
+.weapon_special_spring2015Mage {
+  background-image: url(spritesmith-main-4.png);
+  background-position: -1400px -728px;
+  width: 90px;
+  height: 90px;
+}
+.weapon_special_spring2015Rogue {
+  background-image: url(spritesmith-main-4.png);
+  background-position: -1400px -637px;
+  width: 90px;
+  height: 90px;
+}
+.weapon_special_spring2015Warrior {
+  background-image: url(spritesmith-main-4.png);
+  background-position: -1400px -546px;
+  width: 90px;
+  height: 90px;
+}
+.weapon_special_spring2016Healer {
+  background-image: url(spritesmith-main-4.png);
+  background-position: -1400px -91px;
+  width: 90px;
+  height: 90px;
+}
+.weapon_special_spring2016Mage {
+  background-image: url(spritesmith-main-4.png);
+  background-position: -1400px 0px;
+  width: 90px;
+  height: 90px;
+}
+.weapon_special_spring2016Rogue {
+  background-image: url(spritesmith-main-4.png);
+  background-position: -517px -773px;
+  width: 102px;
+  height: 90px;
+}
+.weapon_special_spring2016Warrior {
+  background-image: url(spritesmith-main-4.png);
+  background-position: -1001px -1228px;
+  width: 90px;
+  height: 90px;
+}
+.weapon_special_springHealer {
+  background-image: url(spritesmith-main-4.png);
+  background-position: -728px -1228px;
+  width: 90px;
+  height: 90px;
+}
+.weapon_special_springMage {
+  background-image: url(spritesmith-main-4.png);
+  background-position: -637px -1228px;
+  width: 90px;
+  height: 90px;
+}
+.weapon_special_springRogue {
+  background-image: url(spritesmith-main-4.png);
+  background-position: -273px -1228px;
+  width: 90px;
+  height: 90px;
+}
+.weapon_special_springWarrior {
+  background-image: url(spritesmith-main-4.png);
+  background-position: -182px -1228px;
+  width: 90px;
+  height: 90px;
+}
+.body_special_summer2015Healer {
+  background-image: url(spritesmith-main-4.png);
+  background-position: -1309px -1001px;
+  width: 90px;
+  height: 90px;
+}
+.body_special_summer2015Mage {
+  background-image: url(spritesmith-main-4.png);
+  background-position: -1309px -910px;
+  width: 90px;
+  height: 90px;
+}
+.body_special_summer2015Rogue {
+  background-image: url(spritesmith-main-4.png);
+  background-position: 0px -182px;
+  width: 102px;
+  height: 105px;
+}
+.body_special_summer2015Warrior {
+  background-image: url(spritesmith-main-4.png);
+  background-position: -182px -667px;
+  width: 90px;
+  height: 105px;
+}
+.body_special_summerHealer {
+  background-image: url(spritesmith-main-4.png);
+  background-position: -760px -424px;
+  width: 90px;
+  height: 105px;
+}
+.body_special_summerMage {
+  background-image: url(spritesmith-main-4.png);
+  background-position: -669px -318px;
+  width: 90px;
+  height: 105px;
+}
+.broad_armor_special_summer2015Healer {
+  background-image: url(spritesmith-main-4.png);
   background-position: -1001px -1137px;
-=======
-  background-position: -1218px -1001px;
->>>>>>> f4b43f55
-  width: 90px;
-  height: 90px;
-}
-.shield_special_fallRogue {
-  background-image: url(spritesmith-main-4.png);
-<<<<<<< HEAD
+  width: 90px;
+  height: 90px;
+}
+.broad_armor_special_summer2015Mage {
+  background-image: url(spritesmith-main-4.png);
+  background-position: -910px -1137px;
+  width: 90px;
+  height: 90px;
+}
+.broad_armor_special_summer2015Rogue {
+  background-image: url(spritesmith-main-4.png);
+  background-position: -363px 0px;
+  width: 102px;
+  height: 105px;
+}
+.broad_armor_special_summer2015Warrior {
+  background-image: url(spritesmith-main-4.png);
+  background-position: -669px 0px;
+  width: 90px;
+  height: 105px;
+}
+.broad_armor_special_summerHealer {
+  background-image: url(spritesmith-main-4.png);
+  background-position: -578px 0px;
+  width: 90px;
+  height: 105px;
+}
+.broad_armor_special_summerMage {
+  background-image: url(spritesmith-main-4.png);
+  background-position: -760px -212px;
+  width: 90px;
+  height: 105px;
+}
+.broad_armor_special_summerRogue {
+  background-image: url(spritesmith-main-4.png);
+  background-position: -112px -485px;
+  width: 111px;
+  height: 90px;
+}
+.broad_armor_special_summerWarrior {
+  background-image: url(spritesmith-main-4.png);
+  background-position: 0px -485px;
+  width: 111px;
+  height: 90px;
+}
+.eyewear_special_summerRogue {
+  background-image: url(spritesmith-main-4.png);
+  background-position: -112px -394px;
+  width: 111px;
+  height: 90px;
+}
+.eyewear_special_summerWarrior {
+  background-image: url(spritesmith-main-4.png);
+  background-position: -336px -394px;
+  width: 111px;
+  height: 90px;
+}
+.head_special_summer2015Healer {
+  background-image: url(spritesmith-main-4.png);
+  background-position: -1218px 0px;
+  width: 90px;
+  height: 90px;
+}
+.head_special_summer2015Mage {
+  background-image: url(spritesmith-main-4.png);
+  background-position: -1092px -1046px;
+  width: 90px;
+  height: 90px;
+}
+.head_special_summer2015Rogue {
+  background-image: url(spritesmith-main-4.png);
+  background-position: -103px -182px;
+  width: 102px;
+  height: 105px;
+}
+.head_special_summer2015Warrior {
+  background-image: url(spritesmith-main-4.png);
+  background-position: -455px -667px;
+  width: 90px;
+  height: 105px;
+}
+.head_special_summerHealer {
+  background-image: url(spritesmith-main-4.png);
   background-position: -364px -667px;
-=======
-  background-position: -212px -576px;
->>>>>>> f4b43f55
-  width: 105px;
-  height: 90px;
-}
-.shield_special_fallWarrior {
-  background-image: url(spritesmith-main-4.png);
-<<<<<<< HEAD
-  background-position: -1309px -546px;
-=======
-  background-position: -182px -1137px;
->>>>>>> f4b43f55
-  width: 90px;
-  height: 90px;
-}
-.shop_armor_special_fall2015Healer {
-  background-image: url(spritesmith-main-4.png);
-<<<<<<< HEAD
-  background-position: -1025px -1624px;
-=======
-  background-position: -984px -1624px;
->>>>>>> f4b43f55
-  width: 40px;
-  height: 40px;
-}
-.shop_armor_special_fall2015Mage {
-  background-image: url(spritesmith-main-4.png);
-<<<<<<< HEAD
-  background-position: -984px -1624px;
-=======
-  background-position: -943px -1624px;
->>>>>>> f4b43f55
-  width: 40px;
-  height: 40px;
-}
-.shop_armor_special_fall2015Rogue {
-  background-image: url(spritesmith-main-4.png);
-<<<<<<< HEAD
-  background-position: -943px -1624px;
-=======
-  background-position: -902px -1624px;
->>>>>>> f4b43f55
-  width: 40px;
-  height: 40px;
-}
-.shop_armor_special_fall2015Warrior {
-  background-image: url(spritesmith-main-4.png);
-<<<<<<< HEAD
-  background-position: -902px -1624px;
-=======
-  background-position: -861px -1624px;
->>>>>>> f4b43f55
-  width: 40px;
-  height: 40px;
-}
-.shop_armor_special_fallHealer {
-  background-image: url(spritesmith-main-4.png);
-<<<<<<< HEAD
-  background-position: -861px -1624px;
-=======
-  background-position: -820px -1624px;
->>>>>>> f4b43f55
-  width: 40px;
-  height: 40px;
-}
-.shop_armor_special_fallMage {
-  background-image: url(spritesmith-main-4.png);
-<<<<<<< HEAD
-  background-position: -820px -1624px;
-=======
-  background-position: -779px -1624px;
->>>>>>> f4b43f55
-  width: 40px;
-  height: 40px;
-}
-.shop_armor_special_fallRogue {
-  background-image: url(spritesmith-main-4.png);
-<<<<<<< HEAD
-  background-position: -779px -1624px;
-=======
-  background-position: -738px -1624px;
->>>>>>> f4b43f55
-  width: 40px;
-  height: 40px;
-}
-.shop_armor_special_fallWarrior {
-  background-image: url(spritesmith-main-4.png);
-<<<<<<< HEAD
-  background-position: -738px -1624px;
-=======
-  background-position: -697px -1624px;
->>>>>>> f4b43f55
-  width: 40px;
-  height: 40px;
-}
-.shop_head_special_fall2015Healer {
-  background-image: url(spritesmith-main-4.png);
-<<<<<<< HEAD
-  background-position: -697px -1624px;
-=======
-  background-position: -656px -1624px;
->>>>>>> f4b43f55
-  width: 40px;
-  height: 40px;
-}
-.shop_head_special_fall2015Mage {
-  background-image: url(spritesmith-main-4.png);
-<<<<<<< HEAD
-  background-position: -656px -1624px;
-=======
-  background-position: -615px -1624px;
->>>>>>> f4b43f55
-  width: 40px;
-  height: 40px;
-}
-.shop_head_special_fall2015Rogue {
-  background-image: url(spritesmith-main-4.png);
-<<<<<<< HEAD
-  background-position: -615px -1624px;
-=======
-  background-position: -574px -1624px;
->>>>>>> f4b43f55
-  width: 40px;
-  height: 40px;
-}
-.shop_head_special_fall2015Warrior {
-  background-image: url(spritesmith-main-4.png);
-<<<<<<< HEAD
-  background-position: -574px -1624px;
-=======
-  background-position: -533px -1624px;
->>>>>>> f4b43f55
-  width: 40px;
-  height: 40px;
-}
-.shop_head_special_fallHealer {
-  background-image: url(spritesmith-main-4.png);
-<<<<<<< HEAD
-  background-position: -533px -1624px;
-=======
-  background-position: -492px -1624px;
->>>>>>> f4b43f55
-  width: 40px;
-  height: 40px;
-}
-.shop_head_special_fallMage {
-  background-image: url(spritesmith-main-4.png);
-<<<<<<< HEAD
-  background-position: -492px -1624px;
-=======
-  background-position: -451px -1624px;
->>>>>>> f4b43f55
-  width: 40px;
-  height: 40px;
-}
-.shop_head_special_fallRogue {
-  background-image: url(spritesmith-main-4.png);
-<<<<<<< HEAD
-  background-position: -451px -1624px;
-=======
-  background-position: -410px -1624px;
->>>>>>> f4b43f55
-  width: 40px;
-  height: 40px;
-}
-.shop_head_special_fallWarrior {
-  background-image: url(spritesmith-main-4.png);
-<<<<<<< HEAD
-  background-position: -410px -1624px;
-=======
-  background-position: -369px -1624px;
->>>>>>> f4b43f55
-  width: 40px;
-  height: 40px;
-}
-.shop_shield_special_fall2015Healer {
-  background-image: url(spritesmith-main-4.png);
-<<<<<<< HEAD
-  background-position: -369px -1624px;
-=======
-  background-position: -328px -1624px;
->>>>>>> f4b43f55
-  width: 40px;
-  height: 40px;
-}
-.shop_shield_special_fall2015Rogue {
-  background-image: url(spritesmith-main-4.png);
-<<<<<<< HEAD
-  background-position: -328px -1624px;
-=======
-  background-position: -287px -1624px;
->>>>>>> f4b43f55
-  width: 40px;
-  height: 40px;
-}
-.shop_shield_special_fall2015Warrior {
-  background-image: url(spritesmith-main-4.png);
-<<<<<<< HEAD
-  background-position: -287px -1624px;
-=======
-  background-position: -246px -1624px;
->>>>>>> f4b43f55
-  width: 40px;
-  height: 40px;
-}
-.shop_shield_special_fallHealer {
-  background-image: url(spritesmith-main-4.png);
-<<<<<<< HEAD
-  background-position: -246px -1624px;
-=======
-  background-position: -205px -1624px;
->>>>>>> f4b43f55
-  width: 40px;
-  height: 40px;
-}
-.shop_shield_special_fallRogue {
-  background-image: url(spritesmith-main-4.png);
-<<<<<<< HEAD
-  background-position: -205px -1624px;
-=======
-  background-position: -164px -1624px;
->>>>>>> f4b43f55
-  width: 40px;
-  height: 40px;
-}
-.shop_shield_special_fallWarrior {
-  background-image: url(spritesmith-main-4.png);
-<<<<<<< HEAD
-  background-position: -164px -1624px;
-=======
-  background-position: -123px -1624px;
->>>>>>> f4b43f55
-  width: 40px;
-  height: 40px;
-}
-.shop_weapon_special_fall2015Healer {
-  background-image: url(spritesmith-main-4.png);
-<<<<<<< HEAD
-  background-position: -123px -1624px;
-=======
-  background-position: -82px -1624px;
->>>>>>> f4b43f55
-  width: 40px;
-  height: 40px;
-}
-.shop_weapon_special_fall2015Mage {
-  background-image: url(spritesmith-main-4.png);
-<<<<<<< HEAD
-  background-position: -82px -1624px;
-=======
-  background-position: -41px -1624px;
->>>>>>> f4b43f55
-  width: 40px;
-  height: 40px;
-}
-.shop_weapon_special_fall2015Rogue {
-  background-image: url(spritesmith-main-4.png);
-<<<<<<< HEAD
-  background-position: -41px -1624px;
-=======
-  background-position: 0px -1624px;
->>>>>>> f4b43f55
-  width: 40px;
-  height: 40px;
-}
-.shop_weapon_special_fall2015Warrior {
-  background-image: url(spritesmith-main-4.png);
-<<<<<<< HEAD
-  background-position: 0px -1624px;
-=======
-  background-position: -1599px -1583px;
->>>>>>> f4b43f55
-  width: 40px;
-  height: 40px;
-}
-.shop_weapon_special_fallHealer {
-  background-image: url(spritesmith-main-4.png);
-<<<<<<< HEAD
-  background-position: -1599px -1583px;
-=======
-  background-position: -1558px -1583px;
->>>>>>> f4b43f55
-  width: 40px;
-  height: 40px;
-}
-.shop_weapon_special_fallMage {
-  background-image: url(spritesmith-main-4.png);
-<<<<<<< HEAD
-  background-position: -1558px -1583px;
-=======
-  background-position: -1517px -1583px;
->>>>>>> f4b43f55
-  width: 40px;
-  height: 40px;
-}
-.shop_weapon_special_fallRogue {
-  background-image: url(spritesmith-main-4.png);
-<<<<<<< HEAD
-  background-position: -1517px -1583px;
-=======
-  background-position: -1476px -1583px;
->>>>>>> f4b43f55
-  width: 40px;
-  height: 40px;
-}
-.shop_weapon_special_fallWarrior {
-  background-image: url(spritesmith-main-4.png);
-<<<<<<< HEAD
-  background-position: -1476px -1583px;
-=======
-  background-position: -1435px -1583px;
->>>>>>> f4b43f55
-  width: 40px;
-  height: 40px;
-}
-.slim_armor_special_fall2015Healer {
-  background-image: url(spritesmith-main-4.png);
-<<<<<<< HEAD
-  background-position: -942px -546px;
-=======
-  background-position: -942px -364px;
->>>>>>> f4b43f55
-  width: 93px;
-  height: 90px;
-}
-.slim_armor_special_fall2015Mage {
-  background-image: url(spritesmith-main-4.png);
-<<<<<<< HEAD
-  background-position: -318px -576px;
-=======
-  background-position: -106px -576px;
->>>>>>> f4b43f55
-  width: 105px;
-  height: 90px;
-}
-.slim_armor_special_fall2015Rogue {
-  background-image: url(spritesmith-main-4.png);
-<<<<<<< HEAD
-  background-position: -1218px -1001px;
-=======
-  background-position: -1092px -1046px;
->>>>>>> f4b43f55
-  width: 90px;
-  height: 90px;
-}
-.slim_armor_special_fall2015Warrior {
-  background-image: url(spritesmith-main-4.png);
-<<<<<<< HEAD
-  background-position: -91px -1137px;
-=======
-  background-position: -1218px -455px;
->>>>>>> f4b43f55
-  width: 90px;
-  height: 90px;
-}
-.slim_armor_special_fallHealer {
-  background-image: url(spritesmith-main-4.png);
-<<<<<<< HEAD
-  background-position: -182px -1137px;
-=======
-  background-position: -1218px -728px;
->>>>>>> f4b43f55
-  width: 90px;
-  height: 90px;
-}
-.slim_armor_special_fallMage {
-  background-image: url(spritesmith-main-4.png);
-  background-position: -242px 0px;
-  width: 120px;
-  height: 90px;
-}
-.slim_armor_special_fallRogue {
-  background-image: url(spritesmith-main-4.png);
-  background-position: -318px -576px;
-  width: 105px;
-  height: 90px;
-}
-.slim_armor_special_fallWarrior {
-  background-image: url(spritesmith-main-4.png);
-<<<<<<< HEAD
-  background-position: -455px -1137px;
-=======
-  background-position: 0px -1137px;
->>>>>>> f4b43f55
-  width: 90px;
-  height: 90px;
-}
-.weapon_special_fall2015Healer {
-  background-image: url(spritesmith-main-4.png);
-<<<<<<< HEAD
-  background-position: -703px -773px;
-=======
-  background-position: -942px -273px;
->>>>>>> f4b43f55
-  width: 93px;
-  height: 90px;
-}
-.weapon_special_fall2015Mage {
-  background-image: url(spritesmith-main-4.png);
-<<<<<<< HEAD
-  background-position: 0px -576px;
-=======
-  background-position: -424px -576px;
->>>>>>> f4b43f55
-  width: 105px;
-  height: 90px;
-}
-.weapon_special_fall2015Rogue {
-  background-image: url(spritesmith-main-4.png);
-<<<<<<< HEAD
-  background-position: -728px -1137px;
-=======
-  background-position: -273px -1137px;
->>>>>>> f4b43f55
-  width: 90px;
-  height: 90px;
-}
-.weapon_special_fall2015Warrior {
-  background-image: url(spritesmith-main-4.png);
-<<<<<<< HEAD
-  background-position: -819px -1137px;
-=======
-  background-position: -364px -1137px;
->>>>>>> f4b43f55
-  width: 90px;
-  height: 90px;
-}
-.weapon_special_fallHealer {
-  background-image: url(spritesmith-main-4.png);
-<<<<<<< HEAD
-  background-position: -910px -1137px;
-=======
-  background-position: -455px -1137px;
->>>>>>> f4b43f55
-  width: 90px;
-  height: 90px;
-}
-.weapon_special_fallMage {
-  background-image: url(spritesmith-main-4.png);
-  background-position: 0px -91px;
-  width: 120px;
-  height: 90px;
-}
-.weapon_special_fallRogue {
-  background-image: url(spritesmith-main-4.png);
-<<<<<<< HEAD
-  background-position: -212px -576px;
-=======
-  background-position: -530px -576px;
->>>>>>> f4b43f55
-  width: 105px;
-  height: 90px;
-}
-.weapon_special_fallWarrior {
-  background-image: url(spritesmith-main-4.png);
-<<<<<<< HEAD
-  background-position: -1183px -1137px;
-=======
-  background-position: -728px -1137px;
->>>>>>> f4b43f55
-  width: 90px;
-  height: 90px;
-}
-.broad_armor_special_gaymerx {
-  background-image: url(spritesmith-main-4.png);
-<<<<<<< HEAD
-  background-position: -1309px 0px;
-=======
-  background-position: -819px -1137px;
->>>>>>> f4b43f55
-  width: 90px;
-  height: 90px;
-}
-.head_special_gaymerx {
-  background-image: url(spritesmith-main-4.png);
-<<<<<<< HEAD
-  background-position: -1309px -273px;
-=======
-  background-position: -910px -1137px;
->>>>>>> f4b43f55
-  width: 90px;
-  height: 90px;
-}
-.shop_armor_special_gaymerx {
-  background-image: url(spritesmith-main-4.png);
-<<<<<<< HEAD
-  background-position: -1435px -1583px;
-=======
-  background-position: -1394px -1583px;
->>>>>>> f4b43f55
-  width: 40px;
-  height: 40px;
-}
-.shop_head_special_gaymerx {
-  background-image: url(spritesmith-main-4.png);
-<<<<<<< HEAD
-  background-position: -1394px -1583px;
-=======
-  background-position: -1353px -1583px;
->>>>>>> f4b43f55
-  width: 40px;
-  height: 40px;
-}
-.slim_armor_special_gaymerx {
-  background-image: url(spritesmith-main-4.png);
-<<<<<<< HEAD
-  background-position: -1309px -819px;
-=======
-  background-position: -1309px -364px;
->>>>>>> f4b43f55
-  width: 90px;
-  height: 90px;
-}
-.back_mystery_201402 {
-  background-image: url(spritesmith-main-4.png);
-<<<<<<< HEAD
-  background-position: -1309px -1092px;
-=======
-  background-position: -1309px -455px;
->>>>>>> f4b43f55
-  width: 90px;
-  height: 90px;
-}
-.broad_armor_mystery_201402 {
-  background-image: url(spritesmith-main-4.png);
-<<<<<<< HEAD
-  background-position: 0px -1228px;
-=======
-  background-position: -1309px -546px;
->>>>>>> f4b43f55
-  width: 90px;
-  height: 90px;
-}
-.head_mystery_201402 {
-  background-image: url(spritesmith-main-4.png);
-<<<<<<< HEAD
-  background-position: -364px -1228px;
-=======
-  background-position: -1309px -637px;
->>>>>>> f4b43f55
-  width: 90px;
-  height: 90px;
-}
-.shop_armor_mystery_201402 {
-  background-image: url(spritesmith-main-4.png);
-<<<<<<< HEAD
-  background-position: -1353px -1583px;
-=======
-  background-position: -1312px -1583px;
->>>>>>> f4b43f55
-  width: 40px;
-  height: 40px;
-}
-.shop_back_mystery_201402 {
-  background-image: url(spritesmith-main-4.png);
-<<<<<<< HEAD
-  background-position: -1312px -1583px;
-=======
-  background-position: -1271px -1583px;
->>>>>>> f4b43f55
-  width: 40px;
-  height: 40px;
-}
-.shop_head_mystery_201402 {
-  background-image: url(spritesmith-main-4.png);
-<<<<<<< HEAD
-  background-position: -1271px -1583px;
-=======
-  background-position: -1230px -1583px;
->>>>>>> f4b43f55
-  width: 40px;
-  height: 40px;
-}
-.slim_armor_mystery_201402 {
-  background-image: url(spritesmith-main-4.png);
-<<<<<<< HEAD
-  background-position: -819px -1319px;
-=======
-  background-position: -1400px 0px;
->>>>>>> f4b43f55
-  width: 90px;
-  height: 90px;
-}
-.broad_armor_mystery_201403 {
-  background-image: url(spritesmith-main-4.png);
-<<<<<<< HEAD
-  background-position: -1491px -455px;
-=======
-  background-position: -1092px -1319px;
->>>>>>> f4b43f55
-  width: 90px;
-  height: 90px;
-}
-.headAccessory_mystery_201403 {
-  background-image: url(spritesmith-main-4.png);
-<<<<<<< HEAD
-  background-position: -182px -1410px;
-=======
-  background-position: -1491px -728px;
->>>>>>> f4b43f55
-  width: 90px;
-  height: 90px;
-}
-.shop_armor_mystery_201403 {
-  background-image: url(spritesmith-main-4.png);
-<<<<<<< HEAD
-  background-position: -1230px -1583px;
-=======
-  background-position: -1189px -1583px;
->>>>>>> f4b43f55
-  width: 40px;
-  height: 40px;
-}
-.shop_headAccessory_mystery_201403 {
-  background-image: url(spritesmith-main-4.png);
-<<<<<<< HEAD
-  background-position: -1189px -1583px;
-=======
-  background-position: -1148px -1583px;
->>>>>>> f4b43f55
-  width: 40px;
-  height: 40px;
-}
-.slim_armor_mystery_201403 {
-  background-image: url(spritesmith-main-4.png);
-<<<<<<< HEAD
-  background-position: -282px -864px;
-=======
-  background-position: -851px -594px;
->>>>>>> f4b43f55
-  width: 90px;
-  height: 90px;
-}
-.back_mystery_201404 {
-  background-image: url(spritesmith-main-4.png);
-<<<<<<< HEAD
-  background-position: -373px -864px;
-=======
-  background-position: -188px -864px;
->>>>>>> f4b43f55
-  width: 90px;
-  height: 90px;
-}
-.headAccessory_mystery_201404 {
-  background-image: url(spritesmith-main-4.png);
-<<<<<<< HEAD
-  background-position: -464px -864px;
-=======
-  background-position: -279px -864px;
->>>>>>> f4b43f55
-  width: 90px;
-  height: 90px;
-}
-.shop_back_mystery_201404 {
-  background-image: url(spritesmith-main-4.png);
-<<<<<<< HEAD
-  background-position: -1148px -1583px;
-=======
-  background-position: -1107px -1583px;
->>>>>>> f4b43f55
-  width: 40px;
-  height: 40px;
-}
-.shop_headAccessory_mystery_201404 {
-  background-image: url(spritesmith-main-4.png);
-<<<<<<< HEAD
-  background-position: -1107px -1583px;
-=======
-  background-position: -1066px -1583px;
->>>>>>> f4b43f55
-  width: 40px;
-  height: 40px;
-}
-.broad_armor_mystery_201405 {
-  background-image: url(spritesmith-main-4.png);
-<<<<<<< HEAD
-  background-position: -737px -864px;
-=======
-  background-position: -552px -864px;
->>>>>>> f4b43f55
-  width: 90px;
-  height: 90px;
-}
-.head_mystery_201405 {
-  background-image: url(spritesmith-main-4.png);
-<<<<<<< HEAD
-  background-position: -828px -864px;
-=======
-  background-position: -643px -864px;
->>>>>>> f4b43f55
-  width: 90px;
-  height: 90px;
-}
-.shop_armor_mystery_201405 {
-  background-image: url(spritesmith-main-4.png);
-<<<<<<< HEAD
-  background-position: -1066px -1583px;
-=======
-  background-position: -1025px -1583px;
->>>>>>> f4b43f55
-  width: 40px;
-  height: 40px;
-}
-.shop_head_mystery_201405 {
-  background-image: url(spritesmith-main-4.png);
-<<<<<<< HEAD
-  background-position: -1025px -1583px;
-=======
-  background-position: -984px -1583px;
->>>>>>> f4b43f55
-  width: 40px;
-  height: 40px;
-}
-.slim_armor_mystery_201405 {
-  background-image: url(spritesmith-main-4.png);
-<<<<<<< HEAD
-  background-position: -1036px -91px;
-=======
-  background-position: -916px -864px;
->>>>>>> f4b43f55
-  width: 90px;
-  height: 90px;
-}
-.broad_armor_mystery_201406 {
-  background-image: url(spritesmith-main-4.png);
-<<<<<<< HEAD
-  background-position: -851px -415px;
-=======
-  background-position: -851px -212px;
->>>>>>> f4b43f55
-  width: 90px;
-  height: 96px;
-}
-.head_mystery_201406 {
-  background-image: url(spritesmith-main-4.png);
-<<<<<<< HEAD
-  background-position: -851px -512px;
-=======
-  background-position: -851px -406px;
->>>>>>> f4b43f55
-  width: 90px;
-  height: 96px;
-}
-.shop_armor_mystery_201406 {
-  background-image: url(spritesmith-main-4.png);
-<<<<<<< HEAD
-  background-position: -984px -1583px;
-=======
-  background-position: -943px -1583px;
->>>>>>> f4b43f55
-  width: 40px;
-  height: 40px;
-}
-.shop_head_mystery_201406 {
-  background-image: url(spritesmith-main-4.png);
-<<<<<<< HEAD
-  background-position: -943px -1583px;
-=======
-  background-position: -902px -1583px;
->>>>>>> f4b43f55
-  width: 40px;
-  height: 40px;
-}
-.slim_armor_mystery_201406 {
-  background-image: url(spritesmith-main-4.png);
-<<<<<<< HEAD
-  background-position: -851px -318px;
-=======
-  background-position: -851px -309px;
->>>>>>> f4b43f55
-  width: 90px;
-  height: 96px;
-}
-.broad_armor_mystery_201407 {
-  background-image: url(spritesmith-main-4.png);
-<<<<<<< HEAD
-  background-position: -1036px -637px;
-=======
-  background-position: -1036px -455px;
->>>>>>> f4b43f55
-  width: 90px;
-  height: 90px;
-}
-.head_mystery_201407 {
-  background-image: url(spritesmith-main-4.png);
-<<<<<<< HEAD
-  background-position: -1036px -728px;
-=======
-  background-position: -1036px -546px;
->>>>>>> f4b43f55
-  width: 90px;
-  height: 90px;
-}
-.shop_armor_mystery_201407 {
-  background-image: url(spritesmith-main-4.png);
-<<<<<<< HEAD
-  background-position: -902px -1583px;
-=======
-  background-position: -861px -1583px;
->>>>>>> f4b43f55
-  width: 40px;
-  height: 40px;
-}
-.shop_head_mystery_201407 {
-  background-image: url(spritesmith-main-4.png);
-<<<<<<< HEAD
-  background-position: -861px -1583px;
-=======
-  background-position: -902px -1542px;
->>>>>>> f4b43f55
-  width: 40px;
-  height: 40px;
-}
-.slim_armor_mystery_201407 {
-  background-image: url(spritesmith-main-4.png);
-<<<<<<< HEAD
-  background-position: -91px -955px;
-=======
-  background-position: -1036px -819px;
->>>>>>> f4b43f55
-  width: 90px;
-  height: 90px;
-}
-.broad_armor_mystery_201408 {
-  background-image: url(spritesmith-main-4.png);
-<<<<<<< HEAD
-  background-position: -182px -955px;
-=======
-  background-position: 0px -955px;
->>>>>>> f4b43f55
-  width: 90px;
-  height: 90px;
-}
-.head_mystery_201408 {
-  background-image: url(spritesmith-main-4.png);
-<<<<<<< HEAD
-  background-position: -273px -955px;
-=======
-  background-position: -91px -955px;
->>>>>>> f4b43f55
-  width: 90px;
-  height: 90px;
-}
-.shop_armor_mystery_201408 {
-  background-image: url(spritesmith-main-4.png);
-<<<<<<< HEAD
-  background-position: -820px -1583px;
-=======
-  background-position: -861px -1542px;
->>>>>>> f4b43f55
-  width: 40px;
-  height: 40px;
-}
-.shop_head_mystery_201408 {
-  background-image: url(spritesmith-main-4.png);
-<<<<<<< HEAD
-  background-position: -861px -1542px;
-=======
-  background-position: -820px -1542px;
->>>>>>> f4b43f55
-  width: 40px;
-  height: 40px;
-}
-.slim_armor_mystery_201408 {
-  background-image: url(spritesmith-main-4.png);
-<<<<<<< HEAD
-  background-position: -546px -955px;
-=======
-  background-position: -364px -955px;
->>>>>>> f4b43f55
-  width: 90px;
-  height: 90px;
-}
-.broad_armor_mystery_201409 {
-  background-image: url(spritesmith-main-4.png);
-<<<<<<< HEAD
-  background-position: -637px -955px;
-=======
-  background-position: -455px -955px;
->>>>>>> f4b43f55
-  width: 90px;
-  height: 90px;
-}
-.headAccessory_mystery_201409 {
-  background-image: url(spritesmith-main-4.png);
-<<<<<<< HEAD
+  width: 90px;
+  height: 105px;
+}
+.head_special_summerMage {
+  background-image: url(spritesmith-main-4.png);
+  background-position: -273px -667px;
+  width: 90px;
+  height: 105px;
+}
+.head_special_summerRogue {
+  background-image: url(spritesmith-main-4.png);
+  background-position: -103px -288px;
+  width: 111px;
+  height: 90px;
+}
+.head_special_summerWarrior {
+  background-image: url(spritesmith-main-4.png);
+  background-position: -215px -288px;
+  width: 111px;
+  height: 90px;
+}
+.Healer_Summer {
+  background-image: url(spritesmith-main-4.png);
+  background-position: -91px -667px;
+  width: 90px;
+  height: 105px;
+}
+.Mage_Summer {
+  background-image: url(spritesmith-main-4.png);
+  background-position: 0px -667px;
+  width: 90px;
+  height: 105px;
+}
+.SummerRogue14 {
+  background-image: url(spritesmith-main-4.png);
+  background-position: -327px -288px;
+  width: 111px;
+  height: 90px;
+}
+.SummerWarrior14 {
+  background-image: url(spritesmith-main-4.png);
+  background-position: -466px -182px;
+  width: 111px;
+  height: 90px;
+}
+.shield_special_summer2015Healer {
+  background-image: url(spritesmith-main-4.png);
   background-position: -728px -955px;
-=======
-  background-position: -546px -955px;
->>>>>>> f4b43f55
-  width: 90px;
-  height: 90px;
-}
-.shop_armor_mystery_201409 {
-  background-image: url(spritesmith-main-4.png);
-<<<<<<< HEAD
-  background-position: -820px -1542px;
-=======
-  background-position: -779px -1542px;
->>>>>>> f4b43f55
-  width: 40px;
-  height: 40px;
-}
-.shop_headAccessory_mystery_201409 {
-  background-image: url(spritesmith-main-4.png);
-<<<<<<< HEAD
-  background-position: -779px -1542px;
-=======
-  background-position: -738px -1542px;
->>>>>>> f4b43f55
-  width: 40px;
-  height: 40px;
-}
-.slim_armor_mystery_201409 {
-  background-image: url(spritesmith-main-4.png);
-<<<<<<< HEAD
-  background-position: -1001px -955px;
-=======
-  background-position: -819px -955px;
->>>>>>> f4b43f55
-  width: 90px;
-  height: 90px;
-}
-.back_mystery_201410 {
-  background-image: url(spritesmith-main-4.png);
-<<<<<<< HEAD
-  background-position: -188px -864px;
-=======
-  background-position: -942px 0px;
->>>>>>> f4b43f55
-  width: 93px;
-  height: 90px;
-}
-.broad_armor_mystery_201410 {
-  background-image: url(spritesmith-main-4.png);
-<<<<<<< HEAD
-  background-position: -942px -273px;
-=======
-  background-position: -942px -182px;
->>>>>>> f4b43f55
-  width: 93px;
-  height: 90px;
-}
-.shop_armor_mystery_201410 {
-  background-image: url(spritesmith-main-4.png);
-<<<<<<< HEAD
-  background-position: -738px -1542px;
-=======
-  background-position: -697px -1542px;
->>>>>>> f4b43f55
-  width: 40px;
-  height: 40px;
-}
-.shop_back_mystery_201410 {
-  background-image: url(spritesmith-main-4.png);
-<<<<<<< HEAD
-  background-position: -697px -1542px;
-=======
-  background-position: -656px -1542px;
->>>>>>> f4b43f55
-  width: 40px;
-  height: 40px;
-}
-.slim_armor_mystery_201410 {
-  background-image: url(spritesmith-main-4.png);
-<<<<<<< HEAD
-  background-position: -942px -182px;
-=======
-  background-position: -803px -773px;
->>>>>>> f4b43f55
-  width: 93px;
-  height: 90px;
-}
-.head_mystery_201411 {
-  background-image: url(spritesmith-main-4.png);
-<<<<<<< HEAD
-  background-position: -1127px -455px;
-=======
-  background-position: -1127px -273px;
->>>>>>> f4b43f55
-  width: 90px;
-  height: 90px;
-}
-.shop_head_mystery_201411 {
-  background-image: url(spritesmith-main-4.png);
-<<<<<<< HEAD
-  background-position: -656px -1542px;
-=======
-  background-position: -615px -1542px;
->>>>>>> f4b43f55
-  width: 40px;
-  height: 40px;
-}
-.shop_weapon_mystery_201411 {
-  background-image: url(spritesmith-main-4.png);
-<<<<<<< HEAD
-  background-position: -615px -1542px;
-=======
-  background-position: -574px -1542px;
->>>>>>> f4b43f55
-  width: 40px;
-  height: 40px;
-}
-.weapon_mystery_201411 {
-  background-image: url(spritesmith-main-4.png);
-<<<<<<< HEAD
-  background-position: -1127px -728px;
-=======
-  background-position: -1127px -546px;
->>>>>>> f4b43f55
-  width: 90px;
-  height: 90px;
-}
-.broad_armor_mystery_201412 {
-  background-image: url(spritesmith-main-4.png);
-<<<<<<< HEAD
-  background-position: -1127px -819px;
-=======
-  background-position: -1127px -637px;
->>>>>>> f4b43f55
-  width: 90px;
-  height: 90px;
-}
-.head_mystery_201412 {
-  background-image: url(spritesmith-main-4.png);
-<<<<<<< HEAD
-  background-position: -1127px -910px;
-=======
-  background-position: -1127px -728px;
->>>>>>> f4b43f55
-  width: 90px;
-  height: 90px;
-}
-.shop_armor_mystery_201412 {
-  background-image: url(spritesmith-main-4.png);
-<<<<<<< HEAD
-  background-position: -574px -1542px;
-=======
-  background-position: -533px -1542px;
->>>>>>> f4b43f55
-  width: 40px;
-  height: 40px;
-}
-.shop_head_mystery_201412 {
-  background-image: url(spritesmith-main-4.png);
-<<<<<<< HEAD
-  background-position: -1582px -1226px;
-=======
-  background-position: -492px -1542px;
->>>>>>> f4b43f55
-  width: 40px;
-  height: 40px;
-}
-.slim_armor_mystery_201412 {
-  background-image: url(spritesmith-main-4.png);
-<<<<<<< HEAD
-  background-position: -182px -1046px;
-=======
-  background-position: 0px -1046px;
->>>>>>> f4b43f55
-  width: 90px;
-  height: 90px;
-}
-.broad_armor_mystery_201501 {
-  background-image: url(spritesmith-main-4.png);
-<<<<<<< HEAD
-  background-position: -273px -1046px;
-=======
-  background-position: -91px -1046px;
->>>>>>> f4b43f55
-  width: 90px;
-  height: 90px;
-}
-.head_mystery_201501 {
-  background-image: url(spritesmith-main-4.png);
-<<<<<<< HEAD
-  background-position: -364px -1046px;
-=======
-  background-position: -182px -1046px;
->>>>>>> f4b43f55
-  width: 90px;
-  height: 90px;
-}
-.shop_armor_mystery_201501 {
-  background-image: url(spritesmith-main-4.png);
-<<<<<<< HEAD
-  background-position: -492px -1542px;
-=======
-  background-position: -1025px -1624px;
->>>>>>> f4b43f55
-  width: 40px;
-  height: 40px;
-}
-.shop_head_mystery_201501 {
-  background-image: url(spritesmith-main-4.png);
-<<<<<<< HEAD
-  background-position: -451px -1542px;
-=======
-  background-position: -410px -1542px;
->>>>>>> f4b43f55
-  width: 40px;
-  height: 40px;
-}
-.slim_armor_mystery_201501 {
-  background-image: url(spritesmith-main-4.png);
-<<<<<<< HEAD
-  background-position: -637px -1046px;
-=======
-  background-position: -455px -1046px;
->>>>>>> f4b43f55
-  width: 90px;
-  height: 90px;
-}
-.headAccessory_mystery_201502 {
-  background-image: url(spritesmith-main-4.png);
-<<<<<<< HEAD
-  background-position: -728px -1046px;
-=======
-  background-position: -546px -1046px;
->>>>>>> f4b43f55
-  width: 90px;
-  height: 90px;
-}
-.shop_headAccessory_mystery_201502 {
-  background-image: url(spritesmith-main-4.png);
-<<<<<<< HEAD
-  background-position: -410px -1542px;
-=======
-  background-position: -369px -1542px;
->>>>>>> f4b43f55
-  width: 40px;
-  height: 40px;
-}
-.shop_weapon_mystery_201502 {
-  background-image: url(spritesmith-main-4.png);
-<<<<<<< HEAD
-  background-position: -369px -1542px;
-=======
-  background-position: -328px -1542px;
->>>>>>> f4b43f55
-  width: 40px;
-  height: 40px;
-}
-.weapon_mystery_201502 {
-  background-image: url(spritesmith-main-4.png);
-<<<<<<< HEAD
-  background-position: -1001px -1046px;
-=======
-  background-position: -819px -1046px;
->>>>>>> f4b43f55
-  width: 90px;
-  height: 90px;
-}
-.broad_armor_mystery_201503 {
-  background-image: url(spritesmith-main-4.png);
-<<<<<<< HEAD
-  background-position: -1092px -1046px;
-=======
-  background-position: -910px -1046px;
->>>>>>> f4b43f55
-  width: 90px;
-  height: 90px;
-}
-.eyewear_mystery_201503 {
-  background-image: url(spritesmith-main-4.png);
-<<<<<<< HEAD
-  background-position: -1218px 0px;
-=======
-  background-position: -1001px -1046px;
->>>>>>> f4b43f55
-  width: 90px;
-  height: 90px;
-}
-.shop_armor_mystery_201503 {
-  background-image: url(spritesmith-main-4.png);
-<<<<<<< HEAD
-  background-position: -328px -1542px;
-=======
-  background-position: -287px -1542px;
->>>>>>> f4b43f55
-  width: 40px;
-  height: 40px;
-}
-.shop_eyewear_mystery_201503 {
-  background-image: url(spritesmith-main-4.png);
-<<<<<<< HEAD
-  background-position: -287px -1542px;
-=======
-  background-position: -246px -1542px;
->>>>>>> f4b43f55
-  width: 40px;
-  height: 40px;
-}
-.slim_armor_mystery_201503 {
-  background-image: url(spritesmith-main-4.png);
-<<<<<<< HEAD
-  background-position: -1218px -273px;
-=======
-  background-position: -1218px -91px;
->>>>>>> f4b43f55
-  width: 90px;
-  height: 90px;
-}
-.back_mystery_201504 {
-  background-image: url(spritesmith-main-4.png);
-<<<<<<< HEAD
-  background-position: -1218px -364px;
-=======
-  background-position: -1218px -182px;
->>>>>>> f4b43f55
-  width: 90px;
-  height: 90px;
-}
-.broad_armor_mystery_201504 {
-  background-image: url(spritesmith-main-4.png);
-<<<<<<< HEAD
-  background-position: -1218px -455px;
-=======
-  background-position: -1218px -273px;
->>>>>>> f4b43f55
-  width: 90px;
-  height: 90px;
-}
-.shop_armor_mystery_201504 {
-  background-image: url(spritesmith-main-4.png);
-<<<<<<< HEAD
-  background-position: -246px -1542px;
-=======
-  background-position: -205px -1542px;
->>>>>>> f4b43f55
-  width: 40px;
-  height: 40px;
-}
-.shop_back_mystery_201504 {
-  background-image: url(spritesmith-main-4.png);
-<<<<<<< HEAD
-  background-position: -205px -1542px;
-=======
-  background-position: -164px -1542px;
->>>>>>> f4b43f55
-  width: 40px;
-  height: 40px;
-}
-.slim_armor_mystery_201504 {
-  background-image: url(spritesmith-main-4.png);
-<<<<<<< HEAD
-  background-position: -1218px -728px;
-=======
-  background-position: -1218px -546px;
->>>>>>> f4b43f55
-  width: 90px;
-  height: 90px;
-}
-.head_mystery_201505 {
-  background-image: url(spritesmith-main-4.png);
-<<<<<<< HEAD
-  background-position: -1218px -819px;
-=======
-  background-position: -1218px -637px;
->>>>>>> f4b43f55
-  width: 90px;
-  height: 90px;
-}
-.shop_head_mystery_201505 {
-  background-image: url(spritesmith-main-4.png);
-<<<<<<< HEAD
-  background-position: -164px -1542px;
-=======
-  background-position: -123px -1542px;
->>>>>>> f4b43f55
-  width: 40px;
-  height: 40px;
-}
-.shop_weapon_mystery_201505 {
-  background-image: url(spritesmith-main-4.png);
-<<<<<<< HEAD
-  background-position: -123px -1542px;
-=======
-  background-position: -82px -1542px;
->>>>>>> f4b43f55
-  width: 40px;
-  height: 40px;
-}
-.weapon_mystery_201505 {
-  background-image: url(spritesmith-main-4.png);
-<<<<<<< HEAD
-  background-position: 0px -1137px;
-=======
-  background-position: -1218px -910px;
->>>>>>> f4b43f55
-  width: 90px;
-  height: 90px;
-}
-.broad_armor_mystery_201506 {
-  background-image: url(spritesmith-main-4.png);
-<<<<<<< HEAD
-  background-position: -760px -424px;
-=======
-  background-position: -364px -667px;
->>>>>>> f4b43f55
-  width: 90px;
-  height: 105px;
-}
-.eyewear_mystery_201506 {
-  background-image: url(spritesmith-main-4.png);
-<<<<<<< HEAD
-  background-position: -760px -530px;
-=======
-  background-position: -455px -667px;
->>>>>>> f4b43f55
-  width: 90px;
-  height: 105px;
-}
-.shop_armor_mystery_201506 {
-  background-image: url(spritesmith-main-4.png);
-<<<<<<< HEAD
-  background-position: -82px -1542px;
-=======
-  background-position: -41px -1542px;
->>>>>>> f4b43f55
-  width: 40px;
-  height: 40px;
-}
-.shop_eyewear_mystery_201506 {
-  background-image: url(spritesmith-main-4.png);
-<<<<<<< HEAD
-  background-position: -41px -1542px;
-=======
-  background-position: 0px -1542px;
->>>>>>> f4b43f55
-  width: 40px;
-  height: 40px;
-}
-.slim_armor_mystery_201506 {
-  background-image: url(spritesmith-main-4.png);
-<<<<<<< HEAD
-  background-position: -91px -667px;
-=======
-  background-position: -760px -318px;
->>>>>>> f4b43f55
-  width: 90px;
-  height: 105px;
-}
-.back_mystery_201507 {
-  background-image: url(spritesmith-main-4.png);
-<<<<<<< HEAD
-  background-position: -182px -667px;
-=======
-  background-position: -851px -106px;
->>>>>>> f4b43f55
-  width: 90px;
-  height: 105px;
-}
-.eyewear_mystery_201507 {
-  background-image: url(spritesmith-main-4.png);
-<<<<<<< HEAD
-  background-position: -273px -667px;
-=======
-  background-position: -760px 0px;
->>>>>>> f4b43f55
-  width: 90px;
-  height: 105px;
-}
-.shop_back_mystery_201507 {
-  background-image: url(spritesmith-main-4.png);
-<<<<<<< HEAD
-  background-position: 0px -1542px;
-=======
-  background-position: -1599px -1501px;
->>>>>>> f4b43f55
-  width: 40px;
-  height: 40px;
-}
-.shop_eyewear_mystery_201507 {
-  background-image: url(spritesmith-main-4.png);
-<<<<<<< HEAD
-  background-position: -1599px -1501px;
-=======
-  background-position: -1558px -1501px;
->>>>>>> f4b43f55
-  width: 40px;
-  height: 40px;
-}
-.broad_armor_mystery_201508 {
-  background-image: url(spritesmith-main-4.png);
-<<<<<<< HEAD
-  background-position: -942px -91px;
-=======
-  background-position: -942px -455px;
->>>>>>> f4b43f55
-  width: 93px;
-  height: 90px;
-}
-.head_mystery_201508 {
-  background-image: url(spritesmith-main-4.png);
-<<<<<<< HEAD
-  background-position: -942px -455px;
-=======
-  background-position: -942px -637px;
->>>>>>> f4b43f55
-  width: 93px;
-  height: 90px;
-}
-.shop_armor_mystery_201508 {
-  background-image: url(spritesmith-main-4.png);
-<<<<<<< HEAD
-  background-position: -1558px -1501px;
-=======
-  background-position: -1517px -1501px;
->>>>>>> f4b43f55
-  width: 40px;
-  height: 40px;
-}
-.shop_head_mystery_201508 {
-  background-image: url(spritesmith-main-4.png);
-<<<<<<< HEAD
-  background-position: -1517px -1501px;
-=======
-  background-position: -1476px -1501px;
->>>>>>> f4b43f55
-  width: 40px;
-  height: 40px;
-}
-.slim_armor_mystery_201508 {
-  background-image: url(spritesmith-main-4.png);
-<<<<<<< HEAD
-  background-position: -797px -773px;
-=======
-  background-position: -709px -773px;
->>>>>>> f4b43f55
-  width: 93px;
-  height: 90px;
-}
-.broad_armor_mystery_201509 {
-  background-image: url(spritesmith-main-4.png);
-<<<<<<< HEAD
-  background-position: -1309px -91px;
-=======
-  background-position: -1183px -1137px;
->>>>>>> f4b43f55
-  width: 90px;
-  height: 90px;
-}
-.head_mystery_201509 {
-  background-image: url(spritesmith-main-4.png);
-<<<<<<< HEAD
-  background-position: -1309px -182px;
-=======
-  background-position: -1309px 0px;
->>>>>>> f4b43f55
-  width: 90px;
-  height: 90px;
-}
-.shop_armor_mystery_201509 {
-  background-image: url(spritesmith-main-4.png);
-<<<<<<< HEAD
-  background-position: -1476px -1501px;
-=======
-  background-position: -1435px -1501px;
->>>>>>> f4b43f55
-  width: 40px;
-  height: 40px;
-}
-.shop_head_mystery_201509 {
-  background-image: url(spritesmith-main-4.png);
-<<<<<<< HEAD
-  background-position: -1435px -1501px;
-=======
-  background-position: -1394px -1501px;
->>>>>>> f4b43f55
-  width: 40px;
-  height: 40px;
-}
-.slim_armor_mystery_201509 {
-  background-image: url(spritesmith-main-4.png);
-<<<<<<< HEAD
-  background-position: -1309px -455px;
-=======
-  background-position: -1309px -273px;
->>>>>>> f4b43f55
-  width: 90px;
-  height: 90px;
-}
-.back_mystery_201510 {
-  background-image: url(spritesmith-main-4.png);
-<<<<<<< HEAD
-  background-position: -470px -667px;
-=======
-  background-position: -330px -485px;
->>>>>>> f4b43f55
-  width: 105px;
-  height: 90px;
-}
-.headAccessory_mystery_201510 {
-  background-image: url(spritesmith-main-4.png);
-<<<<<<< HEAD
-  background-position: -942px 0px;
-=======
-  background-position: -942px -91px;
->>>>>>> f4b43f55
-  width: 93px;
-  height: 90px;
-}
-.shop_back_mystery_201510 {
-  background-image: url(spritesmith-main-4.png);
-<<<<<<< HEAD
-  background-position: -1394px -1501px;
-=======
-  background-position: -1353px -1501px;
->>>>>>> f4b43f55
-  width: 40px;
-  height: 40px;
-}
-.shop_headAccessory_mystery_201510 {
-  background-image: url(spritesmith-main-4.png);
-<<<<<<< HEAD
-  background-position: -1353px -1501px;
-=======
-  background-position: -1312px -1501px;
->>>>>>> f4b43f55
-  width: 40px;
-  height: 40px;
-}
-.broad_armor_mystery_201511 {
-  background-image: url(spritesmith-main-4.png);
-<<<<<<< HEAD
-  background-position: -1309px -910px;
-=======
-  background-position: -1309px -728px;
->>>>>>> f4b43f55
-  width: 90px;
-  height: 90px;
-}
-.head_mystery_201511 {
-  background-image: url(spritesmith-main-4.png);
-<<<<<<< HEAD
-  background-position: -1309px -1001px;
-=======
-  background-position: -1309px -819px;
->>>>>>> f4b43f55
-  width: 90px;
-  height: 90px;
-}
-.shop_armor_mystery_201511 {
-  background-image: url(spritesmith-main-4.png);
-  background-position: -1625px -1183px;
-  width: 42px;
-  height: 42px;
-}
-.shop_head_mystery_201511 {
-  background-image: url(spritesmith-main-4.png);
-  background-position: -1582px -1183px;
-  width: 42px;
-  height: 42px;
-}
-.slim_armor_mystery_201511 {
-  background-image: url(spritesmith-main-4.png);
-<<<<<<< HEAD
-  background-position: -91px -1228px;
-=======
-  background-position: -1309px -1092px;
->>>>>>> f4b43f55
-  width: 90px;
-  height: 90px;
-}
-.broad_armor_mystery_201512 {
-  background-image: url(spritesmith-main-4.png);
-<<<<<<< HEAD
-  background-position: -182px -1228px;
-=======
-  background-position: 0px -1228px;
->>>>>>> f4b43f55
-  width: 90px;
-  height: 90px;
-}
-.head_mystery_201512 {
-  background-image: url(spritesmith-main-4.png);
-<<<<<<< HEAD
-  background-position: -273px -1228px;
-=======
-  background-position: -91px -1228px;
->>>>>>> f4b43f55
-  width: 90px;
-  height: 90px;
-}
-.shop_armor_mystery_201512 {
-  background-image: url(spritesmith-main-4.png);
-<<<<<<< HEAD
-  background-position: -1230px -1501px;
-=======
-  background-position: -1189px -1501px;
->>>>>>> f4b43f55
-  width: 40px;
-  height: 40px;
-}
-.shop_head_mystery_201512 {
-  background-image: url(spritesmith-main-4.png);
-<<<<<<< HEAD
-  background-position: -1189px -1501px;
-=======
-  background-position: -1148px -1501px;
->>>>>>> f4b43f55
-  width: 40px;
-  height: 40px;
-}
-.slim_armor_mystery_201512 {
-  background-image: url(spritesmith-main-4.png);
-<<<<<<< HEAD
-  background-position: -546px -1228px;
-=======
-  background-position: -364px -1228px;
->>>>>>> f4b43f55
-  width: 90px;
-  height: 90px;
-}
-.head_mystery_201601 {
-  background-image: url(spritesmith-main-4.png);
-  background-position: -121px -91px;
-  width: 120px;
-  height: 90px;
-}
-.shield_mystery_201601 {
-  background-image: url(spritesmith-main-4.png);
-  background-position: -242px -91px;
-  width: 120px;
-  height: 90px;
-}
-.shop_head_mystery_201601 {
-  background-image: url(spritesmith-main-4.png);
-<<<<<<< HEAD
-  background-position: -1148px -1501px;
-=======
-  background-position: -1107px -1501px;
->>>>>>> f4b43f55
-  width: 40px;
-  height: 40px;
-}
-.shop_shield_mystery_201601 {
-  background-image: url(spritesmith-main-4.png);
-<<<<<<< HEAD
-  background-position: -1107px -1501px;
-=======
-  background-position: -1066px -1501px;
->>>>>>> f4b43f55
-  width: 40px;
-  height: 40px;
-}
-.back_mystery_201602 {
-  background-image: url(spritesmith-main-4.png);
-<<<<<<< HEAD
-  background-position: -1001px -1228px;
-=======
-  background-position: -819px -1228px;
->>>>>>> f4b43f55
-  width: 90px;
-  height: 90px;
-}
-.head_mystery_201602 {
-  background-image: url(spritesmith-main-4.png);
-<<<<<<< HEAD
-  background-position: -1092px -1228px;
-=======
-  background-position: -910px -1228px;
->>>>>>> f4b43f55
-  width: 90px;
-  height: 90px;
-}
-.shop_back_mystery_201602 {
-  background-image: url(spritesmith-main-4.png);
-<<<<<<< HEAD
-  background-position: -1066px -1501px;
-=======
-  background-position: -1025px -1501px;
->>>>>>> f4b43f55
-  width: 40px;
-  height: 40px;
-}
-.shop_head_mystery_201602 {
-  background-image: url(spritesmith-main-4.png);
-<<<<<<< HEAD
-  background-position: -1025px -1501px;
-=======
-  background-position: -984px -1501px;
->>>>>>> f4b43f55
-  width: 40px;
-  height: 40px;
-}
-.broad_armor_mystery_201603 {
-  background-image: url(spritesmith-main-4.png);
-  background-position: -1183px -1228px;
-  width: 90px;
-  height: 90px;
-}
-.head_mystery_201603 {
-  background-image: url(spritesmith-main-4.png);
-  background-position: -1400px 0px;
-  width: 90px;
-  height: 90px;
-}
-.shop_armor_mystery_201603 {
-  background-image: url(spritesmith-main-4.png);
-  background-position: -943px -1501px;
-  width: 40px;
-  height: 40px;
-}
-.shop_head_mystery_201603 {
-  background-image: url(spritesmith-main-4.png);
-  background-position: -902px -1501px;
-  width: 40px;
-  height: 40px;
-}
-.slim_armor_mystery_201603 {
-  background-image: url(spritesmith-main-4.png);
-  background-position: -1400px -182px;
-  width: 90px;
-  height: 90px;
-}
-.broad_armor_mystery_301404 {
-  background-image: url(spritesmith-main-4.png);
-  background-position: -1400px -273px;
-  width: 90px;
-  height: 90px;
-}
-.eyewear_mystery_301404 {
-  background-image: url(spritesmith-main-4.png);
-<<<<<<< HEAD
-  background-position: -1400px -91px;
-=======
-  background-position: -1400px -364px;
->>>>>>> f4b43f55
-  width: 90px;
-  height: 90px;
-}
-.head_mystery_301404 {
-  background-image: url(spritesmith-main-4.png);
-<<<<<<< HEAD
-  background-position: -1400px -182px;
-=======
-  background-position: -1400px -455px;
->>>>>>> f4b43f55
-  width: 90px;
-  height: 90px;
-}
-.shop_armor_mystery_301404 {
-  background-image: url(spritesmith-main-4.png);
-<<<<<<< HEAD
-  background-position: -984px -1501px;
-=======
-  background-position: -861px -1501px;
->>>>>>> f4b43f55
-  width: 40px;
-  height: 40px;
-}
-.shop_eyewear_mystery_301404 {
-  background-image: url(spritesmith-main-4.png);
-<<<<<<< HEAD
-  background-position: -943px -1501px;
-=======
-  background-position: -820px -1501px;
->>>>>>> f4b43f55
-  width: 40px;
-  height: 40px;
-}
-.shop_head_mystery_301404 {
-  background-image: url(spritesmith-main-4.png);
-<<<<<<< HEAD
-  background-position: -902px -1501px;
-=======
-  background-position: -779px -1501px;
->>>>>>> f4b43f55
-  width: 40px;
-  height: 40px;
-}
-.shop_weapon_mystery_301404 {
-  background-image: url(spritesmith-main-4.png);
-<<<<<<< HEAD
-  background-position: -861px -1501px;
-=======
-  background-position: -738px -1501px;
->>>>>>> f4b43f55
-  width: 40px;
-  height: 40px;
-}
-.slim_armor_mystery_301404 {
-  background-image: url(spritesmith-main-4.png);
-<<<<<<< HEAD
-  background-position: -1400px -637px;
-=======
-  background-position: -1400px -910px;
->>>>>>> f4b43f55
-  width: 90px;
-  height: 90px;
-}
-.weapon_mystery_301404 {
-  background-image: url(spritesmith-main-4.png);
-<<<<<<< HEAD
-  background-position: -1400px -728px;
-=======
-  background-position: -1400px -1001px;
->>>>>>> f4b43f55
-  width: 90px;
-  height: 90px;
-}
-.eyewear_mystery_301405 {
-  background-image: url(spritesmith-main-4.png);
-<<<<<<< HEAD
-  background-position: -1400px -819px;
-=======
-  background-position: -1400px -1092px;
->>>>>>> f4b43f55
-  width: 90px;
-  height: 90px;
-}
-.headAccessory_mystery_301405 {
-  background-image: url(spritesmith-main-4.png);
-<<<<<<< HEAD
-  background-position: -1400px -1001px;
-=======
-  background-position: 0px -1319px;
->>>>>>> f4b43f55
-  width: 90px;
-  height: 90px;
-}
-.head_mystery_301405 {
-  background-image: url(spritesmith-main-4.png);
-<<<<<<< HEAD
-  background-position: -1400px -910px;
-=======
-  background-position: -1400px -1183px;
->>>>>>> f4b43f55
-  width: 90px;
-  height: 90px;
-}
-.shield_mystery_301405 {
-  background-image: url(spritesmith-main-4.png);
-<<<<<<< HEAD
-  background-position: -1400px -1092px;
-=======
-  background-position: -91px -1319px;
->>>>>>> f4b43f55
-  width: 90px;
-  height: 90px;
-}
-.shop_eyewear_mystery_301405 {
-  background-image: url(spritesmith-main-4.png);
-<<<<<<< HEAD
-  background-position: -820px -1501px;
-=======
-  background-position: -697px -1501px;
->>>>>>> f4b43f55
-  width: 40px;
-  height: 40px;
-}
-.shop_headAccessory_mystery_301405 {
-  background-image: url(spritesmith-main-4.png);
-<<<<<<< HEAD
-  background-position: -738px -1501px;
-=======
-  background-position: -615px -1501px;
->>>>>>> f4b43f55
-  width: 40px;
-  height: 40px;
-}
-.shop_head_mystery_301405 {
-  background-image: url(spritesmith-main-4.png);
-<<<<<<< HEAD
-  background-position: -779px -1501px;
-=======
-  background-position: -656px -1501px;
->>>>>>> f4b43f55
-  width: 40px;
-  height: 40px;
-}
-.shop_shield_mystery_301405 {
-  background-image: url(spritesmith-main-4.png);
-<<<<<<< HEAD
-  background-position: -697px -1501px;
-=======
-  background-position: -574px -1501px;
->>>>>>> f4b43f55
-  width: 40px;
-  height: 40px;
-}
-.broad_armor_special_spring2015Healer {
-  background-image: url(spritesmith-main-4.png);
-<<<<<<< HEAD
-  background-position: -273px -1319px;
-=======
-  background-position: -546px -1319px;
->>>>>>> f4b43f55
-  width: 90px;
-  height: 90px;
-}
-.broad_armor_special_spring2015Mage {
-  background-image: url(spritesmith-main-4.png);
-<<<<<<< HEAD
-  background-position: -364px -1319px;
-=======
-  background-position: -637px -1319px;
->>>>>>> f4b43f55
-  width: 90px;
-  height: 90px;
-}
-.broad_armor_special_spring2015Rogue {
-  background-image: url(spritesmith-main-4.png);
-<<<<<<< HEAD
-  background-position: -455px -1319px;
-=======
-  background-position: -728px -1319px;
->>>>>>> f4b43f55
-  width: 90px;
-  height: 90px;
-}
-.broad_armor_special_spring2015Warrior {
-  background-image: url(spritesmith-main-4.png);
-<<<<<<< HEAD
-  background-position: -546px -1319px;
-=======
-  background-position: -819px -1319px;
->>>>>>> f4b43f55
-  width: 90px;
-  height: 90px;
-}
-.broad_armor_special_spring2016Healer {
-  background-image: url(spritesmith-main-4.png);
-<<<<<<< HEAD
-  background-position: -637px -1319px;
-=======
-  background-position: -910px -1319px;
->>>>>>> f4b43f55
-  width: 90px;
-  height: 90px;
-}
-.broad_armor_special_spring2016Mage {
-  background-image: url(spritesmith-main-4.png);
-<<<<<<< HEAD
-  background-position: -728px -1319px;
-=======
-  background-position: -1001px -1319px;
->>>>>>> f4b43f55
-  width: 90px;
-  height: 90px;
-}
-.broad_armor_special_spring2016Rogue {
-  background-image: url(spritesmith-main-4.png);
-<<<<<<< HEAD
-  background-position: -206px -773px;
-=======
-  background-position: -103px -773px;
->>>>>>> f4b43f55
-  width: 102px;
-  height: 90px;
-}
-.broad_armor_special_spring2016Warrior {
-  background-image: url(spritesmith-main-4.png);
-<<<<<<< HEAD
-  background-position: -910px -1319px;
-=======
-  background-position: -1183px -1319px;
->>>>>>> f4b43f55
-  width: 90px;
-  height: 90px;
-}
-.broad_armor_special_springHealer {
-  background-image: url(spritesmith-main-4.png);
-<<<<<<< HEAD
-  background-position: -1001px -1319px;
-=======
-  background-position: -1274px -1319px;
->>>>>>> f4b43f55
-  width: 90px;
-  height: 90px;
-}
-.broad_armor_special_springMage {
-  background-image: url(spritesmith-main-4.png);
-<<<<<<< HEAD
-  background-position: -1092px -1319px;
-=======
-  background-position: -1365px -1319px;
->>>>>>> f4b43f55
-  width: 90px;
-  height: 90px;
-}
-.broad_armor_special_springRogue {
-  background-image: url(spritesmith-main-4.png);
-<<<<<<< HEAD
-  background-position: -1183px -1319px;
-=======
-  background-position: -1491px 0px;
->>>>>>> f4b43f55
-  width: 90px;
-  height: 90px;
-}
-.broad_armor_special_springWarrior {
-  background-image: url(spritesmith-main-4.png);
-<<<<<<< HEAD
-  background-position: -1274px -1319px;
-=======
-  background-position: -1491px -91px;
->>>>>>> f4b43f55
-  width: 90px;
-  height: 90px;
-}
-.headAccessory_special_spring2015Healer {
-  background-image: url(spritesmith-main-4.png);
-<<<<<<< HEAD
-  background-position: -1491px -1001px;
-=======
-  background-position: -1491px -1274px;
->>>>>>> f4b43f55
-  width: 90px;
-  height: 90px;
-}
-.headAccessory_special_spring2015Mage {
-  background-image: url(spritesmith-main-4.png);
-<<<<<<< HEAD
-  background-position: -1491px -1092px;
-=======
-  background-position: 0px -1410px;
->>>>>>> f4b43f55
-  width: 90px;
-  height: 90px;
-}
-.headAccessory_special_spring2015Rogue {
-  background-image: url(spritesmith-main-4.png);
-<<<<<<< HEAD
-  background-position: -1491px -1183px;
-=======
-  background-position: -91px -1410px;
->>>>>>> f4b43f55
-  width: 90px;
-  height: 90px;
-}
-.headAccessory_special_spring2015Warrior {
-  background-image: url(spritesmith-main-4.png);
-<<<<<<< HEAD
-  background-position: -1491px -1274px;
-=======
-  background-position: -182px -1410px;
->>>>>>> f4b43f55
-  width: 90px;
-  height: 90px;
-}
-.headAccessory_special_spring2016Healer {
-  background-image: url(spritesmith-main-4.png);
-<<<<<<< HEAD
-  background-position: 0px -1410px;
-=======
-  background-position: -273px -1410px;
->>>>>>> f4b43f55
-  width: 90px;
-  height: 90px;
-}
-.headAccessory_special_spring2016Mage {
-  background-image: url(spritesmith-main-4.png);
-<<<<<<< HEAD
-  background-position: -91px -1410px;
-=======
-  background-position: -364px -1410px;
->>>>>>> f4b43f55
-  width: 90px;
-  height: 90px;
-}
-.headAccessory_special_spring2016Rogue {
-  background-image: url(spritesmith-main-4.png);
-<<<<<<< HEAD
-  background-position: -103px -773px;
-=======
-  background-position: -309px -773px;
->>>>>>> f4b43f55
-  width: 102px;
-  height: 90px;
-}
-.headAccessory_special_spring2016Warrior {
-  background-image: url(spritesmith-main-4.png);
-<<<<<<< HEAD
-  background-position: -273px -1410px;
-=======
-  background-position: -546px -1410px;
->>>>>>> f4b43f55
-  width: 90px;
-  height: 90px;
-}
-.headAccessory_special_springHealer {
-  background-image: url(spritesmith-main-4.png);
-<<<<<<< HEAD
-  background-position: -364px -1410px;
-=======
-  background-position: -637px -1410px;
->>>>>>> f4b43f55
-  width: 90px;
-  height: 90px;
-}
-.headAccessory_special_springMage {
-  background-image: url(spritesmith-main-4.png);
-<<<<<<< HEAD
-  background-position: -455px -1410px;
-=======
-  background-position: -728px -1410px;
->>>>>>> f4b43f55
-  width: 90px;
-  height: 90px;
-}
-.headAccessory_special_springRogue {
-  background-image: url(spritesmith-main-4.png);
-<<<<<<< HEAD
-  background-position: -546px -1410px;
-=======
-  background-position: -819px -1410px;
->>>>>>> f4b43f55
-  width: 90px;
-  height: 90px;
-}
-.headAccessory_special_springWarrior {
-  background-image: url(spritesmith-main-4.png);
-<<<<<<< HEAD
-  background-position: -637px -1410px;
-=======
-  background-position: -910px -1410px;
->>>>>>> f4b43f55
-  width: 90px;
-  height: 90px;
-}
-.head_special_spring2015Healer {
-  background-image: url(spritesmith-main-4.png);
-<<<<<<< HEAD
-  background-position: -1365px -1319px;
-=======
-  background-position: -1491px -182px;
->>>>>>> f4b43f55
-  width: 90px;
-  height: 90px;
-}
-.head_special_spring2015Mage {
-  background-image: url(spritesmith-main-4.png);
-<<<<<<< HEAD
-  background-position: -1491px 0px;
-=======
-  background-position: -851px -503px;
->>>>>>> f4b43f55
-  width: 90px;
-  height: 90px;
-}
-.head_special_spring2015Rogue {
-  background-image: url(spritesmith-main-4.png);
-<<<<<<< HEAD
-  background-position: -1491px -91px;
-=======
-  background-position: -1491px -364px;
->>>>>>> f4b43f55
-  width: 90px;
-  height: 90px;
-}
-.head_special_spring2015Warrior {
-  background-image: url(spritesmith-main-4.png);
-<<<<<<< HEAD
-  background-position: -1491px -182px;
-=======
-  background-position: -1491px -455px;
->>>>>>> f4b43f55
-  width: 90px;
-  height: 90px;
-}
-.head_special_spring2016Healer {
-  background-image: url(spritesmith-main-4.png);
-<<<<<<< HEAD
-  background-position: -546px -1137px;
-=======
-  background-position: -1491px -546px;
->>>>>>> f4b43f55
-  width: 90px;
-  height: 90px;
-}
-.head_special_spring2016Mage {
-  background-image: url(spritesmith-main-4.png);
-<<<<<<< HEAD
-  background-position: -1491px -364px;
-=======
-  background-position: -1491px -637px;
->>>>>>> f4b43f55
-  width: 90px;
-  height: 90px;
-}
-.head_special_spring2016Rogue {
-  background-image: url(spritesmith-main-4.png);
-<<<<<<< HEAD
-  background-position: -681px -667px;
-=======
-  background-position: 0px -773px;
->>>>>>> f4b43f55
-  width: 102px;
-  height: 90px;
-}
-.head_special_spring2016Warrior {
-  background-image: url(spritesmith-main-4.png);
-<<<<<<< HEAD
-  background-position: -1491px -546px;
-=======
-  background-position: -1491px -819px;
->>>>>>> f4b43f55
-  width: 90px;
-  height: 90px;
-}
-.head_special_springHealer {
-  background-image: url(spritesmith-main-4.png);
-<<<<<<< HEAD
-  background-position: -1491px -637px;
-=======
-  background-position: -1491px -910px;
->>>>>>> f4b43f55
-  width: 90px;
-  height: 90px;
-}
-.head_special_springMage {
-  background-image: url(spritesmith-main-4.png);
-<<<<<<< HEAD
-  background-position: -1491px -728px;
-=======
-  background-position: -1491px -1001px;
->>>>>>> f4b43f55
-  width: 90px;
-  height: 90px;
-}
-.head_special_springRogue {
-  background-image: url(spritesmith-main-4.png);
-<<<<<<< HEAD
-  background-position: -1491px -819px;
-=======
-  background-position: -1491px -1092px;
->>>>>>> f4b43f55
-  width: 90px;
-  height: 90px;
-}
-.head_special_springWarrior {
-  background-image: url(spritesmith-main-4.png);
-<<<<<<< HEAD
-  background-position: -1491px -910px;
-=======
-  background-position: -1491px -1183px;
->>>>>>> f4b43f55
-  width: 90px;
-  height: 90px;
-}
-.shield_special_spring2015Healer {
-  background-image: url(spritesmith-main-4.png);
-<<<<<<< HEAD
-  background-position: -728px -1410px;
-=======
-  background-position: -1001px -1410px;
->>>>>>> f4b43f55
-  width: 90px;
-  height: 90px;
-}
-.shield_special_spring2015Rogue {
-  background-image: url(spritesmith-main-4.png);
-<<<<<<< HEAD
-  background-position: -819px -1410px;
-=======
-  background-position: -1092px -1410px;
->>>>>>> f4b43f55
-  width: 90px;
-  height: 90px;
-}
-.shield_special_spring2015Warrior {
-  background-image: url(spritesmith-main-4.png);
-<<<<<<< HEAD
-  background-position: -910px -1410px;
-=======
-  background-position: -1183px -1410px;
->>>>>>> f4b43f55
-  width: 90px;
-  height: 90px;
-}
-.shield_special_spring2016Healer {
-  background-image: url(spritesmith-main-4.png);
-<<<<<<< HEAD
-  background-position: -1001px -1410px;
-=======
-  background-position: -1274px -1410px;
->>>>>>> f4b43f55
-  width: 90px;
-  height: 90px;
-}
-.shield_special_spring2016Rogue {
-  background-image: url(spritesmith-main-4.png);
-<<<<<<< HEAD
-  background-position: -309px -773px;
-=======
-  background-position: -412px -773px;
->>>>>>> f4b43f55
-  width: 102px;
-  height: 90px;
-}
-.shield_special_spring2016Warrior {
-  background-image: url(spritesmith-main-4.png);
-<<<<<<< HEAD
-  background-position: -1183px -1410px;
-=======
-  background-position: -1456px -1410px;
->>>>>>> f4b43f55
-  width: 90px;
-  height: 90px;
-}
-.shield_special_springHealer {
-  background-image: url(spritesmith-main-4.png);
-<<<<<<< HEAD
-  background-position: -1274px -1410px;
-=======
-  background-position: -1582px 0px;
->>>>>>> f4b43f55
-  width: 90px;
-  height: 90px;
-}
-.shield_special_springRogue {
-  background-image: url(spritesmith-main-4.png);
-<<<<<<< HEAD
-  background-position: -1365px -1410px;
-=======
-  background-position: -1582px -91px;
->>>>>>> f4b43f55
-  width: 90px;
-  height: 90px;
-}
-.shield_special_springWarrior {
-  background-image: url(spritesmith-main-4.png);
-<<<<<<< HEAD
-  background-position: -1456px -1410px;
-=======
-  background-position: -1582px -182px;
->>>>>>> f4b43f55
-  width: 90px;
-  height: 90px;
-}
-.shop_armor_special_spring2015Healer {
-  background-image: url(spritesmith-main-4.png);
-<<<<<<< HEAD
-  background-position: -656px -1501px;
-=======
-  background-position: -533px -1501px;
->>>>>>> f4b43f55
-  width: 40px;
-  height: 40px;
-}
-.shop_armor_special_spring2015Mage {
-  background-image: url(spritesmith-main-4.png);
-<<<<<<< HEAD
-  background-position: -615px -1501px;
-=======
-  background-position: -492px -1501px;
->>>>>>> f4b43f55
-  width: 40px;
-  height: 40px;
-}
-.shop_armor_special_spring2015Rogue {
-  background-image: url(spritesmith-main-4.png);
-<<<<<<< HEAD
-  background-position: -574px -1501px;
-=======
-  background-position: -451px -1501px;
->>>>>>> f4b43f55
-  width: 40px;
-  height: 40px;
-}
-.shop_armor_special_spring2015Warrior {
-  background-image: url(spritesmith-main-4.png);
-<<<<<<< HEAD
-  background-position: -533px -1501px;
-=======
-  background-position: -410px -1501px;
->>>>>>> f4b43f55
-  width: 40px;
-  height: 40px;
-}
-.shop_armor_special_spring2016Healer {
-  background-image: url(spritesmith-main-4.png);
-<<<<<<< HEAD
-  background-position: -492px -1501px;
-=======
-  background-position: -369px -1501px;
->>>>>>> f4b43f55
-  width: 40px;
-  height: 40px;
-}
-.shop_armor_special_spring2016Mage {
-  background-image: url(spritesmith-main-4.png);
-<<<<<<< HEAD
-  background-position: -451px -1501px;
-=======
-  background-position: -328px -1501px;
->>>>>>> f4b43f55
-  width: 40px;
-  height: 40px;
-}
-.shop_armor_special_spring2016Rogue {
-  background-image: url(spritesmith-main-4.png);
-<<<<<<< HEAD
-  background-position: -410px -1501px;
-=======
-  background-position: -287px -1501px;
->>>>>>> f4b43f55
-  width: 40px;
-  height: 40px;
-}
-.shop_armor_special_spring2016Warrior {
-  background-image: url(spritesmith-main-4.png);
-<<<<<<< HEAD
-  background-position: -369px -1501px;
-=======
-  background-position: -246px -1501px;
->>>>>>> f4b43f55
-  width: 40px;
-  height: 40px;
-}
-.shop_armor_special_springHealer {
-  background-image: url(spritesmith-main-4.png);
-<<<<<<< HEAD
-  background-position: -328px -1501px;
-=======
-  background-position: -205px -1501px;
->>>>>>> f4b43f55
-  width: 40px;
-  height: 40px;
-}
-.shop_armor_special_springMage {
-  background-image: url(spritesmith-main-4.png);
-<<<<<<< HEAD
-  background-position: -287px -1501px;
-=======
-  background-position: -1230px -1501px;
->>>>>>> f4b43f55
-  width: 40px;
-  height: 40px;
-}
-.shop_armor_special_springRogue {
-  background-image: url(spritesmith-main-4.png);
-<<<<<<< HEAD
-  background-position: -246px -1501px;
-=======
-  background-position: -451px -1542px;
->>>>>>> f4b43f55
-  width: 40px;
-  height: 40px;
-}
-.shop_armor_special_springWarrior {
-  background-image: url(spritesmith-main-4.png);
-<<<<<<< HEAD
-  background-position: -205px -1501px;
-=======
-  background-position: -1271px -1501px;
->>>>>>> f4b43f55
-  width: 40px;
-  height: 40px;
-}
-.shop_headAccessory_special_spring2015Healer {
-  background-image: url(spritesmith-main-4.png);
-<<<<<<< HEAD
-  background-position: -1623px -1390px;
-=======
-  background-position: -1491px -1365px;
->>>>>>> f4b43f55
-  width: 40px;
-  height: 40px;
-}
-.shop_headAccessory_special_spring2015Mage {
-  background-image: url(spritesmith-main-4.png);
-<<<<<<< HEAD
-  background-position: -1582px -1431px;
-=======
-  background-position: -1532px -1365px;
->>>>>>> f4b43f55
-  width: 40px;
-  height: 40px;
-}
-.shop_headAccessory_special_spring2015Rogue {
-  background-image: url(spritesmith-main-4.png);
-<<<<<<< HEAD
-  background-position: -1623px -1431px;
-=======
-  background-position: -1400px -1274px;
->>>>>>> f4b43f55
-  width: 40px;
-  height: 40px;
-}
-.shop_headAccessory_special_spring2015Warrior {
-  background-image: url(spritesmith-main-4.png);
-<<<<<<< HEAD
-  background-position: -1491px -1365px;
-=======
-  background-position: -1441px -1274px;
->>>>>>> f4b43f55
-  width: 40px;
-  height: 40px;
-}
-.shop_headAccessory_special_spring2016Healer {
-  background-image: url(spritesmith-main-4.png);
-<<<<<<< HEAD
-  background-position: -1532px -1365px;
-=======
-  background-position: -1309px -1183px;
->>>>>>> f4b43f55
-  width: 40px;
-  height: 40px;
-}
-.shop_headAccessory_special_spring2016Mage {
-  background-image: url(spritesmith-main-4.png);
-<<<<<<< HEAD
-  background-position: -1400px -1274px;
-=======
-  background-position: -1350px -1183px;
->>>>>>> f4b43f55
-  width: 40px;
-  height: 40px;
-}
-.shop_headAccessory_special_spring2016Rogue {
-  background-image: url(spritesmith-main-4.png);
-<<<<<<< HEAD
-  background-position: -1441px -1274px;
-=======
-  background-position: -1218px -1092px;
->>>>>>> f4b43f55
-  width: 40px;
-  height: 40px;
-}
-.shop_headAccessory_special_spring2016Warrior {
-  background-image: url(spritesmith-main-4.png);
-<<<<<<< HEAD
-  background-position: -1309px -1183px;
-=======
-  background-position: -1259px -1092px;
->>>>>>> f4b43f55
-  width: 40px;
-  height: 40px;
-}
-.shop_headAccessory_special_springHealer {
-  background-image: url(spritesmith-main-4.png);
-<<<<<<< HEAD
-  background-position: -1350px -1183px;
-=======
-  background-position: -1127px -1001px;
->>>>>>> f4b43f55
-  width: 40px;
-  height: 40px;
-}
-.shop_headAccessory_special_springMage {
-  background-image: url(spritesmith-main-4.png);
-<<<<<<< HEAD
-  background-position: -1218px -1092px;
-=======
-  background-position: -1168px -1001px;
->>>>>>> f4b43f55
-  width: 40px;
-  height: 40px;
-}
-.shop_headAccessory_special_springRogue {
-  background-image: url(spritesmith-main-4.png);
-<<<<<<< HEAD
-  background-position: -1259px -1092px;
-=======
-  background-position: -1036px -910px;
->>>>>>> f4b43f55
-  width: 40px;
-  height: 40px;
-}
-.shop_headAccessory_special_springWarrior {
-  background-image: url(spritesmith-main-4.png);
-<<<<<<< HEAD
-  background-position: -1127px -1001px;
-=======
-  background-position: -1077px -910px;
->>>>>>> f4b43f55
-  width: 40px;
-  height: 40px;
-}
-.shop_head_special_spring2015Healer {
-  background-image: url(spritesmith-main-4.png);
-<<<<<<< HEAD
-  background-position: -164px -1501px;
-=======
-  background-position: -1582px -1226px;
->>>>>>> f4b43f55
-  width: 40px;
-  height: 40px;
-}
-.shop_head_special_spring2015Mage {
-  background-image: url(spritesmith-main-4.png);
-<<<<<<< HEAD
-  background-position: -1271px -1501px;
-=======
-  background-position: -1623px -1226px;
->>>>>>> f4b43f55
-  width: 40px;
-  height: 40px;
-}
-.shop_head_special_spring2015Rogue {
-  background-image: url(spritesmith-main-4.png);
-<<<<<<< HEAD
-  background-position: -533px -1542px;
-=======
-  background-position: -1582px -1267px;
->>>>>>> f4b43f55
-  width: 40px;
-  height: 40px;
-}
-.shop_head_special_spring2015Warrior {
-  background-image: url(spritesmith-main-4.png);
-<<<<<<< HEAD
-  background-position: -1312px -1501px;
-=======
-  background-position: -1623px -1267px;
->>>>>>> f4b43f55
-  width: 40px;
-  height: 40px;
-}
-.shop_head_special_spring2016Healer {
-  background-image: url(spritesmith-main-4.png);
-<<<<<<< HEAD
-  background-position: -1623px -1226px;
-=======
-  background-position: -1582px -1308px;
->>>>>>> f4b43f55
-  width: 40px;
-  height: 40px;
-}
-.shop_head_special_spring2016Mage {
-  background-image: url(spritesmith-main-4.png);
-<<<<<<< HEAD
-  background-position: -1582px -1267px;
-=======
-  background-position: -1623px -1308px;
->>>>>>> f4b43f55
-  width: 40px;
-  height: 40px;
-}
-.shop_head_special_spring2016Rogue {
-  background-image: url(spritesmith-main-4.png);
-<<<<<<< HEAD
-  background-position: -1623px -1267px;
-=======
-  background-position: -1582px -1349px;
->>>>>>> f4b43f55
-  width: 40px;
-  height: 40px;
-}
-.shop_head_special_spring2016Warrior {
-  background-image: url(spritesmith-main-4.png);
-<<<<<<< HEAD
-  background-position: -1582px -1308px;
-=======
-  background-position: -1623px -1349px;
->>>>>>> f4b43f55
-  width: 40px;
-  height: 40px;
-}
-.shop_head_special_springHealer {
-  background-image: url(spritesmith-main-4.png);
-<<<<<<< HEAD
-  background-position: -1623px -1308px;
-=======
-  background-position: -1582px -1390px;
->>>>>>> f4b43f55
-  width: 40px;
-  height: 40px;
-}
-.shop_head_special_springMage {
-  background-image: url(spritesmith-main-4.png);
-<<<<<<< HEAD
-  background-position: -1582px -1349px;
-=======
-  background-position: -1623px -1390px;
->>>>>>> f4b43f55
-  width: 40px;
-  height: 40px;
-}
-.shop_head_special_springRogue {
-  background-image: url(spritesmith-main-4.png);
-<<<<<<< HEAD
-  background-position: -1623px -1349px;
-=======
-  background-position: -1582px -1431px;
->>>>>>> f4b43f55
-  width: 40px;
-  height: 40px;
-}
-.shop_head_special_springWarrior {
-  background-image: url(spritesmith-main-4.png);
-<<<<<<< HEAD
-  background-position: -1582px -1390px;
-=======
-  background-position: -1623px -1431px;
->>>>>>> f4b43f55
-  width: 40px;
-  height: 40px;
-}
-.shop_shield_special_spring2015Healer {
-  background-image: url(spritesmith-main-4.png);
-<<<<<<< HEAD
-  background-position: -1168px -1001px;
-=======
-  background-position: -942px -819px;
->>>>>>> f4b43f55
-  width: 40px;
-  height: 40px;
-}
-.shop_shield_special_spring2015Rogue {
-  background-image: url(spritesmith-main-4.png);
-<<<<<<< HEAD
-  background-position: -1036px -910px;
-=======
-  background-position: -983px -819px;
->>>>>>> f4b43f55
-  width: 40px;
-  height: 40px;
-}
-.shop_shield_special_spring2015Warrior {
-  background-image: url(spritesmith-main-4.png);
-<<<<<<< HEAD
-  background-position: -1077px -910px;
-=======
-  background-position: -851px -685px;
->>>>>>> f4b43f55
-  width: 40px;
-  height: 40px;
-}
-.shop_shield_special_spring2016Healer {
-  background-image: url(spritesmith-main-4.png);
-<<<<<<< HEAD
-  background-position: -942px -819px;
-=======
-  background-position: -892px -685px;
->>>>>>> f4b43f55
-  width: 40px;
-  height: 40px;
-}
-.shop_shield_special_spring2016Rogue {
-  background-image: url(spritesmith-main-4.png);
-<<<<<<< HEAD
-  background-position: -983px -819px;
-=======
-  background-position: -851px -726px;
->>>>>>> f4b43f55
-  width: 40px;
-  height: 40px;
-}
-.shop_shield_special_spring2016Warrior {
-  background-image: url(spritesmith-main-4.png);
-<<<<<<< HEAD
-  background-position: -851px -700px;
-=======
-  background-position: -892px -726px;
->>>>>>> f4b43f55
-  width: 40px;
-  height: 40px;
-}
-.shop_shield_special_springHealer {
-  background-image: url(spritesmith-main-4.png);
-<<<<<<< HEAD
-  background-position: -892px -700px;
-=======
-  background-position: -669px -530px;
->>>>>>> f4b43f55
-  width: 40px;
-  height: 40px;
-}
-.shop_shield_special_springRogue {
-  background-image: url(spritesmith-main-4.png);
-<<<<<<< HEAD
-  background-position: -578px -530px;
-=======
-  background-position: -710px -530px;
->>>>>>> f4b43f55
-  width: 40px;
-  height: 40px;
-}
-.shop_shield_special_springWarrior {
-  background-image: url(spritesmith-main-4.png);
-<<<<<<< HEAD
-  background-position: -619px -530px;
-=======
-  background-position: -578px -530px;
->>>>>>> f4b43f55
-  width: 40px;
-  height: 40px;
-}
-.shop_weapon_special_spring2015Healer {
-  background-image: url(spritesmith-main-4.png);
-<<<<<<< HEAD
-  background-position: -363px -212px;
-=======
-  background-position: -619px -530px;
->>>>>>> f4b43f55
-  width: 40px;
-  height: 40px;
-}
-.shop_weapon_special_spring2015Mage {
-  background-image: url(spritesmith-main-4.png);
-<<<<<<< HEAD
-  background-position: -404px -212px;
-=======
-  background-position: -363px -212px;
->>>>>>> f4b43f55
-  width: 40px;
-  height: 40px;
-}
-.shop_weapon_special_spring2015Rogue {
-  background-image: url(spritesmith-main-4.png);
-<<<<<<< HEAD
-  background-position: -309px -182px;
-=======
-  background-position: -404px -212px;
->>>>>>> f4b43f55
-  width: 40px;
-  height: 40px;
-}
-.shop_weapon_special_spring2015Warrior {
-  background-image: url(spritesmith-main-4.png);
-<<<<<<< HEAD
-  background-position: -309px -223px;
-=======
-  background-position: -309px -182px;
->>>>>>> f4b43f55
-  width: 40px;
-  height: 40px;
-}
-.shop_weapon_special_spring2016Healer {
-  background-image: url(spritesmith-main-4.png);
-<<<<<<< HEAD
-  background-position: -784px -667px;
-=======
-  background-position: -309px -223px;
->>>>>>> f4b43f55
-  width: 40px;
-  height: 40px;
-}
-.shop_weapon_special_spring2016Mage {
-  background-image: url(spritesmith-main-4.png);
-<<<<<<< HEAD
-  background-position: -784px -708px;
-=======
-  background-position: -897px -773px;
->>>>>>> f4b43f55
-  width: 40px;
-  height: 40px;
-}
-.shop_weapon_special_spring2016Rogue {
-  background-image: url(spritesmith-main-4.png);
-<<<<<<< HEAD
-  background-position: -891px -773px;
-=======
-  background-position: -897px -814px;
->>>>>>> f4b43f55
-  width: 40px;
-  height: 40px;
-}
-.shop_weapon_special_spring2016Warrior {
-  background-image: url(spritesmith-main-4.png);
-<<<<<<< HEAD
-  background-position: -891px -814px;
-=======
-  background-position: 0px -1501px;
->>>>>>> f4b43f55
-  width: 40px;
-  height: 40px;
-}
-.shop_weapon_special_springHealer {
-  background-image: url(spritesmith-main-4.png);
-<<<<<<< HEAD
-  background-position: 0px -1501px;
-=======
-  background-position: -41px -1501px;
->>>>>>> f4b43f55
-  width: 40px;
-  height: 40px;
-}
-.shop_weapon_special_springMage {
-  background-image: url(spritesmith-main-4.png);
-<<<<<<< HEAD
-  background-position: -41px -1501px;
-=======
-  background-position: -82px -1501px;
->>>>>>> f4b43f55
-  width: 40px;
-  height: 40px;
-}
-.shop_weapon_special_springRogue {
-  background-image: url(spritesmith-main-4.png);
-<<<<<<< HEAD
-  background-position: -82px -1501px;
-=======
-  background-position: -123px -1501px;
->>>>>>> f4b43f55
-  width: 40px;
-  height: 40px;
-}
-.shop_weapon_special_springWarrior {
-  background-image: url(spritesmith-main-4.png);
-<<<<<<< HEAD
-  background-position: -123px -1501px;
-=======
-  background-position: -164px -1501px;
->>>>>>> f4b43f55
-  width: 40px;
-  height: 40px;
-}
-.slim_armor_special_spring2015Healer {
-  background-image: url(spritesmith-main-4.png);
-<<<<<<< HEAD
-  background-position: -1582px -1092px;
-=======
-  background-position: -1582px -1001px;
->>>>>>> f4b43f55
-  width: 90px;
-  height: 90px;
-}
-.slim_armor_special_spring2015Mage {
-  background-image: url(spritesmith-main-4.png);
-<<<<<<< HEAD
-  background-position: -1582px -1001px;
-=======
-  background-position: -1582px -910px;
->>>>>>> f4b43f55
-  width: 90px;
-  height: 90px;
-}
-.slim_armor_special_spring2015Rogue {
-  background-image: url(spritesmith-main-4.png);
-<<<<<<< HEAD
-  background-position: -1582px -910px;
-=======
-  background-position: -1582px -819px;
->>>>>>> f4b43f55
-  width: 90px;
-  height: 90px;
-}
-.slim_armor_special_spring2015Warrior {
-  background-image: url(spritesmith-main-4.png);
-<<<<<<< HEAD
-  background-position: -1582px -819px;
-=======
-  background-position: -1582px -728px;
->>>>>>> f4b43f55
-  width: 90px;
-  height: 90px;
-}
-.slim_armor_special_spring2016Healer {
-  background-image: url(spritesmith-main-4.png);
-<<<<<<< HEAD
-  background-position: -1582px -728px;
-=======
-  background-position: -1582px -637px;
->>>>>>> f4b43f55
-  width: 90px;
-  height: 90px;
-}
-.slim_armor_special_spring2016Mage {
-  background-image: url(spritesmith-main-4.png);
-<<<<<<< HEAD
-  background-position: -1582px -637px;
-=======
-  background-position: -1582px -546px;
->>>>>>> f4b43f55
-  width: 90px;
-  height: 90px;
-}
-.slim_armor_special_spring2016Rogue {
-  background-image: url(spritesmith-main-4.png);
-<<<<<<< HEAD
-  background-position: -1582px -546px;
-=======
-  background-position: -1582px -455px;
->>>>>>> f4b43f55
-  width: 90px;
-  height: 90px;
-}
-.slim_armor_special_spring2016Warrior {
-  background-image: url(spritesmith-main-4.png);
-<<<<<<< HEAD
-  background-position: -1582px -455px;
-=======
-  background-position: -1582px -364px;
->>>>>>> f4b43f55
-  width: 90px;
-  height: 90px;
-}
-.slim_armor_special_springHealer {
-  background-image: url(spritesmith-main-4.png);
-<<<<<<< HEAD
-  background-position: -1582px -364px;
-=======
-  background-position: -1582px -273px;
->>>>>>> f4b43f55
-  width: 90px;
-  height: 90px;
-}
-.slim_armor_special_springMage {
-  background-image: url(spritesmith-main-4.png);
-<<<<<<< HEAD
-  background-position: -1582px -273px;
-=======
-  background-position: -455px -1319px;
->>>>>>> f4b43f55
-  width: 90px;
-  height: 90px;
-}
-.slim_armor_special_springRogue {
-  background-image: url(spritesmith-main-4.png);
-<<<<<<< HEAD
-  background-position: -1582px -182px;
-=======
-  background-position: -364px -1319px;
->>>>>>> f4b43f55
-  width: 90px;
-  height: 90px;
-}
-.slim_armor_special_springWarrior {
-  background-image: url(spritesmith-main-4.png);
-<<<<<<< HEAD
-  background-position: -1582px -91px;
-=======
-  background-position: -273px -1319px;
->>>>>>> f4b43f55
-  width: 90px;
-  height: 90px;
-}
-.weapon_special_spring2015Healer {
-  background-image: url(spritesmith-main-4.png);
-<<<<<<< HEAD
-  background-position: -1582px 0px;
-=======
-  background-position: -182px -1319px;
->>>>>>> f4b43f55
-  width: 90px;
-  height: 90px;
-}
-.weapon_special_spring2015Mage {
-  background-image: url(spritesmith-main-4.png);
-<<<<<<< HEAD
-  background-position: -182px -1319px;
-=======
-  background-position: -1400px -819px;
->>>>>>> f4b43f55
-  width: 90px;
-  height: 90px;
-}
-.weapon_special_spring2015Rogue {
-  background-image: url(spritesmith-main-4.png);
-  background-position: -1400px -728px;
-  width: 90px;
-  height: 90px;
-}
-.weapon_special_spring2015Warrior {
-  background-image: url(spritesmith-main-4.png);
-  background-position: -1400px -637px;
-  width: 90px;
-  height: 90px;
-}
-.weapon_special_spring2016Healer {
-  background-image: url(spritesmith-main-4.png);
-<<<<<<< HEAD
-  background-position: -1400px -1183px;
-=======
-  background-position: -1400px -546px;
->>>>>>> f4b43f55
-  width: 90px;
-  height: 90px;
-}
-.weapon_special_spring2016Mage {
-  background-image: url(spritesmith-main-4.png);
-<<<<<<< HEAD
-  background-position: -1400px -546px;
-=======
-  background-position: -1400px -91px;
->>>>>>> f4b43f55
-  width: 90px;
-  height: 90px;
-}
-.weapon_special_spring2016Rogue {
-  background-image: url(spritesmith-main-4.png);
-<<<<<<< HEAD
-  background-position: 0px -773px;
-=======
-  background-position: -206px -773px;
->>>>>>> f4b43f55
-  width: 102px;
-  height: 90px;
-}
-.weapon_special_spring2016Warrior {
-  background-image: url(spritesmith-main-4.png);
-<<<<<<< HEAD
-  background-position: -1400px -364px;
-=======
-  background-position: -1092px -1228px;
->>>>>>> f4b43f55
-  width: 90px;
-  height: 90px;
-}
-.weapon_special_springHealer {
-  background-image: url(spritesmith-main-4.png);
-<<<<<<< HEAD
-  background-position: -1400px -273px;
-=======
-  background-position: -1001px -1228px;
->>>>>>> f4b43f55
-  width: 90px;
-  height: 90px;
-}
-.weapon_special_springMage {
-  background-image: url(spritesmith-main-4.png);
-<<<<<<< HEAD
-  background-position: -1274px -1228px;
-=======
-  background-position: -728px -1228px;
->>>>>>> f4b43f55
-  width: 90px;
-  height: 90px;
-}
-.weapon_special_springRogue {
-  background-image: url(spritesmith-main-4.png);
-  background-position: -637px -1228px;
-  width: 90px;
-  height: 90px;
-}
-.weapon_special_springWarrior {
-  background-image: url(spritesmith-main-4.png);
-<<<<<<< HEAD
-  background-position: -910px -1228px;
-=======
-  background-position: -273px -1228px;
->>>>>>> f4b43f55
-  width: 90px;
-  height: 90px;
-}
-.body_special_summer2015Healer {
-  background-image: url(spritesmith-main-4.png);
-  background-position: -182px -1228px;
-  width: 90px;
-  height: 90px;
-}
-.body_special_summer2015Mage {
-  background-image: url(spritesmith-main-4.png);
-<<<<<<< HEAD
-  background-position: -455px -1228px;
-=======
-  background-position: -1309px -1001px;
->>>>>>> f4b43f55
-  width: 90px;
-  height: 90px;
-}
-.body_special_summer2015Rogue {
+  width: 90px;
+  height: 90px;
+}
+.shield_special_summer2015Rogue {
   background-image: url(spritesmith-main-4.png);
   background-position: -363px -106px;
   width: 102px;
   height: 105px;
 }
-.body_special_summer2015Warrior {
-  background-image: url(spritesmith-main-4.png);
-<<<<<<< HEAD
-  background-position: -669px 0px;
-=======
+.shield_special_summer2015Warrior {
+  background-image: url(spritesmith-main-4.png);
+  background-position: -669px -530px;
+  width: 90px;
+  height: 105px;
+}
+.shield_special_summerHealer {
+  background-image: url(spritesmith-main-4.png);
   background-position: -669px -424px;
->>>>>>> f4b43f55
-  width: 90px;
-  height: 105px;
-}
-.body_special_summerHealer {
-  background-image: url(spritesmith-main-4.png);
-  background-position: -578px 0px;
-  width: 90px;
-  height: 105px;
-}
-.body_special_summerMage {
-  background-image: url(spritesmith-main-4.png);
-<<<<<<< HEAD
-  background-position: -851px -106px;
-=======
-  background-position: -669px 0px;
->>>>>>> f4b43f55
-  width: 90px;
-  height: 105px;
-}
-.broad_armor_special_summer2015Healer {
-  background-image: url(spritesmith-main-4.png);
-<<<<<<< HEAD
-  background-position: -1309px -728px;
-=======
-  background-position: -1309px -91px;
->>>>>>> f4b43f55
-  width: 90px;
-  height: 90px;
-}
-.broad_armor_special_summer2015Mage {
-  background-image: url(spritesmith-main-4.png);
-<<<<<<< HEAD
-  background-position: -1309px -364px;
-=======
-  background-position: -1001px -1137px;
->>>>>>> f4b43f55
-  width: 90px;
-  height: 90px;
-}
-.broad_armor_special_summer2015Rogue {
+  width: 90px;
+  height: 105px;
+}
+.shield_special_summerRogue {
+  background-image: url(spritesmith-main-4.png);
+  background-position: -466px -273px;
+  width: 111px;
+  height: 90px;
+}
+.shield_special_summerWarrior {
+  background-image: url(spritesmith-main-4.png);
+  background-position: 0px -394px;
+  width: 111px;
+  height: 90px;
+}
+.shop_armor_special_summer2015Healer {
+  background-image: url(spritesmith-main-4.png);
+  background-position: -943px -1542px;
+  width: 40px;
+  height: 40px;
+}
+.shop_armor_special_summer2015Mage {
+  background-image: url(spritesmith-main-4.png);
+  background-position: -984px -1542px;
+  width: 40px;
+  height: 40px;
+}
+.shop_armor_special_summer2015Rogue {
+  background-image: url(spritesmith-main-4.png);
+  background-position: -1025px -1542px;
+  width: 40px;
+  height: 40px;
+}
+.shop_armor_special_summer2015Warrior {
+  background-image: url(spritesmith-main-4.png);
+  background-position: -1066px -1542px;
+  width: 40px;
+  height: 40px;
+}
+.shop_armor_special_summerHealer {
+  background-image: url(spritesmith-main-4.png);
+  background-position: -1107px -1542px;
+  width: 40px;
+  height: 40px;
+}
+.shop_armor_special_summerMage {
+  background-image: url(spritesmith-main-4.png);
+  background-position: -1148px -1542px;
+  width: 40px;
+  height: 40px;
+}
+.shop_armor_special_summerRogue {
+  background-image: url(spritesmith-main-4.png);
+  background-position: -1189px -1542px;
+  width: 40px;
+  height: 40px;
+}
+.shop_armor_special_summerWarrior {
+  background-image: url(spritesmith-main-4.png);
+  background-position: -1230px -1542px;
+  width: 40px;
+  height: 40px;
+}
+.shop_body_special_summer2015Healer {
+  background-image: url(spritesmith-main-4.png);
+  background-position: -1271px -1542px;
+  width: 40px;
+  height: 40px;
+}
+.shop_body_special_summer2015Mage {
+  background-image: url(spritesmith-main-4.png);
+  background-position: -1312px -1542px;
+  width: 40px;
+  height: 40px;
+}
+.shop_body_special_summer2015Rogue {
+  background-image: url(spritesmith-main-4.png);
+  background-position: -1353px -1542px;
+  width: 40px;
+  height: 40px;
+}
+.shop_body_special_summer2015Warrior {
+  background-image: url(spritesmith-main-4.png);
+  background-position: -1394px -1542px;
+  width: 40px;
+  height: 40px;
+}
+.shop_body_special_summerHealer {
+  background-image: url(spritesmith-main-4.png);
+  background-position: -1435px -1542px;
+  width: 40px;
+  height: 40px;
+}
+.shop_body_special_summerMage {
+  background-image: url(spritesmith-main-4.png);
+  background-position: -1476px -1542px;
+  width: 40px;
+  height: 40px;
+}
+.shop_eyewear_special_summerRogue {
+  background-image: url(spritesmith-main-4.png);
+  background-position: -1517px -1542px;
+  width: 40px;
+  height: 40px;
+}
+.shop_eyewear_special_summerWarrior {
+  background-image: url(spritesmith-main-4.png);
+  background-position: -1558px -1542px;
+  width: 40px;
+  height: 40px;
+}
+.shop_head_special_summer2015Healer {
+  background-image: url(spritesmith-main-4.png);
+  background-position: -1599px -1542px;
+  width: 40px;
+  height: 40px;
+}
+.shop_head_special_summer2015Mage {
+  background-image: url(spritesmith-main-4.png);
+  background-position: 0px -1583px;
+  width: 40px;
+  height: 40px;
+}
+.shop_head_special_summer2015Rogue {
+  background-image: url(spritesmith-main-4.png);
+  background-position: -41px -1583px;
+  width: 40px;
+  height: 40px;
+}
+.shop_head_special_summer2015Warrior {
+  background-image: url(spritesmith-main-4.png);
+  background-position: -82px -1583px;
+  width: 40px;
+  height: 40px;
+}
+.shop_head_special_summerHealer {
+  background-image: url(spritesmith-main-4.png);
+  background-position: -123px -1583px;
+  width: 40px;
+  height: 40px;
+}
+.shop_head_special_summerMage {
+  background-image: url(spritesmith-main-4.png);
+  background-position: -164px -1583px;
+  width: 40px;
+  height: 40px;
+}
+.shop_head_special_summerRogue {
+  background-image: url(spritesmith-main-4.png);
+  background-position: -205px -1583px;
+  width: 40px;
+  height: 40px;
+}
+.shop_head_special_summerWarrior {
+  background-image: url(spritesmith-main-4.png);
+  background-position: -246px -1583px;
+  width: 40px;
+  height: 40px;
+}
+.shop_shield_special_summer2015Healer {
+  background-image: url(spritesmith-main-4.png);
+  background-position: -287px -1583px;
+  width: 40px;
+  height: 40px;
+}
+.shop_shield_special_summer2015Rogue {
+  background-image: url(spritesmith-main-4.png);
+  background-position: -328px -1583px;
+  width: 40px;
+  height: 40px;
+}
+.shop_shield_special_summer2015Warrior {
+  background-image: url(spritesmith-main-4.png);
+  background-position: -369px -1583px;
+  width: 40px;
+  height: 40px;
+}
+.shop_shield_special_summerHealer {
+  background-image: url(spritesmith-main-4.png);
+  background-position: -410px -1583px;
+  width: 40px;
+  height: 40px;
+}
+.shop_shield_special_summerRogue {
+  background-image: url(spritesmith-main-4.png);
+  background-position: -451px -1583px;
+  width: 40px;
+  height: 40px;
+}
+.shop_shield_special_summerWarrior {
+  background-image: url(spritesmith-main-4.png);
+  background-position: -492px -1583px;
+  width: 40px;
+  height: 40px;
+}
+.shop_weapon_special_summer2015Healer {
+  background-image: url(spritesmith-main-4.png);
+  background-position: -533px -1583px;
+  width: 40px;
+  height: 40px;
+}
+.shop_weapon_special_summer2015Mage {
+  background-image: url(spritesmith-main-4.png);
+  background-position: -574px -1583px;
+  width: 40px;
+  height: 40px;
+}
+.shop_weapon_special_summer2015Rogue {
+  background-image: url(spritesmith-main-4.png);
+  background-position: -615px -1583px;
+  width: 40px;
+  height: 40px;
+}
+.shop_weapon_special_summer2015Warrior {
+  background-image: url(spritesmith-main-4.png);
+  background-position: -656px -1583px;
+  width: 40px;
+  height: 40px;
+}
+.shop_weapon_special_summerHealer {
+  background-image: url(spritesmith-main-4.png);
+  background-position: -697px -1583px;
+  width: 40px;
+  height: 40px;
+}
+.shop_weapon_special_summerMage {
+  background-image: url(spritesmith-main-4.png);
+  background-position: -738px -1583px;
+  width: 40px;
+  height: 40px;
+}
+.shop_weapon_special_summerRogue {
+  background-image: url(spritesmith-main-4.png);
+  background-position: -779px -1583px;
+  width: 40px;
+  height: 40px;
+}
+.shop_weapon_special_summerWarrior {
+  background-image: url(spritesmith-main-4.png);
+  background-position: -820px -1583px;
+  width: 40px;
+  height: 40px;
+}
+.slim_armor_special_summer2015Healer {
+  background-image: url(spritesmith-main-4.png);
+  background-position: -1036px -273px;
+  width: 90px;
+  height: 90px;
+}
+.slim_armor_special_summer2015Mage {
+  background-image: url(spritesmith-main-4.png);
+  background-position: -1036px -182px;
+  width: 90px;
+  height: 90px;
+}
+.slim_armor_special_summer2015Rogue {
+  background-image: url(spritesmith-main-4.png);
+  background-position: -206px -182px;
+  width: 102px;
+  height: 105px;
+}
+.slim_armor_special_summer2015Warrior {
+  background-image: url(spritesmith-main-4.png);
+  background-position: -578px -424px;
+  width: 90px;
+  height: 105px;
+}
+.slim_armor_special_summerHealer {
+  background-image: url(spritesmith-main-4.png);
+  background-position: -578px -318px;
+  width: 90px;
+  height: 105px;
+}
+.slim_armor_special_summerMage {
+  background-image: url(spritesmith-main-4.png);
+  background-position: -578px -212px;
+  width: 90px;
+  height: 105px;
+}
+.slim_armor_special_summerRogue {
+  background-image: url(spritesmith-main-4.png);
+  background-position: -224px -394px;
+  width: 111px;
+  height: 90px;
+}
+.slim_armor_special_summerWarrior {
+  background-image: url(spritesmith-main-4.png);
+  background-position: -448px -394px;
+  width: 111px;
+  height: 90px;
+}
+.weapon_special_summer2015Healer {
+  background-image: url(spritesmith-main-4.png);
+  background-position: -1092px -1319px;
+  width: 90px;
+  height: 90px;
+}
+.weapon_special_summer2015Mage {
+  background-image: url(spritesmith-main-4.png);
+  background-position: -1092px -1228px;
+  width: 90px;
+  height: 90px;
+}
+.weapon_special_summer2015Rogue {
   background-image: url(spritesmith-main-4.png);
   background-position: 0px -288px;
   width: 102px;
   height: 105px;
 }
-.broad_armor_special_summer2015Warrior {
-  background-image: url(spritesmith-main-4.png);
-  background-position: -669px -212px;
-  width: 90px;
-  height: 105px;
-}
-.broad_armor_special_summerHealer {
-  background-image: url(spritesmith-main-4.png);
-<<<<<<< HEAD
-  background-position: -669px -106px;
-=======
-  background-position: -669px -318px;
->>>>>>> f4b43f55
-  width: 90px;
-  height: 105px;
-}
-.broad_armor_special_summerMage {
-  background-image: url(spritesmith-main-4.png);
-  background-position: -851px 0px;
-  width: 90px;
-  height: 105px;
-}
-.broad_armor_special_summerRogue {
-  background-image: url(spritesmith-main-4.png);
-<<<<<<< HEAD
-  background-position: -215px -288px;
-=======
-  background-position: -466px -182px;
->>>>>>> f4b43f55
+.weapon_special_summer2015Warrior {
+  background-image: url(spritesmith-main-4.png);
+  background-position: -760px -106px;
+  width: 90px;
+  height: 105px;
+}
+.weapon_special_summerHealer {
+  background-image: url(spritesmith-main-4.png);
+  background-position: -578px -106px;
+  width: 90px;
+  height: 105px;
+}
+.weapon_special_summerMage {
+  background-image: url(spritesmith-main-4.png);
+  background-position: -760px -318px;
+  width: 90px;
+  height: 105px;
+}
+.weapon_special_summerRogue {
+  background-image: url(spritesmith-main-4.png);
+  background-position: -466px -91px;
   width: 111px;
   height: 90px;
 }
-.broad_armor_special_summerWarrior {
-  background-image: url(spritesmith-main-4.png);
-  background-position: -112px -485px;
+.weapon_special_summerWarrior {
+  background-image: url(spritesmith-main-4.png);
+  background-position: -466px 0px;
   width: 111px;
   height: 90px;
 }
-.eyewear_special_summerRogue {
-  background-image: url(spritesmith-main-4.png);
-  background-position: 0px -485px;
-  width: 111px;
-  height: 90px;
-}
-.eyewear_special_summerWarrior {
-  background-image: url(spritesmith-main-4.png);
-  background-position: -448px -394px;
-  width: 111px;
-  height: 90px;
-}
-.head_special_summer2015Healer {
-  background-image: url(spritesmith-main-4.png);
-<<<<<<< HEAD
-  background-position: -1218px -910px;
-=======
-  background-position: -1218px -364px;
->>>>>>> f4b43f55
-  width: 90px;
-  height: 90px;
-}
-.head_special_summer2015Mage {
-  background-image: url(spritesmith-main-4.png);
-<<<<<<< HEAD
-  background-position: -1218px -637px;
-=======
-  background-position: -1218px 0px;
->>>>>>> f4b43f55
-  width: 90px;
-  height: 90px;
-}
-.head_special_summer2015Rogue {
-  background-image: url(spritesmith-main-4.png);
-  background-position: -206px -182px;
-  width: 102px;
-  height: 105px;
-}
-.head_special_summer2015Warrior {
-  background-image: url(spritesmith-main-4.png);
-<<<<<<< HEAD
-  background-position: -760px -212px;
-=======
-  background-position: 0px -667px;
->>>>>>> f4b43f55
-  width: 90px;
-  height: 105px;
-}
-.head_special_summerHealer {
-  background-image: url(spritesmith-main-4.png);
-<<<<<<< HEAD
-  background-position: -760px -106px;
-=======
-  background-position: -760px -530px;
->>>>>>> f4b43f55
-  width: 90px;
-  height: 105px;
-}
-.head_special_summerMage {
-  background-image: url(spritesmith-main-4.png);
-<<<<<<< HEAD
-  background-position: -760px 0px;
-=======
-  background-position: -760px -424px;
->>>>>>> f4b43f55
-  width: 90px;
-  height: 105px;
-}
-.head_special_summerRogue {
-  background-image: url(spritesmith-main-4.png);
-<<<<<<< HEAD
-  background-position: -336px -394px;
-=======
-  background-position: -224px -394px;
->>>>>>> f4b43f55
-  width: 111px;
-  height: 90px;
-}
-.head_special_summerWarrior {
-  background-image: url(spritesmith-main-4.png);
-<<<<<<< HEAD
-  background-position: -224px -394px;
-=======
-  background-position: -112px -394px;
->>>>>>> f4b43f55
-  width: 111px;
-  height: 90px;
-}
-.Healer_Summer {
-  background-image: url(spritesmith-main-4.png);
-<<<<<<< HEAD
-  background-position: -669px -424px;
-=======
-  background-position: -760px -212px;
->>>>>>> f4b43f55
-  width: 90px;
-  height: 105px;
-}
-.Mage_Summer {
-  background-image: url(spritesmith-main-4.png);
-<<<<<<< HEAD
-  background-position: -669px -318px;
-=======
-  background-position: -760px -106px;
->>>>>>> f4b43f55
-  width: 90px;
-  height: 105px;
-}
-.SummerRogue14 {
-  background-image: url(spritesmith-main-4.png);
-<<<<<<< HEAD
-  background-position: -112px -394px;
-=======
-  background-position: 0px -394px;
->>>>>>> f4b43f55
-  width: 111px;
-  height: 90px;
-}
-.SummerWarrior14 {
-  background-image: url(spritesmith-main-4.png);
-<<<<<<< HEAD
-  background-position: -103px -288px;
-=======
-  background-position: -466px -273px;
->>>>>>> f4b43f55
-  width: 111px;
-  height: 90px;
-}
-.shield_special_summer2015Healer {
-  background-image: url(spritesmith-main-4.png);
-<<<<<<< HEAD
-  background-position: -1127px -546px;
-=======
+.broad_armor_special_candycane {
+  background-image: url(spritesmith-main-4.png);
+  background-position: -1127px -910px;
+  width: 90px;
+  height: 90px;
+}
+.broad_armor_special_ski {
+  background-image: url(spritesmith-main-4.png);
+  background-position: -1127px -819px;
+  width: 90px;
+  height: 90px;
+}
+.broad_armor_special_snowflake {
+  background-image: url(spritesmith-main-4.png);
+  background-position: -1127px -455px;
+  width: 90px;
+  height: 90px;
+}
+.broad_armor_special_winter2015Healer {
+  background-image: url(spritesmith-main-4.png);
+  background-position: -1127px -364px;
+  width: 90px;
+  height: 90px;
+}
+.broad_armor_special_winter2015Mage {
+  background-image: url(spritesmith-main-4.png);
+  background-position: -1127px -182px;
+  width: 90px;
+  height: 90px;
+}
+.broad_armor_special_winter2015Rogue {
+  background-image: url(spritesmith-main-4.png);
+  background-position: -620px -773px;
+  width: 96px;
+  height: 90px;
+}
+.broad_armor_special_winter2015Warrior {
+  background-image: url(spritesmith-main-4.png);
   background-position: -1127px 0px;
->>>>>>> f4b43f55
-  width: 90px;
-  height: 90px;
-}
-.shield_special_summer2015Rogue {
-  background-image: url(spritesmith-main-4.png);
-  background-position: -363px 0px;
-  width: 102px;
-  height: 105px;
-}
-.shield_special_summer2015Warrior {
-  background-image: url(spritesmith-main-4.png);
-<<<<<<< HEAD
-  background-position: -669px -212px;
-=======
-  background-position: -578px -106px;
->>>>>>> f4b43f55
-  width: 90px;
-  height: 105px;
-}
-.shield_special_summerHealer {
-  background-image: url(spritesmith-main-4.png);
-<<<<<<< HEAD
-  background-position: -578px -424px;
-=======
-  background-position: -669px -106px;
->>>>>>> f4b43f55
-  width: 90px;
-  height: 105px;
-}
-.shield_special_summerRogue {
-  background-image: url(spritesmith-main-4.png);
-<<<<<<< HEAD
-  background-position: -466px -273px;
-=======
-  background-position: -466px 0px;
->>>>>>> f4b43f55
-  width: 111px;
-  height: 90px;
-}
-.shield_special_summerWarrior {
-  background-image: url(spritesmith-main-4.png);
-<<<<<<< HEAD
-  background-position: -466px -182px;
-=======
-  background-position: -327px -288px;
->>>>>>> f4b43f55
-  width: 111px;
-  height: 90px;
-}
-.shop_armor_special_summer2015Healer {
-  background-image: url(spritesmith-main-4.png);
-<<<<<<< HEAD
-  background-position: -902px -1542px;
-=======
-  background-position: -943px -1542px;
->>>>>>> f4b43f55
-  width: 40px;
-  height: 40px;
-}
-.shop_armor_special_summer2015Mage {
-  background-image: url(spritesmith-main-4.png);
-<<<<<<< HEAD
-  background-position: -943px -1542px;
-=======
-  background-position: -984px -1542px;
->>>>>>> f4b43f55
-  width: 40px;
-  height: 40px;
-}
-.shop_armor_special_summer2015Rogue {
-  background-image: url(spritesmith-main-4.png);
-<<<<<<< HEAD
-  background-position: -984px -1542px;
-=======
-  background-position: -1025px -1542px;
->>>>>>> f4b43f55
-  width: 40px;
-  height: 40px;
-}
-.shop_armor_special_summer2015Warrior {
-  background-image: url(spritesmith-main-4.png);
-<<<<<<< HEAD
-  background-position: -1025px -1542px;
-=======
-  background-position: -1066px -1542px;
->>>>>>> f4b43f55
-  width: 40px;
-  height: 40px;
-}
-.shop_armor_special_summerHealer {
-  background-image: url(spritesmith-main-4.png);
-<<<<<<< HEAD
-  background-position: -1066px -1542px;
-=======
-  background-position: -1107px -1542px;
->>>>>>> f4b43f55
-  width: 40px;
-  height: 40px;
-}
-.shop_armor_special_summerMage {
-  background-image: url(spritesmith-main-4.png);
-<<<<<<< HEAD
-  background-position: -1107px -1542px;
-=======
-  background-position: -1148px -1542px;
->>>>>>> f4b43f55
-  width: 40px;
-  height: 40px;
-}
-.shop_armor_special_summerRogue {
-  background-image: url(spritesmith-main-4.png);
-<<<<<<< HEAD
-  background-position: -1148px -1542px;
-=======
-  background-position: -1189px -1542px;
->>>>>>> f4b43f55
-  width: 40px;
-  height: 40px;
-}
-.shop_armor_special_summerWarrior {
-  background-image: url(spritesmith-main-4.png);
-<<<<<<< HEAD
-  background-position: -1189px -1542px;
-=======
-  background-position: -1230px -1542px;
->>>>>>> f4b43f55
-  width: 40px;
-  height: 40px;
-}
-.shop_body_special_summer2015Healer {
-  background-image: url(spritesmith-main-4.png);
-<<<<<<< HEAD
-  background-position: -1230px -1542px;
-=======
-  background-position: -1271px -1542px;
->>>>>>> f4b43f55
-  width: 40px;
-  height: 40px;
-}
-.shop_body_special_summer2015Mage {
-  background-image: url(spritesmith-main-4.png);
-<<<<<<< HEAD
-  background-position: -1271px -1542px;
-=======
-  background-position: -1312px -1542px;
->>>>>>> f4b43f55
-  width: 40px;
-  height: 40px;
-}
-.shop_body_special_summer2015Rogue {
-  background-image: url(spritesmith-main-4.png);
-<<<<<<< HEAD
-  background-position: -1312px -1542px;
-=======
-  background-position: -1353px -1542px;
->>>>>>> f4b43f55
-  width: 40px;
-  height: 40px;
-}
-.shop_body_special_summer2015Warrior {
-  background-image: url(spritesmith-main-4.png);
-<<<<<<< HEAD
-  background-position: -1353px -1542px;
-=======
-  background-position: -1394px -1542px;
->>>>>>> f4b43f55
-  width: 40px;
-  height: 40px;
-}
-.shop_body_special_summerHealer {
-  background-image: url(spritesmith-main-4.png);
-<<<<<<< HEAD
-  background-position: -1394px -1542px;
-=======
-  background-position: -1435px -1542px;
->>>>>>> f4b43f55
-  width: 40px;
-  height: 40px;
-}
-.shop_body_special_summerMage {
-  background-image: url(spritesmith-main-4.png);
-<<<<<<< HEAD
-  background-position: -1435px -1542px;
-=======
-  background-position: -1476px -1542px;
->>>>>>> f4b43f55
-  width: 40px;
-  height: 40px;
-}
-.shop_eyewear_special_summerRogue {
-  background-image: url(spritesmith-main-4.png);
-<<<<<<< HEAD
-  background-position: -1476px -1542px;
-=======
-  background-position: -1517px -1542px;
->>>>>>> f4b43f55
-  width: 40px;
-  height: 40px;
-}
-.shop_eyewear_special_summerWarrior {
-  background-image: url(spritesmith-main-4.png);
-<<<<<<< HEAD
-  background-position: -1517px -1542px;
-=======
-  background-position: -1558px -1542px;
->>>>>>> f4b43f55
-  width: 40px;
-  height: 40px;
-}
-.shop_head_special_summer2015Healer {
-  background-image: url(spritesmith-main-4.png);
-<<<<<<< HEAD
-  background-position: -1558px -1542px;
-=======
-  background-position: -1599px -1542px;
->>>>>>> f4b43f55
-  width: 40px;
-  height: 40px;
-}
-.shop_head_special_summer2015Mage {
-  background-image: url(spritesmith-main-4.png);
-<<<<<<< HEAD
-  background-position: -1599px -1542px;
-=======
-  background-position: 0px -1583px;
->>>>>>> f4b43f55
-  width: 40px;
-  height: 40px;
-}
-.shop_head_special_summer2015Rogue {
-  background-image: url(spritesmith-main-4.png);
-<<<<<<< HEAD
-  background-position: 0px -1583px;
-=======
-  background-position: -41px -1583px;
->>>>>>> f4b43f55
-  width: 40px;
-  height: 40px;
-}
-.shop_head_special_summer2015Warrior {
-  background-image: url(spritesmith-main-4.png);
-<<<<<<< HEAD
-  background-position: -41px -1583px;
-=======
-  background-position: -82px -1583px;
->>>>>>> f4b43f55
-  width: 40px;
-  height: 40px;
-}
-.shop_head_special_summerHealer {
-  background-image: url(spritesmith-main-4.png);
-<<<<<<< HEAD
-  background-position: -82px -1583px;
-=======
-  background-position: -123px -1583px;
->>>>>>> f4b43f55
-  width: 40px;
-  height: 40px;
-}
-.shop_head_special_summerMage {
-  background-image: url(spritesmith-main-4.png);
-<<<<<<< HEAD
-  background-position: -123px -1583px;
-=======
-  background-position: -164px -1583px;
->>>>>>> f4b43f55
-  width: 40px;
-  height: 40px;
-}
-.shop_head_special_summerRogue {
-  background-image: url(spritesmith-main-4.png);
-<<<<<<< HEAD
-  background-position: -164px -1583px;
-=======
-  background-position: -205px -1583px;
->>>>>>> f4b43f55
-  width: 40px;
-  height: 40px;
-}
-.shop_head_special_summerWarrior {
-  background-image: url(spritesmith-main-4.png);
-<<<<<<< HEAD
-  background-position: -205px -1583px;
-=======
-  background-position: -246px -1583px;
->>>>>>> f4b43f55
-  width: 40px;
-  height: 40px;
-}
-.shop_shield_special_summer2015Healer {
-  background-image: url(spritesmith-main-4.png);
-<<<<<<< HEAD
-  background-position: -246px -1583px;
-=======
-  background-position: -287px -1583px;
->>>>>>> f4b43f55
-  width: 40px;
-  height: 40px;
-}
-.shop_shield_special_summer2015Rogue {
-  background-image: url(spritesmith-main-4.png);
-<<<<<<< HEAD
-  background-position: -287px -1583px;
-=======
-  background-position: -328px -1583px;
->>>>>>> f4b43f55
-  width: 40px;
-  height: 40px;
-}
-.shop_shield_special_summer2015Warrior {
-  background-image: url(spritesmith-main-4.png);
-<<<<<<< HEAD
-  background-position: -328px -1583px;
-=======
-  background-position: -369px -1583px;
->>>>>>> f4b43f55
-  width: 40px;
-  height: 40px;
-}
-.shop_shield_special_summerHealer {
-  background-image: url(spritesmith-main-4.png);
-<<<<<<< HEAD
-  background-position: -369px -1583px;
-=======
-  background-position: -410px -1583px;
->>>>>>> f4b43f55
-  width: 40px;
-  height: 40px;
-}
-.shop_shield_special_summerRogue {
-  background-image: url(spritesmith-main-4.png);
-<<<<<<< HEAD
-  background-position: -410px -1583px;
-=======
-  background-position: -451px -1583px;
->>>>>>> f4b43f55
-  width: 40px;
-  height: 40px;
-}
-.shop_shield_special_summerWarrior {
-  background-image: url(spritesmith-main-4.png);
-<<<<<<< HEAD
-  background-position: -451px -1583px;
-=======
-  background-position: -492px -1583px;
->>>>>>> f4b43f55
-  width: 40px;
-  height: 40px;
-}
-.shop_weapon_special_summer2015Healer {
-  background-image: url(spritesmith-main-4.png);
-<<<<<<< HEAD
-  background-position: -492px -1583px;
-=======
-  background-position: -533px -1583px;
->>>>>>> f4b43f55
-  width: 40px;
-  height: 40px;
-}
-.shop_weapon_special_summer2015Mage {
-  background-image: url(spritesmith-main-4.png);
-<<<<<<< HEAD
-  background-position: -533px -1583px;
-=======
-  background-position: -574px -1583px;
->>>>>>> f4b43f55
-  width: 40px;
-  height: 40px;
-}
-.shop_weapon_special_summer2015Rogue {
-  background-image: url(spritesmith-main-4.png);
-<<<<<<< HEAD
-  background-position: -574px -1583px;
-=======
-  background-position: -615px -1583px;
->>>>>>> f4b43f55
-  width: 40px;
-  height: 40px;
-}
-.shop_weapon_special_summer2015Warrior {
-  background-image: url(spritesmith-main-4.png);
-<<<<<<< HEAD
-  background-position: -615px -1583px;
-=======
-  background-position: -656px -1583px;
->>>>>>> f4b43f55
-  width: 40px;
-  height: 40px;
-}
-.shop_weapon_special_summerHealer {
-  background-image: url(spritesmith-main-4.png);
-<<<<<<< HEAD
-  background-position: -656px -1583px;
-=======
-  background-position: -697px -1583px;
->>>>>>> f4b43f55
-  width: 40px;
-  height: 40px;
-}
-.shop_weapon_special_summerMage {
-  background-image: url(spritesmith-main-4.png);
-<<<<<<< HEAD
-  background-position: -697px -1583px;
-=======
-  background-position: -738px -1583px;
->>>>>>> f4b43f55
-  width: 40px;
-  height: 40px;
-}
-.shop_weapon_special_summerRogue {
-  background-image: url(spritesmith-main-4.png);
-<<<<<<< HEAD
-  background-position: -738px -1583px;
-=======
-  background-position: -779px -1583px;
->>>>>>> f4b43f55
-  width: 40px;
-  height: 40px;
-}
-.shop_weapon_special_summerWarrior {
-  background-image: url(spritesmith-main-4.png);
-<<<<<<< HEAD
-  background-position: -779px -1583px;
-=======
-  background-position: -820px -1583px;
->>>>>>> f4b43f55
-  width: 40px;
-  height: 40px;
-}
-.slim_armor_special_summer2015Healer {
+  width: 90px;
+  height: 90px;
+}
+.broad_armor_special_winter2016Healer {
+  background-image: url(spritesmith-main-4.png);
+  background-position: -942px -182px;
+  width: 93px;
+  height: 90px;
+}
+.broad_armor_special_winter2016Mage {
+  background-image: url(spritesmith-main-4.png);
+  background-position: -910px -955px;
+  width: 90px;
+  height: 90px;
+}
+.broad_armor_special_winter2016Rogue {
+  background-image: url(spritesmith-main-4.png);
+  background-position: -637px -955px;
+  width: 90px;
+  height: 90px;
+}
+.broad_armor_special_winter2016Warrior {
+  background-image: url(spritesmith-main-4.png);
+  background-position: -273px -955px;
+  width: 90px;
+  height: 90px;
+}
+.broad_armor_special_yeti {
+  background-image: url(spritesmith-main-4.png);
+  background-position: -182px -955px;
+  width: 90px;
+  height: 90px;
+}
+.head_special_candycane {
+  background-image: url(spritesmith-main-4.png);
+  background-position: -1036px -728px;
+  width: 90px;
+  height: 90px;
+}
+.head_special_nye {
   background-image: url(spritesmith-main-4.png);
   background-position: -1036px -637px;
   width: 90px;
   height: 90px;
 }
-.slim_armor_special_summer2015Mage {
-  background-image: url(spritesmith-main-4.png);
-<<<<<<< HEAD
-  background-position: 0px -955px;
-=======
-  background-position: -1036px -273px;
->>>>>>> f4b43f55
-  width: 90px;
-  height: 90px;
-}
-.slim_armor_special_summer2015Rogue {
-  background-image: url(spritesmith-main-4.png);
-<<<<<<< HEAD
-  background-position: 0px -182px;
-=======
-  background-position: -206px -182px;
->>>>>>> f4b43f55
-  width: 102px;
-  height: 105px;
-}
-.slim_armor_special_summer2015Warrior {
-  background-image: url(spritesmith-main-4.png);
-<<<<<<< HEAD
-  background-position: -578px -318px;
-=======
-  background-position: -578px -424px;
->>>>>>> f4b43f55
-  width: 90px;
-  height: 105px;
-}
-.slim_armor_special_summerHealer {
-  background-image: url(spritesmith-main-4.png);
-<<<<<<< HEAD
-  background-position: -578px -212px;
-=======
-  background-position: -578px -318px;
->>>>>>> f4b43f55
-  width: 90px;
-  height: 105px;
-}
-.slim_armor_special_summerMage {
-  background-image: url(spritesmith-main-4.png);
-<<<<<<< HEAD
-  background-position: -578px -106px;
-=======
-  background-position: -578px -212px;
->>>>>>> f4b43f55
-  width: 90px;
-  height: 105px;
-}
-.slim_armor_special_summerRogue {
-  background-image: url(spritesmith-main-4.png);
-<<<<<<< HEAD
-  background-position: -466px -91px;
-=======
-  background-position: -103px -288px;
->>>>>>> f4b43f55
-  width: 111px;
-  height: 90px;
-}
-.slim_armor_special_summerWarrior {
-  background-image: url(spritesmith-main-4.png);
-<<<<<<< HEAD
-  background-position: -466px 0px;
-=======
-  background-position: -336px -394px;
->>>>>>> f4b43f55
-  width: 111px;
-  height: 90px;
-}
-.weapon_special_summer2015Healer {
-  background-image: url(spritesmith-main-4.png);
-<<<<<<< HEAD
-  background-position: -555px -864px;
-=======
-  background-position: -455px -1410px;
->>>>>>> f4b43f55
-  width: 90px;
-  height: 90px;
-}
-.weapon_special_summer2015Mage {
-  background-image: url(spritesmith-main-4.png);
-<<<<<<< HEAD
-  background-position: -851px -609px;
-=======
+.head_special_nye2014 {
+  background-image: url(spritesmith-main-4.png);
+  background-position: -1036px -364px;
+  width: 90px;
+  height: 90px;
+}
+.head_special_nye2015 {
+  background-image: url(spritesmith-main-4.png);
+  background-position: -1036px -91px;
+  width: 90px;
+  height: 90px;
+}
+.head_special_ski {
+  background-image: url(spritesmith-main-4.png);
+  background-position: -1036px 0px;
+  width: 90px;
+  height: 90px;
+}
+.head_special_snowflake {
+  background-image: url(spritesmith-main-4.png);
+  background-position: -831px -864px;
+  width: 90px;
+  height: 90px;
+}
+.head_special_winter2015Healer {
+  background-image: url(spritesmith-main-4.png);
+  background-position: -740px -864px;
+  width: 90px;
+  height: 90px;
+}
+.head_special_winter2015Mage {
+  background-image: url(spritesmith-main-4.png);
+  background-position: -467px -864px;
+  width: 90px;
+  height: 90px;
+}
+.head_special_winter2015Rogue {
+  background-image: url(spritesmith-main-4.png);
+  background-position: -717px -773px;
+  width: 96px;
+  height: 90px;
+}
+.head_special_winter2015Warrior {
+  background-image: url(spritesmith-main-4.png);
+  background-position: -851px -488px;
+  width: 90px;
+  height: 90px;
+}
+.head_special_winter2016Healer {
+  background-image: url(spritesmith-main-4.png);
+  background-position: -942px -455px;
+  width: 93px;
+  height: 90px;
+}
+.head_special_winter2016Mage {
+  background-image: url(spritesmith-main-4.png);
   background-position: -546px -1228px;
->>>>>>> f4b43f55
-  width: 90px;
-  height: 90px;
-}
-.weapon_special_summer2015Rogue {
-  background-image: url(spritesmith-main-4.png);
-  background-position: -103px -182px;
-  width: 102px;
-  height: 105px;
-}
-.weapon_special_summer2015Warrior {
-  background-image: url(spritesmith-main-4.png);
-<<<<<<< HEAD
-  background-position: 0px -667px;
-=======
-  background-position: -273px -667px;
->>>>>>> f4b43f55
-  width: 90px;
-  height: 105px;
-}
-.weapon_special_summerHealer {
-  background-image: url(spritesmith-main-4.png);
-<<<<<<< HEAD
-  background-position: -760px -318px;
-=======
-  background-position: -182px -667px;
->>>>>>> f4b43f55
-  width: 90px;
-  height: 105px;
-}
-.weapon_special_summerMage {
-  background-image: url(spritesmith-main-4.png);
-<<<<<<< HEAD
-  background-position: -669px -530px;
-=======
-  background-position: -91px -667px;
->>>>>>> f4b43f55
-  width: 90px;
-  height: 105px;
-}
-.weapon_special_summerRogue {
-  background-image: url(spritesmith-main-4.png);
-<<<<<<< HEAD
-  background-position: -327px -288px;
-=======
-  background-position: -466px -91px;
->>>>>>> f4b43f55
-  width: 111px;
-  height: 90px;
-}
-.weapon_special_summerWarrior {
-  background-image: url(spritesmith-main-4.png);
-<<<<<<< HEAD
-  background-position: 0px -394px;
-=======
-  background-position: -215px -288px;
->>>>>>> f4b43f55
-  width: 111px;
-  height: 90px;
-}
-.broad_armor_special_candycane {
-  background-image: url(spritesmith-main-4.png);
-<<<<<<< HEAD
-  background-position: -1218px -91px;
-=======
-  background-position: -1127px -910px;
->>>>>>> f4b43f55
-  width: 90px;
-  height: 90px;
-}
-.broad_armor_special_ski {
-  background-image: url(spritesmith-main-4.png);
-<<<<<<< HEAD
-  background-position: -910px -1046px;
-=======
-  background-position: -1127px -819px;
->>>>>>> f4b43f55
-  width: 90px;
-  height: 90px;
-}
-.broad_armor_special_snowflake {
-  background-image: url(spritesmith-main-4.png);
-<<<<<<< HEAD
-  background-position: -819px -1046px;
-=======
-  background-position: -1127px -455px;
->>>>>>> f4b43f55
-  width: 90px;
-  height: 90px;
-}
-.broad_armor_special_winter2015Healer {
-  background-image: url(spritesmith-main-4.png);
-<<<<<<< HEAD
-  background-position: -546px -1046px;
-=======
-  background-position: -1127px -364px;
->>>>>>> f4b43f55
-  width: 90px;
-  height: 90px;
-}
-.broad_armor_special_winter2015Mage {
-  background-image: url(spritesmith-main-4.png);
-<<<<<<< HEAD
-  background-position: -455px -1046px;
-=======
-  background-position: -1127px -182px;
->>>>>>> f4b43f55
-  width: 90px;
-  height: 90px;
-}
-.broad_armor_special_winter2015Rogue {
-  background-image: url(spritesmith-main-4.png);
-<<<<<<< HEAD
-  background-position: -606px -773px;
-=======
-  background-position: -515px -773px;
->>>>>>> f4b43f55
-  width: 96px;
-  height: 90px;
-}
-.broad_armor_special_winter2015Warrior {
-  background-image: url(spritesmith-main-4.png);
-<<<<<<< HEAD
-  background-position: 0px -1046px;
-=======
-  background-position: -1001px -955px;
->>>>>>> f4b43f55
-  width: 90px;
-  height: 90px;
-}
-.broad_armor_special_winter2016Healer {
-  background-image: url(spritesmith-main-4.png);
-<<<<<<< HEAD
-  background-position: -942px -637px;
-=======
-  background-position: -942px -546px;
->>>>>>> f4b43f55
-  width: 93px;
-  height: 90px;
-}
-.broad_armor_special_winter2016Mage {
-  background-image: url(spritesmith-main-4.png);
-<<<<<<< HEAD
-  background-position: -1127px -364px;
-=======
-  background-position: -728px -955px;
->>>>>>> f4b43f55
-  width: 90px;
-  height: 90px;
-}
-.broad_armor_special_winter2016Rogue {
-  background-image: url(spritesmith-main-4.png);
-<<<<<<< HEAD
-  background-position: -1127px -273px;
-=======
-  background-position: -637px -955px;
->>>>>>> f4b43f55
-  width: 90px;
-  height: 90px;
-}
-.broad_armor_special_winter2016Warrior {
-  background-image: url(spritesmith-main-4.png);
-<<<<<<< HEAD
-  background-position: -1127px -182px;
-=======
-  background-position: -273px -955px;
->>>>>>> f4b43f55
-  width: 90px;
-  height: 90px;
-}
-.broad_armor_special_yeti {
-  background-image: url(spritesmith-main-4.png);
-<<<<<<< HEAD
-  background-position: -1127px -91px;
-=======
-  background-position: -182px -955px;
->>>>>>> f4b43f55
-  width: 90px;
-  height: 90px;
-}
-.head_special_candycane {
-  background-image: url(spritesmith-main-4.png);
-<<<<<<< HEAD
-  background-position: -1127px 0px;
-=======
-  background-position: -1036px -728px;
->>>>>>> f4b43f55
-  width: 90px;
-  height: 90px;
-}
-.head_special_nye {
-  background-image: url(spritesmith-main-4.png);
-<<<<<<< HEAD
-  background-position: -910px -955px;
-=======
-  background-position: -1036px -364px;
->>>>>>> f4b43f55
-  width: 90px;
-  height: 90px;
-}
-.head_special_nye2014 {
-  background-image: url(spritesmith-main-4.png);
-<<<<<<< HEAD
-  background-position: -819px -955px;
-=======
-  background-position: -1036px -182px;
->>>>>>> f4b43f55
-  width: 90px;
-  height: 90px;
-}
-.head_special_nye2015 {
-  background-image: url(spritesmith-main-4.png);
-<<<<<<< HEAD
-  background-position: -455px -955px;
-=======
-  background-position: -1036px -91px;
->>>>>>> f4b43f55
-  width: 90px;
-  height: 90px;
-}
-.head_special_ski {
-  background-image: url(spritesmith-main-4.png);
-<<<<<<< HEAD
-  background-position: -1036px -819px;
-=======
-  background-position: -1036px 0px;
->>>>>>> f4b43f55
-  width: 90px;
-  height: 90px;
-}
-.head_special_snowflake {
-  background-image: url(spritesmith-main-4.png);
-<<<<<<< HEAD
-  background-position: -1036px -546px;
-=======
-  background-position: -825px -864px;
->>>>>>> f4b43f55
-  width: 90px;
-  height: 90px;
-}
-.head_special_winter2015Healer {
-  background-image: url(spritesmith-main-4.png);
-<<<<<<< HEAD
-  background-position: -1036px -455px;
-=======
-  background-position: -734px -864px;
->>>>>>> f4b43f55
-  width: 90px;
-  height: 90px;
-}
-.head_special_winter2015Mage {
-  background-image: url(spritesmith-main-4.png);
-<<<<<<< HEAD
-  background-position: -1036px -364px;
-=======
-  background-position: -461px -864px;
->>>>>>> f4b43f55
-  width: 90px;
-  height: 90px;
-}
-.head_special_winter2015Rogue {
-  background-image: url(spritesmith-main-4.png);
-<<<<<<< HEAD
-  background-position: -412px -773px;
-=======
-  background-position: -612px -773px;
->>>>>>> f4b43f55
-  width: 96px;
-  height: 90px;
-}
-.head_special_winter2015Warrior {
-  background-image: url(spritesmith-main-4.png);
-<<<<<<< HEAD
-  background-position: -1036px -182px;
-=======
-  background-position: -1365px -1410px;
->>>>>>> f4b43f55
-  width: 90px;
-  height: 90px;
-}
-.head_special_winter2016Healer {
-  background-image: url(spritesmith-main-4.png);
-  background-position: -942px -728px;
-  width: 93px;
-  height: 90px;
-}
-.head_special_winter2016Mage {
-  background-image: url(spritesmith-main-4.png);
-<<<<<<< HEAD
-  background-position: -919px -864px;
-=======
-  background-position: -1309px -910px;
->>>>>>> f4b43f55
   width: 90px;
   height: 90px;
 }
 .head_special_winter2016Rogue {
   background-image: url(spritesmith-main-4.png);
-<<<<<<< HEAD
-  background-position: -646px -864px;
-=======
+  background-position: -1309px -364px;
+  width: 90px;
+  height: 90px;
+}
+.head_special_winter2016Warrior {
+  background-image: url(spritesmith-main-4.png);
   background-position: -1309px -182px;
->>>>>>> f4b43f55
-  width: 90px;
-  height: 90px;
-}
-.head_special_winter2016Warrior {
-  background-image: url(spritesmith-main-4.png);
-<<<<<<< HEAD
-  background-position: -1092px -1410px;
-=======
-  background-position: -1092px -1137px;
->>>>>>> f4b43f55
   width: 90px;
   height: 90px;
 }
 .head_special_yeti {
   background-image: url(spritesmith-main-4.png);
-<<<<<<< HEAD
-  background-position: -1400px -455px;
-=======
-  background-position: -637px -1137px;
->>>>>>> f4b43f55
+  background-position: -728px -1137px;
   width: 90px;
   height: 90px;
 }
 .shield_special_ski {
   background-image: url(spritesmith-main-4.png);
-<<<<<<< HEAD
-  background-position: -576px -667px;
-=======
-  background-position: -652px -667px;
->>>>>>> f4b43f55
+  background-position: 0px -773px;
   width: 104px;
   height: 90px;
-}
-.shield_special_snowflake {
-  background-image: url(spritesmith-main-4.png);
-<<<<<<< HEAD
-  background-position: -637px -1228px;
-  width: 90px;
-  height: 90px;
-}
-.shield_special_winter2015Healer {
-  background-image: url(spritesmith-main-4.png);
-  background-position: -1309px -637px;
-  width: 90px;
-  height: 90px;
-}
-.shield_special_winter2015Rogue {
-  background-image: url(spritesmith-main-4.png);
-  background-position: -509px -773px;
-  width: 96px;
-  height: 90px;
-=======
-  background-position: -1582px -1092px;
-  width: 90px;
-  height: 90px;
->>>>>>> f4b43f55
 }