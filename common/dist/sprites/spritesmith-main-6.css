--- conflicted
+++ resolved
@@ -1,892 +1,588 @@
-<<<<<<< HEAD
+.Mount_Body_BearCub-Skeleton {
+  background-image: url(spritesmith-main-6.png);
+  background-position: -106px -575px;
+  width: 105px;
+  height: 105px;
+}
+.Mount_Body_BearCub-Spooky {
+  background-image: url(spritesmith-main-6.png);
+  background-position: -318px -1105px;
+  width: 105px;
+  height: 105px;
+}
+.Mount_Body_BearCub-White {
+  background-image: url(spritesmith-main-6.png);
+  background-position: -212px -575px;
+  width: 105px;
+  height: 105px;
+}
+.Mount_Body_BearCub-Zombie {
+  background-image: url(spritesmith-main-6.png);
+  background-position: -318px -575px;
+  width: 105px;
+  height: 105px;
+}
+.Mount_Body_Bunny-Base {
+  background-image: url(spritesmith-main-6.png);
+  background-position: -424px -575px;
+  width: 105px;
+  height: 105px;
+}
+.Mount_Body_Bunny-CottonCandyBlue {
+  background-image: url(spritesmith-main-6.png);
+  background-position: -530px -575px;
+  width: 105px;
+  height: 105px;
+}
+.Mount_Body_Bunny-CottonCandyPink {
+  background-image: url(spritesmith-main-6.png);
+  background-position: -636px -575px;
+  width: 105px;
+  height: 105px;
+}
+.Mount_Body_Bunny-Desert {
+  background-image: url(spritesmith-main-6.png);
+  background-position: -742px 0px;
+  width: 105px;
+  height: 105px;
+}
 .Mount_Body_Bunny-Golden {
   background-image: url(spritesmith-main-6.png);
+  background-position: -742px -106px;
+  width: 105px;
+  height: 105px;
+}
+.Mount_Body_Bunny-Red {
+  background-image: url(spritesmith-main-6.png);
+  background-position: -742px -212px;
+  width: 105px;
+  height: 105px;
+}
+.Mount_Body_Bunny-Shade {
+  background-image: url(spritesmith-main-6.png);
+  background-position: -742px -318px;
+  width: 105px;
+  height: 105px;
+}
+.Mount_Body_Bunny-Skeleton {
+  background-image: url(spritesmith-main-6.png);
+  background-position: 0px -999px;
+  width: 105px;
+  height: 105px;
+}
+.Mount_Body_Bunny-White {
+  background-image: url(spritesmith-main-6.png);
+  background-position: -106px -999px;
+  width: 105px;
+  height: 105px;
+}
+.Mount_Body_Bunny-Zombie {
+  background-image: url(spritesmith-main-6.png);
+  background-position: -212px -999px;
+  width: 105px;
+  height: 105px;
+}
+.Mount_Body_Cactus-Base {
+  background-image: url(spritesmith-main-6.png);
+  background-position: -318px -999px;
+  width: 105px;
+  height: 105px;
+}
+.Mount_Body_Cactus-CottonCandyBlue {
+  background-image: url(spritesmith-main-6.png);
+  background-position: -424px -999px;
+  width: 105px;
+  height: 105px;
+}
+.Mount_Body_Cactus-CottonCandyPink {
+  background-image: url(spritesmith-main-6.png);
+  background-position: -530px -999px;
+  width: 105px;
+  height: 105px;
+}
+.Mount_Body_Cactus-Desert {
+  background-image: url(spritesmith-main-6.png);
+  background-position: -636px -999px;
+  width: 105px;
+  height: 105px;
+}
+.Mount_Body_Cactus-Golden {
+  background-image: url(spritesmith-main-6.png);
+  background-position: -742px -999px;
+  width: 105px;
+  height: 105px;
+}
+.Mount_Body_Cactus-Red {
+  background-image: url(spritesmith-main-6.png);
+  background-position: -848px -999px;
+  width: 105px;
+  height: 105px;
+}
+.Mount_Body_Cactus-Shade {
+  background-image: url(spritesmith-main-6.png);
+  background-position: -954px -999px;
+  width: 105px;
+  height: 105px;
+}
+.Mount_Body_Cactus-Skeleton {
+  background-image: url(spritesmith-main-6.png);
+  background-position: -636px -1211px;
+  width: 105px;
+  height: 105px;
+}
+.Mount_Body_Cactus-Spooky {
+  background-image: url(spritesmith-main-6.png);
+  background-position: -1060px -1211px;
+  width: 105px;
+  height: 105px;
+}
+.Mount_Body_Cactus-White {
+  background-image: url(spritesmith-main-6.png);
+  background-position: -1166px -1211px;
+  width: 105px;
+  height: 105px;
+}
+.Mount_Body_Cactus-Zombie {
+  background-image: url(spritesmith-main-6.png);
+  background-position: -530px -221px;
+  width: 105px;
+  height: 105px;
+}
+.Mount_Body_Cheetah-Base {
+  background-image: url(spritesmith-main-6.png);
+  background-position: -530px -327px;
+  width: 105px;
+  height: 105px;
+}
+.Mount_Body_Cheetah-CottonCandyBlue {
+  background-image: url(spritesmith-main-6.png);
+  background-position: -221px -469px;
+  width: 105px;
+  height: 105px;
+}
+.Mount_Body_Cheetah-CottonCandyPink {
+  background-image: url(spritesmith-main-6.png);
   background-position: -327px -469px;
-=======
-.Mount_Body_BearCub-Zombie {
+  width: 105px;
+  height: 105px;
+}
+.Mount_Body_Cheetah-Desert {
+  background-image: url(spritesmith-main-6.png);
+  background-position: -433px -469px;
+  width: 105px;
+  height: 105px;
+}
+.Mount_Body_Cheetah-Golden {
+  background-image: url(spritesmith-main-6.png);
+  background-position: -636px 0px;
+  width: 105px;
+  height: 105px;
+}
+.Mount_Body_Cheetah-Red {
+  background-image: url(spritesmith-main-6.png);
+  background-position: -636px -106px;
+  width: 105px;
+  height: 105px;
+}
+.Mount_Body_Cheetah-Shade {
+  background-image: url(spritesmith-main-6.png);
+  background-position: -636px -212px;
+  width: 105px;
+  height: 105px;
+}
+.Mount_Body_Cheetah-Skeleton {
   background-image: url(spritesmith-main-6.png);
   background-position: -636px -318px;
   width: 105px;
   height: 105px;
 }
-.Mount_Body_Bunny-Base {
-  background-image: url(spritesmith-main-6.png);
-  background-position: -318px -1105px;
-  width: 105px;
-  height: 105px;
-}
-.Mount_Body_Bunny-CottonCandyBlue {
+.Mount_Body_Cheetah-White {
   background-image: url(spritesmith-main-6.png);
   background-position: -636px -424px;
   width: 105px;
   height: 105px;
 }
-.Mount_Body_Bunny-CottonCandyPink {
+.Mount_Body_Cheetah-Zombie {
   background-image: url(spritesmith-main-6.png);
   background-position: 0px -575px;
   width: 105px;
   height: 105px;
 }
-.Mount_Body_Bunny-Desert {
-  background-image: url(spritesmith-main-6.png);
-  background-position: -106px -575px;
-  width: 105px;
-  height: 105px;
-}
-.Mount_Body_Bunny-Golden {
-  background-image: url(spritesmith-main-6.png);
-  background-position: -212px -575px;
->>>>>>> 06a5a1cb
-  width: 105px;
-  height: 105px;
-}
-.Mount_Body_Bunny-Red {
-  background-image: url(spritesmith-main-6.png);
-<<<<<<< HEAD
-  background-position: -318px -1105px;
-=======
-  background-position: -318px -575px;
->>>>>>> 06a5a1cb
-  width: 105px;
-  height: 105px;
-}
-.Mount_Body_Bunny-Shade {
-  background-image: url(spritesmith-main-6.png);
-<<<<<<< HEAD
-  background-position: -433px -469px;
-=======
-  background-position: -424px -575px;
->>>>>>> 06a5a1cb
-  width: 105px;
-  height: 105px;
-}
-.Mount_Body_Bunny-Skeleton {
-  background-image: url(spritesmith-main-6.png);
-<<<<<<< HEAD
-  background-position: -636px 0px;
-=======
-  background-position: -530px -575px;
->>>>>>> 06a5a1cb
-  width: 105px;
-  height: 105px;
-}
-.Mount_Body_Bunny-White {
-  background-image: url(spritesmith-main-6.png);
-<<<<<<< HEAD
-  background-position: -636px -106px;
-=======
-  background-position: -636px -575px;
->>>>>>> 06a5a1cb
-  width: 105px;
-  height: 105px;
-}
-.Mount_Body_Bunny-Zombie {
-  background-image: url(spritesmith-main-6.png);
-<<<<<<< HEAD
-  background-position: -636px -212px;
-=======
-  background-position: -742px 0px;
->>>>>>> 06a5a1cb
-  width: 105px;
-  height: 105px;
-}
-.Mount_Body_Cactus-Base {
-  background-image: url(spritesmith-main-6.png);
-<<<<<<< HEAD
-  background-position: -636px -318px;
-=======
+.Mount_Body_Cuttlefish-Base {
+  background-image: url(spritesmith-main-6.png);
+  background-position: -530px 0px;
+  width: 105px;
+  height: 114px;
+}
+.Mount_Body_Cuttlefish-CottonCandyBlue {
+  background-image: url(spritesmith-main-6.png);
+  background-position: -318px -239px;
+  width: 105px;
+  height: 114px;
+}
+.Mount_Body_Cuttlefish-CottonCandyPink {
+  background-image: url(spritesmith-main-6.png);
+  background-position: -212px 0px;
+  width: 105px;
+  height: 114px;
+}
+.Mount_Body_Cuttlefish-Desert {
+  background-image: url(spritesmith-main-6.png);
+  background-position: 0px -124px;
+  width: 105px;
+  height: 114px;
+}
+.Mount_Body_Cuttlefish-Golden {
+  background-image: url(spritesmith-main-6.png);
+  background-position: -106px -124px;
+  width: 105px;
+  height: 114px;
+}
+.Mount_Body_Cuttlefish-Red {
+  background-image: url(spritesmith-main-6.png);
+  background-position: -212px -124px;
+  width: 105px;
+  height: 114px;
+}
+.Mount_Body_Cuttlefish-Shade {
+  background-image: url(spritesmith-main-6.png);
+  background-position: -318px 0px;
+  width: 105px;
+  height: 114px;
+}
+.Mount_Body_Cuttlefish-Skeleton {
+  background-image: url(spritesmith-main-6.png);
+  background-position: -318px -115px;
+  width: 105px;
+  height: 114px;
+}
+.Mount_Body_Cuttlefish-White {
+  background-image: url(spritesmith-main-6.png);
+  background-position: 0px -239px;
+  width: 105px;
+  height: 114px;
+}
+.Mount_Body_Cuttlefish-Zombie {
+  background-image: url(spritesmith-main-6.png);
+  background-position: -106px -239px;
+  width: 105px;
+  height: 114px;
+}
+.Mount_Body_Deer-Base {
+  background-image: url(spritesmith-main-6.png);
+  background-position: -742px -424px;
+  width: 105px;
+  height: 105px;
+}
+.Mount_Body_Deer-CottonCandyBlue {
+  background-image: url(spritesmith-main-6.png);
+  background-position: -742px -530px;
+  width: 105px;
+  height: 105px;
+}
+.Mount_Body_Deer-CottonCandyPink {
+  background-image: url(spritesmith-main-6.png);
+  background-position: 0px -681px;
+  width: 105px;
+  height: 105px;
+}
+.Mount_Body_Deer-Desert {
+  background-image: url(spritesmith-main-6.png);
+  background-position: -106px -681px;
+  width: 105px;
+  height: 105px;
+}
+.Mount_Body_Deer-Golden {
+  background-image: url(spritesmith-main-6.png);
+  background-position: -212px -681px;
+  width: 105px;
+  height: 105px;
+}
+.Mount_Body_Deer-Red {
+  background-image: url(spritesmith-main-6.png);
+  background-position: -318px -681px;
+  width: 105px;
+  height: 105px;
+}
+.Mount_Body_Deer-Shade {
+  background-image: url(spritesmith-main-6.png);
+  background-position: -424px -681px;
+  width: 105px;
+  height: 105px;
+}
+.Mount_Body_Deer-Skeleton {
+  background-image: url(spritesmith-main-6.png);
+  background-position: -530px -681px;
+  width: 105px;
+  height: 105px;
+}
+.Mount_Body_Deer-White {
+  background-image: url(spritesmith-main-6.png);
+  background-position: -636px -681px;
+  width: 105px;
+  height: 105px;
+}
+.Mount_Body_Deer-Zombie {
+  background-image: url(spritesmith-main-6.png);
+  background-position: -742px -681px;
+  width: 105px;
+  height: 105px;
+}
+.Mount_Body_Dragon-Base {
+  background-image: url(spritesmith-main-6.png);
+  background-position: -848px 0px;
+  width: 105px;
+  height: 105px;
+}
+.Mount_Body_Dragon-CottonCandyBlue {
+  background-image: url(spritesmith-main-6.png);
+  background-position: -848px -106px;
+  width: 105px;
+  height: 105px;
+}
+.Mount_Body_Dragon-CottonCandyPink {
+  background-image: url(spritesmith-main-6.png);
+  background-position: -848px -212px;
+  width: 105px;
+  height: 105px;
+}
+.Mount_Body_Dragon-Desert {
+  background-image: url(spritesmith-main-6.png);
+  background-position: -848px -318px;
+  width: 105px;
+  height: 105px;
+}
+.Mount_Body_Dragon-Golden {
+  background-image: url(spritesmith-main-6.png);
+  background-position: -848px -424px;
+  width: 105px;
+  height: 105px;
+}
+.Mount_Body_Dragon-Red {
+  background-image: url(spritesmith-main-6.png);
+  background-position: -848px -530px;
+  width: 105px;
+  height: 105px;
+}
+.Mount_Body_Dragon-Shade {
+  background-image: url(spritesmith-main-6.png);
+  background-position: -848px -636px;
+  width: 105px;
+  height: 105px;
+}
+.Mount_Body_Dragon-Skeleton {
+  background-image: url(spritesmith-main-6.png);
+  background-position: 0px -787px;
+  width: 105px;
+  height: 105px;
+}
+.Mount_Body_Dragon-Spooky {
+  background-image: url(spritesmith-main-6.png);
+  background-position: -106px -787px;
+  width: 105px;
+  height: 105px;
+}
+.Mount_Body_Dragon-White {
+  background-image: url(spritesmith-main-6.png);
+  background-position: -212px -787px;
+  width: 105px;
+  height: 105px;
+}
+.Mount_Body_Dragon-Zombie {
+  background-image: url(spritesmith-main-6.png);
+  background-position: -318px -787px;
+  width: 105px;
+  height: 105px;
+}
+.Mount_Body_Egg-Base {
+  background-image: url(spritesmith-main-6.png);
+  background-position: -424px -787px;
+  width: 105px;
+  height: 105px;
+}
+.Mount_Body_Egg-CottonCandyBlue {
+  background-image: url(spritesmith-main-6.png);
+  background-position: -530px -787px;
+  width: 105px;
+  height: 105px;
+}
+.Mount_Body_Egg-CottonCandyPink {
+  background-image: url(spritesmith-main-6.png);
+  background-position: -636px -787px;
+  width: 105px;
+  height: 105px;
+}
+.Mount_Body_Egg-Desert {
+  background-image: url(spritesmith-main-6.png);
+  background-position: -742px -787px;
+  width: 105px;
+  height: 105px;
+}
+.Mount_Body_Egg-Golden {
+  background-image: url(spritesmith-main-6.png);
+  background-position: -848px -787px;
+  width: 105px;
+  height: 105px;
+}
+.Mount_Body_Egg-Red {
+  background-image: url(spritesmith-main-6.png);
+  background-position: -954px 0px;
+  width: 105px;
+  height: 105px;
+}
+.Mount_Body_Egg-Shade {
+  background-image: url(spritesmith-main-6.png);
+  background-position: -954px -106px;
+  width: 105px;
+  height: 105px;
+}
+.Mount_Body_Egg-Skeleton {
+  background-image: url(spritesmith-main-6.png);
+  background-position: -954px -212px;
+  width: 105px;
+  height: 105px;
+}
+.Mount_Body_Egg-White {
+  background-image: url(spritesmith-main-6.png);
+  background-position: -954px -318px;
+  width: 105px;
+  height: 105px;
+}
+.Mount_Body_Egg-Zombie {
+  background-image: url(spritesmith-main-6.png);
+  background-position: -954px -424px;
+  width: 105px;
+  height: 105px;
+}
+.Mount_Body_FlyingPig-Base {
+  background-image: url(spritesmith-main-6.png);
+  background-position: -954px -530px;
+  width: 105px;
+  height: 105px;
+}
+.Mount_Body_FlyingPig-CottonCandyBlue {
+  background-image: url(spritesmith-main-6.png);
+  background-position: -954px -636px;
+  width: 105px;
+  height: 105px;
+}
+.Mount_Body_FlyingPig-CottonCandyPink {
+  background-image: url(spritesmith-main-6.png);
+  background-position: -954px -742px;
+  width: 105px;
+  height: 105px;
+}
+.Mount_Body_FlyingPig-Desert {
+  background-image: url(spritesmith-main-6.png);
+  background-position: 0px -893px;
+  width: 105px;
+  height: 105px;
+}
+.Mount_Body_FlyingPig-Golden {
+  background-image: url(spritesmith-main-6.png);
+  background-position: -106px -893px;
+  width: 105px;
+  height: 105px;
+}
+.Mount_Body_FlyingPig-Red {
+  background-image: url(spritesmith-main-6.png);
+  background-position: -212px -893px;
+  width: 105px;
+  height: 105px;
+}
+.Mount_Body_FlyingPig-Shade {
+  background-image: url(spritesmith-main-6.png);
+  background-position: -318px -893px;
+  width: 105px;
+  height: 105px;
+}
+.Mount_Body_FlyingPig-Skeleton {
+  background-image: url(spritesmith-main-6.png);
+  background-position: -424px -893px;
+  width: 105px;
+  height: 105px;
+}
+.Mount_Body_FlyingPig-Spooky {
+  background-image: url(spritesmith-main-6.png);
+  background-position: -530px -893px;
+  width: 105px;
+  height: 105px;
+}
+.Mount_Body_FlyingPig-White {
+  background-image: url(spritesmith-main-6.png);
+  background-position: -636px -893px;
+  width: 105px;
+  height: 105px;
+}
+.Mount_Body_FlyingPig-Zombie {
+  background-image: url(spritesmith-main-6.png);
+  background-position: -742px -893px;
+  width: 105px;
+  height: 105px;
+}
+.Mount_Body_Fox-Base {
+  background-image: url(spritesmith-main-6.png);
+  background-position: -848px -893px;
+  width: 105px;
+  height: 105px;
+}
+.Mount_Body_Fox-CottonCandyBlue {
+  background-image: url(spritesmith-main-6.png);
+  background-position: -954px -893px;
+  width: 105px;
+  height: 105px;
+}
+.Mount_Body_Fox-CottonCandyPink {
+  background-image: url(spritesmith-main-6.png);
+  background-position: -1060px 0px;
+  width: 105px;
+  height: 105px;
+}
+.Mount_Body_Fox-Desert {
+  background-image: url(spritesmith-main-6.png);
+  background-position: -1060px -106px;
+  width: 105px;
+  height: 105px;
+}
+.Mount_Body_Fox-Golden {
+  background-image: url(spritesmith-main-6.png);
+  background-position: -1060px -212px;
+  width: 105px;
+  height: 105px;
+}
+.Mount_Body_Fox-Red {
+  background-image: url(spritesmith-main-6.png);
+  background-position: -1060px -318px;
+  width: 105px;
+  height: 105px;
+}
+.Mount_Body_Fox-Shade {
+  background-image: url(spritesmith-main-6.png);
+  background-position: -1060px -424px;
+  width: 105px;
+  height: 105px;
+}
+.Mount_Body_Fox-Skeleton {
+  background-image: url(spritesmith-main-6.png);
+  background-position: -1060px -530px;
+  width: 105px;
+  height: 105px;
+}
+.Mount_Body_Fox-Spooky {
+  background-image: url(spritesmith-main-6.png);
   background-position: -1060px -636px;
->>>>>>> 06a5a1cb
-  width: 105px;
-  height: 105px;
-}
-.Mount_Body_Cactus-CottonCandyBlue {
-  background-image: url(spritesmith-main-6.png);
-<<<<<<< HEAD
-  background-position: -636px -424px;
-=======
+  width: 105px;
+  height: 105px;
+}
+.Mount_Body_Fox-White {
+  background-image: url(spritesmith-main-6.png);
   background-position: -1060px -742px;
->>>>>>> 06a5a1cb
-  width: 105px;
-  height: 105px;
-}
-.Mount_Body_Cactus-CottonCandyPink {
-  background-image: url(spritesmith-main-6.png);
-<<<<<<< HEAD
-  background-position: 0px -575px;
-=======
+  width: 105px;
+  height: 105px;
+}
+.Mount_Body_Fox-Zombie {
+  background-image: url(spritesmith-main-6.png);
   background-position: -1060px -848px;
->>>>>>> 06a5a1cb
-  width: 105px;
-  height: 105px;
-}
-.Mount_Body_Cactus-Desert {
-  background-image: url(spritesmith-main-6.png);
-<<<<<<< HEAD
-  background-position: -106px -575px;
-=======
-  background-position: 0px -999px;
->>>>>>> 06a5a1cb
-  width: 105px;
-  height: 105px;
-}
-.Mount_Body_Cactus-Golden {
-  background-image: url(spritesmith-main-6.png);
-<<<<<<< HEAD
-  background-position: -212px -575px;
-=======
-  background-position: -106px -999px;
->>>>>>> 06a5a1cb
-  width: 105px;
-  height: 105px;
-}
-.Mount_Body_Cactus-Red {
-  background-image: url(spritesmith-main-6.png);
-<<<<<<< HEAD
-  background-position: -1060px -106px;
-=======
-  background-position: -212px -999px;
->>>>>>> 06a5a1cb
-  width: 105px;
-  height: 105px;
-}
-.Mount_Body_Cactus-Shade {
-  background-image: url(spritesmith-main-6.png);
-<<<<<<< HEAD
-  background-position: -1060px -212px;
-=======
-  background-position: -318px -999px;
->>>>>>> 06a5a1cb
-  width: 105px;
-  height: 105px;
-}
-.Mount_Body_Cactus-Skeleton {
-  background-image: url(spritesmith-main-6.png);
-<<<<<<< HEAD
-  background-position: -1060px -318px;
-=======
-  background-position: -424px -999px;
->>>>>>> 06a5a1cb
-  width: 105px;
-  height: 105px;
-}
-.Mount_Body_Cactus-Spooky {
-  background-image: url(spritesmith-main-6.png);
-<<<<<<< HEAD
-  background-position: -1060px -424px;
-=======
-  background-position: -530px -999px;
->>>>>>> 06a5a1cb
-  width: 105px;
-  height: 105px;
-}
-.Mount_Body_Cactus-White {
-  background-image: url(spritesmith-main-6.png);
-<<<<<<< HEAD
-  background-position: -1060px -530px;
-=======
-  background-position: -636px -999px;
->>>>>>> 06a5a1cb
-  width: 105px;
-  height: 105px;
-}
-.Mount_Body_Cactus-Zombie {
-  background-image: url(spritesmith-main-6.png);
-<<<<<<< HEAD
-  background-position: -1060px -636px;
-=======
-  background-position: -318px -1211px;
->>>>>>> 06a5a1cb
-  width: 105px;
-  height: 105px;
-}
-.Mount_Body_Cheetah-Base {
-  background-image: url(spritesmith-main-6.png);
-<<<<<<< HEAD
-  background-position: -1060px -742px;
-=======
-  background-position: -742px -1211px;
->>>>>>> 06a5a1cb
-  width: 105px;
-  height: 105px;
-}
-.Mount_Body_Cheetah-CottonCandyBlue {
-  background-image: url(spritesmith-main-6.png);
-<<<<<<< HEAD
-  background-position: -1060px -848px;
-=======
-  background-position: -848px -1211px;
->>>>>>> 06a5a1cb
-  width: 105px;
-  height: 105px;
-}
-.Mount_Body_Cheetah-CottonCandyPink {
-  background-image: url(spritesmith-main-6.png);
-<<<<<<< HEAD
-  background-position: 0px -999px;
-=======
-  background-position: -530px -221px;
->>>>>>> 06a5a1cb
-  width: 105px;
-  height: 105px;
-}
-.Mount_Body_Cheetah-Desert {
-  background-image: url(spritesmith-main-6.png);
-<<<<<<< HEAD
-  background-position: -106px -999px;
-=======
-  background-position: -530px -327px;
->>>>>>> 06a5a1cb
-  width: 105px;
-  height: 105px;
-}
-.Mount_Body_Cheetah-Golden {
-  background-image: url(spritesmith-main-6.png);
-<<<<<<< HEAD
-  background-position: -1272px -954px;
-=======
-  background-position: -221px -469px;
->>>>>>> 06a5a1cb
-  width: 105px;
-  height: 105px;
-}
-.Mount_Body_Cheetah-Red {
-  background-image: url(spritesmith-main-6.png);
-<<<<<<< HEAD
-  background-position: -212px -1211px;
-=======
-  background-position: -327px -469px;
->>>>>>> 06a5a1cb
-  width: 105px;
-  height: 105px;
-}
-.Mount_Body_Cheetah-Shade {
-  background-image: url(spritesmith-main-6.png);
-<<<<<<< HEAD
-  background-position: -318px -1211px;
-=======
-  background-position: -433px -469px;
->>>>>>> 06a5a1cb
-  width: 105px;
-  height: 105px;
-}
-.Mount_Body_Cheetah-Skeleton {
-  background-image: url(spritesmith-main-6.png);
-<<<<<<< HEAD
-  background-position: -530px -221px;
-=======
-  background-position: -636px 0px;
->>>>>>> 06a5a1cb
-  width: 105px;
-  height: 105px;
-}
-.Mount_Body_Cheetah-White {
-  background-image: url(spritesmith-main-6.png);
-<<<<<<< HEAD
-  background-position: -530px -327px;
-=======
-  background-position: -636px -106px;
->>>>>>> 06a5a1cb
-  width: 105px;
-  height: 105px;
-}
-.Mount_Body_Cheetah-Zombie {
-  background-image: url(spritesmith-main-6.png);
-<<<<<<< HEAD
-  background-position: -221px -469px;
-=======
-  background-position: -636px -212px;
->>>>>>> 06a5a1cb
-  width: 105px;
-  height: 105px;
-}
-.Mount_Body_Cuttlefish-Base {
-  background-image: url(spritesmith-main-6.png);
-  background-position: -530px 0px;
-  width: 105px;
-  height: 114px;
-}
-.Mount_Body_Cuttlefish-CottonCandyBlue {
-  background-image: url(spritesmith-main-6.png);
-  background-position: -318px -239px;
-  width: 105px;
-  height: 114px;
-}
-.Mount_Body_Cuttlefish-CottonCandyPink {
-  background-image: url(spritesmith-main-6.png);
-  background-position: -212px 0px;
-  width: 105px;
-  height: 114px;
-}
-.Mount_Body_Cuttlefish-Desert {
-  background-image: url(spritesmith-main-6.png);
-  background-position: 0px -124px;
-  width: 105px;
-  height: 114px;
-}
-.Mount_Body_Cuttlefish-Golden {
-  background-image: url(spritesmith-main-6.png);
-  background-position: -106px -124px;
-  width: 105px;
-  height: 114px;
-}
-.Mount_Body_Cuttlefish-Red {
-  background-image: url(spritesmith-main-6.png);
-  background-position: -212px -124px;
-  width: 105px;
-  height: 114px;
-}
-.Mount_Body_Cuttlefish-Shade {
-  background-image: url(spritesmith-main-6.png);
-  background-position: -318px 0px;
-  width: 105px;
-  height: 114px;
-}
-.Mount_Body_Cuttlefish-Skeleton {
-  background-image: url(spritesmith-main-6.png);
-  background-position: -318px -115px;
-  width: 105px;
-  height: 114px;
-}
-.Mount_Body_Cuttlefish-White {
-  background-image: url(spritesmith-main-6.png);
-  background-position: 0px -239px;
-  width: 105px;
-  height: 114px;
-}
-.Mount_Body_Cuttlefish-Zombie {
-  background-image: url(spritesmith-main-6.png);
-  background-position: -106px -239px;
-  width: 105px;
-  height: 114px;
-}
-.Mount_Body_Deer-Base {
-  background-image: url(spritesmith-main-6.png);
-<<<<<<< HEAD
-  background-position: -318px -575px;
-=======
-  background-position: -742px -106px;
->>>>>>> 06a5a1cb
-  width: 105px;
-  height: 105px;
-}
-.Mount_Body_Deer-CottonCandyBlue {
-  background-image: url(spritesmith-main-6.png);
-<<<<<<< HEAD
-  background-position: -424px -575px;
-=======
-  background-position: -742px -212px;
->>>>>>> 06a5a1cb
-  width: 105px;
-  height: 105px;
-}
-.Mount_Body_Deer-CottonCandyPink {
-  background-image: url(spritesmith-main-6.png);
-<<<<<<< HEAD
-  background-position: -530px -575px;
-=======
-  background-position: -742px -318px;
->>>>>>> 06a5a1cb
-  width: 105px;
-  height: 105px;
-}
-.Mount_Body_Deer-Desert {
-  background-image: url(spritesmith-main-6.png);
-<<<<<<< HEAD
-  background-position: -636px -575px;
-=======
-  background-position: -742px -424px;
->>>>>>> 06a5a1cb
-  width: 105px;
-  height: 105px;
-}
-.Mount_Body_Deer-Golden {
-  background-image: url(spritesmith-main-6.png);
-<<<<<<< HEAD
-  background-position: -742px 0px;
-=======
-  background-position: -742px -530px;
->>>>>>> 06a5a1cb
-  width: 105px;
-  height: 105px;
-}
-.Mount_Body_Deer-Red {
-  background-image: url(spritesmith-main-6.png);
-<<<<<<< HEAD
-  background-position: -742px -106px;
-=======
-  background-position: 0px -681px;
->>>>>>> 06a5a1cb
-  width: 105px;
-  height: 105px;
-}
-.Mount_Body_Deer-Shade {
-  background-image: url(spritesmith-main-6.png);
-<<<<<<< HEAD
-  background-position: -742px -212px;
-=======
-  background-position: -106px -681px;
->>>>>>> 06a5a1cb
-  width: 105px;
-  height: 105px;
-}
-.Mount_Body_Deer-Skeleton {
-  background-image: url(spritesmith-main-6.png);
-<<<<<<< HEAD
-  background-position: -742px -318px;
-=======
-  background-position: -212px -681px;
->>>>>>> 06a5a1cb
-  width: 105px;
-  height: 105px;
-}
-.Mount_Body_Deer-White {
-  background-image: url(spritesmith-main-6.png);
-<<<<<<< HEAD
-  background-position: -742px -424px;
-=======
-  background-position: -318px -681px;
->>>>>>> 06a5a1cb
-  width: 105px;
-  height: 105px;
-}
-.Mount_Body_Deer-Zombie {
-  background-image: url(spritesmith-main-6.png);
-<<<<<<< HEAD
-  background-position: -742px -530px;
-=======
-  background-position: -424px -681px;
->>>>>>> 06a5a1cb
-  width: 105px;
-  height: 105px;
-}
-.Mount_Body_Dragon-Base {
-  background-image: url(spritesmith-main-6.png);
-<<<<<<< HEAD
-  background-position: 0px -681px;
-=======
-  background-position: -530px -681px;
->>>>>>> 06a5a1cb
-  width: 105px;
-  height: 105px;
-}
-.Mount_Body_Dragon-CottonCandyBlue {
-  background-image: url(spritesmith-main-6.png);
-<<<<<<< HEAD
-  background-position: -106px -681px;
-=======
-  background-position: -636px -681px;
->>>>>>> 06a5a1cb
-  width: 105px;
-  height: 105px;
-}
-.Mount_Body_Dragon-CottonCandyPink {
-  background-image: url(spritesmith-main-6.png);
-<<<<<<< HEAD
-  background-position: -212px -681px;
-=======
-  background-position: -742px -681px;
->>>>>>> 06a5a1cb
-  width: 105px;
-  height: 105px;
-}
-.Mount_Body_Dragon-Desert {
-  background-image: url(spritesmith-main-6.png);
-<<<<<<< HEAD
-  background-position: -318px -681px;
-=======
-  background-position: -848px 0px;
->>>>>>> 06a5a1cb
-  width: 105px;
-  height: 105px;
-}
-.Mount_Body_Dragon-Golden {
-  background-image: url(spritesmith-main-6.png);
-<<<<<<< HEAD
-  background-position: -424px -681px;
-=======
-  background-position: -848px -106px;
->>>>>>> 06a5a1cb
-  width: 105px;
-  height: 105px;
-}
-.Mount_Body_Dragon-Red {
-  background-image: url(spritesmith-main-6.png);
-<<<<<<< HEAD
-  background-position: -530px -681px;
-=======
-  background-position: -848px -212px;
->>>>>>> 06a5a1cb
-  width: 105px;
-  height: 105px;
-}
-.Mount_Body_Dragon-Shade {
-  background-image: url(spritesmith-main-6.png);
-<<<<<<< HEAD
-  background-position: -636px -681px;
-=======
-  background-position: -848px -318px;
->>>>>>> 06a5a1cb
-  width: 105px;
-  height: 105px;
-}
-.Mount_Body_Dragon-Skeleton {
-  background-image: url(spritesmith-main-6.png);
-<<<<<<< HEAD
-  background-position: -742px -681px;
-=======
-  background-position: -848px -424px;
->>>>>>> 06a5a1cb
-  width: 105px;
-  height: 105px;
-}
-.Mount_Body_Dragon-Spooky {
-  background-image: url(spritesmith-main-6.png);
-<<<<<<< HEAD
-  background-position: -848px 0px;
-=======
-  background-position: -848px -530px;
->>>>>>> 06a5a1cb
-  width: 105px;
-  height: 105px;
-}
-.Mount_Body_Dragon-White {
-  background-image: url(spritesmith-main-6.png);
-<<<<<<< HEAD
-  background-position: -848px -106px;
-=======
-  background-position: -848px -636px;
->>>>>>> 06a5a1cb
-  width: 105px;
-  height: 105px;
-}
-.Mount_Body_Dragon-Zombie {
-  background-image: url(spritesmith-main-6.png);
-<<<<<<< HEAD
-  background-position: -848px -212px;
-=======
-  background-position: 0px -787px;
->>>>>>> 06a5a1cb
-  width: 105px;
-  height: 105px;
-}
-.Mount_Body_Egg-Base {
-  background-image: url(spritesmith-main-6.png);
-<<<<<<< HEAD
-  background-position: -848px -318px;
-=======
-  background-position: -106px -787px;
->>>>>>> 06a5a1cb
-  width: 105px;
-  height: 105px;
-}
-.Mount_Body_Egg-CottonCandyBlue {
-  background-image: url(spritesmith-main-6.png);
-<<<<<<< HEAD
-  background-position: -848px -424px;
-=======
-  background-position: -212px -787px;
->>>>>>> 06a5a1cb
-  width: 105px;
-  height: 105px;
-}
-.Mount_Body_Egg-CottonCandyPink {
-  background-image: url(spritesmith-main-6.png);
-<<<<<<< HEAD
-  background-position: -848px -530px;
-=======
-  background-position: -318px -787px;
->>>>>>> 06a5a1cb
-  width: 105px;
-  height: 105px;
-}
-.Mount_Body_Egg-Desert {
-  background-image: url(spritesmith-main-6.png);
-<<<<<<< HEAD
-  background-position: -848px -636px;
-=======
-  background-position: -424px -787px;
->>>>>>> 06a5a1cb
-  width: 105px;
-  height: 105px;
-}
-.Mount_Body_Egg-Golden {
-  background-image: url(spritesmith-main-6.png);
-<<<<<<< HEAD
-  background-position: 0px -787px;
-=======
-  background-position: -530px -787px;
->>>>>>> 06a5a1cb
-  width: 105px;
-  height: 105px;
-}
-.Mount_Body_Egg-Red {
-  background-image: url(spritesmith-main-6.png);
-<<<<<<< HEAD
-  background-position: -106px -787px;
-=======
-  background-position: -636px -787px;
->>>>>>> 06a5a1cb
-  width: 105px;
-  height: 105px;
-}
-.Mount_Body_Egg-Shade {
-  background-image: url(spritesmith-main-6.png);
-<<<<<<< HEAD
-  background-position: -212px -787px;
-=======
-  background-position: -742px -787px;
->>>>>>> 06a5a1cb
-  width: 105px;
-  height: 105px;
-}
-.Mount_Body_Egg-Skeleton {
-  background-image: url(spritesmith-main-6.png);
-<<<<<<< HEAD
-  background-position: -318px -787px;
-=======
-  background-position: -848px -787px;
->>>>>>> 06a5a1cb
-  width: 105px;
-  height: 105px;
-}
-.Mount_Body_Egg-White {
-  background-image: url(spritesmith-main-6.png);
-<<<<<<< HEAD
-  background-position: -424px -787px;
-=======
-  background-position: -954px 0px;
->>>>>>> 06a5a1cb
-  width: 105px;
-  height: 105px;
-}
-.Mount_Body_Egg-Zombie {
-  background-image: url(spritesmith-main-6.png);
-<<<<<<< HEAD
-  background-position: -530px -787px;
-=======
-  background-position: -954px -106px;
->>>>>>> 06a5a1cb
-  width: 105px;
-  height: 105px;
-}
-.Mount_Body_FlyingPig-Base {
-  background-image: url(spritesmith-main-6.png);
-<<<<<<< HEAD
-  background-position: -636px -787px;
-=======
-  background-position: -954px -212px;
->>>>>>> 06a5a1cb
-  width: 105px;
-  height: 105px;
-}
-.Mount_Body_FlyingPig-CottonCandyBlue {
-  background-image: url(spritesmith-main-6.png);
-<<<<<<< HEAD
-  background-position: -742px -787px;
-=======
-  background-position: -954px -318px;
->>>>>>> 06a5a1cb
-  width: 105px;
-  height: 105px;
-}
-.Mount_Body_FlyingPig-CottonCandyPink {
-  background-image: url(spritesmith-main-6.png);
-<<<<<<< HEAD
-  background-position: -848px -787px;
-=======
-  background-position: -954px -424px;
->>>>>>> 06a5a1cb
-  width: 105px;
-  height: 105px;
-}
-.Mount_Body_FlyingPig-Desert {
-  background-image: url(spritesmith-main-6.png);
-<<<<<<< HEAD
-  background-position: -954px 0px;
-=======
-  background-position: -954px -530px;
->>>>>>> 06a5a1cb
-  width: 105px;
-  height: 105px;
-}
-.Mount_Body_FlyingPig-Golden {
-  background-image: url(spritesmith-main-6.png);
-<<<<<<< HEAD
-  background-position: -954px -106px;
-=======
-  background-position: -954px -636px;
->>>>>>> 06a5a1cb
-  width: 105px;
-  height: 105px;
-}
-.Mount_Body_FlyingPig-Red {
-  background-image: url(spritesmith-main-6.png);
-<<<<<<< HEAD
-  background-position: -954px -212px;
-=======
-  background-position: -954px -742px;
->>>>>>> 06a5a1cb
-  width: 105px;
-  height: 105px;
-}
-.Mount_Body_FlyingPig-Shade {
-  background-image: url(spritesmith-main-6.png);
-<<<<<<< HEAD
-  background-position: -954px -318px;
-=======
-  background-position: 0px -893px;
->>>>>>> 06a5a1cb
-  width: 105px;
-  height: 105px;
-}
-.Mount_Body_FlyingPig-Skeleton {
-  background-image: url(spritesmith-main-6.png);
-<<<<<<< HEAD
-  background-position: -954px -424px;
-=======
-  background-position: -106px -893px;
->>>>>>> 06a5a1cb
-  width: 105px;
-  height: 105px;
-}
-.Mount_Body_FlyingPig-Spooky {
-  background-image: url(spritesmith-main-6.png);
-<<<<<<< HEAD
-  background-position: -954px -530px;
-=======
-  background-position: -212px -893px;
->>>>>>> 06a5a1cb
-  width: 105px;
-  height: 105px;
-}
-.Mount_Body_FlyingPig-White {
-  background-image: url(spritesmith-main-6.png);
-<<<<<<< HEAD
-  background-position: -954px -636px;
-=======
-  background-position: -318px -893px;
->>>>>>> 06a5a1cb
-  width: 105px;
-  height: 105px;
-}
-.Mount_Body_FlyingPig-Zombie {
-  background-image: url(spritesmith-main-6.png);
-<<<<<<< HEAD
-  background-position: -954px -742px;
-=======
-  background-position: -424px -893px;
->>>>>>> 06a5a1cb
-  width: 105px;
-  height: 105px;
-}
-.Mount_Body_Fox-Base {
-  background-image: url(spritesmith-main-6.png);
-<<<<<<< HEAD
-  background-position: 0px -893px;
-=======
-  background-position: -530px -893px;
->>>>>>> 06a5a1cb
-  width: 105px;
-  height: 105px;
-}
-.Mount_Body_Fox-CottonCandyBlue {
-  background-image: url(spritesmith-main-6.png);
-<<<<<<< HEAD
-  background-position: -106px -893px;
-=======
-  background-position: -636px -893px;
->>>>>>> 06a5a1cb
-  width: 105px;
-  height: 105px;
-}
-.Mount_Body_Fox-CottonCandyPink {
-  background-image: url(spritesmith-main-6.png);
-<<<<<<< HEAD
-  background-position: -212px -893px;
-=======
-  background-position: -742px -893px;
->>>>>>> 06a5a1cb
-  width: 105px;
-  height: 105px;
-}
-.Mount_Body_Fox-Desert {
-  background-image: url(spritesmith-main-6.png);
-<<<<<<< HEAD
-  background-position: -318px -893px;
-=======
-  background-position: -848px -893px;
->>>>>>> 06a5a1cb
-  width: 105px;
-  height: 105px;
-}
-.Mount_Body_Fox-Golden {
-  background-image: url(spritesmith-main-6.png);
-<<<<<<< HEAD
-  background-position: -424px -893px;
-=======
-  background-position: -954px -893px;
->>>>>>> 06a5a1cb
-  width: 105px;
-  height: 105px;
-}
-.Mount_Body_Fox-Red {
-  background-image: url(spritesmith-main-6.png);
-<<<<<<< HEAD
-  background-position: -530px -893px;
-=======
-  background-position: -1060px 0px;
->>>>>>> 06a5a1cb
-  width: 105px;
-  height: 105px;
-}
-.Mount_Body_Fox-Shade {
-  background-image: url(spritesmith-main-6.png);
-<<<<<<< HEAD
-  background-position: -636px -893px;
-=======
-  background-position: -1060px -106px;
->>>>>>> 06a5a1cb
-  width: 105px;
-  height: 105px;
-}
-.Mount_Body_Fox-Skeleton {
-  background-image: url(spritesmith-main-6.png);
-<<<<<<< HEAD
-  background-position: -742px -893px;
-=======
-  background-position: -1060px -212px;
->>>>>>> 06a5a1cb
-  width: 105px;
-  height: 105px;
-}
-.Mount_Body_Fox-Spooky {
-  background-image: url(spritesmith-main-6.png);
-<<<<<<< HEAD
-  background-position: -848px -893px;
-=======
-  background-position: -1060px -318px;
->>>>>>> 06a5a1cb
-  width: 105px;
-  height: 105px;
-}
-.Mount_Body_Fox-White {
-  background-image: url(spritesmith-main-6.png);
-<<<<<<< HEAD
-  background-position: -954px -893px;
-=======
-  background-position: -1060px -424px;
->>>>>>> 06a5a1cb
-  width: 105px;
-  height: 105px;
-}
-.Mount_Body_Fox-Zombie {
-  background-image: url(spritesmith-main-6.png);
-<<<<<<< HEAD
-  background-position: -1060px 0px;
-=======
-  background-position: -1060px -530px;
->>>>>>> 06a5a1cb
   width: 105px;
   height: 105px;
 }
@@ -952,311 +648,187 @@
 }
 .Mount_Body_Gryphon-Base {
   background-image: url(spritesmith-main-6.png);
-<<<<<<< HEAD
-  background-position: -212px -999px;
-=======
-  background-position: -742px -999px;
->>>>>>> 06a5a1cb
+  background-position: -1060px -999px;
   width: 105px;
   height: 105px;
 }
 .Mount_Body_Gryphon-CottonCandyBlue {
   background-image: url(spritesmith-main-6.png);
-<<<<<<< HEAD
-  background-position: -318px -999px;
-=======
-  background-position: -848px -999px;
->>>>>>> 06a5a1cb
+  background-position: -1166px 0px;
   width: 105px;
   height: 105px;
 }
 .Mount_Body_Gryphon-CottonCandyPink {
   background-image: url(spritesmith-main-6.png);
-<<<<<<< HEAD
-  background-position: -424px -999px;
-=======
-  background-position: -954px -999px;
->>>>>>> 06a5a1cb
+  background-position: -1166px -106px;
   width: 105px;
   height: 105px;
 }
 .Mount_Body_Gryphon-Desert {
   background-image: url(spritesmith-main-6.png);
-<<<<<<< HEAD
-  background-position: -530px -999px;
-=======
-  background-position: -1060px -999px;
->>>>>>> 06a5a1cb
+  background-position: -1166px -212px;
   width: 105px;
   height: 105px;
 }
 .Mount_Body_Gryphon-Golden {
   background-image: url(spritesmith-main-6.png);
-<<<<<<< HEAD
-  background-position: -636px -999px;
-=======
-  background-position: -1166px 0px;
->>>>>>> 06a5a1cb
+  background-position: -1166px -318px;
   width: 105px;
   height: 105px;
 }
 .Mount_Body_Gryphon-Red {
   background-image: url(spritesmith-main-6.png);
-<<<<<<< HEAD
-  background-position: -742px -999px;
-=======
-  background-position: -1166px -106px;
->>>>>>> 06a5a1cb
+  background-position: -1166px -424px;
   width: 105px;
   height: 105px;
 }
 .Mount_Body_Gryphon-RoyalPurple {
   background-image: url(spritesmith-main-6.png);
-<<<<<<< HEAD
-  background-position: -848px -999px;
-=======
-  background-position: -1166px -212px;
->>>>>>> 06a5a1cb
+  background-position: -1166px -530px;
   width: 105px;
   height: 105px;
 }
 .Mount_Body_Gryphon-Shade {
   background-image: url(spritesmith-main-6.png);
-<<<<<<< HEAD
-  background-position: -954px -999px;
-=======
-  background-position: -1166px -318px;
->>>>>>> 06a5a1cb
+  background-position: -1166px -636px;
   width: 105px;
   height: 105px;
 }
 .Mount_Body_Gryphon-Skeleton {
   background-image: url(spritesmith-main-6.png);
-<<<<<<< HEAD
-  background-position: -1060px -999px;
-=======
-  background-position: -1166px -424px;
->>>>>>> 06a5a1cb
+  background-position: -1166px -742px;
   width: 105px;
   height: 105px;
 }
 .Mount_Body_Gryphon-White {
   background-image: url(spritesmith-main-6.png);
-<<<<<<< HEAD
-  background-position: -1166px 0px;
-=======
-  background-position: -1166px -530px;
->>>>>>> 06a5a1cb
+  background-position: -1166px -848px;
   width: 105px;
   height: 105px;
 }
 .Mount_Body_Gryphon-Zombie {
   background-image: url(spritesmith-main-6.png);
-<<<<<<< HEAD
-  background-position: -1166px -106px;
-=======
-  background-position: -1166px -636px;
->>>>>>> 06a5a1cb
+  background-position: -1166px -954px;
   width: 105px;
   height: 105px;
 }
 .Mount_Body_Hedgehog-Base {
   background-image: url(spritesmith-main-6.png);
-<<<<<<< HEAD
-  background-position: -1166px -212px;
-=======
-  background-position: -1166px -742px;
->>>>>>> 06a5a1cb
+  background-position: 0px -1105px;
   width: 105px;
   height: 105px;
 }
 .Mount_Body_Hedgehog-CottonCandyBlue {
   background-image: url(spritesmith-main-6.png);
-<<<<<<< HEAD
-  background-position: -1166px -318px;
-=======
-  background-position: -1166px -848px;
->>>>>>> 06a5a1cb
+  background-position: -106px -1105px;
   width: 105px;
   height: 105px;
 }
 .Mount_Body_Hedgehog-CottonCandyPink {
   background-image: url(spritesmith-main-6.png);
-<<<<<<< HEAD
-  background-position: -1166px -424px;
-=======
-  background-position: -1166px -954px;
->>>>>>> 06a5a1cb
+  background-position: -212px -1105px;
   width: 105px;
   height: 105px;
 }
 .Mount_Body_Hedgehog-Desert {
   background-image: url(spritesmith-main-6.png);
-<<<<<<< HEAD
-  background-position: -1166px -530px;
-=======
-  background-position: 0px -1105px;
->>>>>>> 06a5a1cb
+  background-position: -530px -115px;
   width: 105px;
   height: 105px;
 }
 .Mount_Body_Hedgehog-Golden {
   background-image: url(spritesmith-main-6.png);
-<<<<<<< HEAD
-  background-position: -1166px -636px;
-=======
-  background-position: -106px -1105px;
->>>>>>> 06a5a1cb
+  background-position: -424px -1105px;
   width: 105px;
   height: 105px;
 }
 .Mount_Body_Hedgehog-Red {
   background-image: url(spritesmith-main-6.png);
-<<<<<<< HEAD
-  background-position: -1166px -742px;
-=======
-  background-position: -212px -1105px;
->>>>>>> 06a5a1cb
+  background-position: -530px -1105px;
   width: 105px;
   height: 105px;
 }
 .Mount_Body_Hedgehog-Shade {
   background-image: url(spritesmith-main-6.png);
-<<<<<<< HEAD
-  background-position: -1166px -848px;
-=======
-  background-position: -530px -115px;
->>>>>>> 06a5a1cb
+  background-position: -636px -1105px;
   width: 105px;
   height: 105px;
 }
 .Mount_Body_Hedgehog-Skeleton {
   background-image: url(spritesmith-main-6.png);
-<<<<<<< HEAD
-  background-position: -1166px -954px;
-=======
-  background-position: -424px -1105px;
->>>>>>> 06a5a1cb
+  background-position: -742px -1105px;
   width: 105px;
   height: 105px;
 }
 .Mount_Body_Hedgehog-White {
   background-image: url(spritesmith-main-6.png);
-<<<<<<< HEAD
-  background-position: 0px -1105px;
-=======
-  background-position: -530px -1105px;
->>>>>>> 06a5a1cb
+  background-position: -848px -1105px;
   width: 105px;
   height: 105px;
 }
 .Mount_Body_Hedgehog-Zombie {
   background-image: url(spritesmith-main-6.png);
-<<<<<<< HEAD
-  background-position: -106px -1105px;
-=======
-  background-position: -636px -1105px;
->>>>>>> 06a5a1cb
+  background-position: -954px -1105px;
   width: 105px;
   height: 105px;
 }
 .Mount_Body_Horse-Base {
   background-image: url(spritesmith-main-6.png);
-<<<<<<< HEAD
-  background-position: -212px -1105px;
-=======
-  background-position: -742px -1105px;
->>>>>>> 06a5a1cb
+  background-position: -1060px -1105px;
   width: 105px;
   height: 105px;
 }
 .Mount_Body_Horse-CottonCandyBlue {
   background-image: url(spritesmith-main-6.png);
-<<<<<<< HEAD
-  background-position: -530px -115px;
-=======
-  background-position: -848px -1105px;
->>>>>>> 06a5a1cb
+  background-position: -1166px -1105px;
   width: 105px;
   height: 105px;
 }
 .Mount_Body_Horse-CottonCandyPink {
   background-image: url(spritesmith-main-6.png);
-<<<<<<< HEAD
-  background-position: -424px -1105px;
-=======
-  background-position: -954px -1105px;
->>>>>>> 06a5a1cb
+  background-position: -1272px 0px;
   width: 105px;
   height: 105px;
 }
 .Mount_Body_Horse-Desert {
   background-image: url(spritesmith-main-6.png);
-<<<<<<< HEAD
-  background-position: -530px -1105px;
-=======
-  background-position: -1060px -1105px;
->>>>>>> 06a5a1cb
+  background-position: -1272px -106px;
   width: 105px;
   height: 105px;
 }
 .Mount_Body_Horse-Golden {
   background-image: url(spritesmith-main-6.png);
-<<<<<<< HEAD
-  background-position: -636px -1105px;
-=======
-  background-position: -1166px -1105px;
->>>>>>> 06a5a1cb
+  background-position: -1272px -212px;
   width: 105px;
   height: 105px;
 }
 .Mount_Body_Horse-Red {
   background-image: url(spritesmith-main-6.png);
-<<<<<<< HEAD
-  background-position: -742px -1105px;
-=======
-  background-position: -1272px 0px;
->>>>>>> 06a5a1cb
+  background-position: -1272px -318px;
   width: 105px;
   height: 105px;
 }
 .Mount_Body_Horse-Shade {
   background-image: url(spritesmith-main-6.png);
-<<<<<<< HEAD
-  background-position: -848px -1105px;
-=======
-  background-position: -1272px -106px;
->>>>>>> 06a5a1cb
+  background-position: -1272px -424px;
   width: 105px;
   height: 105px;
 }
 .Mount_Body_Horse-Skeleton {
   background-image: url(spritesmith-main-6.png);
-<<<<<<< HEAD
-  background-position: -954px -1105px;
-=======
-  background-position: -1272px -212px;
->>>>>>> 06a5a1cb
+  background-position: -1272px -530px;
   width: 105px;
   height: 105px;
 }
 .Mount_Body_Horse-White {
   background-image: url(spritesmith-main-6.png);
-<<<<<<< HEAD
-  background-position: -1060px -1105px;
-=======
-  background-position: -1272px -318px;
->>>>>>> 06a5a1cb
+  background-position: -1272px -636px;
   width: 105px;
   height: 105px;
 }
 .Mount_Body_Horse-Zombie {
   background-image: url(spritesmith-main-6.png);
-<<<<<<< HEAD
-  background-position: -1166px -1105px;
-=======
-  background-position: -1272px -424px;
->>>>>>> 06a5a1cb
+  background-position: -1272px -742px;
   width: 105px;
   height: 105px;
 }
@@ -1268,81 +840,49 @@
 }
 .Mount_Body_LionCub-Base {
   background-image: url(spritesmith-main-6.png);
-<<<<<<< HEAD
-  background-position: -1272px -106px;
-=======
-  background-position: -1272px -636px;
->>>>>>> 06a5a1cb
+  background-position: -1272px -954px;
   width: 105px;
   height: 105px;
 }
 .Mount_Body_LionCub-CottonCandyBlue {
   background-image: url(spritesmith-main-6.png);
-<<<<<<< HEAD
-  background-position: -1272px -212px;
-=======
-  background-position: -1272px -742px;
->>>>>>> 06a5a1cb
+  background-position: -1272px -1060px;
   width: 105px;
   height: 105px;
 }
 .Mount_Body_LionCub-CottonCandyPink {
   background-image: url(spritesmith-main-6.png);
-<<<<<<< HEAD
-  background-position: -1272px -318px;
-=======
-  background-position: -1272px -848px;
->>>>>>> 06a5a1cb
+  background-position: 0px -1211px;
   width: 105px;
   height: 105px;
 }
 .Mount_Body_LionCub-Desert {
   background-image: url(spritesmith-main-6.png);
-<<<<<<< HEAD
-  background-position: -1272px -424px;
-=======
-  background-position: -1272px -954px;
->>>>>>> 06a5a1cb
+  background-position: -106px -1211px;
   width: 105px;
   height: 105px;
 }
 .Mount_Body_LionCub-Ethereal {
   background-image: url(spritesmith-main-6.png);
-<<<<<<< HEAD
-  background-position: -1272px -530px;
-=======
-  background-position: -1272px -1060px;
->>>>>>> 06a5a1cb
+  background-position: -212px -1211px;
   width: 105px;
   height: 105px;
 }
 .Mount_Body_LionCub-Golden {
   background-image: url(spritesmith-main-6.png);
-<<<<<<< HEAD
-  background-position: -1272px -636px;
-=======
-  background-position: 0px -1211px;
->>>>>>> 06a5a1cb
+  background-position: -318px -1211px;
   width: 105px;
   height: 105px;
 }
 .Mount_Body_LionCub-Red {
   background-image: url(spritesmith-main-6.png);
-<<<<<<< HEAD
-  background-position: -1272px -742px;
-=======
-  background-position: -106px -1211px;
->>>>>>> 06a5a1cb
+  background-position: -424px -1211px;
   width: 105px;
   height: 105px;
 }
 .Mount_Body_LionCub-Shade {
   background-image: url(spritesmith-main-6.png);
-<<<<<<< HEAD
-  background-position: -1272px -848px;
-=======
-  background-position: -212px -1211px;
->>>>>>> 06a5a1cb
+  background-position: -530px -1211px;
   width: 105px;
   height: 105px;
 }
@@ -1354,31 +894,19 @@
 }
 .Mount_Body_LionCub-Spooky {
   background-image: url(spritesmith-main-6.png);
-<<<<<<< HEAD
-  background-position: -1272px -1060px;
-=======
-  background-position: -424px -1211px;
->>>>>>> 06a5a1cb
+  background-position: -742px -1211px;
   width: 105px;
   height: 105px;
 }
 .Mount_Body_LionCub-White {
   background-image: url(spritesmith-main-6.png);
-<<<<<<< HEAD
-  background-position: 0px -1211px;
-=======
-  background-position: -530px -1211px;
->>>>>>> 06a5a1cb
+  background-position: -848px -1211px;
   width: 105px;
   height: 105px;
 }
 .Mount_Body_LionCub-Zombie {
   background-image: url(spritesmith-main-6.png);
-<<<<<<< HEAD
-  background-position: -106px -1211px;
-=======
-  background-position: -636px -1211px;
->>>>>>> 06a5a1cb
+  background-position: -954px -1211px;
   width: 105px;
   height: 105px;
 }
@@ -1396,969 +924,546 @@
 }
 .Mount_Body_Octopus-Base {
   background-image: url(spritesmith-main-6.png);
-<<<<<<< HEAD
-  background-position: -424px -1211px;
-=======
-  background-position: -954px -1211px;
->>>>>>> 06a5a1cb
+  background-position: -1272px -1211px;
   width: 105px;
   height: 105px;
 }
 .Mount_Body_Octopus-CottonCandyBlue {
   background-image: url(spritesmith-main-6.png);
-<<<<<<< HEAD
-  background-position: -530px -1211px;
-=======
-  background-position: -1060px -1211px;
->>>>>>> 06a5a1cb
+  background-position: -1378px 0px;
   width: 105px;
   height: 105px;
 }
 .Mount_Body_Octopus-CottonCandyPink {
   background-image: url(spritesmith-main-6.png);
-<<<<<<< HEAD
-  background-position: -636px -1211px;
-=======
-  background-position: -1166px -1211px;
->>>>>>> 06a5a1cb
+  background-position: -1378px -106px;
   width: 105px;
   height: 105px;
 }
 .Mount_Body_Octopus-Desert {
   background-image: url(spritesmith-main-6.png);
-<<<<<<< HEAD
-  background-position: -742px -1211px;
-=======
-  background-position: -1272px -1211px;
->>>>>>> 06a5a1cb
+  background-position: -1378px -212px;
   width: 105px;
   height: 105px;
 }
 .Mount_Body_Octopus-Golden {
   background-image: url(spritesmith-main-6.png);
-<<<<<<< HEAD
-  background-position: -848px -1211px;
-=======
-  background-position: -1378px 0px;
->>>>>>> 06a5a1cb
+  background-position: -1378px -318px;
   width: 105px;
   height: 105px;
 }
 .Mount_Body_Octopus-Red {
   background-image: url(spritesmith-main-6.png);
-<<<<<<< HEAD
-  background-position: -954px -1211px;
-=======
-  background-position: -1378px -106px;
->>>>>>> 06a5a1cb
+  background-position: -1378px -424px;
   width: 105px;
   height: 105px;
 }
 .Mount_Body_Octopus-Shade {
   background-image: url(spritesmith-main-6.png);
-<<<<<<< HEAD
-  background-position: -1060px -1211px;
-=======
-  background-position: -1378px -212px;
->>>>>>> 06a5a1cb
+  background-position: -1378px -530px;
   width: 105px;
   height: 105px;
 }
 .Mount_Body_Octopus-Skeleton {
   background-image: url(spritesmith-main-6.png);
-<<<<<<< HEAD
-  background-position: -1166px -1211px;
-=======
-  background-position: -1378px -318px;
->>>>>>> 06a5a1cb
+  background-position: -1378px -636px;
   width: 105px;
   height: 105px;
 }
 .Mount_Body_Octopus-White {
   background-image: url(spritesmith-main-6.png);
-<<<<<<< HEAD
-  background-position: -1272px -1211px;
-=======
-  background-position: -1378px -424px;
->>>>>>> 06a5a1cb
+  background-position: -1378px -742px;
   width: 105px;
   height: 105px;
 }
 .Mount_Body_Octopus-Zombie {
   background-image: url(spritesmith-main-6.png);
-<<<<<<< HEAD
-  background-position: -1378px 0px;
-=======
-  background-position: -1378px -530px;
->>>>>>> 06a5a1cb
+  background-position: -1378px -848px;
   width: 105px;
   height: 105px;
 }
 .Mount_Body_Orca-Base {
   background-image: url(spritesmith-main-6.png);
-<<<<<<< HEAD
-  background-position: -1378px -106px;
-=======
-  background-position: -1378px -636px;
->>>>>>> 06a5a1cb
+  background-position: -1378px -954px;
   width: 105px;
   height: 105px;
 }
 .Mount_Body_Owl-Base {
   background-image: url(spritesmith-main-6.png);
-<<<<<<< HEAD
-  background-position: -1378px -212px;
-=======
-  background-position: -1378px -742px;
->>>>>>> 06a5a1cb
+  background-position: -1378px -1060px;
   width: 105px;
   height: 105px;
 }
 .Mount_Body_Owl-CottonCandyBlue {
   background-image: url(spritesmith-main-6.png);
-<<<<<<< HEAD
-  background-position: -1378px -318px;
-=======
-  background-position: -1378px -848px;
->>>>>>> 06a5a1cb
+  background-position: -1378px -1166px;
   width: 105px;
   height: 105px;
 }
 .Mount_Body_Owl-CottonCandyPink {
   background-image: url(spritesmith-main-6.png);
-<<<<<<< HEAD
-  background-position: -1378px -424px;
-=======
-  background-position: -1378px -954px;
->>>>>>> 06a5a1cb
+  background-position: 0px -1317px;
   width: 105px;
   height: 105px;
 }
 .Mount_Body_Owl-Desert {
   background-image: url(spritesmith-main-6.png);
-<<<<<<< HEAD
-  background-position: -1378px -530px;
-=======
-  background-position: -1378px -1060px;
->>>>>>> 06a5a1cb
+  background-position: -106px -1317px;
   width: 105px;
   height: 105px;
 }
 .Mount_Body_Owl-Golden {
   background-image: url(spritesmith-main-6.png);
-<<<<<<< HEAD
-  background-position: -1378px -636px;
-=======
-  background-position: -1378px -1166px;
->>>>>>> 06a5a1cb
+  background-position: -212px -1317px;
   width: 105px;
   height: 105px;
 }
 .Mount_Body_Owl-Red {
   background-image: url(spritesmith-main-6.png);
-<<<<<<< HEAD
-  background-position: -1378px -742px;
-=======
-  background-position: 0px -1317px;
->>>>>>> 06a5a1cb
+  background-position: -318px -1317px;
   width: 105px;
   height: 105px;
 }
 .Mount_Body_Owl-Shade {
   background-image: url(spritesmith-main-6.png);
-<<<<<<< HEAD
-  background-position: -1378px -848px;
-=======
-  background-position: -106px -1317px;
->>>>>>> 06a5a1cb
+  background-position: -424px -1317px;
   width: 105px;
   height: 105px;
 }
 .Mount_Body_Owl-Skeleton {
   background-image: url(spritesmith-main-6.png);
-<<<<<<< HEAD
-  background-position: -1378px -954px;
-=======
-  background-position: -212px -1317px;
->>>>>>> 06a5a1cb
+  background-position: -530px -1317px;
   width: 105px;
   height: 105px;
 }
 .Mount_Body_Owl-White {
   background-image: url(spritesmith-main-6.png);
-<<<<<<< HEAD
-  background-position: -1378px -1060px;
-=======
-  background-position: -318px -1317px;
->>>>>>> 06a5a1cb
+  background-position: -636px -1317px;
   width: 105px;
   height: 105px;
 }
 .Mount_Body_Owl-Zombie {
   background-image: url(spritesmith-main-6.png);
-<<<<<<< HEAD
-  background-position: -1378px -1166px;
-=======
-  background-position: -424px -1317px;
->>>>>>> 06a5a1cb
+  background-position: -742px -1317px;
   width: 105px;
   height: 105px;
 }
 .Mount_Body_PandaCub-Base {
   background-image: url(spritesmith-main-6.png);
-<<<<<<< HEAD
-  background-position: 0px -1317px;
-=======
-  background-position: -530px -1317px;
->>>>>>> 06a5a1cb
+  background-position: -848px -1317px;
   width: 105px;
   height: 105px;
 }
 .Mount_Body_PandaCub-CottonCandyBlue {
   background-image: url(spritesmith-main-6.png);
-<<<<<<< HEAD
-  background-position: -106px -1317px;
-=======
-  background-position: -636px -1317px;
->>>>>>> 06a5a1cb
+  background-position: -954px -1317px;
   width: 105px;
   height: 105px;
 }
 .Mount_Body_PandaCub-CottonCandyPink {
   background-image: url(spritesmith-main-6.png);
-<<<<<<< HEAD
-  background-position: -212px -1317px;
-=======
-  background-position: -742px -1317px;
->>>>>>> 06a5a1cb
+  background-position: -1060px -1317px;
   width: 105px;
   height: 105px;
 }
 .Mount_Body_PandaCub-Desert {
   background-image: url(spritesmith-main-6.png);
-<<<<<<< HEAD
-  background-position: -318px -1317px;
-=======
-  background-position: -848px -1317px;
->>>>>>> 06a5a1cb
+  background-position: -1166px -1317px;
   width: 105px;
   height: 105px;
 }
 .Mount_Body_PandaCub-Golden {
   background-image: url(spritesmith-main-6.png);
-<<<<<<< HEAD
-  background-position: -424px -1317px;
-=======
-  background-position: -954px -1317px;
->>>>>>> 06a5a1cb
+  background-position: -1272px -1317px;
   width: 105px;
   height: 105px;
 }
 .Mount_Body_PandaCub-Red {
   background-image: url(spritesmith-main-6.png);
-<<<<<<< HEAD
-  background-position: -530px -1317px;
-=======
-  background-position: -1060px -1317px;
->>>>>>> 06a5a1cb
+  background-position: -1378px -1317px;
   width: 105px;
   height: 105px;
 }
 .Mount_Body_PandaCub-Shade {
   background-image: url(spritesmith-main-6.png);
-<<<<<<< HEAD
-  background-position: -636px -1317px;
-=======
-  background-position: -1166px -1317px;
->>>>>>> 06a5a1cb
+  background-position: -1484px 0px;
   width: 105px;
   height: 105px;
 }
 .Mount_Body_PandaCub-Skeleton {
   background-image: url(spritesmith-main-6.png);
-<<<<<<< HEAD
-  background-position: -742px -1317px;
-=======
-  background-position: -1272px -1317px;
->>>>>>> 06a5a1cb
+  background-position: -1484px -106px;
   width: 105px;
   height: 105px;
 }
 .Mount_Body_PandaCub-Spooky {
   background-image: url(spritesmith-main-6.png);
-<<<<<<< HEAD
-  background-position: -848px -1317px;
-=======
-  background-position: -1378px -1317px;
->>>>>>> 06a5a1cb
+  background-position: -1484px -212px;
   width: 105px;
   height: 105px;
 }
 .Mount_Body_PandaCub-White {
   background-image: url(spritesmith-main-6.png);
-<<<<<<< HEAD
-  background-position: -954px -1317px;
-=======
-  background-position: -1484px 0px;
->>>>>>> 06a5a1cb
+  background-position: -1484px -318px;
   width: 105px;
   height: 105px;
 }
 .Mount_Body_PandaCub-Zombie {
   background-image: url(spritesmith-main-6.png);
-<<<<<<< HEAD
-  background-position: -1060px -1317px;
-=======
-  background-position: -1484px -106px;
->>>>>>> 06a5a1cb
+  background-position: -1484px -424px;
   width: 105px;
   height: 105px;
 }
 .Mount_Body_Parrot-Base {
   background-image: url(spritesmith-main-6.png);
-<<<<<<< HEAD
-  background-position: -1166px -1317px;
-=======
-  background-position: -1484px -212px;
->>>>>>> 06a5a1cb
+  background-position: -1484px -530px;
   width: 105px;
   height: 105px;
 }
 .Mount_Body_Parrot-CottonCandyBlue {
   background-image: url(spritesmith-main-6.png);
-<<<<<<< HEAD
-  background-position: -1272px -1317px;
-=======
-  background-position: -1484px -318px;
->>>>>>> 06a5a1cb
+  background-position: -1484px -636px;
   width: 105px;
   height: 105px;
 }
 .Mount_Body_Parrot-CottonCandyPink {
   background-image: url(spritesmith-main-6.png);
-<<<<<<< HEAD
-  background-position: -1378px -1317px;
-=======
-  background-position: -1484px -424px;
->>>>>>> 06a5a1cb
+  background-position: -1484px -742px;
   width: 105px;
   height: 105px;
 }
 .Mount_Body_Parrot-Desert {
   background-image: url(spritesmith-main-6.png);
-<<<<<<< HEAD
-  background-position: -1484px 0px;
-=======
-  background-position: -1484px -530px;
->>>>>>> 06a5a1cb
+  background-position: -1484px -848px;
   width: 105px;
   height: 105px;
 }
 .Mount_Body_Parrot-Golden {
   background-image: url(spritesmith-main-6.png);
-<<<<<<< HEAD
-  background-position: -1484px -106px;
-=======
-  background-position: -1484px -636px;
->>>>>>> 06a5a1cb
+  background-position: -1484px -954px;
   width: 105px;
   height: 105px;
 }
 .Mount_Body_Parrot-Red {
   background-image: url(spritesmith-main-6.png);
-<<<<<<< HEAD
-  background-position: -1484px -212px;
-=======
-  background-position: -1484px -742px;
->>>>>>> 06a5a1cb
+  background-position: -1484px -1060px;
   width: 105px;
   height: 105px;
 }
 .Mount_Body_Parrot-Shade {
   background-image: url(spritesmith-main-6.png);
-<<<<<<< HEAD
-  background-position: -1484px -318px;
-=======
-  background-position: -1484px -848px;
->>>>>>> 06a5a1cb
+  background-position: -1484px -1166px;
   width: 105px;
   height: 105px;
 }
 .Mount_Body_Parrot-Skeleton {
   background-image: url(spritesmith-main-6.png);
-<<<<<<< HEAD
-  background-position: -1484px -424px;
-=======
-  background-position: -1484px -954px;
->>>>>>> 06a5a1cb
+  background-position: -1484px -1272px;
   width: 105px;
   height: 105px;
 }
 .Mount_Body_Parrot-White {
   background-image: url(spritesmith-main-6.png);
-<<<<<<< HEAD
-  background-position: -1484px -530px;
-=======
-  background-position: -1484px -1060px;
->>>>>>> 06a5a1cb
+  background-position: 0px -1423px;
   width: 105px;
   height: 105px;
 }
 .Mount_Body_Parrot-Zombie {
   background-image: url(spritesmith-main-6.png);
-<<<<<<< HEAD
-  background-position: -1484px -636px;
-=======
-  background-position: -1484px -1166px;
->>>>>>> 06a5a1cb
+  background-position: -106px -1423px;
   width: 105px;
   height: 105px;
 }
 .Mount_Body_Penguin-Base {
   background-image: url(spritesmith-main-6.png);
-<<<<<<< HEAD
-  background-position: -1484px -742px;
-=======
-  background-position: -1484px -1272px;
->>>>>>> 06a5a1cb
+  background-position: -212px -1423px;
   width: 105px;
   height: 105px;
 }
 .Mount_Body_Penguin-CottonCandyBlue {
   background-image: url(spritesmith-main-6.png);
-<<<<<<< HEAD
-  background-position: -1484px -848px;
-=======
-  background-position: 0px -1423px;
->>>>>>> 06a5a1cb
+  background-position: -318px -1423px;
   width: 105px;
   height: 105px;
 }
 .Mount_Body_Penguin-CottonCandyPink {
   background-image: url(spritesmith-main-6.png);
-<<<<<<< HEAD
-  background-position: -1484px -954px;
-=======
-  background-position: -106px -1423px;
->>>>>>> 06a5a1cb
+  background-position: -424px -1423px;
   width: 105px;
   height: 105px;
 }
 .Mount_Body_Penguin-Desert {
   background-image: url(spritesmith-main-6.png);
-<<<<<<< HEAD
-  background-position: -1484px -1060px;
-=======
-  background-position: -212px -1423px;
->>>>>>> 06a5a1cb
+  background-position: -530px -1423px;
   width: 105px;
   height: 105px;
 }
 .Mount_Body_Penguin-Golden {
   background-image: url(spritesmith-main-6.png);
-<<<<<<< HEAD
-  background-position: -1484px -1166px;
-=======
-  background-position: -318px -1423px;
->>>>>>> 06a5a1cb
+  background-position: -636px -1423px;
   width: 105px;
   height: 105px;
 }
 .Mount_Body_Penguin-Red {
   background-image: url(spritesmith-main-6.png);
-<<<<<<< HEAD
-  background-position: -1484px -1272px;
-=======
-  background-position: -424px -1423px;
->>>>>>> 06a5a1cb
+  background-position: -742px -1423px;
   width: 105px;
   height: 105px;
 }
 .Mount_Body_Penguin-Shade {
   background-image: url(spritesmith-main-6.png);
-<<<<<<< HEAD
-  background-position: 0px -1423px;
-=======
-  background-position: -530px -1423px;
->>>>>>> 06a5a1cb
+  background-position: -848px -1423px;
   width: 105px;
   height: 105px;
 }
 .Mount_Body_Penguin-Skeleton {
   background-image: url(spritesmith-main-6.png);
-<<<<<<< HEAD
-  background-position: -106px -1423px;
-=======
-  background-position: -636px -1423px;
->>>>>>> 06a5a1cb
+  background-position: -954px -1423px;
   width: 105px;
   height: 105px;
 }
 .Mount_Body_Penguin-White {
   background-image: url(spritesmith-main-6.png);
-<<<<<<< HEAD
-  background-position: -212px -1423px;
-=======
-  background-position: -742px -1423px;
->>>>>>> 06a5a1cb
+  background-position: -1060px -1423px;
   width: 105px;
   height: 105px;
 }
 .Mount_Body_Penguin-Zombie {
   background-image: url(spritesmith-main-6.png);
-<<<<<<< HEAD
-  background-position: -318px -1423px;
-=======
-  background-position: -848px -1423px;
->>>>>>> 06a5a1cb
+  background-position: -1166px -1423px;
   width: 105px;
   height: 105px;
 }
 .Mount_Body_Phoenix-Base {
   background-image: url(spritesmith-main-6.png);
-<<<<<<< HEAD
-  background-position: -424px -1423px;
-=======
-  background-position: -954px -1423px;
->>>>>>> 06a5a1cb
+  background-position: -1272px -1423px;
   width: 105px;
   height: 105px;
 }
 .Mount_Body_Rat-Base {
   background-image: url(spritesmith-main-6.png);
-<<<<<<< HEAD
-  background-position: -530px -1423px;
-=======
-  background-position: -1060px -1423px;
->>>>>>> 06a5a1cb
+  background-position: -1378px -1423px;
   width: 105px;
   height: 105px;
 }
 .Mount_Body_Rat-CottonCandyBlue {
   background-image: url(spritesmith-main-6.png);
-<<<<<<< HEAD
-  background-position: -636px -1423px;
-=======
-  background-position: -1166px -1423px;
->>>>>>> 06a5a1cb
+  background-position: -1484px -1423px;
   width: 105px;
   height: 105px;
 }
 .Mount_Body_Rat-CottonCandyPink {
   background-image: url(spritesmith-main-6.png);
-<<<<<<< HEAD
-  background-position: -742px -1423px;
-=======
-  background-position: -1272px -1423px;
->>>>>>> 06a5a1cb
+  background-position: -1590px 0px;
   width: 105px;
   height: 105px;
 }
 .Mount_Body_Rat-Desert {
   background-image: url(spritesmith-main-6.png);
-<<<<<<< HEAD
-  background-position: -848px -1423px;
-=======
-  background-position: -1378px -1423px;
->>>>>>> 06a5a1cb
+  background-position: -1590px -106px;
   width: 105px;
   height: 105px;
 }
 .Mount_Body_Rat-Golden {
   background-image: url(spritesmith-main-6.png);
-<<<<<<< HEAD
-  background-position: -954px -1423px;
-=======
-  background-position: -1484px -1423px;
->>>>>>> 06a5a1cb
+  background-position: -1590px -212px;
   width: 105px;
   height: 105px;
 }
 .Mount_Body_Rat-Red {
   background-image: url(spritesmith-main-6.png);
-<<<<<<< HEAD
-  background-position: -1060px -1423px;
-=======
-  background-position: -1590px 0px;
->>>>>>> 06a5a1cb
+  background-position: -1590px -318px;
   width: 105px;
   height: 105px;
 }
 .Mount_Body_Rat-Shade {
   background-image: url(spritesmith-main-6.png);
-<<<<<<< HEAD
-  background-position: -1166px -1423px;
-=======
-  background-position: -1590px -106px;
->>>>>>> 06a5a1cb
+  background-position: -1590px -424px;
   width: 105px;
   height: 105px;
 }
 .Mount_Body_Rat-Skeleton {
   background-image: url(spritesmith-main-6.png);
-<<<<<<< HEAD
-  background-position: -1272px -1423px;
-=======
-  background-position: -1590px -212px;
->>>>>>> 06a5a1cb
+  background-position: -1590px -530px;
   width: 105px;
   height: 105px;
 }
 .Mount_Body_Rat-White {
   background-image: url(spritesmith-main-6.png);
-<<<<<<< HEAD
-  background-position: -1378px -1423px;
-=======
-  background-position: -1590px -318px;
->>>>>>> 06a5a1cb
+  background-position: -1590px -636px;
   width: 105px;
   height: 105px;
 }
 .Mount_Body_Rat-Zombie {
   background-image: url(spritesmith-main-6.png);
-<<<<<<< HEAD
-  background-position: -1484px -1423px;
-=======
-  background-position: -1590px -424px;
->>>>>>> 06a5a1cb
+  background-position: -1590px -742px;
   width: 105px;
   height: 105px;
 }
 .Mount_Body_Rock-Base {
   background-image: url(spritesmith-main-6.png);
-<<<<<<< HEAD
-  background-position: -1590px 0px;
-=======
-  background-position: -1590px -530px;
->>>>>>> 06a5a1cb
+  background-position: -1590px -848px;
   width: 105px;
   height: 105px;
 }
 .Mount_Body_Rock-CottonCandyBlue {
   background-image: url(spritesmith-main-6.png);
-<<<<<<< HEAD
-  background-position: -1590px -106px;
-=======
-  background-position: -1590px -636px;
->>>>>>> 06a5a1cb
+  background-position: -1590px -954px;
   width: 105px;
   height: 105px;
 }
 .Mount_Body_Rock-CottonCandyPink {
   background-image: url(spritesmith-main-6.png);
-<<<<<<< HEAD
-  background-position: -1590px -212px;
-=======
-  background-position: -1590px -742px;
->>>>>>> 06a5a1cb
+  background-position: -1590px -1060px;
   width: 105px;
   height: 105px;
 }
 .Mount_Body_Rock-Desert {
   background-image: url(spritesmith-main-6.png);
-<<<<<<< HEAD
-  background-position: -1590px -318px;
-=======
-  background-position: -1590px -848px;
->>>>>>> 06a5a1cb
+  background-position: -1590px -1166px;
   width: 105px;
   height: 105px;
 }
 .Mount_Body_Rock-Golden {
   background-image: url(spritesmith-main-6.png);
-<<<<<<< HEAD
-  background-position: -1590px -424px;
-=======
-  background-position: -1590px -954px;
->>>>>>> 06a5a1cb
+  background-position: -1590px -1272px;
   width: 105px;
   height: 105px;
 }
 .Mount_Body_Rock-Red {
   background-image: url(spritesmith-main-6.png);
-<<<<<<< HEAD
-  background-position: -1590px -530px;
-=======
-  background-position: -1590px -1060px;
->>>>>>> 06a5a1cb
+  background-position: -1590px -1378px;
   width: 105px;
   height: 105px;
 }
 .Mount_Body_Rock-Shade {
   background-image: url(spritesmith-main-6.png);
-<<<<<<< HEAD
-  background-position: -1590px -636px;
-=======
-  background-position: -1590px -1166px;
->>>>>>> 06a5a1cb
+  background-position: 0px -1529px;
   width: 105px;
   height: 105px;
 }
 .Mount_Body_Rock-Skeleton {
   background-image: url(spritesmith-main-6.png);
-<<<<<<< HEAD
-  background-position: -1590px -742px;
-=======
-  background-position: -1590px -1272px;
->>>>>>> 06a5a1cb
+  background-position: -106px -1529px;
   width: 105px;
   height: 105px;
 }
 .Mount_Body_Rock-White {
   background-image: url(spritesmith-main-6.png);
-<<<<<<< HEAD
-  background-position: -1590px -848px;
-=======
-  background-position: -1590px -1378px;
->>>>>>> 06a5a1cb
+  background-position: -212px -1529px;
   width: 105px;
   height: 105px;
 }
 .Mount_Body_Rock-Zombie {
   background-image: url(spritesmith-main-6.png);
-<<<<<<< HEAD
-  background-position: -1590px -954px;
-=======
-  background-position: 0px -1529px;
->>>>>>> 06a5a1cb
+  background-position: -318px -1529px;
   width: 105px;
   height: 105px;
 }
 .Mount_Body_Rooster-Base {
   background-image: url(spritesmith-main-6.png);
-<<<<<<< HEAD
-  background-position: -1590px -1060px;
-=======
-  background-position: -106px -1529px;
->>>>>>> 06a5a1cb
+  background-position: -424px -1529px;
   width: 105px;
   height: 105px;
 }
 .Mount_Body_Rooster-CottonCandyBlue {
   background-image: url(spritesmith-main-6.png);
-<<<<<<< HEAD
-  background-position: -1590px -1166px;
-=======
-  background-position: -212px -1529px;
->>>>>>> 06a5a1cb
+  background-position: -530px -1529px;
   width: 105px;
   height: 105px;
 }
 .Mount_Body_Rooster-CottonCandyPink {
   background-image: url(spritesmith-main-6.png);
-<<<<<<< HEAD
-  background-position: -1590px -1272px;
-=======
-  background-position: -318px -1529px;
->>>>>>> 06a5a1cb
+  background-position: -636px -1529px;
   width: 105px;
   height: 105px;
 }
 .Mount_Body_Rooster-Desert {
   background-image: url(spritesmith-main-6.png);
-<<<<<<< HEAD
-  background-position: -1590px -1378px;
-=======
-  background-position: -424px -1529px;
->>>>>>> 06a5a1cb
+  background-position: -742px -1529px;
   width: 105px;
   height: 105px;
 }
 .Mount_Body_Rooster-Golden {
   background-image: url(spritesmith-main-6.png);
-<<<<<<< HEAD
-  background-position: 0px -1529px;
-=======
-  background-position: -530px -1529px;
->>>>>>> 06a5a1cb
+  background-position: -848px -1529px;
   width: 105px;
   height: 105px;
 }
 .Mount_Body_Rooster-Red {
   background-image: url(spritesmith-main-6.png);
-<<<<<<< HEAD
-  background-position: -106px -1529px;
-=======
-  background-position: -636px -1529px;
->>>>>>> 06a5a1cb
+  background-position: -954px -1529px;
   width: 105px;
   height: 105px;
 }
 .Mount_Body_Rooster-Shade {
   background-image: url(spritesmith-main-6.png);
-<<<<<<< HEAD
-  background-position: -212px -1529px;
-=======
-  background-position: -742px -1529px;
->>>>>>> 06a5a1cb
+  background-position: -1060px -1529px;
   width: 105px;
   height: 105px;
 }
 .Mount_Body_Rooster-Skeleton {
   background-image: url(spritesmith-main-6.png);
-<<<<<<< HEAD
-  background-position: -318px -1529px;
-=======
-  background-position: -848px -1529px;
->>>>>>> 06a5a1cb
+  background-position: -1166px -1529px;
   width: 105px;
   height: 105px;
 }
 .Mount_Body_Rooster-White {
   background-image: url(spritesmith-main-6.png);
-<<<<<<< HEAD
-  background-position: -424px -1529px;
-=======
-  background-position: -954px -1529px;
->>>>>>> 06a5a1cb
+  background-position: -1272px -1529px;
   width: 105px;
   height: 105px;
 }
 .Mount_Body_Rooster-Zombie {
   background-image: url(spritesmith-main-6.png);
-<<<<<<< HEAD
-  background-position: -530px -1529px;
-=======
-  background-position: -1060px -1529px;
->>>>>>> 06a5a1cb
+  background-position: -1378px -1529px;
   width: 105px;
   height: 105px;
 }
 .Mount_Body_Seahorse-Base {
   background-image: url(spritesmith-main-6.png);
-<<<<<<< HEAD
-  background-position: -636px -1529px;
-=======
-  background-position: -1166px -1529px;
->>>>>>> 06a5a1cb
+  background-position: -1484px -1529px;
   width: 105px;
   height: 105px;
 }
 .Mount_Body_Seahorse-CottonCandyBlue {
   background-image: url(spritesmith-main-6.png);
-<<<<<<< HEAD
-  background-position: -742px -1529px;
-=======
-  background-position: -1272px -1529px;
->>>>>>> 06a5a1cb
+  background-position: -1590px -1529px;
   width: 105px;
   height: 105px;
 }
 .Mount_Body_Seahorse-CottonCandyPink {
   background-image: url(spritesmith-main-6.png);
-<<<<<<< HEAD
-  background-position: -848px -1529px;
-=======
-  background-position: -1378px -1529px;
->>>>>>> 06a5a1cb
+  background-position: -1696px 0px;
   width: 105px;
   height: 105px;
 }
 .Mount_Body_Seahorse-Desert {
   background-image: url(spritesmith-main-6.png);
-<<<<<<< HEAD
-  background-position: -954px -1529px;
-=======
-  background-position: -1484px -1529px;
->>>>>>> 06a5a1cb
+  background-position: -1696px -106px;
   width: 105px;
   height: 105px;
 }
 .Mount_Body_Seahorse-Golden {
   background-image: url(spritesmith-main-6.png);
-<<<<<<< HEAD
-  background-position: -1060px -1529px;
-=======
-  background-position: -1590px -1529px;
->>>>>>> 06a5a1cb
+  background-position: -1696px -212px;
   width: 105px;
   height: 105px;
 }
 .Mount_Body_Seahorse-Red {
   background-image: url(spritesmith-main-6.png);
-<<<<<<< HEAD
-  background-position: -1166px -1529px;
-=======
-  background-position: -1696px 0px;
->>>>>>> 06a5a1cb
+  background-position: -1696px -318px;
   width: 105px;
   height: 105px;
 }
 .Mount_Body_Seahorse-Shade {
   background-image: url(spritesmith-main-6.png);
-<<<<<<< HEAD
-  background-position: -1272px -1529px;
-=======
-  background-position: -1696px -106px;
->>>>>>> 06a5a1cb
+  background-position: -1272px -848px;
   width: 105px;
   height: 105px;
 }
 .Mount_Body_Seahorse-Skeleton {
   background-image: url(spritesmith-main-6.png);
-<<<<<<< HEAD
-  background-position: -1378px -1529px;
-=======
-  background-position: -1696px -212px;
->>>>>>> 06a5a1cb
-  width: 105px;
-  height: 105px;
-}
-.Mount_Body_Seahorse-White {
-  background-image: url(spritesmith-main-6.png);
-<<<<<<< HEAD
-  background-position: -1484px -1529px;
-=======
-  background-position: -1696px -318px;
->>>>>>> 06a5a1cb
-  width: 105px;
-  height: 105px;
-}
-.Mount_Body_Seahorse-Zombie {
-  background-image: url(spritesmith-main-6.png);
-<<<<<<< HEAD
-  background-position: -1590px -1529px;
-=======
-  background-position: -1272px -530px;
->>>>>>> 06a5a1cb
-  width: 105px;
-  height: 105px;
-}
-.Mount_Body_Sheep-Base {
-  background-image: url(spritesmith-main-6.png);
-<<<<<<< HEAD
-  background-position: -1696px 0px;
-  width: 105px;
-  height: 105px;
-}
-.Mount_Body_Sheep-CottonCandyBlue {
-  background-image: url(spritesmith-main-6.png);
-  background-position: -1696px -106px;
-  width: 105px;
-  height: 105px;
-}
-.Mount_Body_Sheep-CottonCandyPink {
-  background-image: url(spritesmith-main-6.png);
-  background-position: -1696px -212px;
-  width: 105px;
-  height: 105px;
-}
-.Mount_Body_Sheep-Desert {
-  background-image: url(spritesmith-main-6.png);
-  background-position: -1696px -318px;
-  width: 105px;
-  height: 105px;
-}
-.Mount_Body_Sheep-Golden {
-  background-image: url(spritesmith-main-6.png);
-  background-position: -1272px 0px;
-  width: 105px;
-  height: 105px;
-}
-.Mount_Body_Sheep-Red {
-  background-image: url(spritesmith-main-6.png);
-=======
->>>>>>> 06a5a1cb
   background-position: -1696px -424px;
   width: 105px;
   height: 105px;
