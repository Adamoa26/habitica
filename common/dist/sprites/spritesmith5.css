<<<<<<< HEAD
.Mount_Body_Cuttlefish-Golden {
  background-image: url(spritesmith5.png);
  background-position: -636px -668px;
  width: 105px;
  height: 114px;
}
.Mount_Body_Cuttlefish-Red {
  background-image: url(spritesmith5.png);
  background-position: -680px -460px;
  width: 105px;
  height: 114px;
}
.Mount_Body_Cuttlefish-Shade {
  background-image: url(spritesmith5.png);
  background-position: -318px -544px;
  width: 105px;
  height: 114px;
}
.Mount_Body_Cuttlefish-Skeleton {
  background-image: url(spritesmith5.png);
  background-position: -680px 0px;
  width: 105px;
  height: 114px;
}
.Mount_Body_Cuttlefish-White {
  background-image: url(spritesmith5.png);
  background-position: -530px -544px;
  width: 105px;
  height: 114px;
}
.Mount_Body_Cuttlefish-Zombie {
  background-image: url(spritesmith5.png);
  background-position: -424px -544px;
  width: 105px;
  height: 114px;
}
.Mount_Body_Deer-Base {
  background-image: url(spritesmith5.png);
  background-position: -1060px -1525px;
  width: 105px;
  height: 105px;
}
.Mount_Body_Deer-CottonCandyBlue {
  background-image: url(spritesmith5.png);
  background-position: -1272px -1525px;
  width: 105px;
  height: 105px;
}
.Mount_Body_Deer-CottonCandyPink {
  background-image: url(spritesmith5.png);
  background-position: -1378px -1525px;
  width: 105px;
  height: 105px;
}
.Mount_Body_Deer-Desert {
  background-image: url(spritesmith5.png);
  background-position: -1484px -1525px;
  width: 105px;
  height: 105px;
}
.Mount_Body_Deer-Golden {
  background-image: url(spritesmith5.png);
  background-position: -1637px 0px;
  width: 105px;
  height: 105px;
}
.Mount_Body_Deer-Red {
  background-image: url(spritesmith5.png);
  background-position: -1637px -106px;
=======
.Mount_Body_Deer-Red {
  background-image: url(spritesmith5.png);
  background-position: -998px -636px;
>>>>>>> 0f5f80f9
  width: 105px;
  height: 105px;
}
.Mount_Body_Deer-Shade {
  background-image: url(spritesmith5.png);
<<<<<<< HEAD
  background-position: -1637px -212px;
=======
  background-position: -1272px -1525px;
>>>>>>> 0f5f80f9
  width: 105px;
  height: 105px;
}
.Mount_Body_Deer-Skeleton {
  background-image: url(spritesmith5.png);
<<<<<<< HEAD
  background-position: -1637px -318px;
=======
  background-position: -106px -1525px;
>>>>>>> 0f5f80f9
  width: 105px;
  height: 105px;
}
.Mount_Body_Deer-White {
  background-image: url(spritesmith5.png);
<<<<<<< HEAD
  background-position: -1637px -424px;
=======
  background-position: -212px -1525px;
>>>>>>> 0f5f80f9
  width: 105px;
  height: 105px;
}
.Mount_Body_Deer-Zombie {
  background-image: url(spritesmith5.png);
<<<<<<< HEAD
  background-position: -1637px -530px;
=======
  background-position: -318px -1525px;
>>>>>>> 0f5f80f9
  width: 105px;
  height: 105px;
}
.Mount_Body_Dragon-Base {
  background-image: url(spritesmith5.png);
<<<<<<< HEAD
  background-position: -1637px -636px;
=======
  background-position: -424px -1525px;
>>>>>>> 0f5f80f9
  width: 105px;
  height: 105px;
}
.Mount_Body_Dragon-CottonCandyBlue {
  background-image: url(spritesmith5.png);
<<<<<<< HEAD
  background-position: -1378px -1631px;
=======
  background-position: -530px -1525px;
>>>>>>> 0f5f80f9
  width: 105px;
  height: 105px;
}
.Mount_Body_Dragon-CottonCandyPink {
  background-image: url(spritesmith5.png);
<<<<<<< HEAD
  background-position: -1484px -1631px;
=======
  background-position: -636px -1525px;
>>>>>>> 0f5f80f9
  width: 105px;
  height: 105px;
}
.Mount_Body_Dragon-Desert {
  background-image: url(spritesmith5.png);
<<<<<<< HEAD
  background-position: -1590px -1631px;
=======
  background-position: -742px -1525px;
>>>>>>> 0f5f80f9
  width: 105px;
  height: 105px;
}
.Mount_Body_Dragon-Golden {
  background-image: url(spritesmith5.png);
<<<<<<< HEAD
  background-position: -1743px 0px;
=======
  background-position: -848px -1525px;
>>>>>>> 0f5f80f9
  width: 105px;
  height: 105px;
}
.Mount_Body_Dragon-Red {
  background-image: url(spritesmith5.png);
<<<<<<< HEAD
  background-position: -1743px -106px;
=======
  background-position: -954px -1525px;
>>>>>>> 0f5f80f9
  width: 105px;
  height: 105px;
}
.Mount_Body_Dragon-Shade {
  background-image: url(spritesmith5.png);
<<<<<<< HEAD
  background-position: -1743px -212px;
=======
  background-position: -1060px -1525px;
>>>>>>> 0f5f80f9
  width: 105px;
  height: 105px;
}
.Mount_Body_Dragon-Skeleton {
  background-image: url(spritesmith5.png);
<<<<<<< HEAD
  background-position: -1743px -318px;
=======
  background-position: -212px -1631px;
>>>>>>> 0f5f80f9
  width: 105px;
  height: 105px;
}
.Mount_Body_Dragon-White {
  background-image: url(spritesmith5.png);
<<<<<<< HEAD
  background-position: -1743px -424px;
=======
  background-position: -318px -1631px;
>>>>>>> 0f5f80f9
  width: 105px;
  height: 105px;
}
.Mount_Body_Dragon-Zombie {
  background-image: url(spritesmith5.png);
<<<<<<< HEAD
  background-position: -1743px -530px;
=======
  background-position: -424px -1631px;
>>>>>>> 0f5f80f9
  width: 105px;
  height: 105px;
}
.Mount_Body_Egg-Base {
  background-image: url(spritesmith5.png);
<<<<<<< HEAD
  background-position: -1743px -636px;
=======
  background-position: -530px -1631px;
>>>>>>> 0f5f80f9
  width: 105px;
  height: 105px;
}
.Mount_Body_Egg-CottonCandyBlue {
  background-image: url(spritesmith5.png);
<<<<<<< HEAD
  background-position: -1849px -530px;
=======
  background-position: -636px -1631px;
>>>>>>> 0f5f80f9
  width: 105px;
  height: 105px;
}
.Mount_Body_Egg-CottonCandyPink {
  background-image: url(spritesmith5.png);
<<<<<<< HEAD
  background-position: -1849px -636px;
=======
  background-position: -742px -1631px;
>>>>>>> 0f5f80f9
  width: 105px;
  height: 105px;
}
.Mount_Body_Egg-Desert {
  background-image: url(spritesmith5.png);
<<<<<<< HEAD
  background-position: -1849px -742px;
=======
  background-position: -848px -1631px;
>>>>>>> 0f5f80f9
  width: 105px;
  height: 105px;
}
.Mount_Body_Egg-Golden {
  background-image: url(spritesmith5.png);
<<<<<<< HEAD
  background-position: -1849px -848px;
=======
  background-position: -954px -1631px;
>>>>>>> 0f5f80f9
  width: 105px;
  height: 105px;
}
.Mount_Body_Egg-Red {
  background-image: url(spritesmith5.png);
<<<<<<< HEAD
  background-position: -1849px -954px;
=======
  background-position: -1060px -1631px;
>>>>>>> 0f5f80f9
  width: 105px;
  height: 105px;
}
.Mount_Body_Egg-Shade {
  background-image: url(spritesmith5.png);
<<<<<<< HEAD
  background-position: -1849px -1060px;
=======
  background-position: -1166px -1631px;
>>>>>>> 0f5f80f9
  width: 105px;
  height: 105px;
}
.Mount_Body_Egg-Skeleton {
  background-image: url(spritesmith5.png);
<<<<<<< HEAD
  background-position: -1849px -1166px;
=======
  background-position: -1846px -424px;
>>>>>>> 0f5f80f9
  width: 105px;
  height: 105px;
}
.Mount_Body_Egg-White {
  background-image: url(spritesmith5.png);
<<<<<<< HEAD
  background-position: -1849px -1272px;
=======
  background-position: -1846px -530px;
>>>>>>> 0f5f80f9
  width: 105px;
  height: 105px;
}
.Mount_Body_Egg-Zombie {
  background-image: url(spritesmith5.png);
<<<<<<< HEAD
  background-position: -1849px -1378px;
=======
  background-position: -1846px -636px;
>>>>>>> 0f5f80f9
  width: 105px;
  height: 105px;
}
.Mount_Body_FlyingPig-Base {
  background-image: url(spritesmith5.png);
<<<<<<< HEAD
  background-position: -1849px -1484px;
=======
  background-position: -1846px -742px;
>>>>>>> 0f5f80f9
  width: 105px;
  height: 105px;
}
.Mount_Body_FlyingPig-CottonCandyBlue {
  background-image: url(spritesmith5.png);
<<<<<<< HEAD
  background-position: -318px -2055px;
=======
  background-position: -1846px -848px;
>>>>>>> 0f5f80f9
  width: 105px;
  height: 105px;
}
.Mount_Body_FlyingPig-CottonCandyPink {
  background-image: url(spritesmith5.png);
<<<<<<< HEAD
  background-position: -636px -2055px;
=======
  background-position: -1846px -954px;
>>>>>>> 0f5f80f9
  width: 105px;
  height: 105px;
}
.Mount_Body_FlyingPig-Desert {
  background-image: url(spritesmith5.png);
<<<<<<< HEAD
  background-position: -786px -111px;
=======
  background-position: -1846px -1060px;
>>>>>>> 0f5f80f9
  width: 105px;
  height: 105px;
}
.Mount_Body_FlyingPig-Golden {
  background-image: url(spritesmith5.png);
<<<<<<< HEAD
  background-position: -786px -217px;
=======
  background-position: -1846px -1166px;
>>>>>>> 0f5f80f9
  width: 105px;
  height: 105px;
}
.Mount_Body_FlyingPig-Red {
  background-image: url(spritesmith5.png);
<<<<<<< HEAD
  background-position: -786px -323px;
=======
  background-position: -1846px -1272px;
>>>>>>> 0f5f80f9
  width: 105px;
  height: 105px;
}
.Mount_Body_FlyingPig-Shade {
  background-image: url(spritesmith5.png);
<<<<<<< HEAD
  background-position: -786px -429px;
=======
  background-position: -1846px -1378px;
>>>>>>> 0f5f80f9
  width: 105px;
  height: 105px;
}
.Mount_Body_FlyingPig-Skeleton {
  background-image: url(spritesmith5.png);
<<<<<<< HEAD
  background-position: -786px -535px;
=======
  background-position: -212px -2055px;
>>>>>>> 0f5f80f9
  width: 105px;
  height: 105px;
}
.Mount_Body_FlyingPig-White {
  background-image: url(spritesmith5.png);
<<<<<<< HEAD
  background-position: -786px -641px;
=======
  background-position: -530px -2055px;
>>>>>>> 0f5f80f9
  width: 105px;
  height: 105px;
}
.Mount_Body_FlyingPig-Zombie {
  background-image: url(spritesmith5.png);
<<<<<<< HEAD
  background-position: 0px -783px;
=======
  background-position: -318px -668px;
>>>>>>> 0f5f80f9
  width: 105px;
  height: 105px;
}
.Mount_Body_Fox-Base {
  background-image: url(spritesmith5.png);
<<<<<<< HEAD
  background-position: -106px -783px;
=======
  background-position: -424px -668px;
>>>>>>> 0f5f80f9
  width: 105px;
  height: 105px;
}
.Mount_Body_Fox-CottonCandyBlue {
  background-image: url(spritesmith5.png);
<<<<<<< HEAD
  background-position: -212px -783px;
=======
  background-position: -530px -668px;
>>>>>>> 0f5f80f9
  width: 105px;
  height: 105px;
}
.Mount_Body_Fox-CottonCandyPink {
  background-image: url(spritesmith5.png);
<<<<<<< HEAD
  background-position: -318px -783px;
=======
  background-position: -636px -668px;
>>>>>>> 0f5f80f9
  width: 105px;
  height: 105px;
}
.Mount_Body_Fox-Desert {
  background-image: url(spritesmith5.png);
<<<<<<< HEAD
  background-position: -424px -783px;
=======
  background-position: -786px 0px;
>>>>>>> 0f5f80f9
  width: 105px;
  height: 105px;
}
.Mount_Body_Fox-Golden {
  background-image: url(spritesmith5.png);
<<<<<<< HEAD
  background-position: -530px -783px;
=======
  background-position: -786px -106px;
>>>>>>> 0f5f80f9
  width: 105px;
  height: 105px;
}
.Mount_Body_Fox-Red {
  background-image: url(spritesmith5.png);
<<<<<<< HEAD
  background-position: -636px -783px;
=======
  background-position: -786px -212px;
>>>>>>> 0f5f80f9
  width: 105px;
  height: 105px;
}
.Mount_Body_Fox-Shade {
  background-image: url(spritesmith5.png);
<<<<<<< HEAD
  background-position: -742px -783px;
=======
  background-position: -786px -318px;
>>>>>>> 0f5f80f9
  width: 105px;
  height: 105px;
}
.Mount_Body_Fox-Skeleton {
  background-image: url(spritesmith5.png);
<<<<<<< HEAD
  background-position: -892px 0px;
=======
  background-position: -786px -424px;
>>>>>>> 0f5f80f9
  width: 105px;
  height: 105px;
}
.Mount_Body_Fox-White {
  background-image: url(spritesmith5.png);
<<<<<<< HEAD
  background-position: -892px -106px;
=======
  background-position: -786px -530px;
>>>>>>> 0f5f80f9
  width: 105px;
  height: 105px;
}
.Mount_Body_Fox-Zombie {
  background-image: url(spritesmith5.png);
<<<<<<< HEAD
  background-position: -892px -212px;
=======
  background-position: -786px -636px;
>>>>>>> 0f5f80f9
  width: 105px;
  height: 105px;
}
.Mount_Body_Gryphon-Base {
  background-image: url(spritesmith5.png);
<<<<<<< HEAD
  background-position: -892px -318px;
=======
  background-position: 0px -783px;
>>>>>>> 0f5f80f9
  width: 105px;
  height: 105px;
}
.Mount_Body_Gryphon-CottonCandyBlue {
  background-image: url(spritesmith5.png);
<<<<<<< HEAD
  background-position: -892px -424px;
=======
  background-position: -106px -783px;
>>>>>>> 0f5f80f9
  width: 105px;
  height: 105px;
}
.Mount_Body_Gryphon-CottonCandyPink {
  background-image: url(spritesmith5.png);
<<<<<<< HEAD
  background-position: -892px -530px;
=======
  background-position: -212px -783px;
>>>>>>> 0f5f80f9
  width: 105px;
  height: 105px;
}
.Mount_Body_Gryphon-Desert {
  background-image: url(spritesmith5.png);
<<<<<<< HEAD
  background-position: -892px -636px;
=======
  background-position: -318px -783px;
>>>>>>> 0f5f80f9
  width: 105px;
  height: 105px;
}
.Mount_Body_Gryphon-Golden {
  background-image: url(spritesmith5.png);
<<<<<<< HEAD
  background-position: -892px -742px;
=======
  background-position: -424px -783px;
>>>>>>> 0f5f80f9
  width: 105px;
  height: 105px;
}
.Mount_Body_Gryphon-Red {
  background-image: url(spritesmith5.png);
<<<<<<< HEAD
  background-position: 0px -889px;
=======
  background-position: -530px -783px;
>>>>>>> 0f5f80f9
  width: 105px;
  height: 105px;
}
.Mount_Body_Gryphon-RoyalPurple {
  background-image: url(spritesmith5.png);
<<<<<<< HEAD
  background-position: -106px -889px;
=======
  background-position: -636px -783px;
>>>>>>> 0f5f80f9
  width: 105px;
  height: 105px;
}
.Mount_Body_Gryphon-Shade {
  background-image: url(spritesmith5.png);
<<<<<<< HEAD
  background-position: -212px -889px;
=======
  background-position: -742px -783px;
>>>>>>> 0f5f80f9
  width: 105px;
  height: 105px;
}
.Mount_Body_Gryphon-Skeleton {
  background-image: url(spritesmith5.png);
<<<<<<< HEAD
  background-position: -318px -889px;
=======
  background-position: -892px 0px;
>>>>>>> 0f5f80f9
  width: 105px;
  height: 105px;
}
.Mount_Body_Gryphon-White {
  background-image: url(spritesmith5.png);
<<<<<<< HEAD
  background-position: -424px -889px;
=======
  background-position: -892px -106px;
>>>>>>> 0f5f80f9
  width: 105px;
  height: 105px;
}
.Mount_Body_Gryphon-Zombie {
  background-image: url(spritesmith5.png);
<<<<<<< HEAD
  background-position: -530px -889px;
=======
  background-position: -892px -212px;
>>>>>>> 0f5f80f9
  width: 105px;
  height: 105px;
}
.Mount_Body_Hedgehog-Base {
  background-image: url(spritesmith5.png);
<<<<<<< HEAD
  background-position: -636px -889px;
=======
  background-position: -892px -318px;
>>>>>>> 0f5f80f9
  width: 105px;
  height: 105px;
}
.Mount_Body_Hedgehog-CottonCandyBlue {
  background-image: url(spritesmith5.png);
<<<<<<< HEAD
  background-position: -742px -889px;
=======
  background-position: -892px -424px;
>>>>>>> 0f5f80f9
  width: 105px;
  height: 105px;
}
.Mount_Body_Hedgehog-CottonCandyPink {
  background-image: url(spritesmith5.png);
<<<<<<< HEAD
  background-position: -848px -889px;
=======
  background-position: -892px -530px;
>>>>>>> 0f5f80f9
  width: 105px;
  height: 105px;
}
.Mount_Body_Hedgehog-Desert {
  background-image: url(spritesmith5.png);
<<<<<<< HEAD
  background-position: -998px 0px;
=======
  background-position: -892px -636px;
>>>>>>> 0f5f80f9
  width: 105px;
  height: 105px;
}
.Mount_Body_Hedgehog-Golden {
  background-image: url(spritesmith5.png);
<<<<<<< HEAD
  background-position: -998px -106px;
=======
  background-position: -892px -742px;
>>>>>>> 0f5f80f9
  width: 105px;
  height: 105px;
}
.Mount_Body_Hedgehog-Red {
  background-image: url(spritesmith5.png);
<<<<<<< HEAD
  background-position: -998px -212px;
=======
  background-position: 0px -889px;
>>>>>>> 0f5f80f9
  width: 105px;
  height: 105px;
}
.Mount_Body_Hedgehog-Shade {
  background-image: url(spritesmith5.png);
<<<<<<< HEAD
  background-position: -998px -318px;
=======
  background-position: -106px -889px;
>>>>>>> 0f5f80f9
  width: 105px;
  height: 105px;
}
.Mount_Body_Hedgehog-Skeleton {
  background-image: url(spritesmith5.png);
<<<<<<< HEAD
  background-position: -998px -424px;
=======
  background-position: -212px -889px;
>>>>>>> 0f5f80f9
  width: 105px;
  height: 105px;
}
.Mount_Body_Hedgehog-White {
  background-image: url(spritesmith5.png);
<<<<<<< HEAD
  background-position: -998px -530px;
=======
  background-position: -318px -889px;
>>>>>>> 0f5f80f9
  width: 105px;
  height: 105px;
}
.Mount_Body_Hedgehog-Zombie {
  background-image: url(spritesmith5.png);
<<<<<<< HEAD
  background-position: -998px -636px;
=======
  background-position: -424px -889px;
>>>>>>> 0f5f80f9
  width: 105px;
  height: 105px;
}
.Mount_Body_LionCub-Base {
  background-image: url(spritesmith5.png);
<<<<<<< HEAD
  background-position: -998px -742px;
=======
  background-position: -530px -889px;
>>>>>>> 0f5f80f9
  width: 105px;
  height: 105px;
}
.Mount_Body_LionCub-CottonCandyBlue {
  background-image: url(spritesmith5.png);
<<<<<<< HEAD
  background-position: -998px -848px;
=======
  background-position: -636px -889px;
>>>>>>> 0f5f80f9
  width: 105px;
  height: 105px;
}
.Mount_Body_LionCub-CottonCandyPink {
  background-image: url(spritesmith5.png);
<<<<<<< HEAD
  background-position: 0px -995px;
=======
  background-position: -742px -889px;
>>>>>>> 0f5f80f9
  width: 105px;
  height: 105px;
}
.Mount_Body_LionCub-Desert {
  background-image: url(spritesmith5.png);
<<<<<<< HEAD
  background-position: -106px -995px;
=======
  background-position: -848px -889px;
>>>>>>> 0f5f80f9
  width: 105px;
  height: 105px;
}
.Mount_Body_LionCub-Ethereal {
  background-image: url(spritesmith5.png);
<<<<<<< HEAD
  background-position: -212px -995px;
=======
  background-position: -998px 0px;
>>>>>>> 0f5f80f9
  width: 105px;
  height: 105px;
}
.Mount_Body_LionCub-Golden {
  background-image: url(spritesmith5.png);
<<<<<<< HEAD
  background-position: -318px -995px;
=======
  background-position: -998px -106px;
>>>>>>> 0f5f80f9
  width: 105px;
  height: 105px;
}
.Mount_Body_LionCub-Red {
  background-image: url(spritesmith5.png);
<<<<<<< HEAD
  background-position: -424px -995px;
=======
  background-position: -998px -212px;
>>>>>>> 0f5f80f9
  width: 105px;
  height: 105px;
}
.Mount_Body_LionCub-Shade {
  background-image: url(spritesmith5.png);
<<<<<<< HEAD
  background-position: -530px -995px;
=======
  background-position: -998px -318px;
>>>>>>> 0f5f80f9
  width: 105px;
  height: 105px;
}
.Mount_Body_LionCub-Skeleton {
  background-image: url(spritesmith5.png);
<<<<<<< HEAD
  background-position: -636px -995px;
=======
  background-position: 0px -995px;
>>>>>>> 0f5f80f9
  width: 111px;
  height: 105px;
}
.Mount_Body_LionCub-White {
  background-image: url(spritesmith5.png);
<<<<<<< HEAD
  background-position: -748px -995px;
=======
  background-position: -998px -424px;
>>>>>>> 0f5f80f9
  width: 105px;
  height: 105px;
}
.Mount_Body_LionCub-Zombie {
  background-image: url(spritesmith5.png);
<<<<<<< HEAD
  background-position: -854px -995px;
=======
  background-position: -998px -530px;
>>>>>>> 0f5f80f9
  width: 105px;
  height: 105px;
}
.Mount_Body_Mammoth-Base {
  background-image: url(spritesmith5.png);
  background-position: -106px -544px;
  width: 105px;
  height: 123px;
}
.Mount_Body_MantisShrimp-Base {
  background-image: url(spritesmith5.png);
<<<<<<< HEAD
  background-position: -1104px 0px;
=======
  background-position: -112px -995px;
>>>>>>> 0f5f80f9
  width: 108px;
  height: 105px;
}
.Mount_Body_Octopus-Base {
  background-image: url(spritesmith5.png);
<<<<<<< HEAD
  background-position: -1104px -106px;
=======
  background-position: -998px -742px;
>>>>>>> 0f5f80f9
  width: 105px;
  height: 105px;
}
.Mount_Body_Octopus-CottonCandyBlue {
  background-image: url(spritesmith5.png);
<<<<<<< HEAD
  background-position: -1104px -212px;
=======
  background-position: -998px -848px;
>>>>>>> 0f5f80f9
  width: 105px;
  height: 105px;
}
.Mount_Body_Octopus-CottonCandyPink {
  background-image: url(spritesmith5.png);
<<<<<<< HEAD
  background-position: -1104px -318px;
=======
  background-position: -221px -995px;
>>>>>>> 0f5f80f9
  width: 105px;
  height: 105px;
}
.Mount_Body_Octopus-Desert {
  background-image: url(spritesmith5.png);
<<<<<<< HEAD
  background-position: -1104px -424px;
=======
  background-position: -327px -995px;
>>>>>>> 0f5f80f9
  width: 105px;
  height: 105px;
}
.Mount_Body_Octopus-Golden {
  background-image: url(spritesmith5.png);
<<<<<<< HEAD
  background-position: -1104px -530px;
=======
  background-position: -433px -995px;
>>>>>>> 0f5f80f9
  width: 105px;
  height: 105px;
}
.Mount_Body_Octopus-Red {
  background-image: url(spritesmith5.png);
<<<<<<< HEAD
  background-position: -1104px -636px;
=======
  background-position: -539px -995px;
>>>>>>> 0f5f80f9
  width: 105px;
  height: 105px;
}
.Mount_Body_Octopus-Shade {
  background-image: url(spritesmith5.png);
<<<<<<< HEAD
  background-position: -1104px -742px;
=======
  background-position: -645px -995px;
>>>>>>> 0f5f80f9
  width: 105px;
  height: 105px;
}
.Mount_Body_Octopus-Skeleton {
  background-image: url(spritesmith5.png);
<<<<<<< HEAD
  background-position: -1104px -848px;
=======
  background-position: -751px -995px;
>>>>>>> 0f5f80f9
  width: 105px;
  height: 105px;
}
.Mount_Body_Octopus-White {
  background-image: url(spritesmith5.png);
<<<<<<< HEAD
  background-position: -1104px -954px;
=======
  background-position: -857px -995px;
>>>>>>> 0f5f80f9
  width: 105px;
  height: 105px;
}
.Mount_Body_Octopus-Zombie {
  background-image: url(spritesmith5.png);
<<<<<<< HEAD
  background-position: 0px -1101px;
=======
  background-position: -963px -995px;
>>>>>>> 0f5f80f9
  width: 105px;
  height: 105px;
}
.Mount_Body_Orca-Base {
  background-image: url(spritesmith5.png);
<<<<<<< HEAD
  background-position: -106px -1101px;
=======
  background-position: -1104px 0px;
>>>>>>> 0f5f80f9
  width: 105px;
  height: 105px;
}
.Mount_Body_Owl-Base {
  background-image: url(spritesmith5.png);
<<<<<<< HEAD
  background-position: -212px -1101px;
=======
  background-position: -1104px -106px;
>>>>>>> 0f5f80f9
  width: 105px;
  height: 105px;
}
.Mount_Body_Owl-CottonCandyBlue {
  background-image: url(spritesmith5.png);
<<<<<<< HEAD
  background-position: -318px -1101px;
=======
  background-position: -1104px -212px;
>>>>>>> 0f5f80f9
  width: 105px;
  height: 105px;
}
.Mount_Body_Owl-CottonCandyPink {
  background-image: url(spritesmith5.png);
<<<<<<< HEAD
  background-position: -424px -1101px;
=======
  background-position: -1104px -318px;
>>>>>>> 0f5f80f9
  width: 105px;
  height: 105px;
}
.Mount_Body_Owl-Desert {
  background-image: url(spritesmith5.png);
<<<<<<< HEAD
  background-position: -530px -1101px;
=======
  background-position: -1104px -424px;
>>>>>>> 0f5f80f9
  width: 105px;
  height: 105px;
}
.Mount_Body_Owl-Golden {
  background-image: url(spritesmith5.png);
<<<<<<< HEAD
  background-position: -636px -1101px;
=======
  background-position: -1104px -530px;
>>>>>>> 0f5f80f9
  width: 105px;
  height: 105px;
}
.Mount_Body_Owl-Red {
  background-image: url(spritesmith5.png);
<<<<<<< HEAD
  background-position: -742px -1101px;
=======
  background-position: -1104px -636px;
>>>>>>> 0f5f80f9
  width: 105px;
  height: 105px;
}
.Mount_Body_Owl-Shade {
  background-image: url(spritesmith5.png);
<<<<<<< HEAD
  background-position: -848px -1101px;
=======
  background-position: -1104px -742px;
>>>>>>> 0f5f80f9
  width: 105px;
  height: 105px;
}
.Mount_Body_Owl-Skeleton {
  background-image: url(spritesmith5.png);
<<<<<<< HEAD
  background-position: -954px -1101px;
=======
  background-position: -1104px -848px;
>>>>>>> 0f5f80f9
  width: 105px;
  height: 105px;
}
.Mount_Body_Owl-White {
  background-image: url(spritesmith5.png);
<<<<<<< HEAD
  background-position: -1060px -1101px;
=======
  background-position: -1104px -954px;
>>>>>>> 0f5f80f9
  width: 105px;
  height: 105px;
}
.Mount_Body_Owl-Zombie {
  background-image: url(spritesmith5.png);
<<<<<<< HEAD
  background-position: -1213px 0px;
=======
  background-position: 0px -1101px;
>>>>>>> 0f5f80f9
  width: 105px;
  height: 105px;
}
.Mount_Body_PandaCub-Base {
  background-image: url(spritesmith5.png);
<<<<<<< HEAD
  background-position: -1213px -106px;
=======
  background-position: -106px -1101px;
>>>>>>> 0f5f80f9
  width: 105px;
  height: 105px;
}
.Mount_Body_PandaCub-CottonCandyBlue {
  background-image: url(spritesmith5.png);
<<<<<<< HEAD
  background-position: -1213px -212px;
=======
  background-position: -212px -1101px;
>>>>>>> 0f5f80f9
  width: 105px;
  height: 105px;
}
.Mount_Body_PandaCub-CottonCandyPink {
  background-image: url(spritesmith5.png);
<<<<<<< HEAD
  background-position: -1213px -318px;
=======
  background-position: -318px -1101px;
>>>>>>> 0f5f80f9
  width: 105px;
  height: 105px;
}
.Mount_Body_PandaCub-Desert {
  background-image: url(spritesmith5.png);
<<<<<<< HEAD
  background-position: -1213px -424px;
=======
  background-position: -424px -1101px;
>>>>>>> 0f5f80f9
  width: 105px;
  height: 105px;
}
.Mount_Body_PandaCub-Golden {
  background-image: url(spritesmith5.png);
<<<<<<< HEAD
  background-position: -1213px -530px;
=======
  background-position: -530px -1101px;
>>>>>>> 0f5f80f9
  width: 105px;
  height: 105px;
}
.Mount_Body_PandaCub-Red {
  background-image: url(spritesmith5.png);
<<<<<<< HEAD
  background-position: -1213px -636px;
=======
  background-position: -636px -1101px;
>>>>>>> 0f5f80f9
  width: 105px;
  height: 105px;
}
.Mount_Body_PandaCub-Shade {
  background-image: url(spritesmith5.png);
<<<<<<< HEAD
  background-position: -1213px -742px;
=======
  background-position: -742px -1101px;
>>>>>>> 0f5f80f9
  width: 105px;
  height: 105px;
}
.Mount_Body_PandaCub-Skeleton {
  background-image: url(spritesmith5.png);
<<<<<<< HEAD
  background-position: -1213px -848px;
=======
  background-position: -848px -1101px;
>>>>>>> 0f5f80f9
  width: 105px;
  height: 105px;
}
.Mount_Body_PandaCub-White {
  background-image: url(spritesmith5.png);
<<<<<<< HEAD
  background-position: -1213px -954px;
=======
  background-position: -954px -1101px;
>>>>>>> 0f5f80f9
  width: 105px;
  height: 105px;
}
.Mount_Body_PandaCub-Zombie {
  background-image: url(spritesmith5.png);
<<<<<<< HEAD
  background-position: -1213px -1060px;
=======
  background-position: -1060px -1101px;
>>>>>>> 0f5f80f9
  width: 105px;
  height: 105px;
}
.Mount_Body_Parrot-Base {
  background-image: url(spritesmith5.png);
<<<<<<< HEAD
  background-position: 0px -1207px;
=======
  background-position: -1210px 0px;
>>>>>>> 0f5f80f9
  width: 105px;
  height: 105px;
}
.Mount_Body_Parrot-CottonCandyBlue {
  background-image: url(spritesmith5.png);
<<<<<<< HEAD
  background-position: -106px -1207px;
=======
  background-position: -1210px -106px;
>>>>>>> 0f5f80f9
  width: 105px;
  height: 105px;
}
.Mount_Body_Parrot-CottonCandyPink {
  background-image: url(spritesmith5.png);
<<<<<<< HEAD
  background-position: -212px -1207px;
=======
  background-position: -1210px -212px;
>>>>>>> 0f5f80f9
  width: 105px;
  height: 105px;
}
.Mount_Body_Parrot-Desert {
  background-image: url(spritesmith5.png);
<<<<<<< HEAD
  background-position: -318px -1207px;
=======
  background-position: -1210px -318px;
>>>>>>> 0f5f80f9
  width: 105px;
  height: 105px;
}
.Mount_Body_Parrot-Golden {
  background-image: url(spritesmith5.png);
<<<<<<< HEAD
  background-position: -424px -1207px;
=======
  background-position: -1210px -424px;
>>>>>>> 0f5f80f9
  width: 105px;
  height: 105px;
}
.Mount_Body_Parrot-Red {
  background-image: url(spritesmith5.png);
<<<<<<< HEAD
  background-position: -530px -1207px;
=======
  background-position: -1210px -530px;
>>>>>>> 0f5f80f9
  width: 105px;
  height: 105px;
}
.Mount_Body_Parrot-Shade {
  background-image: url(spritesmith5.png);
<<<<<<< HEAD
  background-position: -636px -1207px;
=======
  background-position: -1210px -636px;
>>>>>>> 0f5f80f9
  width: 105px;
  height: 105px;
}
.Mount_Body_Parrot-Skeleton {
  background-image: url(spritesmith5.png);
<<<<<<< HEAD
  background-position: -742px -1207px;
=======
  background-position: -1210px -742px;
>>>>>>> 0f5f80f9
  width: 105px;
  height: 105px;
}
.Mount_Body_Parrot-White {
  background-image: url(spritesmith5.png);
<<<<<<< HEAD
  background-position: -848px -1207px;
=======
  background-position: -1210px -848px;
>>>>>>> 0f5f80f9
  width: 105px;
  height: 105px;
}
.Mount_Body_Parrot-Zombie {
  background-image: url(spritesmith5.png);
<<<<<<< HEAD
  background-position: -954px -1207px;
=======
  background-position: -1210px -954px;
>>>>>>> 0f5f80f9
  width: 105px;
  height: 105px;
}
.Mount_Body_Penguin-Base {
  background-image: url(spritesmith5.png);
<<<<<<< HEAD
  background-position: -1060px -1207px;
=======
  background-position: -1210px -1060px;
>>>>>>> 0f5f80f9
  width: 105px;
  height: 105px;
}
.Mount_Body_Penguin-CottonCandyBlue {
  background-image: url(spritesmith5.png);
<<<<<<< HEAD
  background-position: -1166px -1207px;
=======
  background-position: 0px -1207px;
>>>>>>> 0f5f80f9
  width: 105px;
  height: 105px;
}
.Mount_Body_Penguin-CottonCandyPink {
  background-image: url(spritesmith5.png);
<<<<<<< HEAD
  background-position: -1319px 0px;
=======
  background-position: -106px -1207px;
>>>>>>> 0f5f80f9
  width: 105px;
  height: 105px;
}
.Mount_Body_Penguin-Desert {
  background-image: url(spritesmith5.png);
<<<<<<< HEAD
  background-position: -1319px -106px;
=======
  background-position: -212px -1207px;
>>>>>>> 0f5f80f9
  width: 105px;
  height: 105px;
}
.Mount_Body_Penguin-Golden {
  background-image: url(spritesmith5.png);
<<<<<<< HEAD
  background-position: -1319px -212px;
=======
  background-position: -318px -1207px;
>>>>>>> 0f5f80f9
  width: 105px;
  height: 105px;
}
.Mount_Body_Penguin-Red {
  background-image: url(spritesmith5.png);
<<<<<<< HEAD
  background-position: -1319px -318px;
=======
  background-position: -424px -1207px;
>>>>>>> 0f5f80f9
  width: 105px;
  height: 105px;
}
.Mount_Body_Penguin-Shade {
  background-image: url(spritesmith5.png);
<<<<<<< HEAD
  background-position: -1319px -424px;
=======
  background-position: -530px -1207px;
>>>>>>> 0f5f80f9
  width: 105px;
  height: 105px;
}
.Mount_Body_Penguin-Skeleton {
  background-image: url(spritesmith5.png);
<<<<<<< HEAD
  background-position: -1319px -530px;
=======
  background-position: -636px -1207px;
>>>>>>> 0f5f80f9
  width: 105px;
  height: 105px;
}
.Mount_Body_Penguin-White {
  background-image: url(spritesmith5.png);
<<<<<<< HEAD
  background-position: -1319px -636px;
=======
  background-position: -742px -1207px;
>>>>>>> 0f5f80f9
  width: 105px;
  height: 105px;
}
.Mount_Body_Penguin-Zombie {
  background-image: url(spritesmith5.png);
<<<<<<< HEAD
  background-position: -1319px -742px;
=======
  background-position: -848px -1207px;
>>>>>>> 0f5f80f9
  width: 105px;
  height: 105px;
}
.Mount_Body_Rat-Base {
  background-image: url(spritesmith5.png);
<<<<<<< HEAD
  background-position: -1319px -848px;
=======
  background-position: -954px -1207px;
>>>>>>> 0f5f80f9
  width: 105px;
  height: 105px;
}
.Mount_Body_Rat-CottonCandyBlue {
  background-image: url(spritesmith5.png);
<<<<<<< HEAD
  background-position: -1319px -954px;
=======
  background-position: -1060px -1207px;
>>>>>>> 0f5f80f9
  width: 105px;
  height: 105px;
}
.Mount_Body_Rat-CottonCandyPink {
  background-image: url(spritesmith5.png);
<<<<<<< HEAD
  background-position: -1319px -1060px;
=======
  background-position: -1166px -1207px;
>>>>>>> 0f5f80f9
  width: 105px;
  height: 105px;
}
.Mount_Body_Rat-Desert {
  background-image: url(spritesmith5.png);
<<<<<<< HEAD
  background-position: -1319px -1166px;
=======
  background-position: -1316px 0px;
>>>>>>> 0f5f80f9
  width: 105px;
  height: 105px;
}
.Mount_Body_Rat-Golden {
  background-image: url(spritesmith5.png);
<<<<<<< HEAD
  background-position: 0px -1313px;
=======
  background-position: -1316px -106px;
>>>>>>> 0f5f80f9
  width: 105px;
  height: 105px;
}
.Mount_Body_Rat-Red {
  background-image: url(spritesmith5.png);
<<<<<<< HEAD
  background-position: -106px -1313px;
=======
  background-position: -1316px -212px;
>>>>>>> 0f5f80f9
  width: 105px;
  height: 105px;
}
.Mount_Body_Rat-Shade {
  background-image: url(spritesmith5.png);
<<<<<<< HEAD
  background-position: -212px -1313px;
=======
  background-position: -1316px -318px;
>>>>>>> 0f5f80f9
  width: 105px;
  height: 105px;
}
.Mount_Body_Rat-Skeleton {
  background-image: url(spritesmith5.png);
<<<<<<< HEAD
  background-position: -318px -1313px;
=======
  background-position: -1316px -424px;
>>>>>>> 0f5f80f9
  width: 105px;
  height: 105px;
}
.Mount_Body_Rat-White {
  background-image: url(spritesmith5.png);
<<<<<<< HEAD
  background-position: -424px -1313px;
=======
  background-position: -1316px -530px;
>>>>>>> 0f5f80f9
  width: 105px;
  height: 105px;
}
.Mount_Body_Rat-Zombie {
  background-image: url(spritesmith5.png);
<<<<<<< HEAD
  background-position: -530px -1313px;
=======
  background-position: -1316px -636px;
>>>>>>> 0f5f80f9
  width: 105px;
  height: 105px;
}
.Mount_Body_Rock-Base {
  background-image: url(spritesmith5.png);
<<<<<<< HEAD
  background-position: -636px -1313px;
=======
  background-position: -1316px -742px;
>>>>>>> 0f5f80f9
  width: 105px;
  height: 105px;
}
.Mount_Body_Rock-CottonCandyBlue {
  background-image: url(spritesmith5.png);
<<<<<<< HEAD
  background-position: -742px -1313px;
=======
  background-position: -1316px -848px;
>>>>>>> 0f5f80f9
  width: 105px;
  height: 105px;
}
.Mount_Body_Rock-CottonCandyPink {
  background-image: url(spritesmith5.png);
<<<<<<< HEAD
  background-position: -848px -1313px;
=======
  background-position: -1316px -954px;
>>>>>>> 0f5f80f9
  width: 105px;
  height: 105px;
}
.Mount_Body_Rock-Desert {
  background-image: url(spritesmith5.png);
<<<<<<< HEAD
  background-position: -954px -1313px;
=======
  background-position: -1316px -1060px;
>>>>>>> 0f5f80f9
  width: 105px;
  height: 105px;
}
.Mount_Body_Rock-Golden {
  background-image: url(spritesmith5.png);
<<<<<<< HEAD
  background-position: -1060px -1313px;
=======
  background-position: -1316px -1166px;
>>>>>>> 0f5f80f9
  width: 105px;
  height: 105px;
}
.Mount_Body_Rock-Red {
  background-image: url(spritesmith5.png);
<<<<<<< HEAD
  background-position: -1166px -1313px;
=======
  background-position: 0px -1313px;
>>>>>>> 0f5f80f9
  width: 105px;
  height: 105px;
}
.Mount_Body_Rock-Shade {
  background-image: url(spritesmith5.png);
<<<<<<< HEAD
  background-position: -1272px -1313px;
=======
  background-position: -106px -1313px;
>>>>>>> 0f5f80f9
  width: 105px;
  height: 105px;
}
.Mount_Body_Rock-Skeleton {
  background-image: url(spritesmith5.png);
<<<<<<< HEAD
  background-position: -1425px 0px;
=======
  background-position: -212px -1313px;
>>>>>>> 0f5f80f9
  width: 105px;
  height: 105px;
}
.Mount_Body_Rock-White {
  background-image: url(spritesmith5.png);
<<<<<<< HEAD
  background-position: -1425px -106px;
=======
  background-position: -318px -1313px;
>>>>>>> 0f5f80f9
  width: 105px;
  height: 105px;
}
.Mount_Body_Rock-Zombie {
  background-image: url(spritesmith5.png);
<<<<<<< HEAD
  background-position: -1425px -212px;
=======
  background-position: -424px -1313px;
>>>>>>> 0f5f80f9
  width: 105px;
  height: 105px;
}
.Mount_Body_Rooster-Base {
  background-image: url(spritesmith5.png);
<<<<<<< HEAD
  background-position: -1425px -318px;
=======
  background-position: -530px -1313px;
>>>>>>> 0f5f80f9
  width: 105px;
  height: 105px;
}
.Mount_Body_Rooster-CottonCandyBlue {
  background-image: url(spritesmith5.png);
<<<<<<< HEAD
  background-position: -1425px -424px;
=======
  background-position: -636px -1313px;
>>>>>>> 0f5f80f9
  width: 105px;
  height: 105px;
}
.Mount_Body_Rooster-CottonCandyPink {
  background-image: url(spritesmith5.png);
<<<<<<< HEAD
  background-position: -1425px -530px;
=======
  background-position: -742px -1313px;
>>>>>>> 0f5f80f9
  width: 105px;
  height: 105px;
}
.Mount_Body_Rooster-Desert {
  background-image: url(spritesmith5.png);
<<<<<<< HEAD
  background-position: -1425px -636px;
=======
  background-position: -848px -1313px;
>>>>>>> 0f5f80f9
  width: 105px;
  height: 105px;
}
.Mount_Body_Rooster-Golden {
  background-image: url(spritesmith5.png);
<<<<<<< HEAD
  background-position: -1425px -742px;
=======
  background-position: -954px -1313px;
>>>>>>> 0f5f80f9
  width: 105px;
  height: 105px;
}
.Mount_Body_Rooster-Red {
  background-image: url(spritesmith5.png);
<<<<<<< HEAD
  background-position: -1425px -848px;
=======
  background-position: -1060px -1313px;
>>>>>>> 0f5f80f9
  width: 105px;
  height: 105px;
}
.Mount_Body_Rooster-Shade {
  background-image: url(spritesmith5.png);
<<<<<<< HEAD
  background-position: -1425px -954px;
=======
  background-position: -1166px -1313px;
>>>>>>> 0f5f80f9
  width: 105px;
  height: 105px;
}
.Mount_Body_Rooster-Skeleton {
  background-image: url(spritesmith5.png);
<<<<<<< HEAD
  background-position: -1425px -1060px;
=======
  background-position: -1272px -1313px;
>>>>>>> 0f5f80f9
  width: 105px;
  height: 105px;
}
.Mount_Body_Rooster-White {
  background-image: url(spritesmith5.png);
<<<<<<< HEAD
  background-position: -1425px -1166px;
=======
  background-position: -1422px 0px;
>>>>>>> 0f5f80f9
  width: 105px;
  height: 105px;
}
.Mount_Body_Rooster-Zombie {
  background-image: url(spritesmith5.png);
<<<<<<< HEAD
  background-position: -1425px -1272px;
=======
  background-position: -1422px -106px;
>>>>>>> 0f5f80f9
  width: 105px;
  height: 105px;
}
.Mount_Body_Seahorse-Base {
  background-image: url(spritesmith5.png);
<<<<<<< HEAD
  background-position: 0px -1419px;
=======
  background-position: -1422px -212px;
>>>>>>> 0f5f80f9
  width: 105px;
  height: 105px;
}
.Mount_Body_Seahorse-CottonCandyBlue {
  background-image: url(spritesmith5.png);
<<<<<<< HEAD
  background-position: -106px -1419px;
=======
  background-position: -1422px -318px;
>>>>>>> 0f5f80f9
  width: 105px;
  height: 105px;
}
.Mount_Body_Seahorse-CottonCandyPink {
  background-image: url(spritesmith5.png);
<<<<<<< HEAD
  background-position: -212px -1419px;
=======
  background-position: -1422px -424px;
>>>>>>> 0f5f80f9
  width: 105px;
  height: 105px;
}
.Mount_Body_Seahorse-Desert {
  background-image: url(spritesmith5.png);
<<<<<<< HEAD
  background-position: -318px -1419px;
=======
  background-position: -1422px -530px;
>>>>>>> 0f5f80f9
  width: 105px;
  height: 105px;
}
.Mount_Body_Seahorse-Golden {
  background-image: url(spritesmith5.png);
<<<<<<< HEAD
  background-position: -424px -1419px;
=======
  background-position: -1422px -636px;
>>>>>>> 0f5f80f9
  width: 105px;
  height: 105px;
}
.Mount_Body_Seahorse-Red {
  background-image: url(spritesmith5.png);
<<<<<<< HEAD
  background-position: -530px -1419px;
=======
  background-position: -1422px -742px;
>>>>>>> 0f5f80f9
  width: 105px;
  height: 105px;
}
.Mount_Body_Seahorse-Shade {
  background-image: url(spritesmith5.png);
<<<<<<< HEAD
  background-position: -636px -1419px;
=======
  background-position: -1422px -848px;
>>>>>>> 0f5f80f9
  width: 105px;
  height: 105px;
}
.Mount_Body_Seahorse-Skeleton {
  background-image: url(spritesmith5.png);
<<<<<<< HEAD
  background-position: -742px -1419px;
=======
  background-position: -1422px -954px;
>>>>>>> 0f5f80f9
  width: 105px;
  height: 105px;
}
.Mount_Body_Seahorse-White {
  background-image: url(spritesmith5.png);
<<<<<<< HEAD
  background-position: -848px -1419px;
=======
  background-position: -1422px -1060px;
>>>>>>> 0f5f80f9
  width: 105px;
  height: 105px;
}
.Mount_Body_Seahorse-Zombie {
  background-image: url(spritesmith5.png);
<<<<<<< HEAD
  background-position: -954px -1419px;
=======
  background-position: -1422px -1166px;
>>>>>>> 0f5f80f9
  width: 105px;
  height: 105px;
}
.Mount_Body_Sheep-Base {
  background-image: url(spritesmith5.png);
<<<<<<< HEAD
  background-position: -1060px -1419px;
=======
  background-position: -1422px -1272px;
>>>>>>> 0f5f80f9
  width: 105px;
  height: 105px;
}
.Mount_Body_Sheep-CottonCandyBlue {
  background-image: url(spritesmith5.png);
<<<<<<< HEAD
  background-position: -1166px -1419px;
=======
  background-position: 0px -1419px;
>>>>>>> 0f5f80f9
  width: 105px;
  height: 105px;
}
.Mount_Body_Sheep-CottonCandyPink {
  background-image: url(spritesmith5.png);
<<<<<<< HEAD
  background-position: -1272px -1419px;
=======
  background-position: -106px -1419px;
>>>>>>> 0f5f80f9
  width: 105px;
  height: 105px;
}
.Mount_Body_Sheep-Desert {
  background-image: url(spritesmith5.png);
<<<<<<< HEAD
  background-position: -1378px -1419px;
=======
  background-position: -212px -1419px;
>>>>>>> 0f5f80f9
  width: 105px;
  height: 105px;
}
.Mount_Body_Sheep-Golden {
  background-image: url(spritesmith5.png);
<<<<<<< HEAD
  background-position: -1531px 0px;
=======
  background-position: -318px -1419px;
>>>>>>> 0f5f80f9
  width: 105px;
  height: 105px;
}
.Mount_Body_Sheep-Red {
  background-image: url(spritesmith5.png);
<<<<<<< HEAD
  background-position: -1531px -106px;
=======
  background-position: -424px -1419px;
>>>>>>> 0f5f80f9
  width: 105px;
  height: 105px;
}
.Mount_Body_Sheep-Shade {
  background-image: url(spritesmith5.png);
<<<<<<< HEAD
  background-position: -1531px -212px;
=======
  background-position: -530px -1419px;
>>>>>>> 0f5f80f9
  width: 105px;
  height: 105px;
}
.Mount_Body_Sheep-Skeleton {
  background-image: url(spritesmith5.png);
<<<<<<< HEAD
  background-position: -1531px -318px;
=======
  background-position: -636px -1419px;
>>>>>>> 0f5f80f9
  width: 105px;
  height: 105px;
}
.Mount_Body_Sheep-White {
  background-image: url(spritesmith5.png);
<<<<<<< HEAD
  background-position: -1531px -424px;
=======
  background-position: -742px -1419px;
>>>>>>> 0f5f80f9
  width: 105px;
  height: 105px;
}
.Mount_Body_Sheep-Zombie {
  background-image: url(spritesmith5.png);
<<<<<<< HEAD
  background-position: -1531px -530px;
=======
  background-position: -848px -1419px;
>>>>>>> 0f5f80f9
  width: 105px;
  height: 105px;
}
.Mount_Body_Slime-Base {
  background-image: url(spritesmith5.png);
<<<<<<< HEAD
  background-position: -1531px -636px;
=======
  background-position: -954px -1419px;
>>>>>>> 0f5f80f9
  width: 105px;
  height: 105px;
}
.Mount_Body_Slime-CottonCandyBlue {
  background-image: url(spritesmith5.png);
<<<<<<< HEAD
  background-position: -1531px -742px;
=======
  background-position: -1060px -1419px;
>>>>>>> 0f5f80f9
  width: 105px;
  height: 105px;
}
.Mount_Body_Slime-CottonCandyPink {
  background-image: url(spritesmith5.png);
<<<<<<< HEAD
  background-position: -1531px -848px;
=======
  background-position: -1166px -1419px;
>>>>>>> 0f5f80f9
  width: 105px;
  height: 105px;
}
.Mount_Body_Slime-Desert {
  background-image: url(spritesmith5.png);
<<<<<<< HEAD
  background-position: -1531px -954px;
=======
  background-position: -1272px -1419px;
>>>>>>> 0f5f80f9
  width: 105px;
  height: 105px;
}
.Mount_Body_Slime-Golden {
  background-image: url(spritesmith5.png);
<<<<<<< HEAD
  background-position: -1531px -1060px;
=======
  background-position: -1378px -1419px;
>>>>>>> 0f5f80f9
  width: 105px;
  height: 105px;
}
.Mount_Body_Slime-Red {
  background-image: url(spritesmith5.png);
<<<<<<< HEAD
  background-position: -1531px -1166px;
=======
  background-position: -1528px 0px;
>>>>>>> 0f5f80f9
  width: 105px;
  height: 105px;
}
.Mount_Body_Slime-Shade {
  background-image: url(spritesmith5.png);
<<<<<<< HEAD
  background-position: -1531px -1272px;
=======
  background-position: -1528px -106px;
>>>>>>> 0f5f80f9
  width: 105px;
  height: 105px;
}
.Mount_Body_Slime-Skeleton {
  background-image: url(spritesmith5.png);
<<<<<<< HEAD
  background-position: -1531px -1378px;
=======
  background-position: -1528px -212px;
>>>>>>> 0f5f80f9
  width: 105px;
  height: 105px;
}
.Mount_Body_Slime-White {
  background-image: url(spritesmith5.png);
<<<<<<< HEAD
  background-position: 0px -1525px;
=======
  background-position: -1528px -318px;
>>>>>>> 0f5f80f9
  width: 105px;
  height: 105px;
}
.Mount_Body_Slime-Zombie {
  background-image: url(spritesmith5.png);
<<<<<<< HEAD
  background-position: -106px -1525px;
=======
  background-position: -1528px -424px;
>>>>>>> 0f5f80f9
  width: 105px;
  height: 105px;
}
.Mount_Body_Spider-Base {
  background-image: url(spritesmith5.png);
<<<<<<< HEAD
  background-position: -212px -1525px;
=======
  background-position: -1528px -530px;
>>>>>>> 0f5f80f9
  width: 105px;
  height: 105px;
}
.Mount_Body_Spider-CottonCandyBlue {
  background-image: url(spritesmith5.png);
<<<<<<< HEAD
  background-position: -318px -1525px;
=======
  background-position: -1528px -636px;
>>>>>>> 0f5f80f9
  width: 105px;
  height: 105px;
}
.Mount_Body_Spider-CottonCandyPink {
  background-image: url(spritesmith5.png);
<<<<<<< HEAD
  background-position: -424px -1525px;
=======
  background-position: -1528px -742px;
>>>>>>> 0f5f80f9
  width: 105px;
  height: 105px;
}
.Mount_Body_Spider-Desert {
  background-image: url(spritesmith5.png);
<<<<<<< HEAD
  background-position: -530px -1525px;
=======
  background-position: -1528px -848px;
>>>>>>> 0f5f80f9
  width: 105px;
  height: 105px;
}
.Mount_Body_Spider-Golden {
  background-image: url(spritesmith5.png);
<<<<<<< HEAD
  background-position: -636px -1525px;
=======
  background-position: -1528px -954px;
>>>>>>> 0f5f80f9
  width: 105px;
  height: 105px;
}
.Mount_Body_Spider-Red {
  background-image: url(spritesmith5.png);
<<<<<<< HEAD
  background-position: -742px -1525px;
=======
  background-position: -1528px -1060px;
>>>>>>> 0f5f80f9
  width: 105px;
  height: 105px;
}
.Mount_Body_Spider-Shade {
  background-image: url(spritesmith5.png);
<<<<<<< HEAD
  background-position: -848px -1525px;
=======
  background-position: -1528px -1166px;
>>>>>>> 0f5f80f9
  width: 105px;
  height: 105px;
}
.Mount_Body_Spider-Skeleton {
  background-image: url(spritesmith5.png);
<<<<<<< HEAD
  background-position: -954px -1525px;
=======
  background-position: -1528px -1272px;
>>>>>>> 0f5f80f9
  width: 105px;
  height: 105px;
}
.Mount_Body_Spider-White {
  background-image: url(spritesmith5.png);
<<<<<<< HEAD
  background-position: -848px -2161px;
=======
  background-position: -1528px -1378px;
>>>>>>> 0f5f80f9
  width: 105px;
  height: 105px;
}
.Mount_Body_Spider-Zombie {
  background-image: url(spritesmith5.png);
<<<<<<< HEAD
  background-position: -1166px -1525px;
=======
  background-position: 0px -1525px;
>>>>>>> 0f5f80f9
  width: 105px;
  height: 105px;
}
.Mount_Body_TRex-Base {
  background-image: url(spritesmith5.png);
<<<<<<< HEAD
  background-position: -272px -136px;
=======
  background-position: -408px -136px;
>>>>>>> 0f5f80f9
  width: 135px;
  height: 135px;
}
.Mount_Body_TRex-CottonCandyBlue {
  background-image: url(spritesmith5.png);
<<<<<<< HEAD
  background-position: 0px -272px;
=======
  background-position: 0px -136px;
>>>>>>> 0f5f80f9
  width: 135px;
  height: 135px;
}
.Mount_Body_TRex-CottonCandyPink {
  background-image: url(spritesmith5.png);
<<<<<<< HEAD
  background-position: -136px -272px;
=======
  background-position: -136px -136px;
>>>>>>> 0f5f80f9
  width: 135px;
  height: 135px;
}
.Mount_Body_TRex-Desert {
  background-image: url(spritesmith5.png);
<<<<<<< HEAD
  background-position: -272px -272px;
=======
  background-position: -272px 0px;
>>>>>>> 0f5f80f9
  width: 135px;
  height: 135px;
}
.Mount_Body_TRex-Golden {
  background-image: url(spritesmith5.png);
<<<<<<< HEAD
  background-position: -408px 0px;
=======
  background-position: -272px -136px;
>>>>>>> 0f5f80f9
  width: 135px;
  height: 135px;
}
.Mount_Body_TRex-Red {
  background-image: url(spritesmith5.png);
<<<<<<< HEAD
  background-position: 0px 0px;
=======
  background-position: 0px -272px;
>>>>>>> 0f5f80f9
  width: 135px;
  height: 135px;
}
.Mount_Body_TRex-Shade {
  background-image: url(spritesmith5.png);
<<<<<<< HEAD
  background-position: -408px -272px;
=======
  background-position: -136px -272px;
>>>>>>> 0f5f80f9
  width: 135px;
  height: 135px;
}
.Mount_Body_TRex-Skeleton {
  background-image: url(spritesmith5.png);
<<<<<<< HEAD
  background-position: 0px -408px;
=======
  background-position: -272px -272px;
>>>>>>> 0f5f80f9
  width: 135px;
  height: 135px;
}
.Mount_Body_TRex-White {
  background-image: url(spritesmith5.png);
<<<<<<< HEAD
  background-position: -136px -408px;
=======
  background-position: -408px 0px;
>>>>>>> 0f5f80f9
  width: 135px;
  height: 135px;
}
.Mount_Body_TRex-Zombie {
  background-image: url(spritesmith5.png);
<<<<<<< HEAD
  background-position: -272px -408px;
=======
  background-position: 0px 0px;
>>>>>>> 0f5f80f9
  width: 135px;
  height: 135px;
}
.Mount_Body_TigerCub-Base {
  background-image: url(spritesmith5.png);
<<<<<<< HEAD
  background-position: -1637px -742px;
=======
  background-position: -1166px -1525px;
>>>>>>> 0f5f80f9
  width: 105px;
  height: 105px;
}
.Mount_Body_TigerCub-CottonCandyBlue {
  background-image: url(spritesmith5.png);
<<<<<<< HEAD
  background-position: -1637px -848px;
=======
  background-position: -212px -668px;
>>>>>>> 0f5f80f9
  width: 105px;
  height: 105px;
}
.Mount_Body_TigerCub-CottonCandyPink {
  background-image: url(spritesmith5.png);
<<<<<<< HEAD
  background-position: -1637px -954px;
=======
  background-position: -1378px -1525px;
>>>>>>> 0f5f80f9
  width: 105px;
  height: 105px;
}
.Mount_Body_TigerCub-Desert {
  background-image: url(spritesmith5.png);
<<<<<<< HEAD
  background-position: -1637px -1060px;
=======
  background-position: -1484px -1525px;
>>>>>>> 0f5f80f9
  width: 105px;
  height: 105px;
}
.Mount_Body_TigerCub-Golden {
  background-image: url(spritesmith5.png);
<<<<<<< HEAD
  background-position: -1637px -1166px;
=======
  background-position: -1634px 0px;
>>>>>>> 0f5f80f9
  width: 105px;
  height: 105px;
}
.Mount_Body_TigerCub-Red {
  background-image: url(spritesmith5.png);
<<<<<<< HEAD
  background-position: -1637px -1272px;
=======
  background-position: -1634px -106px;
>>>>>>> 0f5f80f9
  width: 105px;
  height: 105px;
}
.Mount_Body_TigerCub-Shade {
  background-image: url(spritesmith5.png);
<<<<<<< HEAD
  background-position: -1637px -1378px;
=======
  background-position: -1634px -212px;
>>>>>>> 0f5f80f9
  width: 105px;
  height: 105px;
}
.Mount_Body_TigerCub-Skeleton {
  background-image: url(spritesmith5.png);
<<<<<<< HEAD
  background-position: -1637px -1484px;
=======
  background-position: -1634px -318px;
>>>>>>> 0f5f80f9
  width: 105px;
  height: 105px;
}
.Mount_Body_TigerCub-White {
  background-image: url(spritesmith5.png);
<<<<<<< HEAD
  background-position: 0px -1631px;
=======
  background-position: -1634px -424px;
>>>>>>> 0f5f80f9
  width: 105px;
  height: 105px;
}
.Mount_Body_TigerCub-Zombie {
  background-image: url(spritesmith5.png);
<<<<<<< HEAD
  background-position: -106px -1631px;
=======
  background-position: -1634px -530px;
>>>>>>> 0f5f80f9
  width: 105px;
  height: 105px;
}
.Mount_Body_Turkey-Base {
  background-image: url(spritesmith5.png);
<<<<<<< HEAD
  background-position: -212px -1631px;
=======
  background-position: -1634px -636px;
>>>>>>> 0f5f80f9
  width: 105px;
  height: 105px;
}
.Mount_Body_Whale-Base {
  background-image: url(spritesmith5.png);
<<<<<<< HEAD
  background-position: -318px -1631px;
=======
  background-position: -1634px -742px;
>>>>>>> 0f5f80f9
  width: 105px;
  height: 105px;
}
.Mount_Body_Whale-CottonCandyBlue {
  background-image: url(spritesmith5.png);
<<<<<<< HEAD
  background-position: -424px -1631px;
=======
  background-position: -1634px -848px;
>>>>>>> 0f5f80f9
  width: 105px;
  height: 105px;
}
.Mount_Body_Whale-CottonCandyPink {
  background-image: url(spritesmith5.png);
<<<<<<< HEAD
  background-position: -530px -1631px;
=======
  background-position: -1634px -954px;
>>>>>>> 0f5f80f9
  width: 105px;
  height: 105px;
}
.Mount_Body_Whale-Desert {
  background-image: url(spritesmith5.png);
<<<<<<< HEAD
  background-position: -636px -1631px;
=======
  background-position: -1634px -1060px;
>>>>>>> 0f5f80f9
  width: 105px;
  height: 105px;
}
.Mount_Body_Whale-Golden {
  background-image: url(spritesmith5.png);
<<<<<<< HEAD
  background-position: -742px -1631px;
=======
  background-position: -1634px -1166px;
>>>>>>> 0f5f80f9
  width: 105px;
  height: 105px;
}
.Mount_Body_Whale-Red {
  background-image: url(spritesmith5.png);
<<<<<<< HEAD
  background-position: -848px -1631px;
=======
  background-position: -1634px -1272px;
>>>>>>> 0f5f80f9
  width: 105px;
  height: 105px;
}
.Mount_Body_Whale-Shade {
  background-image: url(spritesmith5.png);
<<<<<<< HEAD
  background-position: -954px -1631px;
=======
  background-position: -1634px -1378px;
>>>>>>> 0f5f80f9
  width: 105px;
  height: 105px;
}
.Mount_Body_Whale-Skeleton {
  background-image: url(spritesmith5.png);
<<<<<<< HEAD
  background-position: -1060px -1631px;
=======
  background-position: -1634px -1484px;
>>>>>>> 0f5f80f9
  width: 105px;
  height: 105px;
}
.Mount_Body_Whale-White {
  background-image: url(spritesmith5.png);
<<<<<<< HEAD
  background-position: -1166px -1631px;
=======
  background-position: 0px -1631px;
>>>>>>> 0f5f80f9
  width: 105px;
  height: 105px;
}
.Mount_Body_Whale-Zombie {
  background-image: url(spritesmith5.png);
<<<<<<< HEAD
  background-position: -1272px -1631px;
=======
  background-position: -106px -1631px;
>>>>>>> 0f5f80f9
  width: 105px;
  height: 105px;
}
.Mount_Body_Wolf-Base {
  background-image: url(spritesmith5.png);
<<<<<<< HEAD
  background-position: -408px -408px;
=======
  background-position: -408px -272px;
>>>>>>> 0f5f80f9
  width: 135px;
  height: 135px;
}
.Mount_Body_Wolf-CottonCandyBlue {
  background-image: url(spritesmith5.png);
<<<<<<< HEAD
  background-position: -544px 0px;
=======
  background-position: 0px -408px;
>>>>>>> 0f5f80f9
  width: 135px;
  height: 135px;
}
.Mount_Body_Wolf-CottonCandyPink {
  background-image: url(spritesmith5.png);
<<<<<<< HEAD
  background-position: -136px 0px;
=======
  background-position: -136px -408px;
>>>>>>> 0f5f80f9
  width: 135px;
  height: 135px;
}
.Mount_Body_Wolf-Desert {
  background-image: url(spritesmith5.png);
<<<<<<< HEAD
  background-position: -544px -272px;
=======
  background-position: -272px -408px;
>>>>>>> 0f5f80f9
  width: 135px;
  height: 135px;
}
.Mount_Body_Wolf-Golden {
  background-image: url(spritesmith5.png);
<<<<<<< HEAD
  background-position: -544px -408px;
=======
  background-position: -408px -408px;
>>>>>>> 0f5f80f9
  width: 135px;
  height: 135px;
}
.Mount_Body_Wolf-Red {
  background-image: url(spritesmith5.png);
<<<<<<< HEAD
  background-position: -544px -136px;
=======
  background-position: -136px 0px;
>>>>>>> 0f5f80f9
  width: 135px;
  height: 135px;
}
.Mount_Body_Wolf-Shade {
  background-image: url(spritesmith5.png);
<<<<<<< HEAD
  background-position: -272px 0px;
=======
  background-position: -544px 0px;
>>>>>>> 0f5f80f9
  width: 135px;
  height: 135px;
}
.Mount_Body_Wolf-Skeleton {
  background-image: url(spritesmith5.png);
  background-position: -544px -136px;
  width: 135px;
  height: 135px;
}
.Mount_Body_Wolf-White {
  background-image: url(spritesmith5.png);
  background-position: -544px -272px;
  width: 135px;
  height: 135px;
}
.Mount_Body_Wolf-Zombie {
  background-image: url(spritesmith5.png);
  background-position: -544px -408px;
  width: 135px;
  height: 135px;
}
.Mount_Head_BearCub-Base {
  background-image: url(spritesmith5.png);
<<<<<<< HEAD
  background-position: -1743px -742px;
=======
  background-position: -1272px -1631px;
>>>>>>> 0f5f80f9
  width: 105px;
  height: 105px;
}
.Mount_Head_BearCub-CottonCandyBlue {
  background-image: url(spritesmith5.png);
<<<<<<< HEAD
  background-position: -1743px -848px;
=======
  background-position: -1378px -1631px;
>>>>>>> 0f5f80f9
  width: 105px;
  height: 105px;
}
.Mount_Head_BearCub-CottonCandyPink {
  background-image: url(spritesmith5.png);
<<<<<<< HEAD
  background-position: -1743px -954px;
=======
  background-position: -1484px -1631px;
>>>>>>> 0f5f80f9
  width: 105px;
  height: 105px;
}
.Mount_Head_BearCub-Desert {
  background-image: url(spritesmith5.png);
<<<<<<< HEAD
  background-position: -1743px -1060px;
=======
  background-position: -1590px -1631px;
>>>>>>> 0f5f80f9
  width: 105px;
  height: 105px;
}
.Mount_Head_BearCub-Golden {
  background-image: url(spritesmith5.png);
<<<<<<< HEAD
  background-position: -1743px -1166px;
=======
  background-position: -1740px 0px;
>>>>>>> 0f5f80f9
  width: 105px;
  height: 105px;
}
.Mount_Head_BearCub-Polar {
  background-image: url(spritesmith5.png);
<<<<<<< HEAD
  background-position: -1743px -1272px;
=======
  background-position: -1740px -106px;
>>>>>>> 0f5f80f9
  width: 105px;
  height: 105px;
}
.Mount_Head_BearCub-Red {
  background-image: url(spritesmith5.png);
<<<<<<< HEAD
  background-position: -1743px -1378px;
=======
  background-position: -1740px -212px;
>>>>>>> 0f5f80f9
  width: 105px;
  height: 105px;
}
.Mount_Head_BearCub-Shade {
  background-image: url(spritesmith5.png);
<<<<<<< HEAD
  background-position: -1743px -1484px;
=======
  background-position: -1740px -318px;
>>>>>>> 0f5f80f9
  width: 105px;
  height: 105px;
}
.Mount_Head_BearCub-Skeleton {
  background-image: url(spritesmith5.png);
<<<<<<< HEAD
  background-position: -1743px -1590px;
=======
  background-position: -1740px -424px;
>>>>>>> 0f5f80f9
  width: 105px;
  height: 105px;
}
.Mount_Head_BearCub-White {
  background-image: url(spritesmith5.png);
<<<<<<< HEAD
  background-position: 0px -1737px;
=======
  background-position: -1740px -530px;
>>>>>>> 0f5f80f9
  width: 105px;
  height: 105px;
}
.Mount_Head_BearCub-Zombie {
  background-image: url(spritesmith5.png);
<<<<<<< HEAD
  background-position: -106px -1737px;
=======
  background-position: -1740px -636px;
>>>>>>> 0f5f80f9
  width: 105px;
  height: 105px;
}
.Mount_Head_Bunny-Base {
  background-image: url(spritesmith5.png);
<<<<<<< HEAD
  background-position: -212px -1737px;
=======
  background-position: -1740px -742px;
>>>>>>> 0f5f80f9
  width: 105px;
  height: 105px;
}
.Mount_Head_Bunny-CottonCandyBlue {
  background-image: url(spritesmith5.png);
<<<<<<< HEAD
  background-position: -318px -1737px;
=======
  background-position: -1740px -848px;
>>>>>>> 0f5f80f9
  width: 105px;
  height: 105px;
}
.Mount_Head_Bunny-CottonCandyPink {
  background-image: url(spritesmith5.png);
<<<<<<< HEAD
  background-position: -424px -1737px;
=======
  background-position: -1740px -954px;
>>>>>>> 0f5f80f9
  width: 105px;
  height: 105px;
}
.Mount_Head_Bunny-Desert {
  background-image: url(spritesmith5.png);
<<<<<<< HEAD
  background-position: -530px -1737px;
=======
  background-position: -1740px -1060px;
>>>>>>> 0f5f80f9
  width: 105px;
  height: 105px;
}
.Mount_Head_Bunny-Golden {
  background-image: url(spritesmith5.png);
<<<<<<< HEAD
  background-position: -636px -1737px;
=======
  background-position: -1740px -1166px;
>>>>>>> 0f5f80f9
  width: 105px;
  height: 105px;
}
.Mount_Head_Bunny-Red {
  background-image: url(spritesmith5.png);
<<<<<<< HEAD
  background-position: -742px -1737px;
=======
  background-position: -1740px -1272px;
>>>>>>> 0f5f80f9
  width: 105px;
  height: 105px;
}
.Mount_Head_Bunny-Shade {
  background-image: url(spritesmith5.png);
<<<<<<< HEAD
  background-position: -848px -1737px;
=======
  background-position: -1740px -1378px;
>>>>>>> 0f5f80f9
  width: 105px;
  height: 105px;
}
.Mount_Head_Bunny-Skeleton {
  background-image: url(spritesmith5.png);
<<<<<<< HEAD
  background-position: -954px -1737px;
=======
  background-position: -1740px -1484px;
>>>>>>> 0f5f80f9
  width: 105px;
  height: 105px;
}
.Mount_Head_Bunny-White {
  background-image: url(spritesmith5.png);
<<<<<<< HEAD
  background-position: -1060px -1737px;
=======
  background-position: -1740px -1590px;
>>>>>>> 0f5f80f9
  width: 105px;
  height: 105px;
}
.Mount_Head_Bunny-Zombie {
  background-image: url(spritesmith5.png);
<<<<<<< HEAD
  background-position: -1166px -1737px;
=======
  background-position: 0px -1737px;
>>>>>>> 0f5f80f9
  width: 105px;
  height: 105px;
}
.Mount_Head_Cactus-Base {
  background-image: url(spritesmith5.png);
<<<<<<< HEAD
  background-position: -1272px -1737px;
=======
  background-position: -106px -1737px;
>>>>>>> 0f5f80f9
  width: 105px;
  height: 105px;
}
.Mount_Head_Cactus-CottonCandyBlue {
  background-image: url(spritesmith5.png);
<<<<<<< HEAD
  background-position: -1378px -1737px;
=======
  background-position: -212px -1737px;
>>>>>>> 0f5f80f9
  width: 105px;
  height: 105px;
}
.Mount_Head_Cactus-CottonCandyPink {
  background-image: url(spritesmith5.png);
<<<<<<< HEAD
  background-position: -1484px -1737px;
=======
  background-position: -318px -1737px;
>>>>>>> 0f5f80f9
  width: 105px;
  height: 105px;
}
.Mount_Head_Cactus-Desert {
  background-image: url(spritesmith5.png);
<<<<<<< HEAD
  background-position: -1590px -1737px;
=======
  background-position: -424px -1737px;
>>>>>>> 0f5f80f9
  width: 105px;
  height: 105px;
}
.Mount_Head_Cactus-Golden {
  background-image: url(spritesmith5.png);
<<<<<<< HEAD
  background-position: -1696px -1737px;
=======
  background-position: -530px -1737px;
>>>>>>> 0f5f80f9
  width: 105px;
  height: 105px;
}
.Mount_Head_Cactus-Red {
  background-image: url(spritesmith5.png);
<<<<<<< HEAD
  background-position: -1849px 0px;
=======
  background-position: -636px -1737px;
>>>>>>> 0f5f80f9
  width: 105px;
  height: 105px;
}
.Mount_Head_Cactus-Shade {
  background-image: url(spritesmith5.png);
<<<<<<< HEAD
  background-position: -1849px -106px;
=======
  background-position: -742px -1737px;
>>>>>>> 0f5f80f9
  width: 105px;
  height: 105px;
}
.Mount_Head_Cactus-Skeleton {
  background-image: url(spritesmith5.png);
<<<<<<< HEAD
  background-position: -1849px -212px;
=======
  background-position: -848px -1737px;
>>>>>>> 0f5f80f9
  width: 105px;
  height: 105px;
}
.Mount_Head_Cactus-White {
  background-image: url(spritesmith5.png);
<<<<<<< HEAD
  background-position: -1849px -318px;
=======
  background-position: -954px -1737px;
>>>>>>> 0f5f80f9
  width: 105px;
  height: 105px;
}
.Mount_Head_Cactus-Zombie {
  background-image: url(spritesmith5.png);
<<<<<<< HEAD
  background-position: -1849px -424px;
=======
  background-position: -1060px -1737px;
  width: 105px;
  height: 105px;
}
.Mount_Head_Cheetah-Base {
  background-image: url(spritesmith5.png);
  background-position: -1166px -1737px;
  width: 105px;
  height: 105px;
}
.Mount_Head_Cheetah-CottonCandyBlue {
  background-image: url(spritesmith5.png);
  background-position: -1272px -1737px;
  width: 105px;
  height: 105px;
}
.Mount_Head_Cheetah-CottonCandyPink {
  background-image: url(spritesmith5.png);
  background-position: -1378px -1737px;
  width: 105px;
  height: 105px;
}
.Mount_Head_Cheetah-Desert {
  background-image: url(spritesmith5.png);
  background-position: -1484px -1737px;
  width: 105px;
  height: 105px;
}
.Mount_Head_Cheetah-Golden {
  background-image: url(spritesmith5.png);
  background-position: -1590px -1737px;
  width: 105px;
  height: 105px;
}
.Mount_Head_Cheetah-Red {
  background-image: url(spritesmith5.png);
  background-position: -1696px -1737px;
  width: 105px;
  height: 105px;
}
.Mount_Head_Cheetah-Shade {
  background-image: url(spritesmith5.png);
  background-position: -1846px 0px;
  width: 105px;
  height: 105px;
}
.Mount_Head_Cheetah-Skeleton {
  background-image: url(spritesmith5.png);
  background-position: -1846px -106px;
  width: 105px;
  height: 105px;
}
.Mount_Head_Cheetah-White {
  background-image: url(spritesmith5.png);
  background-position: -1846px -212px;
  width: 105px;
  height: 105px;
}
.Mount_Head_Cheetah-Zombie {
  background-image: url(spritesmith5.png);
  background-position: -1846px -318px;
>>>>>>> 0f5f80f9
  width: 105px;
  height: 105px;
}
.Mount_Head_Cuttlefish-Base {
  background-image: url(spritesmith5.png);
<<<<<<< HEAD
  background-position: -680px -115px;
=======
  background-position: -318px -544px;
>>>>>>> 0f5f80f9
  width: 105px;
  height: 114px;
}
.Mount_Head_Cuttlefish-CottonCandyBlue {
  background-image: url(spritesmith5.png);
  background-position: -680px -230px;
  width: 105px;
  height: 114px;
}
.Mount_Head_Cuttlefish-CottonCandyPink {
  background-image: url(spritesmith5.png);
<<<<<<< HEAD
  background-position: -680px -345px;
=======
  background-position: -424px -544px;
>>>>>>> 0f5f80f9
  width: 105px;
  height: 114px;
}
.Mount_Head_Cuttlefish-Desert {
  background-image: url(spritesmith5.png);
<<<<<<< HEAD
  background-position: -212px -544px;
=======
  background-position: -530px -544px;
>>>>>>> 0f5f80f9
  width: 105px;
  height: 114px;
}
.Mount_Head_Cuttlefish-Golden {
  background-image: url(spritesmith5.png);
<<<<<<< HEAD
  background-position: 0px -668px;
=======
  background-position: -680px 0px;
>>>>>>> 0f5f80f9
  width: 105px;
  height: 114px;
}
.Mount_Head_Cuttlefish-Red {
  background-image: url(spritesmith5.png);
<<<<<<< HEAD
  background-position: -106px -668px;
=======
  background-position: -680px -115px;
>>>>>>> 0f5f80f9
  width: 105px;
  height: 114px;
}
.Mount_Head_Cuttlefish-Shade {
  background-image: url(spritesmith5.png);
<<<<<<< HEAD
  background-position: -212px -668px;
=======
  background-position: -212px -544px;
>>>>>>> 0f5f80f9
  width: 105px;
  height: 114px;
}
.Mount_Head_Cuttlefish-Skeleton {
  background-image: url(spritesmith5.png);
<<<<<<< HEAD
  background-position: -318px -668px;
=======
  background-position: -680px -345px;
>>>>>>> 0f5f80f9
  width: 105px;
  height: 114px;
}
.Mount_Head_Cuttlefish-White {
  background-image: url(spritesmith5.png);
<<<<<<< HEAD
  background-position: -424px -668px;
=======
  background-position: -680px -460px;
>>>>>>> 0f5f80f9
  width: 105px;
  height: 114px;
}
.Mount_Head_Cuttlefish-Zombie {
  background-image: url(spritesmith5.png);
<<<<<<< HEAD
  background-position: -530px -668px;
=======
  background-position: 0px -668px;
>>>>>>> 0f5f80f9
  width: 105px;
  height: 114px;
}
.Mount_Head_Deer-Base {
  background-image: url(spritesmith5.png);
  background-position: -1849px -1590px;
  width: 105px;
  height: 105px;
}
.Mount_Head_Deer-CottonCandyBlue {
  background-image: url(spritesmith5.png);
  background-position: -1849px -1696px;
  width: 105px;
  height: 105px;
}
.Mount_Head_Deer-CottonCandyPink {
  background-image: url(spritesmith5.png);
  background-position: 0px -1843px;
  width: 105px;
  height: 105px;
}
.Mount_Head_Deer-Desert {
  background-image: url(spritesmith5.png);
  background-position: -106px -1843px;
  width: 105px;
  height: 105px;
}
.Mount_Head_Deer-Golden {
  background-image: url(spritesmith5.png);
  background-position: -212px -1843px;
  width: 105px;
  height: 105px;
}
.Mount_Head_Deer-Red {
  background-image: url(spritesmith5.png);
  background-position: -318px -1843px;
  width: 105px;
  height: 105px;
}
.Mount_Head_Deer-Shade {
  background-image: url(spritesmith5.png);
  background-position: -424px -1843px;
  width: 105px;
  height: 105px;
}
.Mount_Head_Deer-Skeleton {
  background-image: url(spritesmith5.png);
  background-position: -530px -1843px;
  width: 105px;
  height: 105px;
}
.Mount_Head_Deer-White {
  background-image: url(spritesmith5.png);
  background-position: -636px -1843px;
  width: 105px;
  height: 105px;
}
.Mount_Head_Deer-Zombie {
  background-image: url(spritesmith5.png);
  background-position: -742px -1843px;
  width: 105px;
  height: 105px;
}
.Mount_Head_Dragon-Base {
  background-image: url(spritesmith5.png);
  background-position: -848px -1843px;
  width: 105px;
  height: 105px;
}
.Mount_Head_Dragon-CottonCandyBlue {
  background-image: url(spritesmith5.png);
  background-position: -954px -1843px;
  width: 105px;
  height: 105px;
}
.Mount_Head_Dragon-CottonCandyPink {
  background-image: url(spritesmith5.png);
  background-position: -1060px -1843px;
  width: 105px;
  height: 105px;
}
.Mount_Head_Dragon-Desert {
  background-image: url(spritesmith5.png);
  background-position: -1166px -1843px;
  width: 105px;
  height: 105px;
}
.Mount_Head_Dragon-Golden {
  background-image: url(spritesmith5.png);
  background-position: -1272px -1843px;
  width: 105px;
  height: 105px;
}
.Mount_Head_Dragon-Red {
  background-image: url(spritesmith5.png);
  background-position: -1378px -1843px;
  width: 105px;
  height: 105px;
}
.Mount_Head_Dragon-Shade {
  background-image: url(spritesmith5.png);
  background-position: -1484px -1843px;
  width: 105px;
  height: 105px;
}
.Mount_Head_Dragon-Skeleton {
  background-image: url(spritesmith5.png);
  background-position: -1590px -1843px;
  width: 105px;
  height: 105px;
}
.Mount_Head_Dragon-White {
  background-image: url(spritesmith5.png);
  background-position: -1696px -1843px;
  width: 105px;
  height: 105px;
}
.Mount_Head_Dragon-Zombie {
  background-image: url(spritesmith5.png);
  background-position: -1802px -1843px;
  width: 105px;
  height: 105px;
}
.Mount_Head_Egg-Base {
  background-image: url(spritesmith5.png);
  background-position: -1955px 0px;
  width: 105px;
  height: 105px;
}
.Mount_Head_Egg-CottonCandyBlue {
  background-image: url(spritesmith5.png);
  background-position: -1955px -106px;
  width: 105px;
  height: 105px;
}
.Mount_Head_Egg-CottonCandyPink {
  background-image: url(spritesmith5.png);
  background-position: -1955px -212px;
  width: 105px;
  height: 105px;
}
.Mount_Head_Egg-Desert {
  background-image: url(spritesmith5.png);
  background-position: -1955px -318px;
  width: 105px;
  height: 105px;
}
.Mount_Head_Egg-Golden {
  background-image: url(spritesmith5.png);
  background-position: -1955px -424px;
  width: 105px;
  height: 105px;
}
.Mount_Head_Egg-Red {
  background-image: url(spritesmith5.png);
  background-position: -1955px -530px;
  width: 105px;
  height: 105px;
}
.Mount_Head_Egg-Shade {
  background-image: url(spritesmith5.png);
  background-position: -1955px -636px;
  width: 105px;
  height: 105px;
}
.Mount_Head_Egg-Skeleton {
  background-image: url(spritesmith5.png);
  background-position: -1955px -742px;
  width: 105px;
  height: 105px;
}
.Mount_Head_Egg-White {
  background-image: url(spritesmith5.png);
  background-position: -1955px -848px;
  width: 105px;
  height: 105px;
}
.Mount_Head_Egg-Zombie {
  background-image: url(spritesmith5.png);
  background-position: -1955px -954px;
  width: 105px;
  height: 105px;
}
.Mount_Head_FlyingPig-Base {
  background-image: url(spritesmith5.png);
  background-position: -1955px -1060px;
  width: 105px;
  height: 105px;
}
.Mount_Head_FlyingPig-CottonCandyBlue {
  background-image: url(spritesmith5.png);
  background-position: -1955px -1166px;
  width: 105px;
  height: 105px;
}
.Mount_Head_FlyingPig-CottonCandyPink {
  background-image: url(spritesmith5.png);
  background-position: -1955px -1272px;
  width: 105px;
  height: 105px;
}
.Mount_Head_FlyingPig-Desert {
  background-image: url(spritesmith5.png);
  background-position: -1955px -1378px;
  width: 105px;
  height: 105px;
}
.Mount_Head_FlyingPig-Golden {
  background-image: url(spritesmith5.png);
  background-position: -1955px -1484px;
  width: 105px;
  height: 105px;
}
.Mount_Head_FlyingPig-Red {
  background-image: url(spritesmith5.png);
  background-position: -1955px -1590px;
  width: 105px;
  height: 105px;
}
.Mount_Head_FlyingPig-Shade {
  background-image: url(spritesmith5.png);
  background-position: -1955px -1696px;
  width: 105px;
  height: 105px;
}
.Mount_Head_FlyingPig-Skeleton {
  background-image: url(spritesmith5.png);
  background-position: -1955px -1802px;
  width: 105px;
  height: 105px;
}
.Mount_Head_FlyingPig-White {
  background-image: url(spritesmith5.png);
  background-position: 0px -1949px;
  width: 105px;
  height: 105px;
}
.Mount_Head_FlyingPig-Zombie {
  background-image: url(spritesmith5.png);
  background-position: -106px -1949px;
  width: 105px;
  height: 105px;
}
.Mount_Head_Fox-Base {
  background-image: url(spritesmith5.png);
  background-position: -212px -1949px;
  width: 105px;
  height: 105px;
}
.Mount_Head_Fox-CottonCandyBlue {
  background-image: url(spritesmith5.png);
  background-position: -318px -1949px;
  width: 105px;
  height: 105px;
}
.Mount_Head_Fox-CottonCandyPink {
  background-image: url(spritesmith5.png);
  background-position: -424px -1949px;
  width: 105px;
  height: 105px;
}
.Mount_Head_Fox-Desert {
  background-image: url(spritesmith5.png);
  background-position: -530px -1949px;
  width: 105px;
  height: 105px;
}
.Mount_Head_Fox-Golden {
  background-image: url(spritesmith5.png);
  background-position: -636px -1949px;
  width: 105px;
  height: 105px;
}
.Mount_Head_Fox-Red {
  background-image: url(spritesmith5.png);
  background-position: -742px -1949px;
  width: 105px;
  height: 105px;
}
.Mount_Head_Fox-Shade {
  background-image: url(spritesmith5.png);
  background-position: -848px -1949px;
  width: 105px;
  height: 105px;
}
.Mount_Head_Fox-Skeleton {
  background-image: url(spritesmith5.png);
  background-position: -954px -1949px;
  width: 105px;
  height: 105px;
}
.Mount_Head_Fox-White {
  background-image: url(spritesmith5.png);
  background-position: -1060px -1949px;
  width: 105px;
  height: 105px;
}
.Mount_Head_Fox-Zombie {
  background-image: url(spritesmith5.png);
  background-position: -1166px -1949px;
  width: 105px;
  height: 105px;
}
.Mount_Head_Gryphon-Base {
  background-image: url(spritesmith5.png);
  background-position: -1272px -1949px;
  width: 105px;
  height: 105px;
}
.Mount_Head_Gryphon-CottonCandyBlue {
  background-image: url(spritesmith5.png);
  background-position: -1378px -1949px;
  width: 105px;
  height: 105px;
}
.Mount_Head_Gryphon-CottonCandyPink {
  background-image: url(spritesmith5.png);
  background-position: -1484px -1949px;
  width: 105px;
  height: 105px;
}
.Mount_Head_Gryphon-Desert {
  background-image: url(spritesmith5.png);
  background-position: -1590px -1949px;
  width: 105px;
  height: 105px;
}
.Mount_Head_Gryphon-Golden {
  background-image: url(spritesmith5.png);
  background-position: -1696px -1949px;
  width: 105px;
  height: 105px;
}
.Mount_Head_Gryphon-Red {
  background-image: url(spritesmith5.png);
  background-position: -1802px -1949px;
  width: 105px;
  height: 105px;
}
.Mount_Head_Gryphon-RoyalPurple {
  background-image: url(spritesmith5.png);
  background-position: -1908px -1949px;
  width: 105px;
  height: 105px;
}
.Mount_Head_Gryphon-Shade {
  background-image: url(spritesmith5.png);
  background-position: -2061px 0px;
  width: 105px;
  height: 105px;
}
.Mount_Head_Gryphon-Skeleton {
  background-image: url(spritesmith5.png);
  background-position: -2061px -106px;
  width: 105px;
  height: 105px;
}
.Mount_Head_Gryphon-White {
  background-image: url(spritesmith5.png);
  background-position: -2061px -212px;
  width: 105px;
  height: 105px;
}
.Mount_Head_Gryphon-Zombie {
  background-image: url(spritesmith5.png);
  background-position: -2061px -318px;
  width: 105px;
  height: 105px;
}
.Mount_Head_Hedgehog-Base {
  background-image: url(spritesmith5.png);
  background-position: -2061px -424px;
  width: 105px;
  height: 105px;
}
.Mount_Head_Hedgehog-CottonCandyBlue {
  background-image: url(spritesmith5.png);
  background-position: -2061px -530px;
  width: 105px;
  height: 105px;
}
.Mount_Head_Hedgehog-CottonCandyPink {
  background-image: url(spritesmith5.png);
  background-position: -2061px -636px;
  width: 105px;
  height: 105px;
}
.Mount_Head_Hedgehog-Desert {
  background-image: url(spritesmith5.png);
  background-position: -2061px -742px;
  width: 105px;
  height: 105px;
}
.Mount_Head_Hedgehog-Golden {
  background-image: url(spritesmith5.png);
  background-position: -2061px -848px;
  width: 105px;
  height: 105px;
}
.Mount_Head_Hedgehog-Red {
  background-image: url(spritesmith5.png);
  background-position: -2061px -954px;
  width: 105px;
  height: 105px;
}
.Mount_Head_Hedgehog-Shade {
  background-image: url(spritesmith5.png);
  background-position: -2061px -1060px;
  width: 105px;
  height: 105px;
}
.Mount_Head_Hedgehog-Skeleton {
  background-image: url(spritesmith5.png);
  background-position: -2061px -1166px;
  width: 105px;
  height: 105px;
}
.Mount_Head_Hedgehog-White {
  background-image: url(spritesmith5.png);
  background-position: -2061px -1272px;
  width: 105px;
  height: 105px;
}
.Mount_Head_Hedgehog-Zombie {
  background-image: url(spritesmith5.png);
  background-position: -2061px -1378px;
  width: 105px;
  height: 105px;
}
.Mount_Head_LionCub-Base {
  background-image: url(spritesmith5.png);
  background-position: -2061px -1484px;
  width: 105px;
  height: 105px;
}
.Mount_Head_LionCub-CottonCandyBlue {
  background-image: url(spritesmith5.png);
  background-position: -2061px -1590px;
  width: 105px;
  height: 105px;
}
.Mount_Head_LionCub-CottonCandyPink {
  background-image: url(spritesmith5.png);
  background-position: -2061px -1696px;
  width: 105px;
  height: 105px;
}
.Mount_Head_LionCub-Desert {
  background-image: url(spritesmith5.png);
  background-position: -2061px -1802px;
  width: 105px;
  height: 105px;
}
.Mount_Head_LionCub-Ethereal {
  background-image: url(spritesmith5.png);
  background-position: -2061px -1908px;
  width: 105px;
  height: 105px;
}
.Mount_Head_LionCub-Golden {
  background-image: url(spritesmith5.png);
  background-position: 0px -2055px;
  width: 105px;
  height: 105px;
}
.Mount_Head_LionCub-Red {
  background-image: url(spritesmith5.png);
  background-position: -106px -2055px;
  width: 105px;
  height: 105px;
}
.Mount_Head_LionCub-Shade {
  background-image: url(spritesmith5.png);
  background-position: -212px -2055px;
  width: 105px;
  height: 105px;
}
.Mount_Head_LionCub-Skeleton {
  background-image: url(spritesmith5.png);
<<<<<<< HEAD
  background-position: -786px 0px;
=======
  background-position: -106px -668px;
>>>>>>> 0f5f80f9
  width: 105px;
  height: 110px;
}
.Mount_Head_LionCub-White {
  background-image: url(spritesmith5.png);
  background-position: -424px -2055px;
  width: 105px;
  height: 105px;
}
.Mount_Head_LionCub-Zombie {
  background-image: url(spritesmith5.png);
  background-position: -530px -2055px;
  width: 105px;
  height: 105px;
}
.Mount_Head_Mammoth-Base {
  background-image: url(spritesmith5.png);
  background-position: 0px -544px;
  width: 105px;
  height: 123px;
}
.Mount_Head_MantisShrimp-Base {
  background-image: url(spritesmith5.png);
  background-position: -742px -2055px;
  width: 108px;
  height: 105px;
}
.Mount_Head_Octopus-Base {
  background-image: url(spritesmith5.png);
  background-position: -851px -2055px;
  width: 105px;
  height: 105px;
}
.Mount_Head_Octopus-CottonCandyBlue {
  background-image: url(spritesmith5.png);
  background-position: -957px -2055px;
  width: 105px;
  height: 105px;
}
.Mount_Head_Octopus-CottonCandyPink {
  background-image: url(spritesmith5.png);
  background-position: -1063px -2055px;
  width: 105px;
  height: 105px;
}
.Mount_Head_Octopus-Desert {
  background-image: url(spritesmith5.png);
  background-position: -1169px -2055px;
  width: 105px;
  height: 105px;
}
.Mount_Head_Octopus-Golden {
  background-image: url(spritesmith5.png);
  background-position: -1275px -2055px;
  width: 105px;
  height: 105px;
}
.Mount_Head_Octopus-Red {
  background-image: url(spritesmith5.png);
  background-position: -1381px -2055px;
  width: 105px;
  height: 105px;
}
.Mount_Head_Octopus-Shade {
  background-image: url(spritesmith5.png);
  background-position: -1487px -2055px;
  width: 105px;
  height: 105px;
}
.Mount_Head_Octopus-Skeleton {
  background-image: url(spritesmith5.png);
  background-position: -1593px -2055px;
  width: 105px;
  height: 105px;
}
.Mount_Head_Octopus-White {
  background-image: url(spritesmith5.png);
  background-position: -1699px -2055px;
  width: 105px;
  height: 105px;
}
.Mount_Head_Octopus-Zombie {
  background-image: url(spritesmith5.png);
  background-position: -1805px -2055px;
  width: 105px;
  height: 105px;
}
.Mount_Head_Orca-Base {
  background-image: url(spritesmith5.png);
  background-position: -1911px -2055px;
  width: 105px;
  height: 105px;
}
.Mount_Head_Owl-Base {
  background-image: url(spritesmith5.png);
  background-position: -2017px -2055px;
  width: 105px;
  height: 105px;
}
.Mount_Head_Owl-CottonCandyBlue {
  background-image: url(spritesmith5.png);
  background-position: -2167px 0px;
  width: 105px;
  height: 105px;
}
.Mount_Head_Owl-CottonCandyPink {
  background-image: url(spritesmith5.png);
  background-position: -2167px -106px;
  width: 105px;
  height: 105px;
}
.Mount_Head_Owl-Desert {
  background-image: url(spritesmith5.png);
  background-position: -2167px -212px;
  width: 105px;
  height: 105px;
}
.Mount_Head_Owl-Golden {
  background-image: url(spritesmith5.png);
  background-position: -2167px -318px;
  width: 105px;
  height: 105px;
}
.Mount_Head_Owl-Red {
  background-image: url(spritesmith5.png);
  background-position: -2167px -424px;
  width: 105px;
  height: 105px;
}
.Mount_Head_Owl-Shade {
  background-image: url(spritesmith5.png);
  background-position: -2167px -530px;
  width: 105px;
  height: 105px;
}
.Mount_Head_Owl-Skeleton {
  background-image: url(spritesmith5.png);
  background-position: -2167px -636px;
  width: 105px;
  height: 105px;
}
.Mount_Head_Owl-White {
  background-image: url(spritesmith5.png);
  background-position: -2167px -742px;
  width: 105px;
  height: 105px;
}
.Mount_Head_Owl-Zombie {
  background-image: url(spritesmith5.png);
  background-position: -2167px -848px;
  width: 105px;
  height: 105px;
}
.Mount_Head_PandaCub-Base {
  background-image: url(spritesmith5.png);
  background-position: -2167px -954px;
  width: 105px;
  height: 105px;
}
.Mount_Head_PandaCub-CottonCandyBlue {
  background-image: url(spritesmith5.png);
  background-position: -2167px -1060px;
  width: 105px;
  height: 105px;
}
.Mount_Head_PandaCub-CottonCandyPink {
  background-image: url(spritesmith5.png);
  background-position: -2167px -1166px;
  width: 105px;
  height: 105px;
}
.Mount_Head_PandaCub-Desert {
  background-image: url(spritesmith5.png);
  background-position: -2167px -1272px;
  width: 105px;
  height: 105px;
}
.Mount_Head_PandaCub-Golden {
  background-image: url(spritesmith5.png);
  background-position: -2167px -1378px;
  width: 105px;
  height: 105px;
}
.Mount_Head_PandaCub-Red {
  background-image: url(spritesmith5.png);
  background-position: -2167px -1484px;
  width: 105px;
  height: 105px;
}
.Mount_Head_PandaCub-Shade {
  background-image: url(spritesmith5.png);
  background-position: -2167px -1590px;
  width: 105px;
  height: 105px;
}
.Mount_Head_PandaCub-Skeleton {
  background-image: url(spritesmith5.png);
  background-position: -2167px -1696px;
  width: 105px;
  height: 105px;
}
.Mount_Head_PandaCub-White {
  background-image: url(spritesmith5.png);
  background-position: -2167px -1802px;
  width: 105px;
  height: 105px;
}
.Mount_Head_PandaCub-Zombie {
  background-image: url(spritesmith5.png);
  background-position: -2167px -1908px;
  width: 105px;
  height: 105px;
}
.Mount_Head_Parrot-Base {
  background-image: url(spritesmith5.png);
  background-position: -2167px -2014px;
  width: 105px;
  height: 105px;
}
.Mount_Head_Parrot-CottonCandyBlue {
  background-image: url(spritesmith5.png);
  background-position: 0px -2161px;
  width: 105px;
  height: 105px;
}
.Mount_Head_Parrot-CottonCandyPink {
  background-image: url(spritesmith5.png);
  background-position: -106px -2161px;
  width: 105px;
  height: 105px;
}
.Mount_Head_Parrot-Desert {
  background-image: url(spritesmith5.png);
  background-position: -212px -2161px;
  width: 105px;
  height: 105px;
}
.Mount_Head_Parrot-Golden {
  background-image: url(spritesmith5.png);
  background-position: -318px -2161px;
  width: 105px;
  height: 105px;
}
.Mount_Head_Parrot-Red {
  background-image: url(spritesmith5.png);
  background-position: -424px -2161px;
  width: 105px;
  height: 105px;
}
.Mount_Head_Parrot-Shade {
  background-image: url(spritesmith5.png);
  background-position: -530px -2161px;
  width: 105px;
  height: 105px;
}
.Mount_Head_Parrot-Skeleton {
  background-image: url(spritesmith5.png);
  background-position: -636px -2161px;
  width: 105px;
  height: 105px;
}
.Mount_Head_Parrot-White {
  background-image: url(spritesmith5.png);
  background-position: -742px -2161px;
  width: 105px;
  height: 105px;
}
.Mount_Head_Parrot-Zombie {
  background-image: url(spritesmith5.png);
<<<<<<< HEAD
  background-position: -960px -995px;
=======
  background-position: -848px -2161px;
  width: 105px;
  height: 105px;
}
.Mount_Head_Penguin-CottonCandyBlue {
  background-image: url(spritesmith5.png);
  background-position: -954px -2161px;
  width: 105px;
  height: 105px;
}
.Mount_Head_Penguin-CottonCandyPink {
  background-image: url(spritesmith5.png);
  background-position: -1060px -2161px;
  width: 105px;
  height: 105px;
}
.Mount_Head_Penguin-Desert {
  background-image: url(spritesmith5.png);
  background-position: -1166px -2161px;
  width: 105px;
  height: 105px;
}
.Mount_Head_Penguin-Golden {
  background-image: url(spritesmith5.png);
  background-position: -1272px -2161px;
  width: 105px;
  height: 105px;
}
.Mount_Head_Penguin-Red {
  background-image: url(spritesmith5.png);
  background-position: -1378px -2161px;
>>>>>>> 0f5f80f9
  width: 105px;
  height: 105px;
}<|MERGE_RESOLUTION|>--- conflicted
+++ resolved
@@ -1,2444 +1,1428 @@
-<<<<<<< HEAD
-.Mount_Body_Cuttlefish-Golden {
+.Mount_Body_Deer-Red {
+  background-image: url(spritesmith5.png);
+  background-position: -998px -636px;
+  width: 105px;
+  height: 105px;
+}
+.Mount_Body_Deer-Shade {
+  background-image: url(spritesmith5.png);
+  background-position: -1272px -1525px;
+  width: 105px;
+  height: 105px;
+}
+.Mount_Body_Deer-Skeleton {
+  background-image: url(spritesmith5.png);
+  background-position: -106px -1525px;
+  width: 105px;
+  height: 105px;
+}
+.Mount_Body_Deer-White {
+  background-image: url(spritesmith5.png);
+  background-position: -212px -1525px;
+  width: 105px;
+  height: 105px;
+}
+.Mount_Body_Deer-Zombie {
+  background-image: url(spritesmith5.png);
+  background-position: -318px -1525px;
+  width: 105px;
+  height: 105px;
+}
+.Mount_Body_Dragon-Base {
+  background-image: url(spritesmith5.png);
+  background-position: -424px -1525px;
+  width: 105px;
+  height: 105px;
+}
+.Mount_Body_Dragon-CottonCandyBlue {
+  background-image: url(spritesmith5.png);
+  background-position: -530px -1525px;
+  width: 105px;
+  height: 105px;
+}
+.Mount_Body_Dragon-CottonCandyPink {
+  background-image: url(spritesmith5.png);
+  background-position: -636px -1525px;
+  width: 105px;
+  height: 105px;
+}
+.Mount_Body_Dragon-Desert {
+  background-image: url(spritesmith5.png);
+  background-position: -742px -1525px;
+  width: 105px;
+  height: 105px;
+}
+.Mount_Body_Dragon-Golden {
+  background-image: url(spritesmith5.png);
+  background-position: -848px -1525px;
+  width: 105px;
+  height: 105px;
+}
+.Mount_Body_Dragon-Red {
+  background-image: url(spritesmith5.png);
+  background-position: -954px -1525px;
+  width: 105px;
+  height: 105px;
+}
+.Mount_Body_Dragon-Shade {
+  background-image: url(spritesmith5.png);
+  background-position: -1060px -1525px;
+  width: 105px;
+  height: 105px;
+}
+.Mount_Body_Dragon-Skeleton {
+  background-image: url(spritesmith5.png);
+  background-position: -212px -1631px;
+  width: 105px;
+  height: 105px;
+}
+.Mount_Body_Dragon-White {
+  background-image: url(spritesmith5.png);
+  background-position: -318px -1631px;
+  width: 105px;
+  height: 105px;
+}
+.Mount_Body_Dragon-Zombie {
+  background-image: url(spritesmith5.png);
+  background-position: -424px -1631px;
+  width: 105px;
+  height: 105px;
+}
+.Mount_Body_Egg-Base {
+  background-image: url(spritesmith5.png);
+  background-position: -530px -1631px;
+  width: 105px;
+  height: 105px;
+}
+.Mount_Body_Egg-CottonCandyBlue {
+  background-image: url(spritesmith5.png);
+  background-position: -636px -1631px;
+  width: 105px;
+  height: 105px;
+}
+.Mount_Body_Egg-CottonCandyPink {
+  background-image: url(spritesmith5.png);
+  background-position: -742px -1631px;
+  width: 105px;
+  height: 105px;
+}
+.Mount_Body_Egg-Desert {
+  background-image: url(spritesmith5.png);
+  background-position: -848px -1631px;
+  width: 105px;
+  height: 105px;
+}
+.Mount_Body_Egg-Golden {
+  background-image: url(spritesmith5.png);
+  background-position: -954px -1631px;
+  width: 105px;
+  height: 105px;
+}
+.Mount_Body_Egg-Red {
+  background-image: url(spritesmith5.png);
+  background-position: -1060px -1631px;
+  width: 105px;
+  height: 105px;
+}
+.Mount_Body_Egg-Shade {
+  background-image: url(spritesmith5.png);
+  background-position: -1166px -1631px;
+  width: 105px;
+  height: 105px;
+}
+.Mount_Body_Egg-Skeleton {
+  background-image: url(spritesmith5.png);
+  background-position: -1846px -424px;
+  width: 105px;
+  height: 105px;
+}
+.Mount_Body_Egg-White {
+  background-image: url(spritesmith5.png);
+  background-position: -1846px -530px;
+  width: 105px;
+  height: 105px;
+}
+.Mount_Body_Egg-Zombie {
+  background-image: url(spritesmith5.png);
+  background-position: -1846px -636px;
+  width: 105px;
+  height: 105px;
+}
+.Mount_Body_FlyingPig-Base {
+  background-image: url(spritesmith5.png);
+  background-position: -1846px -742px;
+  width: 105px;
+  height: 105px;
+}
+.Mount_Body_FlyingPig-CottonCandyBlue {
+  background-image: url(spritesmith5.png);
+  background-position: -1846px -848px;
+  width: 105px;
+  height: 105px;
+}
+.Mount_Body_FlyingPig-CottonCandyPink {
+  background-image: url(spritesmith5.png);
+  background-position: -1846px -954px;
+  width: 105px;
+  height: 105px;
+}
+.Mount_Body_FlyingPig-Desert {
+  background-image: url(spritesmith5.png);
+  background-position: -1846px -1060px;
+  width: 105px;
+  height: 105px;
+}
+.Mount_Body_FlyingPig-Golden {
+  background-image: url(spritesmith5.png);
+  background-position: -1846px -1166px;
+  width: 105px;
+  height: 105px;
+}
+.Mount_Body_FlyingPig-Red {
+  background-image: url(spritesmith5.png);
+  background-position: -1846px -1272px;
+  width: 105px;
+  height: 105px;
+}
+.Mount_Body_FlyingPig-Shade {
+  background-image: url(spritesmith5.png);
+  background-position: -1846px -1378px;
+  width: 105px;
+  height: 105px;
+}
+.Mount_Body_FlyingPig-Skeleton {
+  background-image: url(spritesmith5.png);
+  background-position: -212px -2055px;
+  width: 105px;
+  height: 105px;
+}
+.Mount_Body_FlyingPig-White {
+  background-image: url(spritesmith5.png);
+  background-position: -530px -2055px;
+  width: 105px;
+  height: 105px;
+}
+.Mount_Body_FlyingPig-Zombie {
+  background-image: url(spritesmith5.png);
+  background-position: -318px -668px;
+  width: 105px;
+  height: 105px;
+}
+.Mount_Body_Fox-Base {
+  background-image: url(spritesmith5.png);
+  background-position: -424px -668px;
+  width: 105px;
+  height: 105px;
+}
+.Mount_Body_Fox-CottonCandyBlue {
+  background-image: url(spritesmith5.png);
+  background-position: -530px -668px;
+  width: 105px;
+  height: 105px;
+}
+.Mount_Body_Fox-CottonCandyPink {
   background-image: url(spritesmith5.png);
   background-position: -636px -668px;
   width: 105px;
-  height: 114px;
-}
-.Mount_Body_Cuttlefish-Red {
-  background-image: url(spritesmith5.png);
-  background-position: -680px -460px;
-  width: 105px;
-  height: 114px;
-}
-.Mount_Body_Cuttlefish-Shade {
-  background-image: url(spritesmith5.png);
-  background-position: -318px -544px;
-  width: 105px;
-  height: 114px;
-}
-.Mount_Body_Cuttlefish-Skeleton {
-  background-image: url(spritesmith5.png);
-  background-position: -680px 0px;
-  width: 105px;
-  height: 114px;
-}
-.Mount_Body_Cuttlefish-White {
-  background-image: url(spritesmith5.png);
-  background-position: -530px -544px;
-  width: 105px;
-  height: 114px;
-}
-.Mount_Body_Cuttlefish-Zombie {
-  background-image: url(spritesmith5.png);
-  background-position: -424px -544px;
-  width: 105px;
-  height: 114px;
-}
-.Mount_Body_Deer-Base {
-  background-image: url(spritesmith5.png);
-  background-position: -1060px -1525px;
-  width: 105px;
-  height: 105px;
-}
-.Mount_Body_Deer-CottonCandyBlue {
-  background-image: url(spritesmith5.png);
-  background-position: -1272px -1525px;
-  width: 105px;
-  height: 105px;
-}
-.Mount_Body_Deer-CottonCandyPink {
-  background-image: url(spritesmith5.png);
-  background-position: -1378px -1525px;
-  width: 105px;
-  height: 105px;
-}
-.Mount_Body_Deer-Desert {
-  background-image: url(spritesmith5.png);
-  background-position: -1484px -1525px;
-  width: 105px;
-  height: 105px;
-}
-.Mount_Body_Deer-Golden {
-  background-image: url(spritesmith5.png);
-  background-position: -1637px 0px;
-  width: 105px;
-  height: 105px;
-}
-.Mount_Body_Deer-Red {
-  background-image: url(spritesmith5.png);
-  background-position: -1637px -106px;
-=======
-.Mount_Body_Deer-Red {
-  background-image: url(spritesmith5.png);
-  background-position: -998px -636px;
->>>>>>> 0f5f80f9
-  width: 105px;
-  height: 105px;
-}
-.Mount_Body_Deer-Shade {
-  background-image: url(spritesmith5.png);
-<<<<<<< HEAD
-  background-position: -1637px -212px;
-=======
-  background-position: -1272px -1525px;
->>>>>>> 0f5f80f9
-  width: 105px;
-  height: 105px;
-}
-.Mount_Body_Deer-Skeleton {
-  background-image: url(spritesmith5.png);
-<<<<<<< HEAD
-  background-position: -1637px -318px;
-=======
-  background-position: -106px -1525px;
->>>>>>> 0f5f80f9
-  width: 105px;
-  height: 105px;
-}
-.Mount_Body_Deer-White {
-  background-image: url(spritesmith5.png);
-<<<<<<< HEAD
-  background-position: -1637px -424px;
-=======
-  background-position: -212px -1525px;
->>>>>>> 0f5f80f9
-  width: 105px;
-  height: 105px;
-}
-.Mount_Body_Deer-Zombie {
-  background-image: url(spritesmith5.png);
-<<<<<<< HEAD
-  background-position: -1637px -530px;
-=======
-  background-position: -318px -1525px;
->>>>>>> 0f5f80f9
-  width: 105px;
-  height: 105px;
-}
-.Mount_Body_Dragon-Base {
-  background-image: url(spritesmith5.png);
-<<<<<<< HEAD
-  background-position: -1637px -636px;
-=======
-  background-position: -424px -1525px;
->>>>>>> 0f5f80f9
-  width: 105px;
-  height: 105px;
-}
-.Mount_Body_Dragon-CottonCandyBlue {
-  background-image: url(spritesmith5.png);
-<<<<<<< HEAD
-  background-position: -1378px -1631px;
-=======
-  background-position: -530px -1525px;
->>>>>>> 0f5f80f9
-  width: 105px;
-  height: 105px;
-}
-.Mount_Body_Dragon-CottonCandyPink {
-  background-image: url(spritesmith5.png);
-<<<<<<< HEAD
-  background-position: -1484px -1631px;
-=======
-  background-position: -636px -1525px;
->>>>>>> 0f5f80f9
-  width: 105px;
-  height: 105px;
-}
-.Mount_Body_Dragon-Desert {
-  background-image: url(spritesmith5.png);
-<<<<<<< HEAD
-  background-position: -1590px -1631px;
-=======
-  background-position: -742px -1525px;
->>>>>>> 0f5f80f9
-  width: 105px;
-  height: 105px;
-}
-.Mount_Body_Dragon-Golden {
-  background-image: url(spritesmith5.png);
-<<<<<<< HEAD
-  background-position: -1743px 0px;
-=======
-  background-position: -848px -1525px;
->>>>>>> 0f5f80f9
-  width: 105px;
-  height: 105px;
-}
-.Mount_Body_Dragon-Red {
-  background-image: url(spritesmith5.png);
-<<<<<<< HEAD
-  background-position: -1743px -106px;
-=======
-  background-position: -954px -1525px;
->>>>>>> 0f5f80f9
-  width: 105px;
-  height: 105px;
-}
-.Mount_Body_Dragon-Shade {
-  background-image: url(spritesmith5.png);
-<<<<<<< HEAD
-  background-position: -1743px -212px;
-=======
-  background-position: -1060px -1525px;
->>>>>>> 0f5f80f9
-  width: 105px;
-  height: 105px;
-}
-.Mount_Body_Dragon-Skeleton {
-  background-image: url(spritesmith5.png);
-<<<<<<< HEAD
-  background-position: -1743px -318px;
-=======
-  background-position: -212px -1631px;
->>>>>>> 0f5f80f9
-  width: 105px;
-  height: 105px;
-}
-.Mount_Body_Dragon-White {
-  background-image: url(spritesmith5.png);
-<<<<<<< HEAD
-  background-position: -1743px -424px;
-=======
-  background-position: -318px -1631px;
->>>>>>> 0f5f80f9
-  width: 105px;
-  height: 105px;
-}
-.Mount_Body_Dragon-Zombie {
-  background-image: url(spritesmith5.png);
-<<<<<<< HEAD
-  background-position: -1743px -530px;
-=======
-  background-position: -424px -1631px;
->>>>>>> 0f5f80f9
-  width: 105px;
-  height: 105px;
-}
-.Mount_Body_Egg-Base {
-  background-image: url(spritesmith5.png);
-<<<<<<< HEAD
-  background-position: -1743px -636px;
-=======
-  background-position: -530px -1631px;
->>>>>>> 0f5f80f9
-  width: 105px;
-  height: 105px;
-}
-.Mount_Body_Egg-CottonCandyBlue {
-  background-image: url(spritesmith5.png);
-<<<<<<< HEAD
-  background-position: -1849px -530px;
-=======
-  background-position: -636px -1631px;
->>>>>>> 0f5f80f9
-  width: 105px;
-  height: 105px;
-}
-.Mount_Body_Egg-CottonCandyPink {
-  background-image: url(spritesmith5.png);
-<<<<<<< HEAD
-  background-position: -1849px -636px;
-=======
-  background-position: -742px -1631px;
->>>>>>> 0f5f80f9
-  width: 105px;
-  height: 105px;
-}
-.Mount_Body_Egg-Desert {
-  background-image: url(spritesmith5.png);
-<<<<<<< HEAD
-  background-position: -1849px -742px;
-=======
-  background-position: -848px -1631px;
->>>>>>> 0f5f80f9
-  width: 105px;
-  height: 105px;
-}
-.Mount_Body_Egg-Golden {
-  background-image: url(spritesmith5.png);
-<<<<<<< HEAD
-  background-position: -1849px -848px;
-=======
-  background-position: -954px -1631px;
->>>>>>> 0f5f80f9
-  width: 105px;
-  height: 105px;
-}
-.Mount_Body_Egg-Red {
-  background-image: url(spritesmith5.png);
-<<<<<<< HEAD
-  background-position: -1849px -954px;
-=======
-  background-position: -1060px -1631px;
->>>>>>> 0f5f80f9
-  width: 105px;
-  height: 105px;
-}
-.Mount_Body_Egg-Shade {
-  background-image: url(spritesmith5.png);
-<<<<<<< HEAD
-  background-position: -1849px -1060px;
-=======
-  background-position: -1166px -1631px;
->>>>>>> 0f5f80f9
-  width: 105px;
-  height: 105px;
-}
-.Mount_Body_Egg-Skeleton {
-  background-image: url(spritesmith5.png);
-<<<<<<< HEAD
-  background-position: -1849px -1166px;
-=======
-  background-position: -1846px -424px;
->>>>>>> 0f5f80f9
-  width: 105px;
-  height: 105px;
-}
-.Mount_Body_Egg-White {
-  background-image: url(spritesmith5.png);
-<<<<<<< HEAD
-  background-position: -1849px -1272px;
-=======
-  background-position: -1846px -530px;
->>>>>>> 0f5f80f9
-  width: 105px;
-  height: 105px;
-}
-.Mount_Body_Egg-Zombie {
-  background-image: url(spritesmith5.png);
-<<<<<<< HEAD
-  background-position: -1849px -1378px;
-=======
-  background-position: -1846px -636px;
->>>>>>> 0f5f80f9
-  width: 105px;
-  height: 105px;
-}
-.Mount_Body_FlyingPig-Base {
-  background-image: url(spritesmith5.png);
-<<<<<<< HEAD
-  background-position: -1849px -1484px;
-=======
-  background-position: -1846px -742px;
->>>>>>> 0f5f80f9
-  width: 105px;
-  height: 105px;
-}
-.Mount_Body_FlyingPig-CottonCandyBlue {
-  background-image: url(spritesmith5.png);
-<<<<<<< HEAD
-  background-position: -318px -2055px;
-=======
-  background-position: -1846px -848px;
->>>>>>> 0f5f80f9
-  width: 105px;
-  height: 105px;
-}
-.Mount_Body_FlyingPig-CottonCandyPink {
-  background-image: url(spritesmith5.png);
-<<<<<<< HEAD
-  background-position: -636px -2055px;
-=======
-  background-position: -1846px -954px;
->>>>>>> 0f5f80f9
-  width: 105px;
-  height: 105px;
-}
-.Mount_Body_FlyingPig-Desert {
-  background-image: url(spritesmith5.png);
-<<<<<<< HEAD
-  background-position: -786px -111px;
-=======
-  background-position: -1846px -1060px;
->>>>>>> 0f5f80f9
-  width: 105px;
-  height: 105px;
-}
-.Mount_Body_FlyingPig-Golden {
-  background-image: url(spritesmith5.png);
-<<<<<<< HEAD
-  background-position: -786px -217px;
-=======
-  background-position: -1846px -1166px;
->>>>>>> 0f5f80f9
-  width: 105px;
-  height: 105px;
-}
-.Mount_Body_FlyingPig-Red {
-  background-image: url(spritesmith5.png);
-<<<<<<< HEAD
-  background-position: -786px -323px;
-=======
-  background-position: -1846px -1272px;
->>>>>>> 0f5f80f9
-  width: 105px;
-  height: 105px;
-}
-.Mount_Body_FlyingPig-Shade {
-  background-image: url(spritesmith5.png);
-<<<<<<< HEAD
-  background-position: -786px -429px;
-=======
-  background-position: -1846px -1378px;
->>>>>>> 0f5f80f9
-  width: 105px;
-  height: 105px;
-}
-.Mount_Body_FlyingPig-Skeleton {
-  background-image: url(spritesmith5.png);
-<<<<<<< HEAD
-  background-position: -786px -535px;
-=======
-  background-position: -212px -2055px;
->>>>>>> 0f5f80f9
-  width: 105px;
-  height: 105px;
-}
-.Mount_Body_FlyingPig-White {
-  background-image: url(spritesmith5.png);
-<<<<<<< HEAD
-  background-position: -786px -641px;
-=======
-  background-position: -530px -2055px;
->>>>>>> 0f5f80f9
-  width: 105px;
-  height: 105px;
-}
-.Mount_Body_FlyingPig-Zombie {
-  background-image: url(spritesmith5.png);
-<<<<<<< HEAD
+  height: 105px;
+}
+.Mount_Body_Fox-Desert {
+  background-image: url(spritesmith5.png);
+  background-position: -786px 0px;
+  width: 105px;
+  height: 105px;
+}
+.Mount_Body_Fox-Golden {
+  background-image: url(spritesmith5.png);
+  background-position: -786px -106px;
+  width: 105px;
+  height: 105px;
+}
+.Mount_Body_Fox-Red {
+  background-image: url(spritesmith5.png);
+  background-position: -786px -212px;
+  width: 105px;
+  height: 105px;
+}
+.Mount_Body_Fox-Shade {
+  background-image: url(spritesmith5.png);
+  background-position: -786px -318px;
+  width: 105px;
+  height: 105px;
+}
+.Mount_Body_Fox-Skeleton {
+  background-image: url(spritesmith5.png);
+  background-position: -786px -424px;
+  width: 105px;
+  height: 105px;
+}
+.Mount_Body_Fox-White {
+  background-image: url(spritesmith5.png);
+  background-position: -786px -530px;
+  width: 105px;
+  height: 105px;
+}
+.Mount_Body_Fox-Zombie {
+  background-image: url(spritesmith5.png);
+  background-position: -786px -636px;
+  width: 105px;
+  height: 105px;
+}
+.Mount_Body_Gryphon-Base {
+  background-image: url(spritesmith5.png);
   background-position: 0px -783px;
-=======
-  background-position: -318px -668px;
->>>>>>> 0f5f80f9
-  width: 105px;
-  height: 105px;
-}
-.Mount_Body_Fox-Base {
-  background-image: url(spritesmith5.png);
-<<<<<<< HEAD
+  width: 105px;
+  height: 105px;
+}
+.Mount_Body_Gryphon-CottonCandyBlue {
+  background-image: url(spritesmith5.png);
   background-position: -106px -783px;
-=======
-  background-position: -424px -668px;
->>>>>>> 0f5f80f9
-  width: 105px;
-  height: 105px;
-}
-.Mount_Body_Fox-CottonCandyBlue {
-  background-image: url(spritesmith5.png);
-<<<<<<< HEAD
+  width: 105px;
+  height: 105px;
+}
+.Mount_Body_Gryphon-CottonCandyPink {
+  background-image: url(spritesmith5.png);
   background-position: -212px -783px;
-=======
-  background-position: -530px -668px;
->>>>>>> 0f5f80f9
-  width: 105px;
-  height: 105px;
-}
-.Mount_Body_Fox-CottonCandyPink {
-  background-image: url(spritesmith5.png);
-<<<<<<< HEAD
+  width: 105px;
+  height: 105px;
+}
+.Mount_Body_Gryphon-Desert {
+  background-image: url(spritesmith5.png);
   background-position: -318px -783px;
-=======
-  background-position: -636px -668px;
->>>>>>> 0f5f80f9
-  width: 105px;
-  height: 105px;
-}
-.Mount_Body_Fox-Desert {
-  background-image: url(spritesmith5.png);
-<<<<<<< HEAD
+  width: 105px;
+  height: 105px;
+}
+.Mount_Body_Gryphon-Golden {
+  background-image: url(spritesmith5.png);
   background-position: -424px -783px;
-=======
-  background-position: -786px 0px;
->>>>>>> 0f5f80f9
-  width: 105px;
-  height: 105px;
-}
-.Mount_Body_Fox-Golden {
-  background-image: url(spritesmith5.png);
-<<<<<<< HEAD
+  width: 105px;
+  height: 105px;
+}
+.Mount_Body_Gryphon-Red {
+  background-image: url(spritesmith5.png);
   background-position: -530px -783px;
-=======
-  background-position: -786px -106px;
->>>>>>> 0f5f80f9
-  width: 105px;
-  height: 105px;
-}
-.Mount_Body_Fox-Red {
-  background-image: url(spritesmith5.png);
-<<<<<<< HEAD
+  width: 105px;
+  height: 105px;
+}
+.Mount_Body_Gryphon-RoyalPurple {
+  background-image: url(spritesmith5.png);
   background-position: -636px -783px;
-=======
-  background-position: -786px -212px;
->>>>>>> 0f5f80f9
-  width: 105px;
-  height: 105px;
-}
-.Mount_Body_Fox-Shade {
-  background-image: url(spritesmith5.png);
-<<<<<<< HEAD
+  width: 105px;
+  height: 105px;
+}
+.Mount_Body_Gryphon-Shade {
+  background-image: url(spritesmith5.png);
   background-position: -742px -783px;
-=======
-  background-position: -786px -318px;
->>>>>>> 0f5f80f9
-  width: 105px;
-  height: 105px;
-}
-.Mount_Body_Fox-Skeleton {
-  background-image: url(spritesmith5.png);
-<<<<<<< HEAD
+  width: 105px;
+  height: 105px;
+}
+.Mount_Body_Gryphon-Skeleton {
+  background-image: url(spritesmith5.png);
   background-position: -892px 0px;
-=======
-  background-position: -786px -424px;
->>>>>>> 0f5f80f9
-  width: 105px;
-  height: 105px;
-}
-.Mount_Body_Fox-White {
-  background-image: url(spritesmith5.png);
-<<<<<<< HEAD
+  width: 105px;
+  height: 105px;
+}
+.Mount_Body_Gryphon-White {
+  background-image: url(spritesmith5.png);
   background-position: -892px -106px;
-=======
-  background-position: -786px -530px;
->>>>>>> 0f5f80f9
-  width: 105px;
-  height: 105px;
-}
-.Mount_Body_Fox-Zombie {
-  background-image: url(spritesmith5.png);
-<<<<<<< HEAD
+  width: 105px;
+  height: 105px;
+}
+.Mount_Body_Gryphon-Zombie {
+  background-image: url(spritesmith5.png);
   background-position: -892px -212px;
-=======
-  background-position: -786px -636px;
->>>>>>> 0f5f80f9
-  width: 105px;
-  height: 105px;
-}
-.Mount_Body_Gryphon-Base {
-  background-image: url(spritesmith5.png);
-<<<<<<< HEAD
+  width: 105px;
+  height: 105px;
+}
+.Mount_Body_Hedgehog-Base {
+  background-image: url(spritesmith5.png);
   background-position: -892px -318px;
-=======
-  background-position: 0px -783px;
->>>>>>> 0f5f80f9
-  width: 105px;
-  height: 105px;
-}
-.Mount_Body_Gryphon-CottonCandyBlue {
-  background-image: url(spritesmith5.png);
-<<<<<<< HEAD
+  width: 105px;
+  height: 105px;
+}
+.Mount_Body_Hedgehog-CottonCandyBlue {
+  background-image: url(spritesmith5.png);
   background-position: -892px -424px;
-=======
-  background-position: -106px -783px;
->>>>>>> 0f5f80f9
-  width: 105px;
-  height: 105px;
-}
-.Mount_Body_Gryphon-CottonCandyPink {
-  background-image: url(spritesmith5.png);
-<<<<<<< HEAD
+  width: 105px;
+  height: 105px;
+}
+.Mount_Body_Hedgehog-CottonCandyPink {
+  background-image: url(spritesmith5.png);
   background-position: -892px -530px;
-=======
-  background-position: -212px -783px;
->>>>>>> 0f5f80f9
-  width: 105px;
-  height: 105px;
-}
-.Mount_Body_Gryphon-Desert {
-  background-image: url(spritesmith5.png);
-<<<<<<< HEAD
+  width: 105px;
+  height: 105px;
+}
+.Mount_Body_Hedgehog-Desert {
+  background-image: url(spritesmith5.png);
   background-position: -892px -636px;
-=======
-  background-position: -318px -783px;
->>>>>>> 0f5f80f9
-  width: 105px;
-  height: 105px;
-}
-.Mount_Body_Gryphon-Golden {
-  background-image: url(spritesmith5.png);
-<<<<<<< HEAD
+  width: 105px;
+  height: 105px;
+}
+.Mount_Body_Hedgehog-Golden {
+  background-image: url(spritesmith5.png);
   background-position: -892px -742px;
-=======
-  background-position: -424px -783px;
->>>>>>> 0f5f80f9
-  width: 105px;
-  height: 105px;
-}
-.Mount_Body_Gryphon-Red {
-  background-image: url(spritesmith5.png);
-<<<<<<< HEAD
+  width: 105px;
+  height: 105px;
+}
+.Mount_Body_Hedgehog-Red {
+  background-image: url(spritesmith5.png);
   background-position: 0px -889px;
-=======
-  background-position: -530px -783px;
->>>>>>> 0f5f80f9
-  width: 105px;
-  height: 105px;
-}
-.Mount_Body_Gryphon-RoyalPurple {
-  background-image: url(spritesmith5.png);
-<<<<<<< HEAD
+  width: 105px;
+  height: 105px;
+}
+.Mount_Body_Hedgehog-Shade {
+  background-image: url(spritesmith5.png);
   background-position: -106px -889px;
-=======
-  background-position: -636px -783px;
->>>>>>> 0f5f80f9
-  width: 105px;
-  height: 105px;
-}
-.Mount_Body_Gryphon-Shade {
-  background-image: url(spritesmith5.png);
-<<<<<<< HEAD
+  width: 105px;
+  height: 105px;
+}
+.Mount_Body_Hedgehog-Skeleton {
+  background-image: url(spritesmith5.png);
   background-position: -212px -889px;
-=======
-  background-position: -742px -783px;
->>>>>>> 0f5f80f9
-  width: 105px;
-  height: 105px;
-}
-.Mount_Body_Gryphon-Skeleton {
-  background-image: url(spritesmith5.png);
-<<<<<<< HEAD
+  width: 105px;
+  height: 105px;
+}
+.Mount_Body_Hedgehog-White {
+  background-image: url(spritesmith5.png);
   background-position: -318px -889px;
-=======
-  background-position: -892px 0px;
->>>>>>> 0f5f80f9
-  width: 105px;
-  height: 105px;
-}
-.Mount_Body_Gryphon-White {
-  background-image: url(spritesmith5.png);
-<<<<<<< HEAD
+  width: 105px;
+  height: 105px;
+}
+.Mount_Body_Hedgehog-Zombie {
+  background-image: url(spritesmith5.png);
   background-position: -424px -889px;
-=======
-  background-position: -892px -106px;
->>>>>>> 0f5f80f9
-  width: 105px;
-  height: 105px;
-}
-.Mount_Body_Gryphon-Zombie {
-  background-image: url(spritesmith5.png);
-<<<<<<< HEAD
+  width: 105px;
+  height: 105px;
+}
+.Mount_Body_LionCub-Base {
+  background-image: url(spritesmith5.png);
   background-position: -530px -889px;
-=======
-  background-position: -892px -212px;
->>>>>>> 0f5f80f9
-  width: 105px;
-  height: 105px;
-}
-.Mount_Body_Hedgehog-Base {
-  background-image: url(spritesmith5.png);
-<<<<<<< HEAD
+  width: 105px;
+  height: 105px;
+}
+.Mount_Body_LionCub-CottonCandyBlue {
+  background-image: url(spritesmith5.png);
   background-position: -636px -889px;
-=======
-  background-position: -892px -318px;
->>>>>>> 0f5f80f9
-  width: 105px;
-  height: 105px;
-}
-.Mount_Body_Hedgehog-CottonCandyBlue {
-  background-image: url(spritesmith5.png);
-<<<<<<< HEAD
+  width: 105px;
+  height: 105px;
+}
+.Mount_Body_LionCub-CottonCandyPink {
+  background-image: url(spritesmith5.png);
   background-position: -742px -889px;
-=======
-  background-position: -892px -424px;
->>>>>>> 0f5f80f9
-  width: 105px;
-  height: 105px;
-}
-.Mount_Body_Hedgehog-CottonCandyPink {
-  background-image: url(spritesmith5.png);
-<<<<<<< HEAD
+  width: 105px;
+  height: 105px;
+}
+.Mount_Body_LionCub-Desert {
+  background-image: url(spritesmith5.png);
   background-position: -848px -889px;
-=======
-  background-position: -892px -530px;
->>>>>>> 0f5f80f9
-  width: 105px;
-  height: 105px;
-}
-.Mount_Body_Hedgehog-Desert {
-  background-image: url(spritesmith5.png);
-<<<<<<< HEAD
+  width: 105px;
+  height: 105px;
+}
+.Mount_Body_LionCub-Ethereal {
+  background-image: url(spritesmith5.png);
   background-position: -998px 0px;
-=======
-  background-position: -892px -636px;
->>>>>>> 0f5f80f9
-  width: 105px;
-  height: 105px;
-}
-.Mount_Body_Hedgehog-Golden {
-  background-image: url(spritesmith5.png);
-<<<<<<< HEAD
+  width: 105px;
+  height: 105px;
+}
+.Mount_Body_LionCub-Golden {
+  background-image: url(spritesmith5.png);
   background-position: -998px -106px;
-=======
-  background-position: -892px -742px;
->>>>>>> 0f5f80f9
-  width: 105px;
-  height: 105px;
-}
-.Mount_Body_Hedgehog-Red {
-  background-image: url(spritesmith5.png);
-<<<<<<< HEAD
+  width: 105px;
+  height: 105px;
+}
+.Mount_Body_LionCub-Red {
+  background-image: url(spritesmith5.png);
   background-position: -998px -212px;
-=======
-  background-position: 0px -889px;
->>>>>>> 0f5f80f9
-  width: 105px;
-  height: 105px;
-}
-.Mount_Body_Hedgehog-Shade {
-  background-image: url(spritesmith5.png);
-<<<<<<< HEAD
+  width: 105px;
+  height: 105px;
+}
+.Mount_Body_LionCub-Shade {
+  background-image: url(spritesmith5.png);
   background-position: -998px -318px;
-=======
-  background-position: -106px -889px;
->>>>>>> 0f5f80f9
-  width: 105px;
-  height: 105px;
-}
-.Mount_Body_Hedgehog-Skeleton {
-  background-image: url(spritesmith5.png);
-<<<<<<< HEAD
+  width: 105px;
+  height: 105px;
+}
+.Mount_Body_LionCub-Skeleton {
+  background-image: url(spritesmith5.png);
+  background-position: 0px -995px;
+  width: 111px;
+  height: 105px;
+}
+.Mount_Body_LionCub-White {
+  background-image: url(spritesmith5.png);
   background-position: -998px -424px;
-=======
-  background-position: -212px -889px;
->>>>>>> 0f5f80f9
-  width: 105px;
-  height: 105px;
-}
-.Mount_Body_Hedgehog-White {
-  background-image: url(spritesmith5.png);
-<<<<<<< HEAD
+  width: 105px;
+  height: 105px;
+}
+.Mount_Body_LionCub-Zombie {
+  background-image: url(spritesmith5.png);
   background-position: -998px -530px;
-=======
-  background-position: -318px -889px;
->>>>>>> 0f5f80f9
-  width: 105px;
-  height: 105px;
-}
-.Mount_Body_Hedgehog-Zombie {
-  background-image: url(spritesmith5.png);
-<<<<<<< HEAD
-  background-position: -998px -636px;
-=======
-  background-position: -424px -889px;
->>>>>>> 0f5f80f9
-  width: 105px;
-  height: 105px;
-}
-.Mount_Body_LionCub-Base {
-  background-image: url(spritesmith5.png);
-<<<<<<< HEAD
+  width: 105px;
+  height: 105px;
+}
+.Mount_Body_Mammoth-Base {
+  background-image: url(spritesmith5.png);
+  background-position: -106px -544px;
+  width: 105px;
+  height: 123px;
+}
+.Mount_Body_MantisShrimp-Base {
+  background-image: url(spritesmith5.png);
+  background-position: -112px -995px;
+  width: 108px;
+  height: 105px;
+}
+.Mount_Body_Octopus-Base {
+  background-image: url(spritesmith5.png);
   background-position: -998px -742px;
-=======
-  background-position: -530px -889px;
->>>>>>> 0f5f80f9
-  width: 105px;
-  height: 105px;
-}
-.Mount_Body_LionCub-CottonCandyBlue {
-  background-image: url(spritesmith5.png);
-<<<<<<< HEAD
+  width: 105px;
+  height: 105px;
+}
+.Mount_Body_Octopus-CottonCandyBlue {
+  background-image: url(spritesmith5.png);
   background-position: -998px -848px;
-=======
-  background-position: -636px -889px;
->>>>>>> 0f5f80f9
-  width: 105px;
-  height: 105px;
-}
-.Mount_Body_LionCub-CottonCandyPink {
-  background-image: url(spritesmith5.png);
-<<<<<<< HEAD
-  background-position: 0px -995px;
-=======
-  background-position: -742px -889px;
->>>>>>> 0f5f80f9
-  width: 105px;
-  height: 105px;
-}
-.Mount_Body_LionCub-Desert {
-  background-image: url(spritesmith5.png);
-<<<<<<< HEAD
-  background-position: -106px -995px;
-=======
-  background-position: -848px -889px;
->>>>>>> 0f5f80f9
-  width: 105px;
-  height: 105px;
-}
-.Mount_Body_LionCub-Ethereal {
-  background-image: url(spritesmith5.png);
-<<<<<<< HEAD
-  background-position: -212px -995px;
-=======
-  background-position: -998px 0px;
->>>>>>> 0f5f80f9
-  width: 105px;
-  height: 105px;
-}
-.Mount_Body_LionCub-Golden {
-  background-image: url(spritesmith5.png);
-<<<<<<< HEAD
-  background-position: -318px -995px;
-=======
-  background-position: -998px -106px;
->>>>>>> 0f5f80f9
-  width: 105px;
-  height: 105px;
-}
-.Mount_Body_LionCub-Red {
-  background-image: url(spritesmith5.png);
-<<<<<<< HEAD
-  background-position: -424px -995px;
-=======
-  background-position: -998px -212px;
->>>>>>> 0f5f80f9
-  width: 105px;
-  height: 105px;
-}
-.Mount_Body_LionCub-Shade {
-  background-image: url(spritesmith5.png);
-<<<<<<< HEAD
-  background-position: -530px -995px;
-=======
-  background-position: -998px -318px;
->>>>>>> 0f5f80f9
-  width: 105px;
-  height: 105px;
-}
-.Mount_Body_LionCub-Skeleton {
-  background-image: url(spritesmith5.png);
-<<<<<<< HEAD
-  background-position: -636px -995px;
-=======
-  background-position: 0px -995px;
->>>>>>> 0f5f80f9
-  width: 111px;
-  height: 105px;
-}
-.Mount_Body_LionCub-White {
-  background-image: url(spritesmith5.png);
-<<<<<<< HEAD
-  background-position: -748px -995px;
-=======
-  background-position: -998px -424px;
->>>>>>> 0f5f80f9
-  width: 105px;
-  height: 105px;
-}
-.Mount_Body_LionCub-Zombie {
-  background-image: url(spritesmith5.png);
-<<<<<<< HEAD
-  background-position: -854px -995px;
-=======
-  background-position: -998px -530px;
->>>>>>> 0f5f80f9
-  width: 105px;
-  height: 105px;
-}
-.Mount_Body_Mammoth-Base {
-  background-image: url(spritesmith5.png);
-  background-position: -106px -544px;
-  width: 105px;
-  height: 123px;
-}
-.Mount_Body_MantisShrimp-Base {
-  background-image: url(spritesmith5.png);
-<<<<<<< HEAD
+  width: 105px;
+  height: 105px;
+}
+.Mount_Body_Octopus-CottonCandyPink {
+  background-image: url(spritesmith5.png);
+  background-position: -221px -995px;
+  width: 105px;
+  height: 105px;
+}
+.Mount_Body_Octopus-Desert {
+  background-image: url(spritesmith5.png);
+  background-position: -327px -995px;
+  width: 105px;
+  height: 105px;
+}
+.Mount_Body_Octopus-Golden {
+  background-image: url(spritesmith5.png);
+  background-position: -433px -995px;
+  width: 105px;
+  height: 105px;
+}
+.Mount_Body_Octopus-Red {
+  background-image: url(spritesmith5.png);
+  background-position: -539px -995px;
+  width: 105px;
+  height: 105px;
+}
+.Mount_Body_Octopus-Shade {
+  background-image: url(spritesmith5.png);
+  background-position: -645px -995px;
+  width: 105px;
+  height: 105px;
+}
+.Mount_Body_Octopus-Skeleton {
+  background-image: url(spritesmith5.png);
+  background-position: -751px -995px;
+  width: 105px;
+  height: 105px;
+}
+.Mount_Body_Octopus-White {
+  background-image: url(spritesmith5.png);
+  background-position: -857px -995px;
+  width: 105px;
+  height: 105px;
+}
+.Mount_Body_Octopus-Zombie {
+  background-image: url(spritesmith5.png);
+  background-position: -963px -995px;
+  width: 105px;
+  height: 105px;
+}
+.Mount_Body_Orca-Base {
+  background-image: url(spritesmith5.png);
   background-position: -1104px 0px;
-=======
-  background-position: -112px -995px;
->>>>>>> 0f5f80f9
-  width: 108px;
-  height: 105px;
-}
-.Mount_Body_Octopus-Base {
-  background-image: url(spritesmith5.png);
-<<<<<<< HEAD
+  width: 105px;
+  height: 105px;
+}
+.Mount_Body_Owl-Base {
+  background-image: url(spritesmith5.png);
   background-position: -1104px -106px;
-=======
-  background-position: -998px -742px;
->>>>>>> 0f5f80f9
-  width: 105px;
-  height: 105px;
-}
-.Mount_Body_Octopus-CottonCandyBlue {
-  background-image: url(spritesmith5.png);
-<<<<<<< HEAD
+  width: 105px;
+  height: 105px;
+}
+.Mount_Body_Owl-CottonCandyBlue {
+  background-image: url(spritesmith5.png);
   background-position: -1104px -212px;
-=======
-  background-position: -998px -848px;
->>>>>>> 0f5f80f9
-  width: 105px;
-  height: 105px;
-}
-.Mount_Body_Octopus-CottonCandyPink {
-  background-image: url(spritesmith5.png);
-<<<<<<< HEAD
+  width: 105px;
+  height: 105px;
+}
+.Mount_Body_Owl-CottonCandyPink {
+  background-image: url(spritesmith5.png);
   background-position: -1104px -318px;
-=======
-  background-position: -221px -995px;
->>>>>>> 0f5f80f9
-  width: 105px;
-  height: 105px;
-}
-.Mount_Body_Octopus-Desert {
-  background-image: url(spritesmith5.png);
-<<<<<<< HEAD
+  width: 105px;
+  height: 105px;
+}
+.Mount_Body_Owl-Desert {
+  background-image: url(spritesmith5.png);
   background-position: -1104px -424px;
-=======
-  background-position: -327px -995px;
->>>>>>> 0f5f80f9
-  width: 105px;
-  height: 105px;
-}
-.Mount_Body_Octopus-Golden {
-  background-image: url(spritesmith5.png);
-<<<<<<< HEAD
+  width: 105px;
+  height: 105px;
+}
+.Mount_Body_Owl-Golden {
+  background-image: url(spritesmith5.png);
   background-position: -1104px -530px;
-=======
-  background-position: -433px -995px;
->>>>>>> 0f5f80f9
-  width: 105px;
-  height: 105px;
-}
-.Mount_Body_Octopus-Red {
-  background-image: url(spritesmith5.png);
-<<<<<<< HEAD
+  width: 105px;
+  height: 105px;
+}
+.Mount_Body_Owl-Red {
+  background-image: url(spritesmith5.png);
   background-position: -1104px -636px;
-=======
-  background-position: -539px -995px;
->>>>>>> 0f5f80f9
-  width: 105px;
-  height: 105px;
-}
-.Mount_Body_Octopus-Shade {
-  background-image: url(spritesmith5.png);
-<<<<<<< HEAD
+  width: 105px;
+  height: 105px;
+}
+.Mount_Body_Owl-Shade {
+  background-image: url(spritesmith5.png);
   background-position: -1104px -742px;
-=======
-  background-position: -645px -995px;
->>>>>>> 0f5f80f9
-  width: 105px;
-  height: 105px;
-}
-.Mount_Body_Octopus-Skeleton {
-  background-image: url(spritesmith5.png);
-<<<<<<< HEAD
+  width: 105px;
+  height: 105px;
+}
+.Mount_Body_Owl-Skeleton {
+  background-image: url(spritesmith5.png);
   background-position: -1104px -848px;
-=======
-  background-position: -751px -995px;
->>>>>>> 0f5f80f9
-  width: 105px;
-  height: 105px;
-}
-.Mount_Body_Octopus-White {
-  background-image: url(spritesmith5.png);
-<<<<<<< HEAD
+  width: 105px;
+  height: 105px;
+}
+.Mount_Body_Owl-White {
+  background-image: url(spritesmith5.png);
   background-position: -1104px -954px;
-=======
-  background-position: -857px -995px;
->>>>>>> 0f5f80f9
-  width: 105px;
-  height: 105px;
-}
-.Mount_Body_Octopus-Zombie {
-  background-image: url(spritesmith5.png);
-<<<<<<< HEAD
+  width: 105px;
+  height: 105px;
+}
+.Mount_Body_Owl-Zombie {
+  background-image: url(spritesmith5.png);
   background-position: 0px -1101px;
-=======
-  background-position: -963px -995px;
->>>>>>> 0f5f80f9
-  width: 105px;
-  height: 105px;
-}
-.Mount_Body_Orca-Base {
-  background-image: url(spritesmith5.png);
-<<<<<<< HEAD
+  width: 105px;
+  height: 105px;
+}
+.Mount_Body_PandaCub-Base {
+  background-image: url(spritesmith5.png);
   background-position: -106px -1101px;
-=======
-  background-position: -1104px 0px;
->>>>>>> 0f5f80f9
-  width: 105px;
-  height: 105px;
-}
-.Mount_Body_Owl-Base {
-  background-image: url(spritesmith5.png);
-<<<<<<< HEAD
+  width: 105px;
+  height: 105px;
+}
+.Mount_Body_PandaCub-CottonCandyBlue {
+  background-image: url(spritesmith5.png);
   background-position: -212px -1101px;
-=======
-  background-position: -1104px -106px;
->>>>>>> 0f5f80f9
-  width: 105px;
-  height: 105px;
-}
-.Mount_Body_Owl-CottonCandyBlue {
-  background-image: url(spritesmith5.png);
-<<<<<<< HEAD
+  width: 105px;
+  height: 105px;
+}
+.Mount_Body_PandaCub-CottonCandyPink {
+  background-image: url(spritesmith5.png);
   background-position: -318px -1101px;
-=======
-  background-position: -1104px -212px;
->>>>>>> 0f5f80f9
-  width: 105px;
-  height: 105px;
-}
-.Mount_Body_Owl-CottonCandyPink {
-  background-image: url(spritesmith5.png);
-<<<<<<< HEAD
+  width: 105px;
+  height: 105px;
+}
+.Mount_Body_PandaCub-Desert {
+  background-image: url(spritesmith5.png);
   background-position: -424px -1101px;
-=======
-  background-position: -1104px -318px;
->>>>>>> 0f5f80f9
-  width: 105px;
-  height: 105px;
-}
-.Mount_Body_Owl-Desert {
-  background-image: url(spritesmith5.png);
-<<<<<<< HEAD
+  width: 105px;
+  height: 105px;
+}
+.Mount_Body_PandaCub-Golden {
+  background-image: url(spritesmith5.png);
   background-position: -530px -1101px;
-=======
-  background-position: -1104px -424px;
->>>>>>> 0f5f80f9
-  width: 105px;
-  height: 105px;
-}
-.Mount_Body_Owl-Golden {
-  background-image: url(spritesmith5.png);
-<<<<<<< HEAD
+  width: 105px;
+  height: 105px;
+}
+.Mount_Body_PandaCub-Red {
+  background-image: url(spritesmith5.png);
   background-position: -636px -1101px;
-=======
-  background-position: -1104px -530px;
->>>>>>> 0f5f80f9
-  width: 105px;
-  height: 105px;
-}
-.Mount_Body_Owl-Red {
-  background-image: url(spritesmith5.png);
-<<<<<<< HEAD
+  width: 105px;
+  height: 105px;
+}
+.Mount_Body_PandaCub-Shade {
+  background-image: url(spritesmith5.png);
   background-position: -742px -1101px;
-=======
-  background-position: -1104px -636px;
->>>>>>> 0f5f80f9
-  width: 105px;
-  height: 105px;
-}
-.Mount_Body_Owl-Shade {
-  background-image: url(spritesmith5.png);
-<<<<<<< HEAD
+  width: 105px;
+  height: 105px;
+}
+.Mount_Body_PandaCub-Skeleton {
+  background-image: url(spritesmith5.png);
   background-position: -848px -1101px;
-=======
-  background-position: -1104px -742px;
->>>>>>> 0f5f80f9
-  width: 105px;
-  height: 105px;
-}
-.Mount_Body_Owl-Skeleton {
-  background-image: url(spritesmith5.png);
-<<<<<<< HEAD
+  width: 105px;
+  height: 105px;
+}
+.Mount_Body_PandaCub-White {
+  background-image: url(spritesmith5.png);
   background-position: -954px -1101px;
-=======
-  background-position: -1104px -848px;
->>>>>>> 0f5f80f9
-  width: 105px;
-  height: 105px;
-}
-.Mount_Body_Owl-White {
-  background-image: url(spritesmith5.png);
-<<<<<<< HEAD
+  width: 105px;
+  height: 105px;
+}
+.Mount_Body_PandaCub-Zombie {
+  background-image: url(spritesmith5.png);
   background-position: -1060px -1101px;
-=======
-  background-position: -1104px -954px;
->>>>>>> 0f5f80f9
-  width: 105px;
-  height: 105px;
-}
-.Mount_Body_Owl-Zombie {
-  background-image: url(spritesmith5.png);
-<<<<<<< HEAD
-  background-position: -1213px 0px;
-=======
-  background-position: 0px -1101px;
->>>>>>> 0f5f80f9
-  width: 105px;
-  height: 105px;
-}
-.Mount_Body_PandaCub-Base {
-  background-image: url(spritesmith5.png);
-<<<<<<< HEAD
-  background-position: -1213px -106px;
-=======
-  background-position: -106px -1101px;
->>>>>>> 0f5f80f9
-  width: 105px;
-  height: 105px;
-}
-.Mount_Body_PandaCub-CottonCandyBlue {
-  background-image: url(spritesmith5.png);
-<<<<<<< HEAD
-  background-position: -1213px -212px;
-=======
-  background-position: -212px -1101px;
->>>>>>> 0f5f80f9
-  width: 105px;
-  height: 105px;
-}
-.Mount_Body_PandaCub-CottonCandyPink {
-  background-image: url(spritesmith5.png);
-<<<<<<< HEAD
-  background-position: -1213px -318px;
-=======
-  background-position: -318px -1101px;
->>>>>>> 0f5f80f9
-  width: 105px;
-  height: 105px;
-}
-.Mount_Body_PandaCub-Desert {
-  background-image: url(spritesmith5.png);
-<<<<<<< HEAD
-  background-position: -1213px -424px;
-=======
-  background-position: -424px -1101px;
->>>>>>> 0f5f80f9
-  width: 105px;
-  height: 105px;
-}
-.Mount_Body_PandaCub-Golden {
-  background-image: url(spritesmith5.png);
-<<<<<<< HEAD
-  background-position: -1213px -530px;
-=======
-  background-position: -530px -1101px;
->>>>>>> 0f5f80f9
-  width: 105px;
-  height: 105px;
-}
-.Mount_Body_PandaCub-Red {
-  background-image: url(spritesmith5.png);
-<<<<<<< HEAD
-  background-position: -1213px -636px;
-=======
-  background-position: -636px -1101px;
->>>>>>> 0f5f80f9
-  width: 105px;
-  height: 105px;
-}
-.Mount_Body_PandaCub-Shade {
-  background-image: url(spritesmith5.png);
-<<<<<<< HEAD
-  background-position: -1213px -742px;
-=======
-  background-position: -742px -1101px;
->>>>>>> 0f5f80f9
-  width: 105px;
-  height: 105px;
-}
-.Mount_Body_PandaCub-Skeleton {
-  background-image: url(spritesmith5.png);
-<<<<<<< HEAD
-  background-position: -1213px -848px;
-=======
-  background-position: -848px -1101px;
->>>>>>> 0f5f80f9
-  width: 105px;
-  height: 105px;
-}
-.Mount_Body_PandaCub-White {
-  background-image: url(spritesmith5.png);
-<<<<<<< HEAD
-  background-position: -1213px -954px;
-=======
-  background-position: -954px -1101px;
->>>>>>> 0f5f80f9
-  width: 105px;
-  height: 105px;
-}
-.Mount_Body_PandaCub-Zombie {
-  background-image: url(spritesmith5.png);
-<<<<<<< HEAD
-  background-position: -1213px -1060px;
-=======
-  background-position: -1060px -1101px;
->>>>>>> 0f5f80f9
   width: 105px;
   height: 105px;
 }
 .Mount_Body_Parrot-Base {
   background-image: url(spritesmith5.png);
-<<<<<<< HEAD
+  background-position: -1210px 0px;
+  width: 105px;
+  height: 105px;
+}
+.Mount_Body_Parrot-CottonCandyBlue {
+  background-image: url(spritesmith5.png);
+  background-position: -1210px -106px;
+  width: 105px;
+  height: 105px;
+}
+.Mount_Body_Parrot-CottonCandyPink {
+  background-image: url(spritesmith5.png);
+  background-position: -1210px -212px;
+  width: 105px;
+  height: 105px;
+}
+.Mount_Body_Parrot-Desert {
+  background-image: url(spritesmith5.png);
+  background-position: -1210px -318px;
+  width: 105px;
+  height: 105px;
+}
+.Mount_Body_Parrot-Golden {
+  background-image: url(spritesmith5.png);
+  background-position: -1210px -424px;
+  width: 105px;
+  height: 105px;
+}
+.Mount_Body_Parrot-Red {
+  background-image: url(spritesmith5.png);
+  background-position: -1210px -530px;
+  width: 105px;
+  height: 105px;
+}
+.Mount_Body_Parrot-Shade {
+  background-image: url(spritesmith5.png);
+  background-position: -1210px -636px;
+  width: 105px;
+  height: 105px;
+}
+.Mount_Body_Parrot-Skeleton {
+  background-image: url(spritesmith5.png);
+  background-position: -1210px -742px;
+  width: 105px;
+  height: 105px;
+}
+.Mount_Body_Parrot-White {
+  background-image: url(spritesmith5.png);
+  background-position: -1210px -848px;
+  width: 105px;
+  height: 105px;
+}
+.Mount_Body_Parrot-Zombie {
+  background-image: url(spritesmith5.png);
+  background-position: -1210px -954px;
+  width: 105px;
+  height: 105px;
+}
+.Mount_Body_Penguin-Base {
+  background-image: url(spritesmith5.png);
+  background-position: -1210px -1060px;
+  width: 105px;
+  height: 105px;
+}
+.Mount_Body_Penguin-CottonCandyBlue {
+  background-image: url(spritesmith5.png);
   background-position: 0px -1207px;
-=======
-  background-position: -1210px 0px;
->>>>>>> 0f5f80f9
-  width: 105px;
-  height: 105px;
-}
-.Mount_Body_Parrot-CottonCandyBlue {
-  background-image: url(spritesmith5.png);
-<<<<<<< HEAD
+  width: 105px;
+  height: 105px;
+}
+.Mount_Body_Penguin-CottonCandyPink {
+  background-image: url(spritesmith5.png);
   background-position: -106px -1207px;
-=======
-  background-position: -1210px -106px;
->>>>>>> 0f5f80f9
-  width: 105px;
-  height: 105px;
-}
-.Mount_Body_Parrot-CottonCandyPink {
-  background-image: url(spritesmith5.png);
-<<<<<<< HEAD
+  width: 105px;
+  height: 105px;
+}
+.Mount_Body_Penguin-Desert {
+  background-image: url(spritesmith5.png);
   background-position: -212px -1207px;
-=======
-  background-position: -1210px -212px;
->>>>>>> 0f5f80f9
-  width: 105px;
-  height: 105px;
-}
-.Mount_Body_Parrot-Desert {
-  background-image: url(spritesmith5.png);
-<<<<<<< HEAD
+  width: 105px;
+  height: 105px;
+}
+.Mount_Body_Penguin-Golden {
+  background-image: url(spritesmith5.png);
   background-position: -318px -1207px;
-=======
-  background-position: -1210px -318px;
->>>>>>> 0f5f80f9
-  width: 105px;
-  height: 105px;
-}
-.Mount_Body_Parrot-Golden {
-  background-image: url(spritesmith5.png);
-<<<<<<< HEAD
+  width: 105px;
+  height: 105px;
+}
+.Mount_Body_Penguin-Red {
+  background-image: url(spritesmith5.png);
   background-position: -424px -1207px;
-=======
-  background-position: -1210px -424px;
->>>>>>> 0f5f80f9
-  width: 105px;
-  height: 105px;
-}
-.Mount_Body_Parrot-Red {
-  background-image: url(spritesmith5.png);
-<<<<<<< HEAD
+  width: 105px;
+  height: 105px;
+}
+.Mount_Body_Penguin-Shade {
+  background-image: url(spritesmith5.png);
   background-position: -530px -1207px;
-=======
-  background-position: -1210px -530px;
->>>>>>> 0f5f80f9
-  width: 105px;
-  height: 105px;
-}
-.Mount_Body_Parrot-Shade {
-  background-image: url(spritesmith5.png);
-<<<<<<< HEAD
+  width: 105px;
+  height: 105px;
+}
+.Mount_Body_Penguin-Skeleton {
+  background-image: url(spritesmith5.png);
   background-position: -636px -1207px;
-=======
-  background-position: -1210px -636px;
->>>>>>> 0f5f80f9
-  width: 105px;
-  height: 105px;
-}
-.Mount_Body_Parrot-Skeleton {
-  background-image: url(spritesmith5.png);
-<<<<<<< HEAD
+  width: 105px;
+  height: 105px;
+}
+.Mount_Body_Penguin-White {
+  background-image: url(spritesmith5.png);
   background-position: -742px -1207px;
-=======
-  background-position: -1210px -742px;
->>>>>>> 0f5f80f9
-  width: 105px;
-  height: 105px;
-}
-.Mount_Body_Parrot-White {
-  background-image: url(spritesmith5.png);
-<<<<<<< HEAD
+  width: 105px;
+  height: 105px;
+}
+.Mount_Body_Penguin-Zombie {
+  background-image: url(spritesmith5.png);
   background-position: -848px -1207px;
-=======
-  background-position: -1210px -848px;
->>>>>>> 0f5f80f9
-  width: 105px;
-  height: 105px;
-}
-.Mount_Body_Parrot-Zombie {
-  background-image: url(spritesmith5.png);
-<<<<<<< HEAD
+  width: 105px;
+  height: 105px;
+}
+.Mount_Body_Rat-Base {
+  background-image: url(spritesmith5.png);
   background-position: -954px -1207px;
-=======
-  background-position: -1210px -954px;
->>>>>>> 0f5f80f9
-  width: 105px;
-  height: 105px;
-}
-.Mount_Body_Penguin-Base {
-  background-image: url(spritesmith5.png);
-<<<<<<< HEAD
+  width: 105px;
+  height: 105px;
+}
+.Mount_Body_Rat-CottonCandyBlue {
+  background-image: url(spritesmith5.png);
   background-position: -1060px -1207px;
-=======
-  background-position: -1210px -1060px;
->>>>>>> 0f5f80f9
-  width: 105px;
-  height: 105px;
-}
-.Mount_Body_Penguin-CottonCandyBlue {
-  background-image: url(spritesmith5.png);
-<<<<<<< HEAD
+  width: 105px;
+  height: 105px;
+}
+.Mount_Body_Rat-CottonCandyPink {
+  background-image: url(spritesmith5.png);
   background-position: -1166px -1207px;
-=======
-  background-position: 0px -1207px;
->>>>>>> 0f5f80f9
-  width: 105px;
-  height: 105px;
-}
-.Mount_Body_Penguin-CottonCandyPink {
-  background-image: url(spritesmith5.png);
-<<<<<<< HEAD
-  background-position: -1319px 0px;
-=======
-  background-position: -106px -1207px;
->>>>>>> 0f5f80f9
-  width: 105px;
-  height: 105px;
-}
-.Mount_Body_Penguin-Desert {
-  background-image: url(spritesmith5.png);
-<<<<<<< HEAD
-  background-position: -1319px -106px;
-=======
-  background-position: -212px -1207px;
->>>>>>> 0f5f80f9
-  width: 105px;
-  height: 105px;
-}
-.Mount_Body_Penguin-Golden {
-  background-image: url(spritesmith5.png);
-<<<<<<< HEAD
-  background-position: -1319px -212px;
-=======
-  background-position: -318px -1207px;
->>>>>>> 0f5f80f9
-  width: 105px;
-  height: 105px;
-}
-.Mount_Body_Penguin-Red {
-  background-image: url(spritesmith5.png);
-<<<<<<< HEAD
-  background-position: -1319px -318px;
-=======
-  background-position: -424px -1207px;
->>>>>>> 0f5f80f9
-  width: 105px;
-  height: 105px;
-}
-.Mount_Body_Penguin-Shade {
-  background-image: url(spritesmith5.png);
-<<<<<<< HEAD
-  background-position: -1319px -424px;
-=======
-  background-position: -530px -1207px;
->>>>>>> 0f5f80f9
-  width: 105px;
-  height: 105px;
-}
-.Mount_Body_Penguin-Skeleton {
-  background-image: url(spritesmith5.png);
-<<<<<<< HEAD
-  background-position: -1319px -530px;
-=======
-  background-position: -636px -1207px;
->>>>>>> 0f5f80f9
-  width: 105px;
-  height: 105px;
-}
-.Mount_Body_Penguin-White {
-  background-image: url(spritesmith5.png);
-<<<<<<< HEAD
-  background-position: -1319px -636px;
-=======
-  background-position: -742px -1207px;
->>>>>>> 0f5f80f9
-  width: 105px;
-  height: 105px;
-}
-.Mount_Body_Penguin-Zombie {
-  background-image: url(spritesmith5.png);
-<<<<<<< HEAD
-  background-position: -1319px -742px;
-=======
-  background-position: -848px -1207px;
->>>>>>> 0f5f80f9
-  width: 105px;
-  height: 105px;
-}
-.Mount_Body_Rat-Base {
-  background-image: url(spritesmith5.png);
-<<<<<<< HEAD
-  background-position: -1319px -848px;
-=======
-  background-position: -954px -1207px;
->>>>>>> 0f5f80f9
-  width: 105px;
-  height: 105px;
-}
-.Mount_Body_Rat-CottonCandyBlue {
-  background-image: url(spritesmith5.png);
-<<<<<<< HEAD
-  background-position: -1319px -954px;
-=======
-  background-position: -1060px -1207px;
->>>>>>> 0f5f80f9
-  width: 105px;
-  height: 105px;
-}
-.Mount_Body_Rat-CottonCandyPink {
-  background-image: url(spritesmith5.png);
-<<<<<<< HEAD
-  background-position: -1319px -1060px;
-=======
-  background-position: -1166px -1207px;
->>>>>>> 0f5f80f9
   width: 105px;
   height: 105px;
 }
 .Mount_Body_Rat-Desert {
   background-image: url(spritesmith5.png);
-<<<<<<< HEAD
-  background-position: -1319px -1166px;
-=======
   background-position: -1316px 0px;
->>>>>>> 0f5f80f9
   width: 105px;
   height: 105px;
 }
 .Mount_Body_Rat-Golden {
   background-image: url(spritesmith5.png);
-<<<<<<< HEAD
+  background-position: -1316px -106px;
+  width: 105px;
+  height: 105px;
+}
+.Mount_Body_Rat-Red {
+  background-image: url(spritesmith5.png);
+  background-position: -1316px -212px;
+  width: 105px;
+  height: 105px;
+}
+.Mount_Body_Rat-Shade {
+  background-image: url(spritesmith5.png);
+  background-position: -1316px -318px;
+  width: 105px;
+  height: 105px;
+}
+.Mount_Body_Rat-Skeleton {
+  background-image: url(spritesmith5.png);
+  background-position: -1316px -424px;
+  width: 105px;
+  height: 105px;
+}
+.Mount_Body_Rat-White {
+  background-image: url(spritesmith5.png);
+  background-position: -1316px -530px;
+  width: 105px;
+  height: 105px;
+}
+.Mount_Body_Rat-Zombie {
+  background-image: url(spritesmith5.png);
+  background-position: -1316px -636px;
+  width: 105px;
+  height: 105px;
+}
+.Mount_Body_Rock-Base {
+  background-image: url(spritesmith5.png);
+  background-position: -1316px -742px;
+  width: 105px;
+  height: 105px;
+}
+.Mount_Body_Rock-CottonCandyBlue {
+  background-image: url(spritesmith5.png);
+  background-position: -1316px -848px;
+  width: 105px;
+  height: 105px;
+}
+.Mount_Body_Rock-CottonCandyPink {
+  background-image: url(spritesmith5.png);
+  background-position: -1316px -954px;
+  width: 105px;
+  height: 105px;
+}
+.Mount_Body_Rock-Desert {
+  background-image: url(spritesmith5.png);
+  background-position: -1316px -1060px;
+  width: 105px;
+  height: 105px;
+}
+.Mount_Body_Rock-Golden {
+  background-image: url(spritesmith5.png);
+  background-position: -1316px -1166px;
+  width: 105px;
+  height: 105px;
+}
+.Mount_Body_Rock-Red {
+  background-image: url(spritesmith5.png);
   background-position: 0px -1313px;
-=======
-  background-position: -1316px -106px;
->>>>>>> 0f5f80f9
-  width: 105px;
-  height: 105px;
-}
-.Mount_Body_Rat-Red {
-  background-image: url(spritesmith5.png);
-<<<<<<< HEAD
+  width: 105px;
+  height: 105px;
+}
+.Mount_Body_Rock-Shade {
+  background-image: url(spritesmith5.png);
   background-position: -106px -1313px;
-=======
-  background-position: -1316px -212px;
->>>>>>> 0f5f80f9
-  width: 105px;
-  height: 105px;
-}
-.Mount_Body_Rat-Shade {
-  background-image: url(spritesmith5.png);
-<<<<<<< HEAD
+  width: 105px;
+  height: 105px;
+}
+.Mount_Body_Rock-Skeleton {
+  background-image: url(spritesmith5.png);
   background-position: -212px -1313px;
-=======
-  background-position: -1316px -318px;
->>>>>>> 0f5f80f9
-  width: 105px;
-  height: 105px;
-}
-.Mount_Body_Rat-Skeleton {
-  background-image: url(spritesmith5.png);
-<<<<<<< HEAD
+  width: 105px;
+  height: 105px;
+}
+.Mount_Body_Rock-White {
+  background-image: url(spritesmith5.png);
   background-position: -318px -1313px;
-=======
-  background-position: -1316px -424px;
->>>>>>> 0f5f80f9
-  width: 105px;
-  height: 105px;
-}
-.Mount_Body_Rat-White {
-  background-image: url(spritesmith5.png);
-<<<<<<< HEAD
+  width: 105px;
+  height: 105px;
+}
+.Mount_Body_Rock-Zombie {
+  background-image: url(spritesmith5.png);
   background-position: -424px -1313px;
-=======
-  background-position: -1316px -530px;
->>>>>>> 0f5f80f9
-  width: 105px;
-  height: 105px;
-}
-.Mount_Body_Rat-Zombie {
-  background-image: url(spritesmith5.png);
-<<<<<<< HEAD
+  width: 105px;
+  height: 105px;
+}
+.Mount_Body_Rooster-Base {
+  background-image: url(spritesmith5.png);
   background-position: -530px -1313px;
-=======
-  background-position: -1316px -636px;
->>>>>>> 0f5f80f9
-  width: 105px;
-  height: 105px;
-}
-.Mount_Body_Rock-Base {
-  background-image: url(spritesmith5.png);
-<<<<<<< HEAD
+  width: 105px;
+  height: 105px;
+}
+.Mount_Body_Rooster-CottonCandyBlue {
+  background-image: url(spritesmith5.png);
   background-position: -636px -1313px;
-=======
-  background-position: -1316px -742px;
->>>>>>> 0f5f80f9
-  width: 105px;
-  height: 105px;
-}
-.Mount_Body_Rock-CottonCandyBlue {
-  background-image: url(spritesmith5.png);
-<<<<<<< HEAD
+  width: 105px;
+  height: 105px;
+}
+.Mount_Body_Rooster-CottonCandyPink {
+  background-image: url(spritesmith5.png);
   background-position: -742px -1313px;
-=======
-  background-position: -1316px -848px;
->>>>>>> 0f5f80f9
-  width: 105px;
-  height: 105px;
-}
-.Mount_Body_Rock-CottonCandyPink {
-  background-image: url(spritesmith5.png);
-<<<<<<< HEAD
+  width: 105px;
+  height: 105px;
+}
+.Mount_Body_Rooster-Desert {
+  background-image: url(spritesmith5.png);
   background-position: -848px -1313px;
-=======
-  background-position: -1316px -954px;
->>>>>>> 0f5f80f9
-  width: 105px;
-  height: 105px;
-}
-.Mount_Body_Rock-Desert {
-  background-image: url(spritesmith5.png);
-<<<<<<< HEAD
+  width: 105px;
+  height: 105px;
+}
+.Mount_Body_Rooster-Golden {
+  background-image: url(spritesmith5.png);
   background-position: -954px -1313px;
-=======
-  background-position: -1316px -1060px;
->>>>>>> 0f5f80f9
-  width: 105px;
-  height: 105px;
-}
-.Mount_Body_Rock-Golden {
-  background-image: url(spritesmith5.png);
-<<<<<<< HEAD
+  width: 105px;
+  height: 105px;
+}
+.Mount_Body_Rooster-Red {
+  background-image: url(spritesmith5.png);
   background-position: -1060px -1313px;
-=======
-  background-position: -1316px -1166px;
->>>>>>> 0f5f80f9
-  width: 105px;
-  height: 105px;
-}
-.Mount_Body_Rock-Red {
-  background-image: url(spritesmith5.png);
-<<<<<<< HEAD
+  width: 105px;
+  height: 105px;
+}
+.Mount_Body_Rooster-Shade {
+  background-image: url(spritesmith5.png);
   background-position: -1166px -1313px;
-=======
-  background-position: 0px -1313px;
->>>>>>> 0f5f80f9
-  width: 105px;
-  height: 105px;
-}
-.Mount_Body_Rock-Shade {
-  background-image: url(spritesmith5.png);
-<<<<<<< HEAD
+  width: 105px;
+  height: 105px;
+}
+.Mount_Body_Rooster-Skeleton {
+  background-image: url(spritesmith5.png);
   background-position: -1272px -1313px;
-=======
-  background-position: -106px -1313px;
->>>>>>> 0f5f80f9
-  width: 105px;
-  height: 105px;
-}
-.Mount_Body_Rock-Skeleton {
-  background-image: url(spritesmith5.png);
-<<<<<<< HEAD
-  background-position: -1425px 0px;
-=======
-  background-position: -212px -1313px;
->>>>>>> 0f5f80f9
-  width: 105px;
-  height: 105px;
-}
-.Mount_Body_Rock-White {
-  background-image: url(spritesmith5.png);
-<<<<<<< HEAD
-  background-position: -1425px -106px;
-=======
-  background-position: -318px -1313px;
->>>>>>> 0f5f80f9
-  width: 105px;
-  height: 105px;
-}
-.Mount_Body_Rock-Zombie {
-  background-image: url(spritesmith5.png);
-<<<<<<< HEAD
-  background-position: -1425px -212px;
-=======
-  background-position: -424px -1313px;
->>>>>>> 0f5f80f9
-  width: 105px;
-  height: 105px;
-}
-.Mount_Body_Rooster-Base {
-  background-image: url(spritesmith5.png);
-<<<<<<< HEAD
-  background-position: -1425px -318px;
-=======
-  background-position: -530px -1313px;
->>>>>>> 0f5f80f9
-  width: 105px;
-  height: 105px;
-}
-.Mount_Body_Rooster-CottonCandyBlue {
-  background-image: url(spritesmith5.png);
-<<<<<<< HEAD
-  background-position: -1425px -424px;
-=======
-  background-position: -636px -1313px;
->>>>>>> 0f5f80f9
-  width: 105px;
-  height: 105px;
-}
-.Mount_Body_Rooster-CottonCandyPink {
-  background-image: url(spritesmith5.png);
-<<<<<<< HEAD
-  background-position: -1425px -530px;
-=======
-  background-position: -742px -1313px;
->>>>>>> 0f5f80f9
-  width: 105px;
-  height: 105px;
-}
-.Mount_Body_Rooster-Desert {
-  background-image: url(spritesmith5.png);
-<<<<<<< HEAD
-  background-position: -1425px -636px;
-=======
-  background-position: -848px -1313px;
->>>>>>> 0f5f80f9
-  width: 105px;
-  height: 105px;
-}
-.Mount_Body_Rooster-Golden {
-  background-image: url(spritesmith5.png);
-<<<<<<< HEAD
-  background-position: -1425px -742px;
-=======
-  background-position: -954px -1313px;
->>>>>>> 0f5f80f9
-  width: 105px;
-  height: 105px;
-}
-.Mount_Body_Rooster-Red {
-  background-image: url(spritesmith5.png);
-<<<<<<< HEAD
-  background-position: -1425px -848px;
-=======
-  background-position: -1060px -1313px;
->>>>>>> 0f5f80f9
-  width: 105px;
-  height: 105px;
-}
-.Mount_Body_Rooster-Shade {
-  background-image: url(spritesmith5.png);
-<<<<<<< HEAD
-  background-position: -1425px -954px;
-=======
-  background-position: -1166px -1313px;
->>>>>>> 0f5f80f9
-  width: 105px;
-  height: 105px;
-}
-.Mount_Body_Rooster-Skeleton {
-  background-image: url(spritesmith5.png);
-<<<<<<< HEAD
-  background-position: -1425px -1060px;
-=======
-  background-position: -1272px -1313px;
->>>>>>> 0f5f80f9
   width: 105px;
   height: 105px;
 }
 .Mount_Body_Rooster-White {
   background-image: url(spritesmith5.png);
-<<<<<<< HEAD
-  background-position: -1425px -1166px;
-=======
   background-position: -1422px 0px;
->>>>>>> 0f5f80f9
   width: 105px;
   height: 105px;
 }
 .Mount_Body_Rooster-Zombie {
   background-image: url(spritesmith5.png);
-<<<<<<< HEAD
-  background-position: -1425px -1272px;
-=======
   background-position: -1422px -106px;
->>>>>>> 0f5f80f9
   width: 105px;
   height: 105px;
 }
 .Mount_Body_Seahorse-Base {
   background-image: url(spritesmith5.png);
-<<<<<<< HEAD
+  background-position: -1422px -212px;
+  width: 105px;
+  height: 105px;
+}
+.Mount_Body_Seahorse-CottonCandyBlue {
+  background-image: url(spritesmith5.png);
+  background-position: -1422px -318px;
+  width: 105px;
+  height: 105px;
+}
+.Mount_Body_Seahorse-CottonCandyPink {
+  background-image: url(spritesmith5.png);
+  background-position: -1422px -424px;
+  width: 105px;
+  height: 105px;
+}
+.Mount_Body_Seahorse-Desert {
+  background-image: url(spritesmith5.png);
+  background-position: -1422px -530px;
+  width: 105px;
+  height: 105px;
+}
+.Mount_Body_Seahorse-Golden {
+  background-image: url(spritesmith5.png);
+  background-position: -1422px -636px;
+  width: 105px;
+  height: 105px;
+}
+.Mount_Body_Seahorse-Red {
+  background-image: url(spritesmith5.png);
+  background-position: -1422px -742px;
+  width: 105px;
+  height: 105px;
+}
+.Mount_Body_Seahorse-Shade {
+  background-image: url(spritesmith5.png);
+  background-position: -1422px -848px;
+  width: 105px;
+  height: 105px;
+}
+.Mount_Body_Seahorse-Skeleton {
+  background-image: url(spritesmith5.png);
+  background-position: -1422px -954px;
+  width: 105px;
+  height: 105px;
+}
+.Mount_Body_Seahorse-White {
+  background-image: url(spritesmith5.png);
+  background-position: -1422px -1060px;
+  width: 105px;
+  height: 105px;
+}
+.Mount_Body_Seahorse-Zombie {
+  background-image: url(spritesmith5.png);
+  background-position: -1422px -1166px;
+  width: 105px;
+  height: 105px;
+}
+.Mount_Body_Sheep-Base {
+  background-image: url(spritesmith5.png);
+  background-position: -1422px -1272px;
+  width: 105px;
+  height: 105px;
+}
+.Mount_Body_Sheep-CottonCandyBlue {
+  background-image: url(spritesmith5.png);
   background-position: 0px -1419px;
-=======
-  background-position: -1422px -212px;
->>>>>>> 0f5f80f9
-  width: 105px;
-  height: 105px;
-}
-.Mount_Body_Seahorse-CottonCandyBlue {
-  background-image: url(spritesmith5.png);
-<<<<<<< HEAD
+  width: 105px;
+  height: 105px;
+}
+.Mount_Body_Sheep-CottonCandyPink {
+  background-image: url(spritesmith5.png);
   background-position: -106px -1419px;
-=======
-  background-position: -1422px -318px;
->>>>>>> 0f5f80f9
-  width: 105px;
-  height: 105px;
-}
-.Mount_Body_Seahorse-CottonCandyPink {
-  background-image: url(spritesmith5.png);
-<<<<<<< HEAD
+  width: 105px;
+  height: 105px;
+}
+.Mount_Body_Sheep-Desert {
+  background-image: url(spritesmith5.png);
   background-position: -212px -1419px;
-=======
-  background-position: -1422px -424px;
->>>>>>> 0f5f80f9
-  width: 105px;
-  height: 105px;
-}
-.Mount_Body_Seahorse-Desert {
-  background-image: url(spritesmith5.png);
-<<<<<<< HEAD
+  width: 105px;
+  height: 105px;
+}
+.Mount_Body_Sheep-Golden {
+  background-image: url(spritesmith5.png);
   background-position: -318px -1419px;
-=======
-  background-position: -1422px -530px;
->>>>>>> 0f5f80f9
-  width: 105px;
-  height: 105px;
-}
-.Mount_Body_Seahorse-Golden {
-  background-image: url(spritesmith5.png);
-<<<<<<< HEAD
+  width: 105px;
+  height: 105px;
+}
+.Mount_Body_Sheep-Red {
+  background-image: url(spritesmith5.png);
   background-position: -424px -1419px;
-=======
-  background-position: -1422px -636px;
->>>>>>> 0f5f80f9
-  width: 105px;
-  height: 105px;
-}
-.Mount_Body_Seahorse-Red {
-  background-image: url(spritesmith5.png);
-<<<<<<< HEAD
+  width: 105px;
+  height: 105px;
+}
+.Mount_Body_Sheep-Shade {
+  background-image: url(spritesmith5.png);
   background-position: -530px -1419px;
-=======
-  background-position: -1422px -742px;
->>>>>>> 0f5f80f9
-  width: 105px;
-  height: 105px;
-}
-.Mount_Body_Seahorse-Shade {
-  background-image: url(spritesmith5.png);
-<<<<<<< HEAD
+  width: 105px;
+  height: 105px;
+}
+.Mount_Body_Sheep-Skeleton {
+  background-image: url(spritesmith5.png);
   background-position: -636px -1419px;
-=======
-  background-position: -1422px -848px;
->>>>>>> 0f5f80f9
-  width: 105px;
-  height: 105px;
-}
-.Mount_Body_Seahorse-Skeleton {
-  background-image: url(spritesmith5.png);
-<<<<<<< HEAD
+  width: 105px;
+  height: 105px;
+}
+.Mount_Body_Sheep-White {
+  background-image: url(spritesmith5.png);
   background-position: -742px -1419px;
-=======
-  background-position: -1422px -954px;
->>>>>>> 0f5f80f9
-  width: 105px;
-  height: 105px;
-}
-.Mount_Body_Seahorse-White {
-  background-image: url(spritesmith5.png);
-<<<<<<< HEAD
+  width: 105px;
+  height: 105px;
+}
+.Mount_Body_Sheep-Zombie {
+  background-image: url(spritesmith5.png);
   background-position: -848px -1419px;
-=======
-  background-position: -1422px -1060px;
->>>>>>> 0f5f80f9
-  width: 105px;
-  height: 105px;
-}
-.Mount_Body_Seahorse-Zombie {
-  background-image: url(spritesmith5.png);
-<<<<<<< HEAD
+  width: 105px;
+  height: 105px;
+}
+.Mount_Body_Slime-Base {
+  background-image: url(spritesmith5.png);
   background-position: -954px -1419px;
-=======
-  background-position: -1422px -1166px;
->>>>>>> 0f5f80f9
-  width: 105px;
-  height: 105px;
-}
-.Mount_Body_Sheep-Base {
-  background-image: url(spritesmith5.png);
-<<<<<<< HEAD
+  width: 105px;
+  height: 105px;
+}
+.Mount_Body_Slime-CottonCandyBlue {
+  background-image: url(spritesmith5.png);
   background-position: -1060px -1419px;
-=======
-  background-position: -1422px -1272px;
->>>>>>> 0f5f80f9
-  width: 105px;
-  height: 105px;
-}
-.Mount_Body_Sheep-CottonCandyBlue {
-  background-image: url(spritesmith5.png);
-<<<<<<< HEAD
+  width: 105px;
+  height: 105px;
+}
+.Mount_Body_Slime-CottonCandyPink {
+  background-image: url(spritesmith5.png);
   background-position: -1166px -1419px;
-=======
-  background-position: 0px -1419px;
->>>>>>> 0f5f80f9
-  width: 105px;
-  height: 105px;
-}
-.Mount_Body_Sheep-CottonCandyPink {
-  background-image: url(spritesmith5.png);
-<<<<<<< HEAD
+  width: 105px;
+  height: 105px;
+}
+.Mount_Body_Slime-Desert {
+  background-image: url(spritesmith5.png);
   background-position: -1272px -1419px;
-=======
-  background-position: -106px -1419px;
->>>>>>> 0f5f80f9
-  width: 105px;
-  height: 105px;
-}
-.Mount_Body_Sheep-Desert {
-  background-image: url(spritesmith5.png);
-<<<<<<< HEAD
+  width: 105px;
+  height: 105px;
+}
+.Mount_Body_Slime-Golden {
+  background-image: url(spritesmith5.png);
   background-position: -1378px -1419px;
-=======
-  background-position: -212px -1419px;
->>>>>>> 0f5f80f9
-  width: 105px;
-  height: 105px;
-}
-.Mount_Body_Sheep-Golden {
-  background-image: url(spritesmith5.png);
-<<<<<<< HEAD
-  background-position: -1531px 0px;
-=======
-  background-position: -318px -1419px;
->>>>>>> 0f5f80f9
-  width: 105px;
-  height: 105px;
-}
-.Mount_Body_Sheep-Red {
-  background-image: url(spritesmith5.png);
-<<<<<<< HEAD
-  background-position: -1531px -106px;
-=======
-  background-position: -424px -1419px;
->>>>>>> 0f5f80f9
-  width: 105px;
-  height: 105px;
-}
-.Mount_Body_Sheep-Shade {
-  background-image: url(spritesmith5.png);
-<<<<<<< HEAD
-  background-position: -1531px -212px;
-=======
-  background-position: -530px -1419px;
->>>>>>> 0f5f80f9
-  width: 105px;
-  height: 105px;
-}
-.Mount_Body_Sheep-Skeleton {
-  background-image: url(spritesmith5.png);
-<<<<<<< HEAD
-  background-position: -1531px -318px;
-=======
-  background-position: -636px -1419px;
->>>>>>> 0f5f80f9
-  width: 105px;
-  height: 105px;
-}
-.Mount_Body_Sheep-White {
-  background-image: url(spritesmith5.png);
-<<<<<<< HEAD
-  background-position: -1531px -424px;
-=======
-  background-position: -742px -1419px;
->>>>>>> 0f5f80f9
-  width: 105px;
-  height: 105px;
-}
-.Mount_Body_Sheep-Zombie {
-  background-image: url(spritesmith5.png);
-<<<<<<< HEAD
-  background-position: -1531px -530px;
-=======
-  background-position: -848px -1419px;
->>>>>>> 0f5f80f9
-  width: 105px;
-  height: 105px;
-}
-.Mount_Body_Slime-Base {
-  background-image: url(spritesmith5.png);
-<<<<<<< HEAD
-  background-position: -1531px -636px;
-=======
-  background-position: -954px -1419px;
->>>>>>> 0f5f80f9
-  width: 105px;
-  height: 105px;
-}
-.Mount_Body_Slime-CottonCandyBlue {
-  background-image: url(spritesmith5.png);
-<<<<<<< HEAD
-  background-position: -1531px -742px;
-=======
-  background-position: -1060px -1419px;
->>>>>>> 0f5f80f9
-  width: 105px;
-  height: 105px;
-}
-.Mount_Body_Slime-CottonCandyPink {
-  background-image: url(spritesmith5.png);
-<<<<<<< HEAD
-  background-position: -1531px -848px;
-=======
-  background-position: -1166px -1419px;
->>>>>>> 0f5f80f9
-  width: 105px;
-  height: 105px;
-}
-.Mount_Body_Slime-Desert {
-  background-image: url(spritesmith5.png);
-<<<<<<< HEAD
-  background-position: -1531px -954px;
-=======
-  background-position: -1272px -1419px;
->>>>>>> 0f5f80f9
-  width: 105px;
-  height: 105px;
-}
-.Mount_Body_Slime-Golden {
-  background-image: url(spritesmith5.png);
-<<<<<<< HEAD
-  background-position: -1531px -1060px;
-=======
-  background-position: -1378px -1419px;
->>>>>>> 0f5f80f9
   width: 105px;
   height: 105px;
 }
 .Mount_Body_Slime-Red {
   background-image: url(spritesmith5.png);
-<<<<<<< HEAD
-  background-position: -1531px -1166px;
-=======
   background-position: -1528px 0px;
->>>>>>> 0f5f80f9
   width: 105px;
   height: 105px;
 }
 .Mount_Body_Slime-Shade {
   background-image: url(spritesmith5.png);
-<<<<<<< HEAD
-  background-position: -1531px -1272px;
-=======
   background-position: -1528px -106px;
->>>>>>> 0f5f80f9
   width: 105px;
   height: 105px;
 }
 .Mount_Body_Slime-Skeleton {
   background-image: url(spritesmith5.png);
-<<<<<<< HEAD
-  background-position: -1531px -1378px;
-=======
   background-position: -1528px -212px;
->>>>>>> 0f5f80f9
   width: 105px;
   height: 105px;
 }
 .Mount_Body_Slime-White {
   background-image: url(spritesmith5.png);
-<<<<<<< HEAD
+  background-position: -1528px -318px;
+  width: 105px;
+  height: 105px;
+}
+.Mount_Body_Slime-Zombie {
+  background-image: url(spritesmith5.png);
+  background-position: -1528px -424px;
+  width: 105px;
+  height: 105px;
+}
+.Mount_Body_Spider-Base {
+  background-image: url(spritesmith5.png);
+  background-position: -1528px -530px;
+  width: 105px;
+  height: 105px;
+}
+.Mount_Body_Spider-CottonCandyBlue {
+  background-image: url(spritesmith5.png);
+  background-position: -1528px -636px;
+  width: 105px;
+  height: 105px;
+}
+.Mount_Body_Spider-CottonCandyPink {
+  background-image: url(spritesmith5.png);
+  background-position: -1528px -742px;
+  width: 105px;
+  height: 105px;
+}
+.Mount_Body_Spider-Desert {
+  background-image: url(spritesmith5.png);
+  background-position: -1528px -848px;
+  width: 105px;
+  height: 105px;
+}
+.Mount_Body_Spider-Golden {
+  background-image: url(spritesmith5.png);
+  background-position: -1528px -954px;
+  width: 105px;
+  height: 105px;
+}
+.Mount_Body_Spider-Red {
+  background-image: url(spritesmith5.png);
+  background-position: -1528px -1060px;
+  width: 105px;
+  height: 105px;
+}
+.Mount_Body_Spider-Shade {
+  background-image: url(spritesmith5.png);
+  background-position: -1528px -1166px;
+  width: 105px;
+  height: 105px;
+}
+.Mount_Body_Spider-Skeleton {
+  background-image: url(spritesmith5.png);
+  background-position: -1528px -1272px;
+  width: 105px;
+  height: 105px;
+}
+.Mount_Body_Spider-White {
+  background-image: url(spritesmith5.png);
+  background-position: -1528px -1378px;
+  width: 105px;
+  height: 105px;
+}
+.Mount_Body_Spider-Zombie {
+  background-image: url(spritesmith5.png);
   background-position: 0px -1525px;
-=======
-  background-position: -1528px -318px;
->>>>>>> 0f5f80f9
-  width: 105px;
-  height: 105px;
-}
-.Mount_Body_Slime-Zombie {
-  background-image: url(spritesmith5.png);
-<<<<<<< HEAD
-  background-position: -106px -1525px;
-=======
-  background-position: -1528px -424px;
->>>>>>> 0f5f80f9
-  width: 105px;
-  height: 105px;
-}
-.Mount_Body_Spider-Base {
-  background-image: url(spritesmith5.png);
-<<<<<<< HEAD
-  background-position: -212px -1525px;
-=======
-  background-position: -1528px -530px;
->>>>>>> 0f5f80f9
-  width: 105px;
-  height: 105px;
-}
-.Mount_Body_Spider-CottonCandyBlue {
-  background-image: url(spritesmith5.png);
-<<<<<<< HEAD
-  background-position: -318px -1525px;
-=======
-  background-position: -1528px -636px;
->>>>>>> 0f5f80f9
-  width: 105px;
-  height: 105px;
-}
-.Mount_Body_Spider-CottonCandyPink {
-  background-image: url(spritesmith5.png);
-<<<<<<< HEAD
-  background-position: -424px -1525px;
-=======
-  background-position: -1528px -742px;
->>>>>>> 0f5f80f9
-  width: 105px;
-  height: 105px;
-}
-.Mount_Body_Spider-Desert {
-  background-image: url(spritesmith5.png);
-<<<<<<< HEAD
-  background-position: -530px -1525px;
-=======
-  background-position: -1528px -848px;
->>>>>>> 0f5f80f9
-  width: 105px;
-  height: 105px;
-}
-.Mount_Body_Spider-Golden {
-  background-image: url(spritesmith5.png);
-<<<<<<< HEAD
-  background-position: -636px -1525px;
-=======
-  background-position: -1528px -954px;
->>>>>>> 0f5f80f9
-  width: 105px;
-  height: 105px;
-}
-.Mount_Body_Spider-Red {
-  background-image: url(spritesmith5.png);
-<<<<<<< HEAD
-  background-position: -742px -1525px;
-=======
-  background-position: -1528px -1060px;
->>>>>>> 0f5f80f9
-  width: 105px;
-  height: 105px;
-}
-.Mount_Body_Spider-Shade {
-  background-image: url(spritesmith5.png);
-<<<<<<< HEAD
-  background-position: -848px -1525px;
-=======
-  background-position: -1528px -1166px;
->>>>>>> 0f5f80f9
-  width: 105px;
-  height: 105px;
-}
-.Mount_Body_Spider-Skeleton {
-  background-image: url(spritesmith5.png);
-<<<<<<< HEAD
-  background-position: -954px -1525px;
-=======
-  background-position: -1528px -1272px;
->>>>>>> 0f5f80f9
-  width: 105px;
-  height: 105px;
-}
-.Mount_Body_Spider-White {
-  background-image: url(spritesmith5.png);
-<<<<<<< HEAD
-  background-position: -848px -2161px;
-=======
-  background-position: -1528px -1378px;
->>>>>>> 0f5f80f9
-  width: 105px;
-  height: 105px;
-}
-.Mount_Body_Spider-Zombie {
-  background-image: url(spritesmith5.png);
-<<<<<<< HEAD
-  background-position: -1166px -1525px;
-=======
-  background-position: 0px -1525px;
->>>>>>> 0f5f80f9
   width: 105px;
   height: 105px;
 }
 .Mount_Body_TRex-Base {
   background-image: url(spritesmith5.png);
-<<<<<<< HEAD
-  background-position: -272px -136px;
-=======
   background-position: -408px -136px;
->>>>>>> 0f5f80f9
   width: 135px;
   height: 135px;
 }
 .Mount_Body_TRex-CottonCandyBlue {
   background-image: url(spritesmith5.png);
-<<<<<<< HEAD
-  background-position: 0px -272px;
-=======
   background-position: 0px -136px;
->>>>>>> 0f5f80f9
   width: 135px;
   height: 135px;
 }
 .Mount_Body_TRex-CottonCandyPink {
   background-image: url(spritesmith5.png);
-<<<<<<< HEAD
-  background-position: -136px -272px;
-=======
   background-position: -136px -136px;
->>>>>>> 0f5f80f9
   width: 135px;
   height: 135px;
 }
 .Mount_Body_TRex-Desert {
   background-image: url(spritesmith5.png);
-<<<<<<< HEAD
-  background-position: -272px -272px;
-=======
   background-position: -272px 0px;
->>>>>>> 0f5f80f9
   width: 135px;
   height: 135px;
 }
 .Mount_Body_TRex-Golden {
   background-image: url(spritesmith5.png);
-<<<<<<< HEAD
-  background-position: -408px 0px;
-=======
   background-position: -272px -136px;
->>>>>>> 0f5f80f9
   width: 135px;
   height: 135px;
 }
 .Mount_Body_TRex-Red {
   background-image: url(spritesmith5.png);
-<<<<<<< HEAD
-  background-position: 0px 0px;
-=======
   background-position: 0px -272px;
->>>>>>> 0f5f80f9
   width: 135px;
   height: 135px;
 }
 .Mount_Body_TRex-Shade {
   background-image: url(spritesmith5.png);
-<<<<<<< HEAD
-  background-position: -408px -272px;
-=======
   background-position: -136px -272px;
->>>>>>> 0f5f80f9
   width: 135px;
   height: 135px;
 }
 .Mount_Body_TRex-Skeleton {
   background-image: url(spritesmith5.png);
-<<<<<<< HEAD
-  background-position: 0px -408px;
-=======
   background-position: -272px -272px;
->>>>>>> 0f5f80f9
   width: 135px;
   height: 135px;
 }
 .Mount_Body_TRex-White {
   background-image: url(spritesmith5.png);
-<<<<<<< HEAD
-  background-position: -136px -408px;
-=======
   background-position: -408px 0px;
->>>>>>> 0f5f80f9
   width: 135px;
   height: 135px;
 }
 .Mount_Body_TRex-Zombie {
   background-image: url(spritesmith5.png);
-<<<<<<< HEAD
-  background-position: -272px -408px;
-=======
   background-position: 0px 0px;
->>>>>>> 0f5f80f9
   width: 135px;
   height: 135px;
 }
 .Mount_Body_TigerCub-Base {
   background-image: url(spritesmith5.png);
-<<<<<<< HEAD
-  background-position: -1637px -742px;
-=======
   background-position: -1166px -1525px;
->>>>>>> 0f5f80f9
   width: 105px;
   height: 105px;
 }
 .Mount_Body_TigerCub-CottonCandyBlue {
   background-image: url(spritesmith5.png);
-<<<<<<< HEAD
-  background-position: -1637px -848px;
-=======
   background-position: -212px -668px;
->>>>>>> 0f5f80f9
   width: 105px;
   height: 105px;
 }
 .Mount_Body_TigerCub-CottonCandyPink {
   background-image: url(spritesmith5.png);
-<<<<<<< HEAD
-  background-position: -1637px -954px;
-=======
   background-position: -1378px -1525px;
->>>>>>> 0f5f80f9
   width: 105px;
   height: 105px;
 }
 .Mount_Body_TigerCub-Desert {
   background-image: url(spritesmith5.png);
-<<<<<<< HEAD
-  background-position: -1637px -1060px;
-=======
   background-position: -1484px -1525px;
->>>>>>> 0f5f80f9
   width: 105px;
   height: 105px;
 }
 .Mount_Body_TigerCub-Golden {
   background-image: url(spritesmith5.png);
-<<<<<<< HEAD
-  background-position: -1637px -1166px;
-=======
   background-position: -1634px 0px;
->>>>>>> 0f5f80f9
   width: 105px;
   height: 105px;
 }
 .Mount_Body_TigerCub-Red {
   background-image: url(spritesmith5.png);
-<<<<<<< HEAD
-  background-position: -1637px -1272px;
-=======
   background-position: -1634px -106px;
->>>>>>> 0f5f80f9
   width: 105px;
   height: 105px;
 }
 .Mount_Body_TigerCub-Shade {
   background-image: url(spritesmith5.png);
-<<<<<<< HEAD
-  background-position: -1637px -1378px;
-=======
   background-position: -1634px -212px;
->>>>>>> 0f5f80f9
   width: 105px;
   height: 105px;
 }
 .Mount_Body_TigerCub-Skeleton {
   background-image: url(spritesmith5.png);
-<<<<<<< HEAD
-  background-position: -1637px -1484px;
-=======
   background-position: -1634px -318px;
->>>>>>> 0f5f80f9
   width: 105px;
   height: 105px;
 }
 .Mount_Body_TigerCub-White {
   background-image: url(spritesmith5.png);
-<<<<<<< HEAD
+  background-position: -1634px -424px;
+  width: 105px;
+  height: 105px;
+}
+.Mount_Body_TigerCub-Zombie {
+  background-image: url(spritesmith5.png);
+  background-position: -1634px -530px;
+  width: 105px;
+  height: 105px;
+}
+.Mount_Body_Turkey-Base {
+  background-image: url(spritesmith5.png);
+  background-position: -1634px -636px;
+  width: 105px;
+  height: 105px;
+}
+.Mount_Body_Whale-Base {
+  background-image: url(spritesmith5.png);
+  background-position: -1634px -742px;
+  width: 105px;
+  height: 105px;
+}
+.Mount_Body_Whale-CottonCandyBlue {
+  background-image: url(spritesmith5.png);
+  background-position: -1634px -848px;
+  width: 105px;
+  height: 105px;
+}
+.Mount_Body_Whale-CottonCandyPink {
+  background-image: url(spritesmith5.png);
+  background-position: -1634px -954px;
+  width: 105px;
+  height: 105px;
+}
+.Mount_Body_Whale-Desert {
+  background-image: url(spritesmith5.png);
+  background-position: -1634px -1060px;
+  width: 105px;
+  height: 105px;
+}
+.Mount_Body_Whale-Golden {
+  background-image: url(spritesmith5.png);
+  background-position: -1634px -1166px;
+  width: 105px;
+  height: 105px;
+}
+.Mount_Body_Whale-Red {
+  background-image: url(spritesmith5.png);
+  background-position: -1634px -1272px;
+  width: 105px;
+  height: 105px;
+}
+.Mount_Body_Whale-Shade {
+  background-image: url(spritesmith5.png);
+  background-position: -1634px -1378px;
+  width: 105px;
+  height: 105px;
+}
+.Mount_Body_Whale-Skeleton {
+  background-image: url(spritesmith5.png);
+  background-position: -1634px -1484px;
+  width: 105px;
+  height: 105px;
+}
+.Mount_Body_Whale-White {
+  background-image: url(spritesmith5.png);
   background-position: 0px -1631px;
-=======
-  background-position: -1634px -424px;
->>>>>>> 0f5f80f9
-  width: 105px;
-  height: 105px;
-}
-.Mount_Body_TigerCub-Zombie {
-  background-image: url(spritesmith5.png);
-<<<<<<< HEAD
+  width: 105px;
+  height: 105px;
+}
+.Mount_Body_Whale-Zombie {
+  background-image: url(spritesmith5.png);
   background-position: -106px -1631px;
-=======
-  background-position: -1634px -530px;
->>>>>>> 0f5f80f9
-  width: 105px;
-  height: 105px;
-}
-.Mount_Body_Turkey-Base {
-  background-image: url(spritesmith5.png);
-<<<<<<< HEAD
-  background-position: -212px -1631px;
-=======
-  background-position: -1634px -636px;
->>>>>>> 0f5f80f9
-  width: 105px;
-  height: 105px;
-}
-.Mount_Body_Whale-Base {
-  background-image: url(spritesmith5.png);
-<<<<<<< HEAD
-  background-position: -318px -1631px;
-=======
-  background-position: -1634px -742px;
->>>>>>> 0f5f80f9
-  width: 105px;
-  height: 105px;
-}
-.Mount_Body_Whale-CottonCandyBlue {
-  background-image: url(spritesmith5.png);
-<<<<<<< HEAD
-  background-position: -424px -1631px;
-=======
-  background-position: -1634px -848px;
->>>>>>> 0f5f80f9
-  width: 105px;
-  height: 105px;
-}
-.Mount_Body_Whale-CottonCandyPink {
-  background-image: url(spritesmith5.png);
-<<<<<<< HEAD
-  background-position: -530px -1631px;
-=======
-  background-position: -1634px -954px;
->>>>>>> 0f5f80f9
-  width: 105px;
-  height: 105px;
-}
-.Mount_Body_Whale-Desert {
-  background-image: url(spritesmith5.png);
-<<<<<<< HEAD
-  background-position: -636px -1631px;
-=======
-  background-position: -1634px -1060px;
->>>>>>> 0f5f80f9
-  width: 105px;
-  height: 105px;
-}
-.Mount_Body_Whale-Golden {
-  background-image: url(spritesmith5.png);
-<<<<<<< HEAD
-  background-position: -742px -1631px;
-=======
-  background-position: -1634px -1166px;
->>>>>>> 0f5f80f9
-  width: 105px;
-  height: 105px;
-}
-.Mount_Body_Whale-Red {
-  background-image: url(spritesmith5.png);
-<<<<<<< HEAD
-  background-position: -848px -1631px;
-=======
-  background-position: -1634px -1272px;
->>>>>>> 0f5f80f9
-  width: 105px;
-  height: 105px;
-}
-.Mount_Body_Whale-Shade {
-  background-image: url(spritesmith5.png);
-<<<<<<< HEAD
-  background-position: -954px -1631px;
-=======
-  background-position: -1634px -1378px;
->>>>>>> 0f5f80f9
-  width: 105px;
-  height: 105px;
-}
-.Mount_Body_Whale-Skeleton {
-  background-image: url(spritesmith5.png);
-<<<<<<< HEAD
-  background-position: -1060px -1631px;
-=======
-  background-position: -1634px -1484px;
->>>>>>> 0f5f80f9
-  width: 105px;
-  height: 105px;
-}
-.Mount_Body_Whale-White {
-  background-image: url(spritesmith5.png);
-<<<<<<< HEAD
-  background-position: -1166px -1631px;
-=======
-  background-position: 0px -1631px;
->>>>>>> 0f5f80f9
-  width: 105px;
-  height: 105px;
-}
-.Mount_Body_Whale-Zombie {
-  background-image: url(spritesmith5.png);
-<<<<<<< HEAD
-  background-position: -1272px -1631px;
-=======
-  background-position: -106px -1631px;
->>>>>>> 0f5f80f9
   width: 105px;
   height: 105px;
 }
 .Mount_Body_Wolf-Base {
   background-image: url(spritesmith5.png);
-<<<<<<< HEAD
-  background-position: -408px -408px;
-=======
   background-position: -408px -272px;
->>>>>>> 0f5f80f9
   width: 135px;
   height: 135px;
 }
 .Mount_Body_Wolf-CottonCandyBlue {
   background-image: url(spritesmith5.png);
-<<<<<<< HEAD
-  background-position: -544px 0px;
-=======
   background-position: 0px -408px;
->>>>>>> 0f5f80f9
   width: 135px;
   height: 135px;
 }
 .Mount_Body_Wolf-CottonCandyPink {
   background-image: url(spritesmith5.png);
-<<<<<<< HEAD
-  background-position: -136px 0px;
-=======
   background-position: -136px -408px;
->>>>>>> 0f5f80f9
   width: 135px;
   height: 135px;
 }
 .Mount_Body_Wolf-Desert {
   background-image: url(spritesmith5.png);
-<<<<<<< HEAD
-  background-position: -544px -272px;
-=======
   background-position: -272px -408px;
->>>>>>> 0f5f80f9
   width: 135px;
   height: 135px;
 }
 .Mount_Body_Wolf-Golden {
   background-image: url(spritesmith5.png);
-<<<<<<< HEAD
-  background-position: -544px -408px;
-=======
   background-position: -408px -408px;
->>>>>>> 0f5f80f9
   width: 135px;
   height: 135px;
 }
 .Mount_Body_Wolf-Red {
   background-image: url(spritesmith5.png);
-<<<<<<< HEAD
-  background-position: -544px -136px;
-=======
   background-position: -136px 0px;
->>>>>>> 0f5f80f9
   width: 135px;
   height: 135px;
 }
 .Mount_Body_Wolf-Shade {
   background-image: url(spritesmith5.png);
-<<<<<<< HEAD
-  background-position: -272px 0px;
-=======
   background-position: -544px 0px;
->>>>>>> 0f5f80f9
   width: 135px;
   height: 135px;
 }
@@ -2462,346 +1446,223 @@
 }
 .Mount_Head_BearCub-Base {
   background-image: url(spritesmith5.png);
-<<<<<<< HEAD
-  background-position: -1743px -742px;
-=======
   background-position: -1272px -1631px;
->>>>>>> 0f5f80f9
   width: 105px;
   height: 105px;
 }
 .Mount_Head_BearCub-CottonCandyBlue {
   background-image: url(spritesmith5.png);
-<<<<<<< HEAD
-  background-position: -1743px -848px;
-=======
   background-position: -1378px -1631px;
->>>>>>> 0f5f80f9
   width: 105px;
   height: 105px;
 }
 .Mount_Head_BearCub-CottonCandyPink {
   background-image: url(spritesmith5.png);
-<<<<<<< HEAD
-  background-position: -1743px -954px;
-=======
   background-position: -1484px -1631px;
->>>>>>> 0f5f80f9
   width: 105px;
   height: 105px;
 }
 .Mount_Head_BearCub-Desert {
   background-image: url(spritesmith5.png);
-<<<<<<< HEAD
-  background-position: -1743px -1060px;
-=======
   background-position: -1590px -1631px;
->>>>>>> 0f5f80f9
   width: 105px;
   height: 105px;
 }
 .Mount_Head_BearCub-Golden {
   background-image: url(spritesmith5.png);
-<<<<<<< HEAD
-  background-position: -1743px -1166px;
-=======
   background-position: -1740px 0px;
->>>>>>> 0f5f80f9
   width: 105px;
   height: 105px;
 }
 .Mount_Head_BearCub-Polar {
   background-image: url(spritesmith5.png);
-<<<<<<< HEAD
-  background-position: -1743px -1272px;
-=======
   background-position: -1740px -106px;
->>>>>>> 0f5f80f9
   width: 105px;
   height: 105px;
 }
 .Mount_Head_BearCub-Red {
   background-image: url(spritesmith5.png);
-<<<<<<< HEAD
-  background-position: -1743px -1378px;
-=======
   background-position: -1740px -212px;
->>>>>>> 0f5f80f9
   width: 105px;
   height: 105px;
 }
 .Mount_Head_BearCub-Shade {
   background-image: url(spritesmith5.png);
-<<<<<<< HEAD
-  background-position: -1743px -1484px;
-=======
   background-position: -1740px -318px;
->>>>>>> 0f5f80f9
   width: 105px;
   height: 105px;
 }
 .Mount_Head_BearCub-Skeleton {
   background-image: url(spritesmith5.png);
-<<<<<<< HEAD
-  background-position: -1743px -1590px;
-=======
   background-position: -1740px -424px;
->>>>>>> 0f5f80f9
   width: 105px;
   height: 105px;
 }
 .Mount_Head_BearCub-White {
   background-image: url(spritesmith5.png);
-<<<<<<< HEAD
+  background-position: -1740px -530px;
+  width: 105px;
+  height: 105px;
+}
+.Mount_Head_BearCub-Zombie {
+  background-image: url(spritesmith5.png);
+  background-position: -1740px -636px;
+  width: 105px;
+  height: 105px;
+}
+.Mount_Head_Bunny-Base {
+  background-image: url(spritesmith5.png);
+  background-position: -1740px -742px;
+  width: 105px;
+  height: 105px;
+}
+.Mount_Head_Bunny-CottonCandyBlue {
+  background-image: url(spritesmith5.png);
+  background-position: -1740px -848px;
+  width: 105px;
+  height: 105px;
+}
+.Mount_Head_Bunny-CottonCandyPink {
+  background-image: url(spritesmith5.png);
+  background-position: -1740px -954px;
+  width: 105px;
+  height: 105px;
+}
+.Mount_Head_Bunny-Desert {
+  background-image: url(spritesmith5.png);
+  background-position: -1740px -1060px;
+  width: 105px;
+  height: 105px;
+}
+.Mount_Head_Bunny-Golden {
+  background-image: url(spritesmith5.png);
+  background-position: -1740px -1166px;
+  width: 105px;
+  height: 105px;
+}
+.Mount_Head_Bunny-Red {
+  background-image: url(spritesmith5.png);
+  background-position: -1740px -1272px;
+  width: 105px;
+  height: 105px;
+}
+.Mount_Head_Bunny-Shade {
+  background-image: url(spritesmith5.png);
+  background-position: -1740px -1378px;
+  width: 105px;
+  height: 105px;
+}
+.Mount_Head_Bunny-Skeleton {
+  background-image: url(spritesmith5.png);
+  background-position: -1740px -1484px;
+  width: 105px;
+  height: 105px;
+}
+.Mount_Head_Bunny-White {
+  background-image: url(spritesmith5.png);
+  background-position: -1740px -1590px;
+  width: 105px;
+  height: 105px;
+}
+.Mount_Head_Bunny-Zombie {
+  background-image: url(spritesmith5.png);
   background-position: 0px -1737px;
-=======
-  background-position: -1740px -530px;
->>>>>>> 0f5f80f9
-  width: 105px;
-  height: 105px;
-}
-.Mount_Head_BearCub-Zombie {
-  background-image: url(spritesmith5.png);
-<<<<<<< HEAD
+  width: 105px;
+  height: 105px;
+}
+.Mount_Head_Cactus-Base {
+  background-image: url(spritesmith5.png);
   background-position: -106px -1737px;
-=======
-  background-position: -1740px -636px;
->>>>>>> 0f5f80f9
-  width: 105px;
-  height: 105px;
-}
-.Mount_Head_Bunny-Base {
-  background-image: url(spritesmith5.png);
-<<<<<<< HEAD
+  width: 105px;
+  height: 105px;
+}
+.Mount_Head_Cactus-CottonCandyBlue {
+  background-image: url(spritesmith5.png);
   background-position: -212px -1737px;
-=======
-  background-position: -1740px -742px;
->>>>>>> 0f5f80f9
-  width: 105px;
-  height: 105px;
-}
-.Mount_Head_Bunny-CottonCandyBlue {
-  background-image: url(spritesmith5.png);
-<<<<<<< HEAD
+  width: 105px;
+  height: 105px;
+}
+.Mount_Head_Cactus-CottonCandyPink {
+  background-image: url(spritesmith5.png);
   background-position: -318px -1737px;
-=======
-  background-position: -1740px -848px;
->>>>>>> 0f5f80f9
-  width: 105px;
-  height: 105px;
-}
-.Mount_Head_Bunny-CottonCandyPink {
-  background-image: url(spritesmith5.png);
-<<<<<<< HEAD
+  width: 105px;
+  height: 105px;
+}
+.Mount_Head_Cactus-Desert {
+  background-image: url(spritesmith5.png);
   background-position: -424px -1737px;
-=======
-  background-position: -1740px -954px;
->>>>>>> 0f5f80f9
-  width: 105px;
-  height: 105px;
-}
-.Mount_Head_Bunny-Desert {
-  background-image: url(spritesmith5.png);
-<<<<<<< HEAD
+  width: 105px;
+  height: 105px;
+}
+.Mount_Head_Cactus-Golden {
+  background-image: url(spritesmith5.png);
   background-position: -530px -1737px;
-=======
-  background-position: -1740px -1060px;
->>>>>>> 0f5f80f9
-  width: 105px;
-  height: 105px;
-}
-.Mount_Head_Bunny-Golden {
-  background-image: url(spritesmith5.png);
-<<<<<<< HEAD
+  width: 105px;
+  height: 105px;
+}
+.Mount_Head_Cactus-Red {
+  background-image: url(spritesmith5.png);
   background-position: -636px -1737px;
-=======
-  background-position: -1740px -1166px;
->>>>>>> 0f5f80f9
-  width: 105px;
-  height: 105px;
-}
-.Mount_Head_Bunny-Red {
-  background-image: url(spritesmith5.png);
-<<<<<<< HEAD
+  width: 105px;
+  height: 105px;
+}
+.Mount_Head_Cactus-Shade {
+  background-image: url(spritesmith5.png);
   background-position: -742px -1737px;
-=======
-  background-position: -1740px -1272px;
->>>>>>> 0f5f80f9
-  width: 105px;
-  height: 105px;
-}
-.Mount_Head_Bunny-Shade {
-  background-image: url(spritesmith5.png);
-<<<<<<< HEAD
+  width: 105px;
+  height: 105px;
+}
+.Mount_Head_Cactus-Skeleton {
+  background-image: url(spritesmith5.png);
   background-position: -848px -1737px;
-=======
-  background-position: -1740px -1378px;
->>>>>>> 0f5f80f9
-  width: 105px;
-  height: 105px;
-}
-.Mount_Head_Bunny-Skeleton {
-  background-image: url(spritesmith5.png);
-<<<<<<< HEAD
+  width: 105px;
+  height: 105px;
+}
+.Mount_Head_Cactus-White {
+  background-image: url(spritesmith5.png);
   background-position: -954px -1737px;
-=======
-  background-position: -1740px -1484px;
->>>>>>> 0f5f80f9
-  width: 105px;
-  height: 105px;
-}
-.Mount_Head_Bunny-White {
-  background-image: url(spritesmith5.png);
-<<<<<<< HEAD
+  width: 105px;
+  height: 105px;
+}
+.Mount_Head_Cactus-Zombie {
+  background-image: url(spritesmith5.png);
   background-position: -1060px -1737px;
-=======
-  background-position: -1740px -1590px;
->>>>>>> 0f5f80f9
-  width: 105px;
-  height: 105px;
-}
-.Mount_Head_Bunny-Zombie {
-  background-image: url(spritesmith5.png);
-<<<<<<< HEAD
+  width: 105px;
+  height: 105px;
+}
+.Mount_Head_Cheetah-Base {
+  background-image: url(spritesmith5.png);
   background-position: -1166px -1737px;
-=======
-  background-position: 0px -1737px;
->>>>>>> 0f5f80f9
-  width: 105px;
-  height: 105px;
-}
-.Mount_Head_Cactus-Base {
-  background-image: url(spritesmith5.png);
-<<<<<<< HEAD
+  width: 105px;
+  height: 105px;
+}
+.Mount_Head_Cheetah-CottonCandyBlue {
+  background-image: url(spritesmith5.png);
   background-position: -1272px -1737px;
-=======
-  background-position: -106px -1737px;
->>>>>>> 0f5f80f9
-  width: 105px;
-  height: 105px;
-}
-.Mount_Head_Cactus-CottonCandyBlue {
-  background-image: url(spritesmith5.png);
-<<<<<<< HEAD
+  width: 105px;
+  height: 105px;
+}
+.Mount_Head_Cheetah-CottonCandyPink {
+  background-image: url(spritesmith5.png);
   background-position: -1378px -1737px;
-=======
-  background-position: -212px -1737px;
->>>>>>> 0f5f80f9
-  width: 105px;
-  height: 105px;
-}
-.Mount_Head_Cactus-CottonCandyPink {
-  background-image: url(spritesmith5.png);
-<<<<<<< HEAD
+  width: 105px;
+  height: 105px;
+}
+.Mount_Head_Cheetah-Desert {
+  background-image: url(spritesmith5.png);
   background-position: -1484px -1737px;
-=======
-  background-position: -318px -1737px;
->>>>>>> 0f5f80f9
-  width: 105px;
-  height: 105px;
-}
-.Mount_Head_Cactus-Desert {
-  background-image: url(spritesmith5.png);
-<<<<<<< HEAD
+  width: 105px;
+  height: 105px;
+}
+.Mount_Head_Cheetah-Golden {
+  background-image: url(spritesmith5.png);
   background-position: -1590px -1737px;
-=======
-  background-position: -424px -1737px;
->>>>>>> 0f5f80f9
-  width: 105px;
-  height: 105px;
-}
-.Mount_Head_Cactus-Golden {
-  background-image: url(spritesmith5.png);
-<<<<<<< HEAD
+  width: 105px;
+  height: 105px;
+}
+.Mount_Head_Cheetah-Red {
+  background-image: url(spritesmith5.png);
   background-position: -1696px -1737px;
-=======
-  background-position: -530px -1737px;
->>>>>>> 0f5f80f9
-  width: 105px;
-  height: 105px;
-}
-.Mount_Head_Cactus-Red {
-  background-image: url(spritesmith5.png);
-<<<<<<< HEAD
-  background-position: -1849px 0px;
-=======
-  background-position: -636px -1737px;
->>>>>>> 0f5f80f9
-  width: 105px;
-  height: 105px;
-}
-.Mount_Head_Cactus-Shade {
-  background-image: url(spritesmith5.png);
-<<<<<<< HEAD
-  background-position: -1849px -106px;
-=======
-  background-position: -742px -1737px;
->>>>>>> 0f5f80f9
-  width: 105px;
-  height: 105px;
-}
-.Mount_Head_Cactus-Skeleton {
-  background-image: url(spritesmith5.png);
-<<<<<<< HEAD
-  background-position: -1849px -212px;
-=======
-  background-position: -848px -1737px;
->>>>>>> 0f5f80f9
-  width: 105px;
-  height: 105px;
-}
-.Mount_Head_Cactus-White {
-  background-image: url(spritesmith5.png);
-<<<<<<< HEAD
-  background-position: -1849px -318px;
-=======
-  background-position: -954px -1737px;
->>>>>>> 0f5f80f9
-  width: 105px;
-  height: 105px;
-}
-.Mount_Head_Cactus-Zombie {
-  background-image: url(spritesmith5.png);
-<<<<<<< HEAD
-  background-position: -1849px -424px;
-=======
-  background-position: -1060px -1737px;
-  width: 105px;
-  height: 105px;
-}
-.Mount_Head_Cheetah-Base {
-  background-image: url(spritesmith5.png);
-  background-position: -1166px -1737px;
-  width: 105px;
-  height: 105px;
-}
-.Mount_Head_Cheetah-CottonCandyBlue {
-  background-image: url(spritesmith5.png);
-  background-position: -1272px -1737px;
-  width: 105px;
-  height: 105px;
-}
-.Mount_Head_Cheetah-CottonCandyPink {
-  background-image: url(spritesmith5.png);
-  background-position: -1378px -1737px;
-  width: 105px;
-  height: 105px;
-}
-.Mount_Head_Cheetah-Desert {
-  background-image: url(spritesmith5.png);
-  background-position: -1484px -1737px;
-  width: 105px;
-  height: 105px;
-}
-.Mount_Head_Cheetah-Golden {
-  background-image: url(spritesmith5.png);
-  background-position: -1590px -1737px;
-  width: 105px;
-  height: 105px;
-}
-.Mount_Head_Cheetah-Red {
-  background-image: url(spritesmith5.png);
-  background-position: -1696px -1737px;
   width: 105px;
   height: 105px;
 }
@@ -2826,602 +1687,561 @@
 .Mount_Head_Cheetah-Zombie {
   background-image: url(spritesmith5.png);
   background-position: -1846px -318px;
->>>>>>> 0f5f80f9
   width: 105px;
   height: 105px;
 }
 .Mount_Head_Cuttlefish-Base {
   background-image: url(spritesmith5.png);
-<<<<<<< HEAD
+  background-position: -318px -544px;
+  width: 105px;
+  height: 114px;
+}
+.Mount_Head_Cuttlefish-CottonCandyBlue {
+  background-image: url(spritesmith5.png);
+  background-position: -680px -230px;
+  width: 105px;
+  height: 114px;
+}
+.Mount_Head_Cuttlefish-CottonCandyPink {
+  background-image: url(spritesmith5.png);
+  background-position: -424px -544px;
+  width: 105px;
+  height: 114px;
+}
+.Mount_Head_Cuttlefish-Desert {
+  background-image: url(spritesmith5.png);
+  background-position: -530px -544px;
+  width: 105px;
+  height: 114px;
+}
+.Mount_Head_Cuttlefish-Golden {
+  background-image: url(spritesmith5.png);
+  background-position: -680px 0px;
+  width: 105px;
+  height: 114px;
+}
+.Mount_Head_Cuttlefish-Red {
+  background-image: url(spritesmith5.png);
   background-position: -680px -115px;
-=======
-  background-position: -318px -544px;
->>>>>>> 0f5f80f9
   width: 105px;
   height: 114px;
 }
-.Mount_Head_Cuttlefish-CottonCandyBlue {
-  background-image: url(spritesmith5.png);
-  background-position: -680px -230px;
+.Mount_Head_Cuttlefish-Shade {
+  background-image: url(spritesmith5.png);
+  background-position: -212px -544px;
   width: 105px;
   height: 114px;
 }
-.Mount_Head_Cuttlefish-CottonCandyPink {
-  background-image: url(spritesmith5.png);
-<<<<<<< HEAD
+.Mount_Head_Cuttlefish-Skeleton {
+  background-image: url(spritesmith5.png);
   background-position: -680px -345px;
-=======
-  background-position: -424px -544px;
->>>>>>> 0f5f80f9
   width: 105px;
   height: 114px;
 }
-.Mount_Head_Cuttlefish-Desert {
-  background-image: url(spritesmith5.png);
-<<<<<<< HEAD
-  background-position: -212px -544px;
-=======
-  background-position: -530px -544px;
->>>>>>> 0f5f80f9
+.Mount_Head_Cuttlefish-White {
+  background-image: url(spritesmith5.png);
+  background-position: -680px -460px;
   width: 105px;
   height: 114px;
 }
-.Mount_Head_Cuttlefish-Golden {
-  background-image: url(spritesmith5.png);
-<<<<<<< HEAD
+.Mount_Head_Cuttlefish-Zombie {
+  background-image: url(spritesmith5.png);
   background-position: 0px -668px;
-=======
-  background-position: -680px 0px;
->>>>>>> 0f5f80f9
   width: 105px;
   height: 114px;
 }
-.Mount_Head_Cuttlefish-Red {
-  background-image: url(spritesmith5.png);
-<<<<<<< HEAD
+.Mount_Head_Deer-Base {
+  background-image: url(spritesmith5.png);
+  background-position: -1846px -1484px;
+  width: 105px;
+  height: 105px;
+}
+.Mount_Head_Deer-CottonCandyBlue {
+  background-image: url(spritesmith5.png);
+  background-position: -1846px -1590px;
+  width: 105px;
+  height: 105px;
+}
+.Mount_Head_Deer-CottonCandyPink {
+  background-image: url(spritesmith5.png);
+  background-position: -1846px -1696px;
+  width: 105px;
+  height: 105px;
+}
+.Mount_Head_Deer-Desert {
+  background-image: url(spritesmith5.png);
+  background-position: 0px -1843px;
+  width: 105px;
+  height: 105px;
+}
+.Mount_Head_Deer-Golden {
+  background-image: url(spritesmith5.png);
+  background-position: -106px -1843px;
+  width: 105px;
+  height: 105px;
+}
+.Mount_Head_Deer-Red {
+  background-image: url(spritesmith5.png);
+  background-position: -212px -1843px;
+  width: 105px;
+  height: 105px;
+}
+.Mount_Head_Deer-Shade {
+  background-image: url(spritesmith5.png);
+  background-position: -318px -1843px;
+  width: 105px;
+  height: 105px;
+}
+.Mount_Head_Deer-Skeleton {
+  background-image: url(spritesmith5.png);
+  background-position: -424px -1843px;
+  width: 105px;
+  height: 105px;
+}
+.Mount_Head_Deer-White {
+  background-image: url(spritesmith5.png);
+  background-position: -530px -1843px;
+  width: 105px;
+  height: 105px;
+}
+.Mount_Head_Deer-Zombie {
+  background-image: url(spritesmith5.png);
+  background-position: -636px -1843px;
+  width: 105px;
+  height: 105px;
+}
+.Mount_Head_Dragon-Base {
+  background-image: url(spritesmith5.png);
+  background-position: -742px -1843px;
+  width: 105px;
+  height: 105px;
+}
+.Mount_Head_Dragon-CottonCandyBlue {
+  background-image: url(spritesmith5.png);
+  background-position: -848px -1843px;
+  width: 105px;
+  height: 105px;
+}
+.Mount_Head_Dragon-CottonCandyPink {
+  background-image: url(spritesmith5.png);
+  background-position: -954px -1843px;
+  width: 105px;
+  height: 105px;
+}
+.Mount_Head_Dragon-Desert {
+  background-image: url(spritesmith5.png);
+  background-position: -1060px -1843px;
+  width: 105px;
+  height: 105px;
+}
+.Mount_Head_Dragon-Golden {
+  background-image: url(spritesmith5.png);
+  background-position: -1166px -1843px;
+  width: 105px;
+  height: 105px;
+}
+.Mount_Head_Dragon-Red {
+  background-image: url(spritesmith5.png);
+  background-position: -1272px -1843px;
+  width: 105px;
+  height: 105px;
+}
+.Mount_Head_Dragon-Shade {
+  background-image: url(spritesmith5.png);
+  background-position: -1378px -1843px;
+  width: 105px;
+  height: 105px;
+}
+.Mount_Head_Dragon-Skeleton {
+  background-image: url(spritesmith5.png);
+  background-position: -1484px -1843px;
+  width: 105px;
+  height: 105px;
+}
+.Mount_Head_Dragon-White {
+  background-image: url(spritesmith5.png);
+  background-position: -1590px -1843px;
+  width: 105px;
+  height: 105px;
+}
+.Mount_Head_Dragon-Zombie {
+  background-image: url(spritesmith5.png);
+  background-position: -1696px -1843px;
+  width: 105px;
+  height: 105px;
+}
+.Mount_Head_Egg-Base {
+  background-image: url(spritesmith5.png);
+  background-position: -1802px -1843px;
+  width: 105px;
+  height: 105px;
+}
+.Mount_Head_Egg-CottonCandyBlue {
+  background-image: url(spritesmith5.png);
+  background-position: -1952px 0px;
+  width: 105px;
+  height: 105px;
+}
+.Mount_Head_Egg-CottonCandyPink {
+  background-image: url(spritesmith5.png);
+  background-position: -1952px -106px;
+  width: 105px;
+  height: 105px;
+}
+.Mount_Head_Egg-Desert {
+  background-image: url(spritesmith5.png);
+  background-position: -1952px -212px;
+  width: 105px;
+  height: 105px;
+}
+.Mount_Head_Egg-Golden {
+  background-image: url(spritesmith5.png);
+  background-position: -1952px -318px;
+  width: 105px;
+  height: 105px;
+}
+.Mount_Head_Egg-Red {
+  background-image: url(spritesmith5.png);
+  background-position: -1952px -424px;
+  width: 105px;
+  height: 105px;
+}
+.Mount_Head_Egg-Shade {
+  background-image: url(spritesmith5.png);
+  background-position: -1952px -530px;
+  width: 105px;
+  height: 105px;
+}
+.Mount_Head_Egg-Skeleton {
+  background-image: url(spritesmith5.png);
+  background-position: -1952px -636px;
+  width: 105px;
+  height: 105px;
+}
+.Mount_Head_Egg-White {
+  background-image: url(spritesmith5.png);
+  background-position: -1952px -742px;
+  width: 105px;
+  height: 105px;
+}
+.Mount_Head_Egg-Zombie {
+  background-image: url(spritesmith5.png);
+  background-position: -1952px -848px;
+  width: 105px;
+  height: 105px;
+}
+.Mount_Head_FlyingPig-Base {
+  background-image: url(spritesmith5.png);
+  background-position: -1952px -954px;
+  width: 105px;
+  height: 105px;
+}
+.Mount_Head_FlyingPig-CottonCandyBlue {
+  background-image: url(spritesmith5.png);
+  background-position: -1952px -1060px;
+  width: 105px;
+  height: 105px;
+}
+.Mount_Head_FlyingPig-CottonCandyPink {
+  background-image: url(spritesmith5.png);
+  background-position: -1952px -1166px;
+  width: 105px;
+  height: 105px;
+}
+.Mount_Head_FlyingPig-Desert {
+  background-image: url(spritesmith5.png);
+  background-position: -1952px -1272px;
+  width: 105px;
+  height: 105px;
+}
+.Mount_Head_FlyingPig-Golden {
+  background-image: url(spritesmith5.png);
+  background-position: -1952px -1378px;
+  width: 105px;
+  height: 105px;
+}
+.Mount_Head_FlyingPig-Red {
+  background-image: url(spritesmith5.png);
+  background-position: -1952px -1484px;
+  width: 105px;
+  height: 105px;
+}
+.Mount_Head_FlyingPig-Shade {
+  background-image: url(spritesmith5.png);
+  background-position: -1952px -1590px;
+  width: 105px;
+  height: 105px;
+}
+.Mount_Head_FlyingPig-Skeleton {
+  background-image: url(spritesmith5.png);
+  background-position: -1952px -1696px;
+  width: 105px;
+  height: 105px;
+}
+.Mount_Head_FlyingPig-White {
+  background-image: url(spritesmith5.png);
+  background-position: -1952px -1802px;
+  width: 105px;
+  height: 105px;
+}
+.Mount_Head_FlyingPig-Zombie {
+  background-image: url(spritesmith5.png);
+  background-position: 0px -1949px;
+  width: 105px;
+  height: 105px;
+}
+.Mount_Head_Fox-Base {
+  background-image: url(spritesmith5.png);
+  background-position: -106px -1949px;
+  width: 105px;
+  height: 105px;
+}
+.Mount_Head_Fox-CottonCandyBlue {
+  background-image: url(spritesmith5.png);
+  background-position: -212px -1949px;
+  width: 105px;
+  height: 105px;
+}
+.Mount_Head_Fox-CottonCandyPink {
+  background-image: url(spritesmith5.png);
+  background-position: -318px -1949px;
+  width: 105px;
+  height: 105px;
+}
+.Mount_Head_Fox-Desert {
+  background-image: url(spritesmith5.png);
+  background-position: -424px -1949px;
+  width: 105px;
+  height: 105px;
+}
+.Mount_Head_Fox-Golden {
+  background-image: url(spritesmith5.png);
+  background-position: -530px -1949px;
+  width: 105px;
+  height: 105px;
+}
+.Mount_Head_Fox-Red {
+  background-image: url(spritesmith5.png);
+  background-position: -636px -1949px;
+  width: 105px;
+  height: 105px;
+}
+.Mount_Head_Fox-Shade {
+  background-image: url(spritesmith5.png);
+  background-position: -742px -1949px;
+  width: 105px;
+  height: 105px;
+}
+.Mount_Head_Fox-Skeleton {
+  background-image: url(spritesmith5.png);
+  background-position: -848px -1949px;
+  width: 105px;
+  height: 105px;
+}
+.Mount_Head_Fox-White {
+  background-image: url(spritesmith5.png);
+  background-position: -954px -1949px;
+  width: 105px;
+  height: 105px;
+}
+.Mount_Head_Fox-Zombie {
+  background-image: url(spritesmith5.png);
+  background-position: -1060px -1949px;
+  width: 105px;
+  height: 105px;
+}
+.Mount_Head_Gryphon-Base {
+  background-image: url(spritesmith5.png);
+  background-position: -1166px -1949px;
+  width: 105px;
+  height: 105px;
+}
+.Mount_Head_Gryphon-CottonCandyBlue {
+  background-image: url(spritesmith5.png);
+  background-position: -1272px -1949px;
+  width: 105px;
+  height: 105px;
+}
+.Mount_Head_Gryphon-CottonCandyPink {
+  background-image: url(spritesmith5.png);
+  background-position: -1378px -1949px;
+  width: 105px;
+  height: 105px;
+}
+.Mount_Head_Gryphon-Desert {
+  background-image: url(spritesmith5.png);
+  background-position: -1484px -1949px;
+  width: 105px;
+  height: 105px;
+}
+.Mount_Head_Gryphon-Golden {
+  background-image: url(spritesmith5.png);
+  background-position: -1590px -1949px;
+  width: 105px;
+  height: 105px;
+}
+.Mount_Head_Gryphon-Red {
+  background-image: url(spritesmith5.png);
+  background-position: -1696px -1949px;
+  width: 105px;
+  height: 105px;
+}
+.Mount_Head_Gryphon-RoyalPurple {
+  background-image: url(spritesmith5.png);
+  background-position: -1802px -1949px;
+  width: 105px;
+  height: 105px;
+}
+.Mount_Head_Gryphon-Shade {
+  background-image: url(spritesmith5.png);
+  background-position: -1908px -1949px;
+  width: 105px;
+  height: 105px;
+}
+.Mount_Head_Gryphon-Skeleton {
+  background-image: url(spritesmith5.png);
+  background-position: -2058px 0px;
+  width: 105px;
+  height: 105px;
+}
+.Mount_Head_Gryphon-White {
+  background-image: url(spritesmith5.png);
+  background-position: -2058px -106px;
+  width: 105px;
+  height: 105px;
+}
+.Mount_Head_Gryphon-Zombie {
+  background-image: url(spritesmith5.png);
+  background-position: -2058px -212px;
+  width: 105px;
+  height: 105px;
+}
+.Mount_Head_Hedgehog-Base {
+  background-image: url(spritesmith5.png);
+  background-position: -2058px -318px;
+  width: 105px;
+  height: 105px;
+}
+.Mount_Head_Hedgehog-CottonCandyBlue {
+  background-image: url(spritesmith5.png);
+  background-position: -2058px -424px;
+  width: 105px;
+  height: 105px;
+}
+.Mount_Head_Hedgehog-CottonCandyPink {
+  background-image: url(spritesmith5.png);
+  background-position: -2058px -530px;
+  width: 105px;
+  height: 105px;
+}
+.Mount_Head_Hedgehog-Desert {
+  background-image: url(spritesmith5.png);
+  background-position: -2058px -636px;
+  width: 105px;
+  height: 105px;
+}
+.Mount_Head_Hedgehog-Golden {
+  background-image: url(spritesmith5.png);
+  background-position: -2058px -742px;
+  width: 105px;
+  height: 105px;
+}
+.Mount_Head_Hedgehog-Red {
+  background-image: url(spritesmith5.png);
+  background-position: -2058px -848px;
+  width: 105px;
+  height: 105px;
+}
+.Mount_Head_Hedgehog-Shade {
+  background-image: url(spritesmith5.png);
+  background-position: -2058px -954px;
+  width: 105px;
+  height: 105px;
+}
+.Mount_Head_Hedgehog-Skeleton {
+  background-image: url(spritesmith5.png);
+  background-position: -2058px -1060px;
+  width: 105px;
+  height: 105px;
+}
+.Mount_Head_Hedgehog-White {
+  background-image: url(spritesmith5.png);
+  background-position: -2058px -1166px;
+  width: 105px;
+  height: 105px;
+}
+.Mount_Head_Hedgehog-Zombie {
+  background-image: url(spritesmith5.png);
+  background-position: -2058px -1272px;
+  width: 105px;
+  height: 105px;
+}
+.Mount_Head_LionCub-Base {
+  background-image: url(spritesmith5.png);
+  background-position: -2058px -1378px;
+  width: 105px;
+  height: 105px;
+}
+.Mount_Head_LionCub-CottonCandyBlue {
+  background-image: url(spritesmith5.png);
+  background-position: -2058px -1484px;
+  width: 105px;
+  height: 105px;
+}
+.Mount_Head_LionCub-CottonCandyPink {
+  background-image: url(spritesmith5.png);
+  background-position: -2058px -1590px;
+  width: 105px;
+  height: 105px;
+}
+.Mount_Head_LionCub-Desert {
+  background-image: url(spritesmith5.png);
+  background-position: -2058px -1696px;
+  width: 105px;
+  height: 105px;
+}
+.Mount_Head_LionCub-Ethereal {
+  background-image: url(spritesmith5.png);
+  background-position: -2058px -1802px;
+  width: 105px;
+  height: 105px;
+}
+.Mount_Head_LionCub-Golden {
+  background-image: url(spritesmith5.png);
+  background-position: -2058px -1908px;
+  width: 105px;
+  height: 105px;
+}
+.Mount_Head_LionCub-Red {
+  background-image: url(spritesmith5.png);
+  background-position: 0px -2055px;
+  width: 105px;
+  height: 105px;
+}
+.Mount_Head_LionCub-Shade {
+  background-image: url(spritesmith5.png);
+  background-position: -106px -2055px;
+  width: 105px;
+  height: 105px;
+}
+.Mount_Head_LionCub-Skeleton {
+  background-image: url(spritesmith5.png);
   background-position: -106px -668px;
-=======
-  background-position: -680px -115px;
->>>>>>> 0f5f80f9
-  width: 105px;
-  height: 114px;
-}
-.Mount_Head_Cuttlefish-Shade {
-  background-image: url(spritesmith5.png);
-<<<<<<< HEAD
-  background-position: -212px -668px;
-=======
-  background-position: -212px -544px;
->>>>>>> 0f5f80f9
-  width: 105px;
-  height: 114px;
-}
-.Mount_Head_Cuttlefish-Skeleton {
-  background-image: url(spritesmith5.png);
-<<<<<<< HEAD
-  background-position: -318px -668px;
-=======
-  background-position: -680px -345px;
->>>>>>> 0f5f80f9
-  width: 105px;
-  height: 114px;
-}
-.Mount_Head_Cuttlefish-White {
-  background-image: url(spritesmith5.png);
-<<<<<<< HEAD
-  background-position: -424px -668px;
-=======
-  background-position: -680px -460px;
->>>>>>> 0f5f80f9
-  width: 105px;
-  height: 114px;
-}
-.Mount_Head_Cuttlefish-Zombie {
-  background-image: url(spritesmith5.png);
-<<<<<<< HEAD
-  background-position: -530px -668px;
-=======
-  background-position: 0px -668px;
->>>>>>> 0f5f80f9
-  width: 105px;
-  height: 114px;
-}
-.Mount_Head_Deer-Base {
-  background-image: url(spritesmith5.png);
-  background-position: -1849px -1590px;
-  width: 105px;
-  height: 105px;
-}
-.Mount_Head_Deer-CottonCandyBlue {
-  background-image: url(spritesmith5.png);
-  background-position: -1849px -1696px;
-  width: 105px;
-  height: 105px;
-}
-.Mount_Head_Deer-CottonCandyPink {
-  background-image: url(spritesmith5.png);
-  background-position: 0px -1843px;
-  width: 105px;
-  height: 105px;
-}
-.Mount_Head_Deer-Desert {
-  background-image: url(spritesmith5.png);
-  background-position: -106px -1843px;
-  width: 105px;
-  height: 105px;
-}
-.Mount_Head_Deer-Golden {
-  background-image: url(spritesmith5.png);
-  background-position: -212px -1843px;
-  width: 105px;
-  height: 105px;
-}
-.Mount_Head_Deer-Red {
-  background-image: url(spritesmith5.png);
-  background-position: -318px -1843px;
-  width: 105px;
-  height: 105px;
-}
-.Mount_Head_Deer-Shade {
-  background-image: url(spritesmith5.png);
-  background-position: -424px -1843px;
-  width: 105px;
-  height: 105px;
-}
-.Mount_Head_Deer-Skeleton {
-  background-image: url(spritesmith5.png);
-  background-position: -530px -1843px;
-  width: 105px;
-  height: 105px;
-}
-.Mount_Head_Deer-White {
-  background-image: url(spritesmith5.png);
-  background-position: -636px -1843px;
-  width: 105px;
-  height: 105px;
-}
-.Mount_Head_Deer-Zombie {
-  background-image: url(spritesmith5.png);
-  background-position: -742px -1843px;
-  width: 105px;
-  height: 105px;
-}
-.Mount_Head_Dragon-Base {
-  background-image: url(spritesmith5.png);
-  background-position: -848px -1843px;
-  width: 105px;
-  height: 105px;
-}
-.Mount_Head_Dragon-CottonCandyBlue {
-  background-image: url(spritesmith5.png);
-  background-position: -954px -1843px;
-  width: 105px;
-  height: 105px;
-}
-.Mount_Head_Dragon-CottonCandyPink {
-  background-image: url(spritesmith5.png);
-  background-position: -1060px -1843px;
-  width: 105px;
-  height: 105px;
-}
-.Mount_Head_Dragon-Desert {
-  background-image: url(spritesmith5.png);
-  background-position: -1166px -1843px;
-  width: 105px;
-  height: 105px;
-}
-.Mount_Head_Dragon-Golden {
-  background-image: url(spritesmith5.png);
-  background-position: -1272px -1843px;
-  width: 105px;
-  height: 105px;
-}
-.Mount_Head_Dragon-Red {
-  background-image: url(spritesmith5.png);
-  background-position: -1378px -1843px;
-  width: 105px;
-  height: 105px;
-}
-.Mount_Head_Dragon-Shade {
-  background-image: url(spritesmith5.png);
-  background-position: -1484px -1843px;
-  width: 105px;
-  height: 105px;
-}
-.Mount_Head_Dragon-Skeleton {
-  background-image: url(spritesmith5.png);
-  background-position: -1590px -1843px;
-  width: 105px;
-  height: 105px;
-}
-.Mount_Head_Dragon-White {
-  background-image: url(spritesmith5.png);
-  background-position: -1696px -1843px;
-  width: 105px;
-  height: 105px;
-}
-.Mount_Head_Dragon-Zombie {
-  background-image: url(spritesmith5.png);
-  background-position: -1802px -1843px;
-  width: 105px;
-  height: 105px;
-}
-.Mount_Head_Egg-Base {
-  background-image: url(spritesmith5.png);
-  background-position: -1955px 0px;
-  width: 105px;
-  height: 105px;
-}
-.Mount_Head_Egg-CottonCandyBlue {
-  background-image: url(spritesmith5.png);
-  background-position: -1955px -106px;
-  width: 105px;
-  height: 105px;
-}
-.Mount_Head_Egg-CottonCandyPink {
-  background-image: url(spritesmith5.png);
-  background-position: -1955px -212px;
-  width: 105px;
-  height: 105px;
-}
-.Mount_Head_Egg-Desert {
-  background-image: url(spritesmith5.png);
-  background-position: -1955px -318px;
-  width: 105px;
-  height: 105px;
-}
-.Mount_Head_Egg-Golden {
-  background-image: url(spritesmith5.png);
-  background-position: -1955px -424px;
-  width: 105px;
-  height: 105px;
-}
-.Mount_Head_Egg-Red {
-  background-image: url(spritesmith5.png);
-  background-position: -1955px -530px;
-  width: 105px;
-  height: 105px;
-}
-.Mount_Head_Egg-Shade {
-  background-image: url(spritesmith5.png);
-  background-position: -1955px -636px;
-  width: 105px;
-  height: 105px;
-}
-.Mount_Head_Egg-Skeleton {
-  background-image: url(spritesmith5.png);
-  background-position: -1955px -742px;
-  width: 105px;
-  height: 105px;
-}
-.Mount_Head_Egg-White {
-  background-image: url(spritesmith5.png);
-  background-position: -1955px -848px;
-  width: 105px;
-  height: 105px;
-}
-.Mount_Head_Egg-Zombie {
-  background-image: url(spritesmith5.png);
-  background-position: -1955px -954px;
-  width: 105px;
-  height: 105px;
-}
-.Mount_Head_FlyingPig-Base {
-  background-image: url(spritesmith5.png);
-  background-position: -1955px -1060px;
-  width: 105px;
-  height: 105px;
-}
-.Mount_Head_FlyingPig-CottonCandyBlue {
-  background-image: url(spritesmith5.png);
-  background-position: -1955px -1166px;
-  width: 105px;
-  height: 105px;
-}
-.Mount_Head_FlyingPig-CottonCandyPink {
-  background-image: url(spritesmith5.png);
-  background-position: -1955px -1272px;
-  width: 105px;
-  height: 105px;
-}
-.Mount_Head_FlyingPig-Desert {
-  background-image: url(spritesmith5.png);
-  background-position: -1955px -1378px;
-  width: 105px;
-  height: 105px;
-}
-.Mount_Head_FlyingPig-Golden {
-  background-image: url(spritesmith5.png);
-  background-position: -1955px -1484px;
-  width: 105px;
-  height: 105px;
-}
-.Mount_Head_FlyingPig-Red {
-  background-image: url(spritesmith5.png);
-  background-position: -1955px -1590px;
-  width: 105px;
-  height: 105px;
-}
-.Mount_Head_FlyingPig-Shade {
-  background-image: url(spritesmith5.png);
-  background-position: -1955px -1696px;
-  width: 105px;
-  height: 105px;
-}
-.Mount_Head_FlyingPig-Skeleton {
-  background-image: url(spritesmith5.png);
-  background-position: -1955px -1802px;
-  width: 105px;
-  height: 105px;
-}
-.Mount_Head_FlyingPig-White {
-  background-image: url(spritesmith5.png);
-  background-position: 0px -1949px;
-  width: 105px;
-  height: 105px;
-}
-.Mount_Head_FlyingPig-Zombie {
-  background-image: url(spritesmith5.png);
-  background-position: -106px -1949px;
-  width: 105px;
-  height: 105px;
-}
-.Mount_Head_Fox-Base {
-  background-image: url(spritesmith5.png);
-  background-position: -212px -1949px;
-  width: 105px;
-  height: 105px;
-}
-.Mount_Head_Fox-CottonCandyBlue {
-  background-image: url(spritesmith5.png);
-  background-position: -318px -1949px;
-  width: 105px;
-  height: 105px;
-}
-.Mount_Head_Fox-CottonCandyPink {
-  background-image: url(spritesmith5.png);
-  background-position: -424px -1949px;
-  width: 105px;
-  height: 105px;
-}
-.Mount_Head_Fox-Desert {
-  background-image: url(spritesmith5.png);
-  background-position: -530px -1949px;
-  width: 105px;
-  height: 105px;
-}
-.Mount_Head_Fox-Golden {
-  background-image: url(spritesmith5.png);
-  background-position: -636px -1949px;
-  width: 105px;
-  height: 105px;
-}
-.Mount_Head_Fox-Red {
-  background-image: url(spritesmith5.png);
-  background-position: -742px -1949px;
-  width: 105px;
-  height: 105px;
-}
-.Mount_Head_Fox-Shade {
-  background-image: url(spritesmith5.png);
-  background-position: -848px -1949px;
-  width: 105px;
-  height: 105px;
-}
-.Mount_Head_Fox-Skeleton {
-  background-image: url(spritesmith5.png);
-  background-position: -954px -1949px;
-  width: 105px;
-  height: 105px;
-}
-.Mount_Head_Fox-White {
-  background-image: url(spritesmith5.png);
-  background-position: -1060px -1949px;
-  width: 105px;
-  height: 105px;
-}
-.Mount_Head_Fox-Zombie {
-  background-image: url(spritesmith5.png);
-  background-position: -1166px -1949px;
-  width: 105px;
-  height: 105px;
-}
-.Mount_Head_Gryphon-Base {
-  background-image: url(spritesmith5.png);
-  background-position: -1272px -1949px;
-  width: 105px;
-  height: 105px;
-}
-.Mount_Head_Gryphon-CottonCandyBlue {
-  background-image: url(spritesmith5.png);
-  background-position: -1378px -1949px;
-  width: 105px;
-  height: 105px;
-}
-.Mount_Head_Gryphon-CottonCandyPink {
-  background-image: url(spritesmith5.png);
-  background-position: -1484px -1949px;
-  width: 105px;
-  height: 105px;
-}
-.Mount_Head_Gryphon-Desert {
-  background-image: url(spritesmith5.png);
-  background-position: -1590px -1949px;
-  width: 105px;
-  height: 105px;
-}
-.Mount_Head_Gryphon-Golden {
-  background-image: url(spritesmith5.png);
-  background-position: -1696px -1949px;
-  width: 105px;
-  height: 105px;
-}
-.Mount_Head_Gryphon-Red {
-  background-image: url(spritesmith5.png);
-  background-position: -1802px -1949px;
-  width: 105px;
-  height: 105px;
-}
-.Mount_Head_Gryphon-RoyalPurple {
-  background-image: url(spritesmith5.png);
-  background-position: -1908px -1949px;
-  width: 105px;
-  height: 105px;
-}
-.Mount_Head_Gryphon-Shade {
-  background-image: url(spritesmith5.png);
-  background-position: -2061px 0px;
-  width: 105px;
-  height: 105px;
-}
-.Mount_Head_Gryphon-Skeleton {
-  background-image: url(spritesmith5.png);
-  background-position: -2061px -106px;
-  width: 105px;
-  height: 105px;
-}
-.Mount_Head_Gryphon-White {
-  background-image: url(spritesmith5.png);
-  background-position: -2061px -212px;
-  width: 105px;
-  height: 105px;
-}
-.Mount_Head_Gryphon-Zombie {
-  background-image: url(spritesmith5.png);
-  background-position: -2061px -318px;
-  width: 105px;
-  height: 105px;
-}
-.Mount_Head_Hedgehog-Base {
-  background-image: url(spritesmith5.png);
-  background-position: -2061px -424px;
-  width: 105px;
-  height: 105px;
-}
-.Mount_Head_Hedgehog-CottonCandyBlue {
-  background-image: url(spritesmith5.png);
-  background-position: -2061px -530px;
-  width: 105px;
-  height: 105px;
-}
-.Mount_Head_Hedgehog-CottonCandyPink {
-  background-image: url(spritesmith5.png);
-  background-position: -2061px -636px;
-  width: 105px;
-  height: 105px;
-}
-.Mount_Head_Hedgehog-Desert {
-  background-image: url(spritesmith5.png);
-  background-position: -2061px -742px;
-  width: 105px;
-  height: 105px;
-}
-.Mount_Head_Hedgehog-Golden {
-  background-image: url(spritesmith5.png);
-  background-position: -2061px -848px;
-  width: 105px;
-  height: 105px;
-}
-.Mount_Head_Hedgehog-Red {
-  background-image: url(spritesmith5.png);
-  background-position: -2061px -954px;
-  width: 105px;
-  height: 105px;
-}
-.Mount_Head_Hedgehog-Shade {
-  background-image: url(spritesmith5.png);
-  background-position: -2061px -1060px;
-  width: 105px;
-  height: 105px;
-}
-.Mount_Head_Hedgehog-Skeleton {
-  background-image: url(spritesmith5.png);
-  background-position: -2061px -1166px;
-  width: 105px;
-  height: 105px;
-}
-.Mount_Head_Hedgehog-White {
-  background-image: url(spritesmith5.png);
-  background-position: -2061px -1272px;
-  width: 105px;
-  height: 105px;
-}
-.Mount_Head_Hedgehog-Zombie {
-  background-image: url(spritesmith5.png);
-  background-position: -2061px -1378px;
-  width: 105px;
-  height: 105px;
-}
-.Mount_Head_LionCub-Base {
-  background-image: url(spritesmith5.png);
-  background-position: -2061px -1484px;
-  width: 105px;
-  height: 105px;
-}
-.Mount_Head_LionCub-CottonCandyBlue {
-  background-image: url(spritesmith5.png);
-  background-position: -2061px -1590px;
-  width: 105px;
-  height: 105px;
-}
-.Mount_Head_LionCub-CottonCandyPink {
-  background-image: url(spritesmith5.png);
-  background-position: -2061px -1696px;
-  width: 105px;
-  height: 105px;
-}
-.Mount_Head_LionCub-Desert {
-  background-image: url(spritesmith5.png);
-  background-position: -2061px -1802px;
-  width: 105px;
-  height: 105px;
-}
-.Mount_Head_LionCub-Ethereal {
-  background-image: url(spritesmith5.png);
-  background-position: -2061px -1908px;
-  width: 105px;
-  height: 105px;
-}
-.Mount_Head_LionCub-Golden {
-  background-image: url(spritesmith5.png);
-  background-position: 0px -2055px;
-  width: 105px;
-  height: 105px;
-}
-.Mount_Head_LionCub-Red {
-  background-image: url(spritesmith5.png);
-  background-position: -106px -2055px;
-  width: 105px;
-  height: 105px;
-}
-.Mount_Head_LionCub-Shade {
-  background-image: url(spritesmith5.png);
-  background-position: -212px -2055px;
-  width: 105px;
-  height: 105px;
-}
-.Mount_Head_LionCub-Skeleton {
-  background-image: url(spritesmith5.png);
-<<<<<<< HEAD
-  background-position: -786px 0px;
-=======
-  background-position: -106px -668px;
->>>>>>> 0f5f80f9
   width: 105px;
   height: 110px;
 }
 .Mount_Head_LionCub-White {
   background-image: url(spritesmith5.png);
+  background-position: -318px -2055px;
+  width: 105px;
+  height: 105px;
+}
+.Mount_Head_LionCub-Zombie {
+  background-image: url(spritesmith5.png);
   background-position: -424px -2055px;
   width: 105px;
   height: 105px;
 }
-.Mount_Head_LionCub-Zombie {
-  background-image: url(spritesmith5.png);
-  background-position: -530px -2055px;
-  width: 105px;
-  height: 105px;
-}
 .Mount_Head_Mammoth-Base {
   background-image: url(spritesmith5.png);
   background-position: 0px -544px;
@@ -3430,255 +2250,258 @@
 }
 .Mount_Head_MantisShrimp-Base {
   background-image: url(spritesmith5.png);
-  background-position: -742px -2055px;
+  background-position: -636px -2055px;
   width: 108px;
   height: 105px;
 }
 .Mount_Head_Octopus-Base {
   background-image: url(spritesmith5.png);
+  background-position: -745px -2055px;
+  width: 105px;
+  height: 105px;
+}
+.Mount_Head_Octopus-CottonCandyBlue {
+  background-image: url(spritesmith5.png);
   background-position: -851px -2055px;
   width: 105px;
   height: 105px;
 }
-.Mount_Head_Octopus-CottonCandyBlue {
+.Mount_Head_Octopus-CottonCandyPink {
   background-image: url(spritesmith5.png);
   background-position: -957px -2055px;
   width: 105px;
   height: 105px;
 }
-.Mount_Head_Octopus-CottonCandyPink {
+.Mount_Head_Octopus-Desert {
   background-image: url(spritesmith5.png);
   background-position: -1063px -2055px;
   width: 105px;
   height: 105px;
 }
-.Mount_Head_Octopus-Desert {
+.Mount_Head_Octopus-Golden {
   background-image: url(spritesmith5.png);
   background-position: -1169px -2055px;
   width: 105px;
   height: 105px;
 }
-.Mount_Head_Octopus-Golden {
+.Mount_Head_Octopus-Red {
   background-image: url(spritesmith5.png);
   background-position: -1275px -2055px;
   width: 105px;
   height: 105px;
 }
-.Mount_Head_Octopus-Red {
+.Mount_Head_Octopus-Shade {
   background-image: url(spritesmith5.png);
   background-position: -1381px -2055px;
   width: 105px;
   height: 105px;
 }
-.Mount_Head_Octopus-Shade {
+.Mount_Head_Octopus-Skeleton {
   background-image: url(spritesmith5.png);
   background-position: -1487px -2055px;
   width: 105px;
   height: 105px;
 }
-.Mount_Head_Octopus-Skeleton {
+.Mount_Head_Octopus-White {
   background-image: url(spritesmith5.png);
   background-position: -1593px -2055px;
   width: 105px;
   height: 105px;
 }
-.Mount_Head_Octopus-White {
+.Mount_Head_Octopus-Zombie {
   background-image: url(spritesmith5.png);
   background-position: -1699px -2055px;
   width: 105px;
   height: 105px;
 }
-.Mount_Head_Octopus-Zombie {
+.Mount_Head_Orca-Base {
   background-image: url(spritesmith5.png);
   background-position: -1805px -2055px;
   width: 105px;
   height: 105px;
 }
-.Mount_Head_Orca-Base {
+.Mount_Head_Owl-Base {
   background-image: url(spritesmith5.png);
   background-position: -1911px -2055px;
   width: 105px;
   height: 105px;
 }
-.Mount_Head_Owl-Base {
+.Mount_Head_Owl-CottonCandyBlue {
   background-image: url(spritesmith5.png);
   background-position: -2017px -2055px;
   width: 105px;
   height: 105px;
 }
-.Mount_Head_Owl-CottonCandyBlue {
-  background-image: url(spritesmith5.png);
-  background-position: -2167px 0px;
-  width: 105px;
-  height: 105px;
-}
 .Mount_Head_Owl-CottonCandyPink {
   background-image: url(spritesmith5.png);
-  background-position: -2167px -106px;
+  background-position: -2164px 0px;
   width: 105px;
   height: 105px;
 }
 .Mount_Head_Owl-Desert {
   background-image: url(spritesmith5.png);
-  background-position: -2167px -212px;
+  background-position: -2164px -106px;
   width: 105px;
   height: 105px;
 }
 .Mount_Head_Owl-Golden {
   background-image: url(spritesmith5.png);
-  background-position: -2167px -318px;
+  background-position: -2164px -212px;
   width: 105px;
   height: 105px;
 }
 .Mount_Head_Owl-Red {
   background-image: url(spritesmith5.png);
-  background-position: -2167px -424px;
+  background-position: -2164px -318px;
   width: 105px;
   height: 105px;
 }
 .Mount_Head_Owl-Shade {
   background-image: url(spritesmith5.png);
-  background-position: -2167px -530px;
+  background-position: -2164px -424px;
   width: 105px;
   height: 105px;
 }
 .Mount_Head_Owl-Skeleton {
   background-image: url(spritesmith5.png);
-  background-position: -2167px -636px;
+  background-position: -2164px -530px;
   width: 105px;
   height: 105px;
 }
 .Mount_Head_Owl-White {
   background-image: url(spritesmith5.png);
-  background-position: -2167px -742px;
+  background-position: -2164px -636px;
   width: 105px;
   height: 105px;
 }
 .Mount_Head_Owl-Zombie {
   background-image: url(spritesmith5.png);
-  background-position: -2167px -848px;
+  background-position: -2164px -742px;
   width: 105px;
   height: 105px;
 }
 .Mount_Head_PandaCub-Base {
   background-image: url(spritesmith5.png);
-  background-position: -2167px -954px;
+  background-position: -2164px -848px;
   width: 105px;
   height: 105px;
 }
 .Mount_Head_PandaCub-CottonCandyBlue {
   background-image: url(spritesmith5.png);
-  background-position: -2167px -1060px;
+  background-position: -2164px -954px;
   width: 105px;
   height: 105px;
 }
 .Mount_Head_PandaCub-CottonCandyPink {
   background-image: url(spritesmith5.png);
-  background-position: -2167px -1166px;
+  background-position: -2164px -1060px;
   width: 105px;
   height: 105px;
 }
 .Mount_Head_PandaCub-Desert {
   background-image: url(spritesmith5.png);
-  background-position: -2167px -1272px;
+  background-position: -2164px -1166px;
   width: 105px;
   height: 105px;
 }
 .Mount_Head_PandaCub-Golden {
   background-image: url(spritesmith5.png);
-  background-position: -2167px -1378px;
+  background-position: -2164px -1272px;
   width: 105px;
   height: 105px;
 }
 .Mount_Head_PandaCub-Red {
   background-image: url(spritesmith5.png);
-  background-position: -2167px -1484px;
+  background-position: -2164px -1378px;
   width: 105px;
   height: 105px;
 }
 .Mount_Head_PandaCub-Shade {
   background-image: url(spritesmith5.png);
-  background-position: -2167px -1590px;
+  background-position: -2164px -1484px;
   width: 105px;
   height: 105px;
 }
 .Mount_Head_PandaCub-Skeleton {
   background-image: url(spritesmith5.png);
-  background-position: -2167px -1696px;
+  background-position: -2164px -1590px;
   width: 105px;
   height: 105px;
 }
 .Mount_Head_PandaCub-White {
   background-image: url(spritesmith5.png);
-  background-position: -2167px -1802px;
+  background-position: -2164px -1696px;
   width: 105px;
   height: 105px;
 }
 .Mount_Head_PandaCub-Zombie {
   background-image: url(spritesmith5.png);
-  background-position: -2167px -1908px;
+  background-position: -2164px -1802px;
   width: 105px;
   height: 105px;
 }
 .Mount_Head_Parrot-Base {
   background-image: url(spritesmith5.png);
-  background-position: -2167px -2014px;
+  background-position: -2164px -1908px;
   width: 105px;
   height: 105px;
 }
 .Mount_Head_Parrot-CottonCandyBlue {
   background-image: url(spritesmith5.png);
+  background-position: -2164px -2014px;
+  width: 105px;
+  height: 105px;
+}
+.Mount_Head_Parrot-CottonCandyPink {
+  background-image: url(spritesmith5.png);
   background-position: 0px -2161px;
   width: 105px;
   height: 105px;
 }
-.Mount_Head_Parrot-CottonCandyPink {
+.Mount_Head_Parrot-Desert {
   background-image: url(spritesmith5.png);
   background-position: -106px -2161px;
   width: 105px;
   height: 105px;
 }
-.Mount_Head_Parrot-Desert {
+.Mount_Head_Parrot-Golden {
   background-image: url(spritesmith5.png);
   background-position: -212px -2161px;
   width: 105px;
   height: 105px;
 }
-.Mount_Head_Parrot-Golden {
+.Mount_Head_Parrot-Red {
   background-image: url(spritesmith5.png);
   background-position: -318px -2161px;
   width: 105px;
   height: 105px;
 }
-.Mount_Head_Parrot-Red {
+.Mount_Head_Parrot-Shade {
   background-image: url(spritesmith5.png);
   background-position: -424px -2161px;
   width: 105px;
   height: 105px;
 }
-.Mount_Head_Parrot-Shade {
+.Mount_Head_Parrot-Skeleton {
   background-image: url(spritesmith5.png);
   background-position: -530px -2161px;
   width: 105px;
   height: 105px;
 }
-.Mount_Head_Parrot-Skeleton {
+.Mount_Head_Parrot-White {
   background-image: url(spritesmith5.png);
   background-position: -636px -2161px;
   width: 105px;
   height: 105px;
 }
-.Mount_Head_Parrot-White {
+.Mount_Head_Parrot-Zombie {
   background-image: url(spritesmith5.png);
   background-position: -742px -2161px;
   width: 105px;
   height: 105px;
 }
-.Mount_Head_Parrot-Zombie {
-  background-image: url(spritesmith5.png);
-<<<<<<< HEAD
-  background-position: -960px -995px;
-=======
+.Mount_Head_Penguin-Base {
+  background-image: url(spritesmith5.png);
   background-position: -848px -2161px;
   width: 105px;
   height: 105px;
@@ -3710,7 +2533,6 @@
 .Mount_Head_Penguin-Red {
   background-image: url(spritesmith5.png);
   background-position: -1378px -2161px;
->>>>>>> 0f5f80f9
   width: 105px;
   height: 105px;
 }