<<<<<<< HEAD
.shield_warrior_3 {
  background-image: url(spritesmith4.png);
  background-position: -1885px -91px;
=======
.shield_warrior_1 {
  background-image: url(spritesmith4.png);
  background-position: -1864px -273px;
  width: 90px;
  height: 90px;
}
.shield_warrior_2 {
  background-image: url(spritesmith4.png);
  background-position: -1864px -1274px;
  width: 90px;
  height: 90px;
}
.shield_warrior_3 {
  background-image: url(spritesmith4.png);
  background-position: -1864px -364px;
>>>>>>> f88c5368
  width: 90px;
  height: 90px;
}
.shield_warrior_4 {
  background-image: url(spritesmith4.png);
<<<<<<< HEAD
  background-position: -1885px -1638px;
=======
  background-position: -1864px -455px;
>>>>>>> f88c5368
  width: 90px;
  height: 90px;
}
.shield_warrior_5 {
  background-image: url(spritesmith4.png);
<<<<<<< HEAD
  background-position: -1885px 0px;
=======
  background-position: -1864px -182px;
>>>>>>> f88c5368
  width: 90px;
  height: 90px;
}
.shop_shield_healer_1 {
  background-image: url(spritesmith4.png);
<<<<<<< HEAD
  background-position: -2190px -1375px;
=======
  background-position: -1824px -1992px;
>>>>>>> f88c5368
  width: 40px;
  height: 40px;
}
.shop_shield_healer_2 {
  background-image: url(spritesmith4.png);
<<<<<<< HEAD
  background-position: -2231px -1375px;
=======
  background-position: -1373px -1992px;
>>>>>>> f88c5368
  width: 40px;
  height: 40px;
}
.shop_shield_healer_3 {
  background-image: url(spritesmith4.png);
<<<<<<< HEAD
  background-position: -2395px -1416px;
=======
  background-position: -2004px -1807px;
>>>>>>> f88c5368
  width: 40px;
  height: 40px;
}
.shop_shield_healer_4 {
  background-image: url(spritesmith4.png);
<<<<<<< HEAD
  background-position: -2108px -1375px;
=======
  background-position: -1955px -1859px;
>>>>>>> f88c5368
  width: 40px;
  height: 40px;
}
.shop_shield_healer_5 {
  background-image: url(spritesmith4.png);
<<<<<<< HEAD
  background-position: -2313px -1375px;
=======
  background-position: -1996px -1859px;
>>>>>>> f88c5368
  width: 40px;
  height: 40px;
}
.shop_shield_rogue_0 {
  background-image: url(spritesmith4.png);
<<<<<<< HEAD
  background-position: -2354px -1375px;
=======
  background-position: -1025px -2044px;
>>>>>>> f88c5368
  width: 40px;
  height: 40px;
}
.shop_shield_rogue_1 {
  background-image: url(spritesmith4.png);
<<<<<<< HEAD
  background-position: -2067px -1416px;
=======
  background-position: -2004px -1547px;
>>>>>>> f88c5368
  width: 40px;
  height: 40px;
}
.shop_shield_rogue_2 {
  background-image: url(spritesmith4.png);
<<<<<<< HEAD
  background-position: -2108px -1416px;
=======
  background-position: -2004px -1755px;
>>>>>>> f88c5368
  width: 40px;
  height: 40px;
}
.shop_shield_rogue_3 {
  background-image: url(spritesmith4.png);
<<<<<<< HEAD
  background-position: -2149px -1416px;
=======
  background-position: -1913px -1729px;
>>>>>>> f88c5368
  width: 40px;
  height: 40px;
}
.shop_shield_rogue_4 {
  background-image: url(spritesmith4.png);
<<<<<<< HEAD
  background-position: -2190px -1416px;
=======
  background-position: -1245px -1071px;
>>>>>>> f88c5368
  width: 40px;
  height: 40px;
}
.shop_shield_rogue_5 {
  background-image: url(spritesmith4.png);
<<<<<<< HEAD
  background-position: -2231px -1416px;
=======
  background-position: -1327px -1071px;
>>>>>>> f88c5368
  width: 40px;
  height: 40px;
}
.shop_shield_rogue_6 {
  background-image: url(spritesmith4.png);
<<<<<<< HEAD
  background-position: -2313px -1416px;
=======
  background-position: -1409px -1071px;
>>>>>>> f88c5368
  width: 40px;
  height: 40px;
}
.shop_shield_special_0 {
  background-image: url(spritesmith4.png);
<<<<<<< HEAD
  background-position: -2354px -1416px;
=======
  background-position: -1455px -1992px;
>>>>>>> f88c5368
  width: 40px;
  height: 40px;
}
.shop_shield_special_1 {
  background-image: url(spritesmith4.png);
<<<<<<< HEAD
  background-position: -2067px -1457px;
=======
  background-position: -1578px -1992px;
>>>>>>> f88c5368
  width: 40px;
  height: 40px;
}
.shop_shield_special_goldenknight {
  background-image: url(spritesmith4.png);
<<<<<<< HEAD
  background-position: -2272px -1457px;
=======
  background-position: -984px -2044px;
>>>>>>> f88c5368
  width: 40px;
  height: 40px;
}
.shop_shield_special_moonpearlShield {
  background-image: url(spritesmith4.png);
<<<<<<< HEAD
  background-position: -2313px -1457px;
=======
  background-position: -943px -2044px;
>>>>>>> f88c5368
  width: 40px;
  height: 40px;
}
.shop_shield_warrior_1 {
  background-image: url(spritesmith4.png);
<<<<<<< HEAD
  background-position: -2354px -1498px;
=======
  background-position: -902px -2044px;
>>>>>>> f88c5368
  width: 40px;
  height: 40px;
}
.shop_shield_warrior_2 {
  background-image: url(spritesmith4.png);
<<<<<<< HEAD
  background-position: -2067px -1662px;
=======
  background-position: -861px -2044px;
>>>>>>> f88c5368
  width: 40px;
  height: 40px;
}
.shop_shield_warrior_3 {
  background-image: url(spritesmith4.png);
<<<<<<< HEAD
  background-position: -2395px -1621px;
=======
  background-position: -820px -2044px;
>>>>>>> f88c5368
  width: 40px;
  height: 40px;
}
.shop_shield_warrior_4 {
  background-image: url(spritesmith4.png);
<<<<<<< HEAD
  background-position: -2354px -1621px;
=======
  background-position: -779px -2044px;
>>>>>>> f88c5368
  width: 40px;
  height: 40px;
}
.shop_shield_warrior_5 {
  background-image: url(spritesmith4.png);
<<<<<<< HEAD
  background-position: -2313px -1621px;
=======
  background-position: -738px -2044px;
>>>>>>> f88c5368
  width: 40px;
  height: 40px;
}
.shop_weapon_healer_0 {
  background-image: url(spritesmith4.png);
<<<<<<< HEAD
  background-position: -2272px -1621px;
=======
  background-position: -697px -2044px;
>>>>>>> f88c5368
  width: 40px;
  height: 40px;
}
.shop_weapon_healer_1 {
  background-image: url(spritesmith4.png);
<<<<<<< HEAD
  background-position: -2231px -1621px;
=======
  background-position: -656px -2044px;
>>>>>>> f88c5368
  width: 40px;
  height: 40px;
}
.shop_weapon_healer_2 {
  background-image: url(spritesmith4.png);
<<<<<<< HEAD
  background-position: -2190px -1621px;
=======
  background-position: -615px -2044px;
>>>>>>> f88c5368
  width: 40px;
  height: 40px;
}
.shop_weapon_healer_3 {
  background-image: url(spritesmith4.png);
<<<<<<< HEAD
  background-position: -2149px -1621px;
=======
  background-position: -574px -2044px;
>>>>>>> f88c5368
  width: 40px;
  height: 40px;
}
.shop_weapon_healer_4 {
  background-image: url(spritesmith4.png);
<<<<<<< HEAD
  background-position: -2108px -1621px;
=======
  background-position: -533px -2044px;
>>>>>>> f88c5368
  width: 40px;
  height: 40px;
}
.shop_weapon_healer_5 {
  background-image: url(spritesmith4.png);
<<<<<<< HEAD
  background-position: -2067px -1621px;
=======
  background-position: -492px -2044px;
>>>>>>> f88c5368
  width: 40px;
  height: 40px;
}
.shop_weapon_healer_6 {
  background-image: url(spritesmith4.png);
<<<<<<< HEAD
  background-position: -2395px -1580px;
=======
  background-position: -451px -2044px;
>>>>>>> f88c5368
  width: 40px;
  height: 40px;
}
.shop_weapon_rogue_0 {
  background-image: url(spritesmith4.png);
<<<<<<< HEAD
  background-position: -2354px -1580px;
=======
  background-position: -410px -2044px;
>>>>>>> f88c5368
  width: 40px;
  height: 40px;
}
.shop_weapon_rogue_1 {
  background-image: url(spritesmith4.png);
<<<<<<< HEAD
  background-position: -2313px -1580px;
=======
  background-position: -369px -2044px;
>>>>>>> f88c5368
  width: 40px;
  height: 40px;
}
.shop_weapon_rogue_2 {
  background-image: url(spritesmith4.png);
<<<<<<< HEAD
  background-position: -2272px -1580px;
=======
  background-position: -328px -2044px;
>>>>>>> f88c5368
  width: 40px;
  height: 40px;
}
.shop_weapon_rogue_3 {
  background-image: url(spritesmith4.png);
<<<<<<< HEAD
  background-position: -2231px -1580px;
=======
  background-position: -287px -2044px;
>>>>>>> f88c5368
  width: 40px;
  height: 40px;
}
.shop_weapon_rogue_4 {
  background-image: url(spritesmith4.png);
<<<<<<< HEAD
  background-position: -2190px -1580px;
=======
  background-position: -246px -2044px;
>>>>>>> f88c5368
  width: 40px;
  height: 40px;
}
.shop_weapon_rogue_5 {
  background-image: url(spritesmith4.png);
<<<<<<< HEAD
  background-position: -2149px -1580px;
=======
  background-position: -205px -2044px;
>>>>>>> f88c5368
  width: 40px;
  height: 40px;
}
.shop_weapon_rogue_6 {
  background-image: url(spritesmith4.png);
<<<<<<< HEAD
  background-position: -2108px -1580px;
=======
  background-position: -164px -2044px;
>>>>>>> f88c5368
  width: 40px;
  height: 40px;
}
.shop_weapon_special_0 {
  background-image: url(spritesmith4.png);
<<<<<<< HEAD
  background-position: -2067px -1580px;
=======
  background-position: -123px -2044px;
>>>>>>> f88c5368
  width: 40px;
  height: 40px;
}
.shop_weapon_special_1 {
  background-image: url(spritesmith4.png);
<<<<<<< HEAD
  background-position: -2395px -1539px;
=======
  background-position: -82px -2044px;
>>>>>>> f88c5368
  width: 40px;
  height: 40px;
}
.shop_weapon_special_2 {
  background-image: url(spritesmith4.png);
<<<<<<< HEAD
  background-position: -2354px -1539px;
=======
  background-position: -41px -2044px;
>>>>>>> f88c5368
  width: 40px;
  height: 40px;
}
.shop_weapon_special_3 {
  background-image: url(spritesmith4.png);
<<<<<<< HEAD
  background-position: -2313px -1539px;
=======
  background-position: 0px -2044px;
>>>>>>> f88c5368
  width: 40px;
  height: 40px;
}
.shop_weapon_special_critical {
  background-image: url(spritesmith4.png);
<<<<<<< HEAD
  background-position: -2272px -1539px;
=======
  background-position: -2152px -1992px;
>>>>>>> f88c5368
  width: 40px;
  height: 40px;
}
.shop_weapon_special_tridentOfCrashingTides {
  background-image: url(spritesmith4.png);
<<<<<<< HEAD
  background-position: -2231px -1539px;
=======
  background-position: -2111px -1992px;
>>>>>>> f88c5368
  width: 40px;
  height: 40px;
}
.shop_weapon_warrior_0 {
  background-image: url(spritesmith4.png);
<<<<<<< HEAD
  background-position: -2190px -1539px;
=======
  background-position: -2070px -1992px;
>>>>>>> f88c5368
  width: 40px;
  height: 40px;
}
.shop_weapon_warrior_1 {
  background-image: url(spritesmith4.png);
<<<<<<< HEAD
  background-position: -2149px -1539px;
=======
  background-position: -2029px -1992px;
>>>>>>> f88c5368
  width: 40px;
  height: 40px;
}
.shop_weapon_warrior_2 {
  background-image: url(spritesmith4.png);
<<<<<<< HEAD
  background-position: -2108px -1539px;
=======
  background-position: -1988px -1992px;
>>>>>>> f88c5368
  width: 40px;
  height: 40px;
}
.shop_weapon_warrior_3 {
  background-image: url(spritesmith4.png);
<<<<<<< HEAD
  background-position: -2067px -1539px;
=======
  background-position: -1947px -1992px;
>>>>>>> f88c5368
  width: 40px;
  height: 40px;
}
.shop_weapon_warrior_4 {
  background-image: url(spritesmith4.png);
<<<<<<< HEAD
  background-position: -2395px -1498px;
=======
  background-position: -1906px -1992px;
>>>>>>> f88c5368
  width: 40px;
  height: 40px;
}
.shop_weapon_warrior_5 {
  background-image: url(spritesmith4.png);
<<<<<<< HEAD
  background-position: -2067px -1375px;
=======
  background-position: -1619px -1992px;
>>>>>>> f88c5368
  width: 40px;
  height: 40px;
}
.shop_weapon_warrior_6 {
  background-image: url(spritesmith4.png);
<<<<<<< HEAD
  background-position: -2313px -1498px;
=======
  background-position: -1865px -1992px;
>>>>>>> f88c5368
  width: 40px;
  height: 40px;
}
.shop_weapon_wizard_0 {
  background-image: url(spritesmith4.png);
<<<<<<< HEAD
  background-position: -2272px -1498px;
=======
  background-position: -2004px -1183px;
>>>>>>> f88c5368
  width: 40px;
  height: 40px;
}
.shop_weapon_wizard_1 {
  background-image: url(spritesmith4.png);
<<<<<<< HEAD
  background-position: -2231px -1498px;
=======
  background-position: -1783px -1992px;
>>>>>>> f88c5368
  width: 40px;
  height: 40px;
}
.shop_weapon_wizard_2 {
  background-image: url(spritesmith4.png);
<<<<<<< HEAD
  background-position: -2190px -1498px;
=======
  background-position: -1742px -1992px;
>>>>>>> f88c5368
  width: 40px;
  height: 40px;
}
.shop_weapon_wizard_3 {
  background-image: url(spritesmith4.png);
<<<<<<< HEAD
  background-position: -2149px -1498px;
=======
  background-position: -1701px -1992px;
>>>>>>> f88c5368
  width: 40px;
  height: 40px;
}
.shop_weapon_wizard_4 {
  background-image: url(spritesmith4.png);
<<<<<<< HEAD
  background-position: -2108px -1498px;
=======
  background-position: -1660px -1992px;
>>>>>>> f88c5368
  width: 40px;
  height: 40px;
}
.shop_weapon_wizard_5 {
  background-image: url(spritesmith4.png);
<<<<<<< HEAD
  background-position: -2067px -1498px;
=======
  background-position: -2004px -1391px;
>>>>>>> f88c5368
  width: 40px;
  height: 40px;
}
.shop_weapon_wizard_6 {
  background-image: url(spritesmith4.png);
<<<<<<< HEAD
  background-position: -2395px -1457px;
=======
  background-position: -2004px -1443px;
>>>>>>> f88c5368
  width: 40px;
  height: 40px;
}
.weapon_healer_0 {
  background-image: url(spritesmith4.png);
<<<<<<< HEAD
  background-position: -1885px -182px;
=======
  background-position: -1864px -637px;
>>>>>>> f88c5368
  width: 90px;
  height: 90px;
}
.weapon_healer_1 {
  background-image: url(spritesmith4.png);
<<<<<<< HEAD
  background-position: -1885px -273px;
=======
  background-position: -1864px -910px;
>>>>>>> f88c5368
  width: 90px;
  height: 90px;
}
.weapon_healer_2 {
  background-image: url(spritesmith4.png);
<<<<<<< HEAD
  background-position: -1885px -364px;
=======
  background-position: -1864px -1001px;
>>>>>>> f88c5368
  width: 90px;
  height: 90px;
}
.weapon_healer_3 {
  background-image: url(spritesmith4.png);
<<<<<<< HEAD
  background-position: -1885px -455px;
=======
  background-position: -1864px -1092px;
>>>>>>> f88c5368
  width: 90px;
  height: 90px;
}
.weapon_healer_4 {
  background-image: url(spritesmith4.png);
<<<<<<< HEAD
  background-position: -1885px -546px;
=======
  background-position: -1864px -1183px;
>>>>>>> f88c5368
  width: 90px;
  height: 90px;
}
.weapon_healer_5 {
  background-image: url(spritesmith4.png);
<<<<<<< HEAD
  background-position: -1885px -728px;
=======
  background-position: -1864px -1365px;
>>>>>>> f88c5368
  width: 90px;
  height: 90px;
}
.weapon_healer_6 {
  background-image: url(spritesmith4.png);
<<<<<<< HEAD
  background-position: -1885px -1001px;
=======
  background-position: -1864px -1456px;
>>>>>>> f88c5368
  width: 90px;
  height: 90px;
}
.weapon_rogue_0 {
  background-image: url(spritesmith4.png);
<<<<<<< HEAD
  background-position: -1885px -1092px;
=======
  background-position: -1864px -1547px;
>>>>>>> f88c5368
  width: 90px;
  height: 90px;
}
.weapon_rogue_1 {
  background-image: url(spritesmith4.png);
<<<<<<< HEAD
  background-position: -1885px -1183px;
=======
  background-position: -1864px -1638px;
>>>>>>> f88c5368
  width: 90px;
  height: 90px;
}
.weapon_rogue_2 {
  background-image: url(spritesmith4.png);
<<<<<<< HEAD
  background-position: -1885px -1274px;
=======
  background-position: 0px -1810px;
>>>>>>> f88c5368
  width: 90px;
  height: 90px;
}
.weapon_rogue_3 {
  background-image: url(spritesmith4.png);
<<<<<<< HEAD
  background-position: -1885px -1365px;
=======
  background-position: -91px -1810px;
>>>>>>> f88c5368
  width: 90px;
  height: 90px;
}
.weapon_rogue_4 {
  background-image: url(spritesmith4.png);
<<<<<<< HEAD
  background-position: -1885px -1456px;
=======
  background-position: -182px -1810px;
>>>>>>> f88c5368
  width: 90px;
  height: 90px;
}
.weapon_rogue_5 {
  background-image: url(spritesmith4.png);
<<<<<<< HEAD
  background-position: -1885px -1547px;
=======
  background-position: -273px -1810px;
>>>>>>> f88c5368
  width: 90px;
  height: 90px;
}
.weapon_rogue_6 {
  background-image: url(spritesmith4.png);
<<<<<<< HEAD
  background-position: -1885px -1729px;
=======
  background-position: -364px -1810px;
>>>>>>> f88c5368
  width: 90px;
  height: 90px;
}
.weapon_special_1 {
  background-image: url(spritesmith4.png);
<<<<<<< HEAD
  background-position: 0px -1825px;
=======
  background-position: -546px -1810px;
>>>>>>> f88c5368
  width: 102px;
  height: 90px;
}
.weapon_special_2 {
  background-image: url(spritesmith4.png);
<<<<<<< HEAD
  background-position: -103px -1825px;
=======
  background-position: -1058px -1810px;
>>>>>>> f88c5368
  width: 90px;
  height: 90px;
}
.weapon_special_3 {
  background-image: url(spritesmith4.png);
<<<<<<< HEAD
  background-position: -194px -1825px;
=======
  background-position: -1955px 0px;
>>>>>>> f88c5368
  width: 90px;
  height: 90px;
}
.weapon_special_tridentOfCrashingTides {
  background-image: url(spritesmith4.png);
<<<<<<< HEAD
  background-position: -285px -1825px;
=======
  background-position: -1955px -91px;
>>>>>>> f88c5368
  width: 90px;
  height: 90px;
}
.weapon_warrior_0 {
  background-image: url(spritesmith4.png);
<<<<<<< HEAD
  background-position: -376px -1825px;
=======
  background-position: -1955px -273px;
>>>>>>> f88c5368
  width: 90px;
  height: 90px;
}
.weapon_warrior_1 {
  background-image: url(spritesmith4.png);
<<<<<<< HEAD
  background-position: -558px -1825px;
=======
  background-position: -1955px -364px;
>>>>>>> f88c5368
  width: 90px;
  height: 90px;
}
.weapon_warrior_2 {
  background-image: url(spritesmith4.png);
<<<<<<< HEAD
  background-position: -1149px -1825px;
=======
  background-position: -1955px -546px;
>>>>>>> f88c5368
  width: 90px;
  height: 90px;
}
.weapon_warrior_3 {
  background-image: url(spritesmith4.png);
<<<<<<< HEAD
  background-position: -1639px -1825px;
=======
  background-position: -1955px -728px;
>>>>>>> f88c5368
  width: 90px;
  height: 90px;
}
.weapon_warrior_4 {
  background-image: url(spritesmith4.png);
<<<<<<< HEAD
  background-position: -1730px -1825px;
=======
  background-position: -1955px -1092px;
>>>>>>> f88c5368
  width: 90px;
  height: 90px;
}
.weapon_warrior_5 {
  background-image: url(spritesmith4.png);
<<<<<<< HEAD
  background-position: -1976px 0px;
=======
  background-position: -660px -567px;
>>>>>>> f88c5368
  width: 90px;
  height: 90px;
}
.weapon_warrior_6 {
  background-image: url(spritesmith4.png);
<<<<<<< HEAD
  background-position: -1976px -91px;
=======
  background-position: -880px -787px;
>>>>>>> f88c5368
  width: 90px;
  height: 90px;
}
.weapon_wizard_0 {
  background-image: url(spritesmith4.png);
<<<<<<< HEAD
  background-position: -1976px -364px;
=======
  background-position: -1382px -1707px;
>>>>>>> f88c5368
  width: 90px;
  height: 90px;
}
.weapon_wizard_1 {
  background-image: url(spritesmith4.png);
<<<<<<< HEAD
  background-position: -1976px -455px;
=======
  background-position: -1473px -1707px;
>>>>>>> f88c5368
  width: 90px;
  height: 90px;
}
.weapon_wizard_2 {
  background-image: url(spritesmith4.png);
<<<<<<< HEAD
  background-position: -1976px -728px;
=======
  background-position: -1564px -1707px;
>>>>>>> f88c5368
  width: 90px;
  height: 90px;
}
.weapon_wizard_3 {
  background-image: url(spritesmith4.png);
<<<<<<< HEAD
  background-position: -1976px -910px;
=======
  background-position: -1655px -1707px;
>>>>>>> f88c5368
  width: 90px;
  height: 90px;
}
.weapon_wizard_4 {
  background-image: url(spritesmith4.png);
<<<<<<< HEAD
  background-position: -880px -796px;
=======
  background-position: -1746px -1707px;
>>>>>>> f88c5368
  width: 90px;
  height: 90px;
}
.weapon_wizard_5 {
  background-image: url(spritesmith4.png);
<<<<<<< HEAD
  background-position: -1682px -1722px;
=======
  background-position: -1864px 0px;
>>>>>>> f88c5368
  width: 90px;
  height: 90px;
}
.weapon_wizard_6 {
  background-image: url(spritesmith4.png);
<<<<<<< HEAD
  background-position: -1773px -1722px;
=======
  background-position: -1864px -91px;
>>>>>>> f88c5368
  width: 90px;
  height: 90px;
}
.GrimReaper {
  background-image: url(spritesmith4.png);
<<<<<<< HEAD
  background-position: -2275px -153px;
=======
  background-position: -2046px -219px;
>>>>>>> f88c5368
  width: 57px;
  height: 66px;
}
.Pet_Currency_Gem {
  background-image: url(spritesmith4.png);
<<<<<<< HEAD
  background-position: -2367px -1662px;
=======
  background-position: 0px -2085px;
>>>>>>> f88c5368
  width: 45px;
  height: 39px;
}
.Pet_Currency_Gem1x {
  background-image: url(spritesmith4.png);
<<<<<<< HEAD
  background-position: -2425px -153px;
=======
  background-position: -2168px -76px;
>>>>>>> f88c5368
  width: 15px;
  height: 13px;
}
.Pet_Currency_Gem2x {
  background-image: url(spritesmith4.png);
<<<<<<< HEAD
  background-position: -2410px -396px;
=======
  background-position: -2162px -317px;
>>>>>>> f88c5368
  width: 30px;
  height: 26px;
}
.PixelPaw-Gold {
  background-image: url(spritesmith4.png);
<<<<<<< HEAD
  background-position: -2171px -968px;
=======
  background-position: -1955px -1703px;
>>>>>>> f88c5368
  width: 51px;
  height: 51px;
}
.PixelPaw {
  background-image: url(spritesmith4.png);
<<<<<<< HEAD
  background-position: -2119px -968px;
=======
  background-position: -1955px -1651px;
>>>>>>> f88c5368
  width: 51px;
  height: 51px;
}
.PixelPaw002 {
  background-image: url(spritesmith4.png);
<<<<<<< HEAD
  background-position: -2067px -968px;
=======
  background-position: -1955px -1599px;
>>>>>>> f88c5368
  width: 51px;
  height: 51px;
}
.avatar_floral_healer {
  background-image: url(spritesmith4.png);
<<<<<<< HEAD
  background-position: -1383px -1722px;
=======
  background-position: -1758px -1572px;
>>>>>>> f88c5368
  width: 99px;
  height: 99px;
}
.avatar_floral_rogue {
  background-image: url(spritesmith4.png);
<<<<<<< HEAD
  background-position: -1283px -1722px;
=======
  background-position: -1758px -1472px;
>>>>>>> f88c5368
  width: 99px;
  height: 99px;
}
.avatar_floral_warrior {
  background-image: url(spritesmith4.png);
<<<<<<< HEAD
  background-position: -1183px -1722px;
=======
  background-position: -1758px -1372px;
>>>>>>> f88c5368
  width: 99px;
  height: 99px;
}
.avatar_floral_wizard {
  background-image: url(spritesmith4.png);
<<<<<<< HEAD
  background-position: -1779px -1590px;
=======
  background-position: -1758px -1272px;
>>>>>>> f88c5368
  width: 99px;
  height: 99px;
}
.inventory_present {
  background-image: url(spritesmith4.png);
<<<<<<< HEAD
  background-position: -2361px -916px;
=======
  background-position: -1955px -1547px;
>>>>>>> f88c5368
  width: 48px;
  height: 51px;
}
.inventory_present_01 {
  background-image: url(spritesmith4.png);
<<<<<<< HEAD
  background-position: -2312px -916px;
=======
  background-position: -1955px -1495px;
>>>>>>> f88c5368
  width: 48px;
  height: 51px;
}
.inventory_present_02 {
  background-image: url(spritesmith4.png);
<<<<<<< HEAD
  background-position: -2263px -916px;
=======
  background-position: -1955px -1443px;
>>>>>>> f88c5368
  width: 48px;
  height: 51px;
}
.inventory_present_03 {
  background-image: url(spritesmith4.png);
<<<<<<< HEAD
  background-position: -2214px -916px;
=======
  background-position: -1955px -1391px;
>>>>>>> f88c5368
  width: 48px;
  height: 51px;
}
.inventory_present_04 {
  background-image: url(spritesmith4.png);
<<<<<<< HEAD
  background-position: -2165px -916px;
=======
  background-position: -1955px -1339px;
>>>>>>> f88c5368
  width: 48px;
  height: 51px;
}
.inventory_present_05 {
  background-image: url(spritesmith4.png);
<<<<<<< HEAD
  background-position: -2116px -916px;
=======
  background-position: -1955px -1287px;
>>>>>>> f88c5368
  width: 48px;
  height: 51px;
}
.inventory_present_06 {
  background-image: url(spritesmith4.png);
<<<<<<< HEAD
  background-position: -2067px -916px;
=======
  background-position: -1955px -1235px;
>>>>>>> f88c5368
  width: 48px;
  height: 51px;
}
.inventory_present_07 {
  background-image: url(spritesmith4.png);
<<<<<<< HEAD
  background-position: -2361px -864px;
=======
  background-position: -1955px -1183px;
>>>>>>> f88c5368
  width: 48px;
  height: 51px;
}
.inventory_present_08 {
  background-image: url(spritesmith4.png);
<<<<<<< HEAD
  background-position: -2312px -864px;
=======
  background-position: -2144px -1928px;
>>>>>>> f88c5368
  width: 48px;
  height: 51px;
}
.inventory_present_09 {
  background-image: url(spritesmith4.png);
<<<<<<< HEAD
  background-position: -2263px -864px;
=======
  background-position: -2095px -1928px;
>>>>>>> f88c5368
  width: 48px;
  height: 51px;
}
.inventory_present_10 {
  background-image: url(spritesmith4.png);
<<<<<<< HEAD
  background-position: -2214px -864px;
=======
  background-position: -2046px -1928px;
>>>>>>> f88c5368
  width: 48px;
  height: 51px;
}
.inventory_present_11 {
  background-image: url(spritesmith4.png);
<<<<<<< HEAD
  background-position: -2165px -864px;
=======
  background-position: -2046px -1876px;
>>>>>>> f88c5368
  width: 48px;
  height: 51px;
}
.inventory_present_12 {
  background-image: url(spritesmith4.png);
<<<<<<< HEAD
  background-position: -2116px -864px;
=======
  background-position: -2144px -1824px;
>>>>>>> f88c5368
  width: 48px;
  height: 51px;
}
.inventory_quest_scroll {
  background-image: url(spritesmith4.png);
<<<<<<< HEAD
  background-position: -2312px -812px;
=======
  background-position: -2095px -1824px;
>>>>>>> f88c5368
  width: 48px;
  height: 51px;
}
.inventory_quest_scroll_locked {
  background-image: url(spritesmith4.png);
<<<<<<< HEAD
  background-position: -2263px -812px;
=======
  background-position: -2046px -1824px;
>>>>>>> f88c5368
  width: 48px;
  height: 51px;
}
.inventory_special_fortify {
  background-image: url(spritesmith4.png);
<<<<<<< HEAD
  background-position: -2241px -289px;
=======
  background-position: -2046px -570px;
>>>>>>> f88c5368
  width: 57px;
  height: 54px;
}
.inventory_special_greeting {
  background-image: url(spritesmith4.png);
<<<<<<< HEAD
  background-position: -2183px -289px;
=======
  background-position: -2104px -515px;
>>>>>>> f88c5368
  width: 57px;
  height: 54px;
}
.inventory_special_nye {
  background-image: url(spritesmith4.png);
<<<<<<< HEAD
  background-position: -2125px -289px;
=======
  background-position: -2046px -515px;
>>>>>>> f88c5368
  width: 57px;
  height: 54px;
}
.inventory_special_opaquePotion {
  background-image: url(spritesmith4.png);
<<<<<<< HEAD
  background-position: -2272px -1416px;
=======
  background-position: -1286px -1071px;
>>>>>>> f88c5368
  width: 40px;
  height: 40px;
}
.inventory_special_seafoam {
  background-image: url(spritesmith4.png);
<<<<<<< HEAD
  background-position: -2067px -289px;
=======
  background-position: -2104px -460px;
>>>>>>> f88c5368
  width: 57px;
  height: 54px;
}
.inventory_special_shinySeed {
  background-image: url(spritesmith4.png);
<<<<<<< HEAD
  background-position: -2372px -225px;
=======
  background-position: -2046px -460px;
>>>>>>> f88c5368
  width: 57px;
  height: 54px;
}
.inventory_special_snowball {
  background-image: url(spritesmith4.png);
<<<<<<< HEAD
  background-position: -2357px -289px;
=======
  background-position: -2046px -625px;
>>>>>>> f88c5368
  width: 57px;
  height: 54px;
}
.inventory_special_spookDust {
  background-image: url(spritesmith4.png);
<<<<<<< HEAD
  background-position: -2256px -225px;
=======
  background-position: -2046px -405px;
>>>>>>> f88c5368
  width: 57px;
  height: 54px;
}
.inventory_special_thankyou {
  background-image: url(spritesmith4.png);
<<<<<<< HEAD
  background-position: -2198px -225px;
=======
  background-position: -2104px -350px;
>>>>>>> f88c5368
  width: 57px;
  height: 54px;
}
.inventory_special_trinket {
  background-image: url(spritesmith4.png);
<<<<<<< HEAD
  background-position: -2263px -708px;
=======
  background-position: -2095px -1512px;
>>>>>>> f88c5368
  width: 48px;
  height: 51px;
}
.inventory_special_valentine {
  background-image: url(spritesmith4.png);
<<<<<<< HEAD
  background-position: -2140px -225px;
=======
  background-position: -2046px -350px;
>>>>>>> f88c5368
  width: 57px;
  height: 54px;
}
.knockout {
  background-image: url(spritesmith4.png);
<<<<<<< HEAD
  background-position: -2235px -1280px;
=======
  background-position: -854px -1992px;
>>>>>>> f88c5368
  width: 120px;
  height: 47px;
}
.party_preview {
  background-image: url(spritesmith4.png);
  background-position: 0px -452px;
  width: 451px;
  height: 219px;
}
.pet_key {
  background-image: url(spritesmith4.png);
<<<<<<< HEAD
  background-position: -2299px -289px;
=======
  background-position: -2104px -570px;
>>>>>>> f88c5368
  width: 57px;
  height: 54px;
}
.rebirth_orb {
  background-image: url(spritesmith4.png);
<<<<<<< HEAD
  background-position: -2314px -225px;
=======
  background-position: -2104px -405px;
>>>>>>> f88c5368
  width: 57px;
  height: 54px;
}
.seafoam_star {
  background-image: url(spritesmith4.png);
<<<<<<< HEAD
  background-position: -1885px -637px;
=======
  background-position: -1864px -546px;
>>>>>>> f88c5368
  width: 90px;
  height: 90px;
}
.shop_armoire {
  background-image: url(spritesmith4.png);
<<<<<<< HEAD
  background-position: -2149px -1457px;
=======
  background-position: -1414px -1992px;
>>>>>>> f88c5368
  width: 40px;
  height: 40px;
}
.snowman {
  background-image: url(spritesmith4.png);
<<<<<<< HEAD
  background-position: -1885px -819px;
=======
  background-position: -1864px -728px;
>>>>>>> f88c5368
  width: 90px;
  height: 90px;
}
.spookman {
  background-image: url(spritesmith4.png);
<<<<<<< HEAD
  background-position: -1885px -910px;
=======
  background-position: -1864px -819px;
>>>>>>> f88c5368
  width: 90px;
  height: 90px;
}
.welcome_to_Habit_1 {
  background-image: url(spritesmith4.png);
  background-position: -680px -1722px;
  width: 502px;
  height: 99px;
}
.welcome_to_Habit_2 {
  background-image: url(spritesmith4.png);
  background-position: -424px -1293px;
  width: 500px;
  height: 171px;
}
.welcome_to_Habit_3 {
  background-image: url(spritesmith4.png);
  background-position: -220px 0px;
  width: 584px;
  height: 220px;
}
.welcome_to_Habit_4 {
  background-image: url(spritesmith4.png);
  background-position: 0px -1293px;
  width: 423px;
  height: 171px;
}
.zzz {
  background-image: url(spritesmith4.png);
<<<<<<< HEAD
  background-position: -2190px -1457px;
=======
  background-position: -1496px -1992px;
>>>>>>> f88c5368
  width: 40px;
  height: 40px;
}
.zzz_light {
  background-image: url(spritesmith4.png);
<<<<<<< HEAD
  background-position: -2231px -1457px;
=======
  background-position: -1537px -1992px;
>>>>>>> f88c5368
  width: 40px;
  height: 40px;
}
.npc_alex {
  background-image: url(spritesmith4.png);
<<<<<<< HEAD
  background-position: -1245px -966px;
=======
  background-position: -1462px -142px;
>>>>>>> f88c5368
  width: 162px;
  height: 138px;
}
.npc_bailey {
  background-image: url(spritesmith4.png);
<<<<<<< HEAD
  background-position: -2367px -77px;
=======
  background-position: -2046px -76px;
>>>>>>> f88c5368
  width: 60px;
  height: 72px;
}
.npc_daniel {
  background-image: url(spritesmith4.png);
  background-position: -880px -672px;
  width: 135px;
  height: 123px;
}
.npc_justin {
  background-image: url(spritesmith4.png);
  background-position: -672px -452px;
  width: 84px;
  height: 120px;
}
.npc_justin_head {
  background-image: url(spritesmith4.png);
<<<<<<< HEAD
  background-position: -2330px -1662px;
=======
  background-position: -2153px -219px;
>>>>>>> f88c5368
  width: 36px;
  height: 39px;
}
.npc_matt {
  background-image: url(spritesmith4.png);
<<<<<<< HEAD
  background-position: -1427px -1293px;
=======
  background-position: -404px -1462px;
>>>>>>> f88c5368
  width: 195px;
  height: 138px;
}
.npc_timetravelers {
  background-image: url(spritesmith4.png);
  background-position: -1245px -549px;
  width: 195px;
  height: 138px;
}
.npc_timetravelers_active {
  background-image: url(spritesmith4.png);
<<<<<<< HEAD
  background-position: -1245px -827px;
=======
  background-position: -600px -1462px;
>>>>>>> f88c5368
  width: 195px;
  height: 138px;
}
.npc_tyler {
  background-image: url(spritesmith4.png);
<<<<<<< HEAD
  background-position: -467px -1825px;
=======
  background-position: -455px -1810px;
>>>>>>> f88c5368
  width: 90px;
  height: 90px;
}
.seasonalshop_closed {
  background-image: url(spritesmith4.png);
<<<<<<< HEAD
  background-position: -1456px -1118px;
=======
  background-position: -1462px -281px;
>>>>>>> f88c5368
  width: 162px;
  height: 138px;
}
.2014_Fall_HealerPROMO2 {
  background-image: url(spritesmith4.png);
<<<<<<< HEAD
  background-position: -649px -1825px;
=======
  background-position: -649px -1810px;
>>>>>>> f88c5368
  width: 90px;
  height: 90px;
}
.2014_Fall_Mage_PROMO9 {
  background-image: url(spritesmith4.png);
<<<<<<< HEAD
  background-position: -740px -1825px;
=======
  background-position: -740px -1810px;
>>>>>>> f88c5368
  width: 120px;
  height: 90px;
}
.2014_Fall_RoguePROMO3 {
  background-image: url(spritesmith4.png);
<<<<<<< HEAD
  background-position: -861px -1825px;
=======
  background-position: -861px -1810px;
>>>>>>> f88c5368
  width: 105px;
  height: 90px;
}
.2014_Fall_Warrior_PROMO {
  background-image: url(spritesmith4.png);
<<<<<<< HEAD
  background-position: -967px -1825px;
=======
  background-position: -967px -1810px;
>>>>>>> f88c5368
  width: 90px;
  height: 90px;
}
.promo_backtoschool {
  background-image: url(spritesmith4.png);
  background-position: -752px -1290px;
  width: 150px;
  height: 150px;
}
.promo_dilatoryDistress {
  background-image: url(spritesmith4.png);
<<<<<<< HEAD
  background-position: -1058px -1825px;
=======
  background-position: -1149px -1810px;
>>>>>>> f88c5368
  width: 90px;
  height: 90px;
}
.promo_enchanted_armoire {
  background-image: url(spritesmith4.png);
<<<<<<< HEAD
  background-position: -2067px 0px;
=======
  background-position: -1564px -1901px;
>>>>>>> f88c5368
  width: 374px;
  height: 76px;
}
.promo_enchanted_armoire_201507 {
  background-image: url(spritesmith4.png);
<<<<<<< HEAD
  background-position: -1240px -1825px;
=======
  background-position: -1529px -1810px;
>>>>>>> f88c5368
  width: 217px;
  height: 90px;
}
.promo_enchanted_armoire_201508 {
  background-image: url(spritesmith4.png);
<<<<<<< HEAD
  background-position: -1458px -1825px;
=======
  background-position: -1747px -1810px;
>>>>>>> f88c5368
  width: 180px;
  height: 90px;
}
.promo_habitica {
  background-image: url(spritesmith4.png);
  background-position: -1456px -178px;
  width: 175px;
  height: 175px;
}
.promo_item_notif {
  background-image: url(spritesmith4.png);
<<<<<<< HEAD
  background-position: 0px -1722px;
=======
  background-position: -430px -1707px;
>>>>>>> f88c5368
  width: 249px;
  height: 102px;
}
.promo_mystery_201405 {
  background-image: url(spritesmith4.png);
<<<<<<< HEAD
  background-position: -1821px -1825px;
=======
  background-position: -1955px -182px;
>>>>>>> f88c5368
  width: 90px;
  height: 90px;
}
.promo_mystery_201406 {
  background-image: url(spritesmith4.png);
<<<<<<< HEAD
  background-position: -672px -573px;
=======
  background-position: -1547px -676px;
>>>>>>> f88c5368
  width: 90px;
  height: 96px;
}
.promo_mystery_201407 {
  background-image: url(spritesmith4.png);
<<<<<<< HEAD
  background-position: -2382px -153px;
=======
  background-position: -2119px -286px;
>>>>>>> f88c5368
  width: 42px;
  height: 62px;
}
.promo_mystery_201408 {
  background-image: url(spritesmith4.png);
<<<<<<< HEAD
  background-position: -2067px -153px;
=======
  background-position: -2107px -76px;
>>>>>>> f88c5368
  width: 60px;
  height: 71px;
}
.promo_mystery_201409 {
  background-image: url(spritesmith4.png);
<<<<<<< HEAD
  background-position: -1976px -182px;
=======
  background-position: -1955px -455px;
>>>>>>> f88c5368
  width: 90px;
  height: 90px;
}
.promo_mystery_201410 {
  background-image: url(spritesmith4.png);
<<<<<<< HEAD
  background-position: -2067px -225px;
=======
  background-position: -2046px -286px;
>>>>>>> f88c5368
  width: 72px;
  height: 63px;
}
.promo_mystery_201411 {
  background-image: url(spritesmith4.png);
<<<<<<< HEAD
  background-position: -1976px -273px;
=======
  background-position: -1955px -637px;
>>>>>>> f88c5368
  width: 90px;
  height: 90px;
}
.promo_mystery_201412 {
  background-image: url(spritesmith4.png);
<<<<<<< HEAD
  background-position: -2232px -153px;
=======
  background-position: -2150px -149px;
>>>>>>> f88c5368
  width: 42px;
  height: 66px;
}
.promo_mystery_201501 {
  background-image: url(spritesmith4.png);
<<<<<<< HEAD
  background-position: -2333px -153px;
=======
  background-position: -2104px -219px;
>>>>>>> f88c5368
  width: 48px;
  height: 63px;
}
.promo_mystery_201502 {
  background-image: url(spritesmith4.png);
<<<<<<< HEAD
  background-position: -1976px -546px;
=======
  background-position: -1955px -819px;
>>>>>>> f88c5368
  width: 90px;
  height: 90px;
}
.promo_mystery_201503 {
  background-image: url(spritesmith4.png);
<<<<<<< HEAD
  background-position: -1976px -637px;
=======
  background-position: -1955px -910px;
>>>>>>> f88c5368
  width: 90px;
  height: 90px;
}
.promo_mystery_201504 {
  background-image: url(spritesmith4.png);
<<<<<<< HEAD
  background-position: -2171px -153px;
=======
  background-position: -2089px -149px;
>>>>>>> f88c5368
  width: 60px;
  height: 69px;
}
.promo_mystery_201505 {
  background-image: url(spritesmith4.png);
<<<<<<< HEAD
  background-position: -1976px -819px;
=======
  background-position: -1955px -1001px;
>>>>>>> f88c5368
  width: 90px;
  height: 90px;
}
.promo_mystery_201506 {
  background-image: url(spritesmith4.png);
<<<<<<< HEAD
  background-position: -2128px -153px;
=======
  background-position: -2046px -149px;
>>>>>>> f88c5368
  width: 42px;
  height: 69px;
}
.promo_mystery_201507 {
  background-image: url(spritesmith4.png);
<<<<<<< HEAD
  background-position: -1779px -1484px;
=======
  background-position: -1758px -1166px;
>>>>>>> f88c5368
  width: 90px;
  height: 105px;
}
.promo_mystery_201508 {
  background-image: url(spritesmith4.png);
  background-position: -507px -1901px;
  width: 93px;
  height: 90px;
}
.promo_mystery_3014 {
  background-image: url(spritesmith4.png);
<<<<<<< HEAD
  background-position: -578px -1916px;
=======
  background-position: -289px -1901px;
>>>>>>> f88c5368
  width: 217px;
  height: 90px;
}
.promo_orca {
  background-image: url(spritesmith4.png);
<<<<<<< HEAD
  background-position: -1779px -1378px;
=======
  background-position: -1758px -1060px;
>>>>>>> f88c5368
  width: 105px;
  height: 105px;
}
.promo_partyhats {
  background-image: url(spritesmith4.png);
<<<<<<< HEAD
  background-position: -2119px -1280px;
=======
  background-position: -738px -1992px;
>>>>>>> f88c5368
  width: 115px;
  height: 47px;
}
.promo_pastel_skin {
  background-image: url(spritesmith4.png);
<<<<<<< HEAD
  background-position: -1097px -1916px;
=======
  background-position: -902px -1901px;
>>>>>>> f88c5368
  width: 330px;
  height: 83px;
}
.customize-option.promo_pastel_skin {
  background-image: url(spritesmith4.png);
<<<<<<< HEAD
  background-position: -1122px -1931px;
=======
  background-position: -927px -1916px;
>>>>>>> f88c5368
  width: 60px;
  height: 60px;
}
.promo_pet_skins {
  background-image: url(spritesmith4.png);
  background-position: -1456px -828px;
  width: 140px;
  height: 147px;
}
.customize-option.promo_pet_skins {
  background-image: url(spritesmith4.png);
  background-position: -1481px -843px;
  width: 60px;
  height: 60px;
}
.promo_shimmer_hair {
  background-image: url(spritesmith4.png);
<<<<<<< HEAD
  background-position: -1428px -1916px;
=======
  background-position: -1233px -1901px;
>>>>>>> f88c5368
  width: 330px;
  height: 83px;
}
.customize-option.promo_shimmer_hair {
  background-image: url(spritesmith4.png);
<<<<<<< HEAD
  background-position: -1453px -1931px;
=======
  background-position: -1258px -1916px;
>>>>>>> f88c5368
  width: 60px;
  height: 60px;
}
.promo_splashyskins {
  background-image: url(spritesmith4.png);
  background-position: -1483px -1722px;
  width: 198px;
  height: 91px;
}
.customize-option.promo_splashyskins {
  background-image: url(spritesmith4.png);
  background-position: -1508px -1737px;
  width: 60px;
  height: 60px;
}
.promo_springclasses2014 {
  background-image: url(spritesmith4.png);
<<<<<<< HEAD
  background-position: -289px -1916px;
=======
  background-position: 0px -1901px;
>>>>>>> f88c5368
  width: 288px;
  height: 90px;
}
.promo_springclasses2015 {
  background-image: url(spritesmith4.png);
<<<<<<< HEAD
  background-position: 0px -1916px;
=======
  background-position: -1240px -1810px;
>>>>>>> f88c5368
  width: 288px;
  height: 90px;
}
.promo_summer_classes_2014 {
  background-image: url(spritesmith4.png);
<<<<<<< HEAD
  background-position: -250px -1722px;
=======
  background-position: 0px -1707px;
>>>>>>> f88c5368
  width: 429px;
  height: 102px;
}
.promo_summer_classes_2015 {
  background-image: url(spritesmith4.png);
<<<<<<< HEAD
  background-position: -796px -1916px;
=======
  background-position: -601px -1901px;
>>>>>>> f88c5368
  width: 300px;
  height: 88px;
}
.promo_updos {
  background-image: url(spritesmith4.png);
<<<<<<< HEAD
  background-position: -1456px -680px;
=======
  background-position: -1305px -1290px;
>>>>>>> f88c5368
  width: 156px;
  height: 147px;
}
.promo_veteran_pets {
  background-image: url(spritesmith4.png);
<<<<<<< HEAD
  background-position: -2220px -77px;
=======
  background-position: -2046px 0px;
>>>>>>> f88c5368
  width: 146px;
  height: 75px;
}
.promo_winterclasses2015 {
  background-image: url(spritesmith4.png);
<<<<<<< HEAD
  background-position: -1099px -1465px;
=======
  background-position: -1008px -1462px;
>>>>>>> f88c5368
  width: 325px;
  height: 110px;
}
.promo_winteryhair {
  background-image: url(spritesmith4.png);
<<<<<<< HEAD
  background-position: -2067px -77px;
=======
  background-position: -1462px -1372px;
>>>>>>> f88c5368
  width: 152px;
  height: 75px;
}
.customize-option.promo_winteryhair {
  background-image: url(spritesmith4.png);
<<<<<<< HEAD
  background-position: -2092px -92px;
=======
  background-position: -1487px -1387px;
>>>>>>> f88c5368
  width: 60px;
  height: 60px;
}
.inventory_quest_scroll_atom1 {
  background-image: url(spritesmith4.png);
<<<<<<< HEAD
  background-position: -2067px -708px;
=======
  background-position: -2046px -1616px;
>>>>>>> f88c5368
  width: 48px;
  height: 51px;
}
.inventory_quest_scroll_atom1_locked {
  background-image: url(spritesmith4.png);
<<<<<<< HEAD
  background-position: -2312px -708px;
=======
  background-position: -2095px -1616px;
>>>>>>> f88c5368
  width: 48px;
  height: 51px;
}
.inventory_quest_scroll_atom2 {
  background-image: url(spritesmith4.png);
<<<<<<< HEAD
  background-position: -2361px -708px;
=======
  background-position: -2144px -1616px;
>>>>>>> f88c5368
  width: 48px;
  height: 51px;
}
.inventory_quest_scroll_atom2_locked {
  background-image: url(spritesmith4.png);
<<<<<<< HEAD
  background-position: -2165px -760px;
=======
  background-position: -2144px -1668px;
>>>>>>> f88c5368
  width: 48px;
  height: 51px;
}
.inventory_quest_scroll_atom3 {
  background-image: url(spritesmith4.png);
<<<<<<< HEAD
  background-position: -2214px -760px;
=======
  background-position: -2095px -1720px;
>>>>>>> f88c5368
  width: 48px;
  height: 51px;
}
.inventory_quest_scroll_atom3_locked {
  background-image: url(spritesmith4.png);
<<<<<<< HEAD
  background-position: -2263px -760px;
=======
  background-position: -2095px -1772px;
>>>>>>> f88c5368
  width: 48px;
  height: 51px;
}
.inventory_quest_scroll_basilist {
  background-image: url(spritesmith4.png);
<<<<<<< HEAD
  background-position: -2116px -812px;
=======
  background-position: -2144px -1772px;
>>>>>>> f88c5368
  width: 48px;
  height: 51px;
}
.inventory_quest_scroll_bunny {
  background-image: url(spritesmith4.png);
<<<<<<< HEAD
  background-position: -2165px -812px;
=======
  background-position: -1581px -420px;
>>>>>>> f88c5368
  width: 48px;
  height: 51px;
}
.inventory_quest_scroll_cheetah {
  background-image: url(spritesmith4.png);
<<<<<<< HEAD
  background-position: -2214px -812px;
=======
  background-position: -1568px -964px;
>>>>>>> f88c5368
  width: 48px;
  height: 51px;
}
.inventory_quest_scroll_dilatoryDistress1 {
  background-image: url(spritesmith4.png);
<<<<<<< HEAD
  background-position: -2116px -1020px;
=======
  background-position: -2104px -625px;
>>>>>>> f88c5368
  width: 48px;
  height: 51px;
}
.inventory_quest_scroll_dilatoryDistress2 {
  background-image: url(spritesmith4.png);
<<<<<<< HEAD
  background-position: -2361px -1020px;
=======
  background-position: -2046px -680px;
>>>>>>> f88c5368
  width: 48px;
  height: 51px;
}
.inventory_quest_scroll_dilatoryDistress2_locked {
  background-image: url(spritesmith4.png);
<<<<<<< HEAD
  background-position: -2067px -344px;
=======
  background-position: -2095px -680px;
>>>>>>> f88c5368
  width: 48px;
  height: 51px;
}
.inventory_quest_scroll_dilatoryDistress3 {
  background-image: url(spritesmith4.png);
<<<<<<< HEAD
  background-position: -2116px -344px;
=======
  background-position: -2144px -680px;
>>>>>>> f88c5368
  width: 48px;
  height: 51px;
}
.inventory_quest_scroll_dilatoryDistress3_locked {
  background-image: url(spritesmith4.png);
<<<<<<< HEAD
  background-position: -2165px -344px;
=======
  background-position: -2046px -732px;
>>>>>>> f88c5368
  width: 48px;
  height: 51px;
}
.inventory_quest_scroll_dilatory_derby {
  background-image: url(spritesmith4.png);
<<<<<<< HEAD
  background-position: -2214px -344px;
=======
  background-position: -2095px -732px;
>>>>>>> f88c5368
  width: 48px;
  height: 51px;
}
.inventory_quest_scroll_egg {
  background-image: url(spritesmith4.png);
<<<<<<< HEAD
  background-position: -2263px -344px;
=======
  background-position: -2144px -732px;
>>>>>>> f88c5368
  width: 48px;
  height: 51px;
}
.inventory_quest_scroll_evilsanta {
  background-image: url(spritesmith4.png);
<<<<<<< HEAD
  background-position: -2312px -344px;
=======
  background-position: -2046px -784px;
>>>>>>> f88c5368
  width: 48px;
  height: 51px;
}
.inventory_quest_scroll_evilsanta2 {
  background-image: url(spritesmith4.png);
<<<<<<< HEAD
  background-position: -2361px -344px;
=======
  background-position: -2095px -784px;
>>>>>>> f88c5368
  width: 48px;
  height: 51px;
}
.inventory_quest_scroll_ghost_stag {
  background-image: url(spritesmith4.png);
<<<<<<< HEAD
  background-position: -2067px -396px;
=======
  background-position: -2144px -1512px;
>>>>>>> f88c5368
  width: 48px;
  height: 51px;
}
.inventory_quest_scroll_goldenknight1 {
  background-image: url(spritesmith4.png);
<<<<<<< HEAD
  background-position: -2116px -396px;
=======
  background-position: -2046px -836px;
>>>>>>> f88c5368
  width: 48px;
  height: 51px;
}
.inventory_quest_scroll_goldenknight1_locked {
  background-image: url(spritesmith4.png);
<<<<<<< HEAD
  background-position: -2312px -656px;
=======
  background-position: -2095px -836px;
>>>>>>> f88c5368
  width: 48px;
  height: 51px;
}
.inventory_quest_scroll_goldenknight2 {
  background-image: url(spritesmith4.png);
<<<<<<< HEAD
  background-position: -2214px -396px;
=======
  background-position: -2144px -836px;
>>>>>>> f88c5368
  width: 48px;
  height: 51px;
}
.inventory_quest_scroll_goldenknight2_locked {
  background-image: url(spritesmith4.png);
<<<<<<< HEAD
  background-position: -2263px -396px;
=======
  background-position: -2046px -888px;
>>>>>>> f88c5368
  width: 48px;
  height: 51px;
}
.inventory_quest_scroll_goldenknight3 {
  background-image: url(spritesmith4.png);
<<<<<<< HEAD
  background-position: -2312px -396px;
=======
  background-position: -2095px -888px;
>>>>>>> f88c5368
  width: 48px;
  height: 51px;
}
.inventory_quest_scroll_goldenknight3_locked {
  background-image: url(spritesmith4.png);
<<<<<<< HEAD
  background-position: -2361px -396px;
=======
  background-position: -2144px -888px;
>>>>>>> f88c5368
  width: 48px;
  height: 51px;
}
.inventory_quest_scroll_gryphon {
  background-image: url(spritesmith4.png);
<<<<<<< HEAD
  background-position: -2067px -448px;
=======
  background-position: -2046px -940px;
>>>>>>> f88c5368
  width: 48px;
  height: 51px;
}
.inventory_quest_scroll_harpy {
  background-image: url(spritesmith4.png);
<<<<<<< HEAD
  background-position: -2116px -448px;
=======
  background-position: -2095px -940px;
>>>>>>> f88c5368
  width: 48px;
  height: 51px;
}
.inventory_quest_scroll_hedgehog {
  background-image: url(spritesmith4.png);
<<<<<<< HEAD
  background-position: -2165px -448px;
=======
  background-position: -2144px -940px;
>>>>>>> f88c5368
  width: 48px;
  height: 51px;
}
.inventory_quest_scroll_kraken {
  background-image: url(spritesmith4.png);
<<<<<<< HEAD
  background-position: -2214px -448px;
=======
  background-position: -2046px -992px;
>>>>>>> f88c5368
  width: 48px;
  height: 51px;
}
.inventory_quest_scroll_moonstone1 {
  background-image: url(spritesmith4.png);
<<<<<<< HEAD
  background-position: -2263px -448px;
=======
  background-position: -2095px -992px;
>>>>>>> f88c5368
  width: 48px;
  height: 51px;
}
.inventory_quest_scroll_moonstone1_locked {
  background-image: url(spritesmith4.png);
<<<<<<< HEAD
  background-position: -2312px -448px;
=======
  background-position: -2144px -992px;
>>>>>>> f88c5368
  width: 48px;
  height: 51px;
}
.inventory_quest_scroll_moonstone2 {
  background-image: url(spritesmith4.png);
<<<<<<< HEAD
  background-position: -2361px -448px;
=======
  background-position: -2046px -1044px;
>>>>>>> f88c5368
  width: 48px;
  height: 51px;
}
.inventory_quest_scroll_moonstone2_locked {
  background-image: url(spritesmith4.png);
<<<<<<< HEAD
  background-position: -2067px -500px;
=======
  background-position: -2095px -1044px;
>>>>>>> f88c5368
  width: 48px;
  height: 51px;
}
.inventory_quest_scroll_moonstone3 {
  background-image: url(spritesmith4.png);
<<<<<<< HEAD
  background-position: -2116px -500px;
=======
  background-position: -2144px -1044px;
>>>>>>> f88c5368
  width: 48px;
  height: 51px;
}
.inventory_quest_scroll_moonstone3_locked {
  background-image: url(spritesmith4.png);
<<<<<<< HEAD
  background-position: -2165px -500px;
=======
  background-position: -2046px -1096px;
>>>>>>> f88c5368
  width: 48px;
  height: 51px;
}
.inventory_quest_scroll_octopus {
  background-image: url(spritesmith4.png);
<<<<<<< HEAD
  background-position: -2214px -500px;
=======
  background-position: -2095px -1096px;
>>>>>>> f88c5368
  width: 48px;
  height: 51px;
}
.inventory_quest_scroll_owl {
  background-image: url(spritesmith4.png);
<<<<<<< HEAD
  background-position: -2263px -500px;
=======
  background-position: -2144px -1096px;
>>>>>>> f88c5368
  width: 48px;
  height: 51px;
}
.inventory_quest_scroll_penguin {
  background-image: url(spritesmith4.png);
<<<<<<< HEAD
  background-position: -2312px -500px;
=======
  background-position: -2046px -1148px;
>>>>>>> f88c5368
  width: 48px;
  height: 51px;
}
.inventory_quest_scroll_rat {
  background-image: url(spritesmith4.png);
<<<<<<< HEAD
  background-position: -2361px -500px;
=======
  background-position: -2095px -1148px;
>>>>>>> f88c5368
  width: 48px;
  height: 51px;
}
.inventory_quest_scroll_rock {
  background-image: url(spritesmith4.png);
<<<<<<< HEAD
  background-position: -2067px -552px;
=======
  background-position: -2144px -1148px;
>>>>>>> f88c5368
  width: 48px;
  height: 51px;
}
.inventory_quest_scroll_rooster {
  background-image: url(spritesmith4.png);
<<<<<<< HEAD
  background-position: -2116px -552px;
=======
  background-position: -2046px -1200px;
>>>>>>> f88c5368
  width: 48px;
  height: 51px;
}
.inventory_quest_scroll_sheep {
  background-image: url(spritesmith4.png);
<<<<<<< HEAD
  background-position: -2165px -552px;
=======
  background-position: -2095px -1200px;
>>>>>>> f88c5368
  width: 48px;
  height: 51px;
}
.inventory_quest_scroll_slime {
  background-image: url(spritesmith4.png);
<<<<<<< HEAD
  background-position: -2214px -552px;
=======
  background-position: -2144px -1200px;
>>>>>>> f88c5368
  width: 48px;
  height: 51px;
}
.inventory_quest_scroll_spider {
  background-image: url(spritesmith4.png);
<<<<<<< HEAD
  background-position: -2263px -552px;
=======
  background-position: -2046px -1252px;
>>>>>>> f88c5368
  width: 48px;
  height: 51px;
}
.inventory_quest_scroll_trex {
  background-image: url(spritesmith4.png);
<<<<<<< HEAD
  background-position: -2312px -552px;
=======
  background-position: -2095px -1252px;
>>>>>>> f88c5368
  width: 48px;
  height: 51px;
}
.inventory_quest_scroll_trex_undead {
  background-image: url(spritesmith4.png);
<<<<<<< HEAD
  background-position: -2361px -552px;
=======
  background-position: -2144px -1252px;
>>>>>>> f88c5368
  width: 48px;
  height: 51px;
}
.inventory_quest_scroll_vice1 {
  background-image: url(spritesmith4.png);
<<<<<<< HEAD
  background-position: -2067px -604px;
=======
  background-position: -2046px -1304px;
>>>>>>> f88c5368
  width: 48px;
  height: 51px;
}
.inventory_quest_scroll_vice1_locked {
  background-image: url(spritesmith4.png);
<<<<<<< HEAD
  background-position: -2116px -604px;
=======
  background-position: -2095px -1304px;
>>>>>>> f88c5368
  width: 48px;
  height: 51px;
}
.inventory_quest_scroll_vice2 {
  background-image: url(spritesmith4.png);
<<<<<<< HEAD
  background-position: -2165px -604px;
=======
  background-position: -2144px -1304px;
>>>>>>> f88c5368
  width: 48px;
  height: 51px;
}
.inventory_quest_scroll_vice2_locked {
  background-image: url(spritesmith4.png);
<<<<<<< HEAD
  background-position: -2214px -604px;
=======
  background-position: -2046px -1356px;
>>>>>>> f88c5368
  width: 48px;
  height: 51px;
}
.inventory_quest_scroll_vice3 {
  background-image: url(spritesmith4.png);
<<<<<<< HEAD
  background-position: -2263px -604px;
=======
  background-position: -2095px -1356px;
>>>>>>> f88c5368
  width: 48px;
  height: 51px;
}
.inventory_quest_scroll_vice3_locked {
  background-image: url(spritesmith4.png);
<<<<<<< HEAD
  background-position: -2312px -604px;
=======
  background-position: -2144px -1356px;
>>>>>>> f88c5368
  width: 48px;
  height: 51px;
}
.inventory_quest_scroll_whale {
  background-image: url(spritesmith4.png);
<<<<<<< HEAD
  background-position: -2361px -604px;
=======
  background-position: -2046px -1408px;
>>>>>>> f88c5368
  width: 48px;
  height: 51px;
}
.quest_TEMPLATE_FOR_MISSING_IMAGE {
  background-image: url(spritesmith4.png);
<<<<<<< HEAD
  background-position: -2108px -1662px;
=======
  background-position: -1066px -2044px;
>>>>>>> f88c5368
  width: 221px;
  height: 39px;
}
.quest_atom1 {
  background-image: url(spritesmith4.png);
<<<<<<< HEAD
  background-position: -925px -1293px;
=======
  background-position: -1054px -1290px;
>>>>>>> f88c5368
  width: 250px;
  height: 150px;
}
.quest_atom2 {
  background-image: url(spritesmith4.png);
  background-position: -1245px -688px;
  width: 207px;
  height: 138px;
}
.quest_atom3 {
  background-image: url(spritesmith4.png);
  background-position: 0px -1112px;
  width: 216px;
  height: 180px;
}
.quest_basilist {
  background-image: url(spritesmith4.png);
  background-position: -1456px -976px;
  width: 189px;
  height: 141px;
}
.quest_bunny {
  background-image: url(spritesmith4.png);
  background-position: -1245px 0px;
  width: 210px;
  height: 186px;
}
.quest_cheetah {
  background-image: url(spritesmith4.png);
  background-position: -220px -232px;
  width: 219px;
  height: 219px;
}
.quest_dilatory {
  background-image: url(spritesmith4.png);
<<<<<<< HEAD
  background-position: -452px -452px;
=======
  background-position: -440px -232px;
>>>>>>> f88c5368
  width: 219px;
  height: 219px;
}
.quest_dilatoryDistress1 {
  background-image: url(spritesmith4.png);
<<<<<<< HEAD
  background-position: -2067px -1703px;
=======
  background-position: -1288px -2044px;
>>>>>>> f88c5368
  width: 221px;
  height: 39px;
}
.quest_dilatoryDistress1_blueFins {
  background-image: url(spritesmith4.png);
<<<<<<< HEAD
  background-position: -2067px -1280px;
=======
  background-position: -686px -1992px;
>>>>>>> f88c5368
  width: 51px;
  height: 48px;
}
.quest_dilatoryDistress1_fireCoral {
  background-image: url(spritesmith4.png);
<<<<<<< HEAD
  background-position: -2214px -708px;
=======
  background-position: -2144px -1564px;
>>>>>>> f88c5368
  width: 48px;
  height: 51px;
}
.quest_dilatoryDistress2 {
  background-image: url(spritesmith4.png);
<<<<<<< HEAD
  background-position: -1456px -529px;
=======
  background-position: -903px -1290px;
>>>>>>> f88c5368
  width: 150px;
  height: 150px;
}
.quest_dilatoryDistress3 {
  background-image: url(spritesmith4.png);
<<<<<<< HEAD
  background-position: -805px 0px;
=======
  background-position: 0px -452px;
>>>>>>> f88c5368
  width: 219px;
  height: 219px;
}
.quest_dilatory_derby {
  background-image: url(spritesmith4.png);
<<<<<<< HEAD
  background-position: -805px -220px;
=======
  background-position: -220px -452px;
>>>>>>> f88c5368
  width: 219px;
  height: 219px;
}
.quest_egg {
  background-image: url(spritesmith4.png);
<<<<<<< HEAD
  background-position: -2067px -1743px;
=======
  background-position: -1510px -2044px;
>>>>>>> f88c5368
  width: 221px;
  height: 39px;
}
.quest_egg_plainEgg {
  background-image: url(spritesmith4.png);
<<<<<<< HEAD
  background-position: -2116px -760px;
=======
  background-position: -2095px -1668px;
>>>>>>> f88c5368
  width: 48px;
  height: 51px;
}
.quest_evilsanta {
  background-image: url(spritesmith4.png);
  background-position: -660px -232px;
  width: 118px;
  height: 131px;
}
.quest_evilsanta2 {
  background-image: url(spritesmith4.png);
<<<<<<< HEAD
  background-position: -805px -440px;
=======
  background-position: -440px -452px;
>>>>>>> f88c5368
  width: 219px;
  height: 219px;
}
.quest_ghost_stag {
  background-image: url(spritesmith4.png);
<<<<<<< HEAD
  background-position: 0px -232px;
=======
  background-position: -805px 0px;
>>>>>>> f88c5368
  width: 219px;
  height: 219px;
}
.quest_goldenknight1 {
  background-image: url(spritesmith4.png);
<<<<<<< HEAD
  background-position: -2067px -1783px;
=======
  background-position: -1732px -2044px;
>>>>>>> f88c5368
  width: 221px;
  height: 39px;
}
.quest_goldenknight1_testimony {
  background-image: url(spritesmith4.png);
<<<<<<< HEAD
  background-position: -2361px -760px;
=======
  background-position: -2046px -1772px;
>>>>>>> f88c5368
  width: 48px;
  height: 51px;
}
.quest_goldenknight2 {
  background-image: url(spritesmith4.png);
<<<<<<< HEAD
  background-position: -1176px -1293px;
=======
  background-position: -501px -1290px;
>>>>>>> f88c5368
  width: 250px;
  height: 150px;
}
.quest_goldenknight3 {
  background-image: url(spritesmith4.png);
  background-position: 0px 0px;
  width: 219px;
  height: 231px;
}
.quest_gryphon {
  background-image: url(spritesmith4.png);
<<<<<<< HEAD
  background-position: -868px -1112px;
=======
  background-position: -223px -1112px;
>>>>>>> f88c5368
  width: 216px;
  height: 177px;
}
.quest_harpy {
  background-image: url(spritesmith4.png);
<<<<<<< HEAD
  background-position: -1025px -660px;
=======
  background-position: -805px -440px;
>>>>>>> f88c5368
  width: 219px;
  height: 219px;
}
.quest_hedgehog {
  background-image: url(spritesmith4.png);
  background-position: -877px -892px;
  width: 219px;
  height: 186px;
}
.quest_kraken {
  background-image: url(spritesmith4.png);
<<<<<<< HEAD
  background-position: -1456px 0px;
=======
  background-position: -1245px -715px;
>>>>>>> f88c5368
  width: 216px;
  height: 177px;
}
.quest_moonstone1 {
  background-image: url(spritesmith4.png);
<<<<<<< HEAD
  background-position: -2067px -1823px;
=======
  background-position: -1954px -2044px;
>>>>>>> f88c5368
  width: 221px;
  height: 39px;
}
.quest_moonstone1_moonstone {
  background-image: url(spritesmith4.png);
<<<<<<< HEAD
  background-position: -2410px -344px;
=======
  background-position: -2162px -286px;
>>>>>>> f88c5368
  width: 30px;
  height: 30px;
}
.quest_moonstone2 {
  background-image: url(spritesmith4.png);
<<<<<<< HEAD
  background-position: -660px -672px;
=======
  background-position: 0px -232px;
>>>>>>> f88c5368
  width: 219px;
  height: 219px;
}
.quest_moonstone3 {
  background-image: url(spritesmith4.png);
  background-position: -440px -892px;
  width: 219px;
  height: 219px;
}
.quest_octopus {
  background-image: url(spritesmith4.png);
  background-position: -1085px -1112px;
  width: 222px;
  height: 177px;
}
.quest_owl {
  background-image: url(spritesmith4.png);
  background-position: -1025px 0px;
  width: 219px;
  height: 219px;
}
.quest_penguin {
  background-image: url(spritesmith4.png);
  background-position: -1245px -187px;
  width: 190px;
  height: 183px;
}
.quest_rat {
  background-image: url(spritesmith4.png);
  background-position: -660px -672px;
  width: 219px;
  height: 219px;
}
.quest_rock {
  background-image: url(spritesmith4.png);
  background-position: -660px -892px;
  width: 216px;
  height: 216px;
}
.quest_rooster {
  background-image: url(spritesmith4.png);
  background-position: -1456px -354px;
  width: 213px;
  height: 174px;
}
.quest_sheep {
  background-image: url(spritesmith4.png);
<<<<<<< HEAD
  background-position: -220px -892px;
=======
  background-position: -1025px 0px;
>>>>>>> f88c5368
  width: 219px;
  height: 219px;
}
.quest_slime {
  background-image: url(spritesmith4.png);
  background-position: 0px -892px;
  width: 219px;
  height: 219px;
}
.quest_spider {
  background-image: url(spritesmith4.png);
<<<<<<< HEAD
  background-position: 0px -1465px;
=======
  background-position: -1078px -1112px;
>>>>>>> f88c5368
  width: 250px;
  height: 150px;
}
.quest_stressbeast {
  background-image: url(spritesmith4.png);
<<<<<<< HEAD
  background-position: -1025px -440px;
=======
  background-position: -1025px -660px;
>>>>>>> f88c5368
  width: 219px;
  height: 219px;
}
.quest_stressbeast_bailey {
  background-image: url(spritesmith4.png);
<<<<<<< HEAD
  background-position: -1025px -220px;
=======
  background-position: -1025px -440px;
>>>>>>> f88c5368
  width: 219px;
  height: 219px;
}
.quest_stressbeast_guide {
  background-image: url(spritesmith4.png);
<<<<<<< HEAD
  background-position: -440px -672px;
=======
  background-position: -1025px -220px;
>>>>>>> f88c5368
  width: 219px;
  height: 219px;
}
.quest_stressbeast_stables {
  background-image: url(spritesmith4.png);
<<<<<<< HEAD
  background-position: -220px -672px;
=======
  background-position: -805px -220px;
>>>>>>> f88c5368
  width: 219px;
  height: 219px;
}
.quest_trex {
  background-image: url(spritesmith4.png);
<<<<<<< HEAD
  background-position: -1245px -371px;
=======
  background-position: -1245px -181px;
>>>>>>> f88c5368
  width: 204px;
  height: 177px;
}
.quest_trex_undead {
  background-image: url(spritesmith4.png);
<<<<<<< HEAD
  background-position: -651px -1112px;
=======
  background-position: -1245px -893px;
>>>>>>> f88c5368
  width: 216px;
  height: 177px;
}
.quest_vice1 {
  background-image: url(spritesmith4.png);
<<<<<<< HEAD
  background-position: -434px -1112px;
=======
  background-position: -1245px -359px;
>>>>>>> f88c5368
  width: 216px;
  height: 177px;
}
.quest_vice2 {
  background-image: url(spritesmith4.png);
<<<<<<< HEAD
  background-position: -2067px -1863px;
=======
  background-position: -46px -2085px;
>>>>>>> f88c5368
  width: 221px;
  height: 39px;
}
.quest_vice2_lightCrystal {
  background-image: url(spritesmith4.png);
<<<<<<< HEAD
  background-position: -2395px -1375px;
=======
  background-position: -2004px -1495px;
>>>>>>> f88c5368
  width: 40px;
  height: 40px;
}
.quest_vice3 {
  background-image: url(spritesmith4.png);
  background-position: -217px -1112px;
  width: 216px;
  height: 177px;
}
.quest_whale {
  background-image: url(spritesmith4.png);
  background-position: 0px -672px;
  width: 219px;
  height: 219px;
}
.shop_copper {
  background-image: url(spritesmith4.png);
<<<<<<< HEAD
  background-position: -2289px -1743px;
=======
  background-position: -2153px -259px;
>>>>>>> f88c5368
  width: 32px;
  height: 22px;
}
.shop_eyes {
  background-image: url(spritesmith4.png);
<<<<<<< HEAD
  background-position: -2272px -1375px;
=======
  background-position: -1368px -1071px;
>>>>>>> f88c5368
  width: 40px;
  height: 40px;
}
.shop_gold {
  background-image: url(spritesmith4.png);
<<<<<<< HEAD
  background-position: -2322px -1743px;
=======
  background-position: -1897px -1781px;
>>>>>>> f88c5368
  width: 32px;
  height: 22px;
}
.shop_opaquePotion {
  background-image: url(spritesmith4.png);
<<<<<<< HEAD
  background-position: -2354px -1457px;
=======
  background-position: -2004px -1339px;
>>>>>>> f88c5368
  width: 40px;
  height: 40px;
}
.shop_potion {
  background-image: url(spritesmith4.png);
<<<<<<< HEAD
  background-position: -2149px -1375px;
=======
  background-position: -2004px -1287px;
>>>>>>> f88c5368
  width: 40px;
  height: 40px;
}
.shop_reroll {
  background-image: url(spritesmith4.png);
<<<<<<< HEAD
  background-position: -2108px -1457px;
=======
  background-position: -2004px -1235px;
>>>>>>> f88c5368
  width: 40px;
  height: 40px;
}
.shop_seafoam {
  background-image: url(spritesmith4.png);
<<<<<<< HEAD
  background-position: -2388px -1703px;
=======
  background-position: -2007px -1599px;
>>>>>>> f88c5368
  width: 32px;
  height: 32px;
}
.shop_shinySeed {
  background-image: url(spritesmith4.png);
<<<<<<< HEAD
  background-position: -2355px -1703px;
=======
  background-position: -2153px -625px;
>>>>>>> f88c5368
  width: 32px;
  height: 32px;
}
.shop_silver {
  background-image: url(spritesmith4.png);
<<<<<<< HEAD
  background-position: -2355px -1743px;
=======
  background-position: -1864px -1781px;
>>>>>>> f88c5368
  width: 32px;
  height: 22px;
}
.shop_snowball {
  background-image: url(spritesmith4.png);
<<<<<<< HEAD
  background-position: -2289px -1703px;
=======
  background-position: -2007px -1651px;
>>>>>>> f88c5368
  width: 32px;
  height: 32px;
}
.shop_spookDust {
  background-image: url(spritesmith4.png);
<<<<<<< HEAD
  background-position: -2322px -1703px;
=======
  background-position: -2007px -1703px;
>>>>>>> f88c5368
  width: 32px;
  height: 32px;
}
.Pet_Egg_BearCub {
  background-image: url(spritesmith4.png);
<<<<<<< HEAD
  background-position: -2361px -1072px;
=======
  background-position: -751px -567px;
>>>>>>> f88c5368
  width: 48px;
  height: 51px;
}
.Pet_Egg_Bunny {
  background-image: url(spritesmith4.png);
<<<<<<< HEAD
  background-position: -2067px -1124px;
=======
  background-position: -971px -787px;
>>>>>>> f88c5368
  width: 48px;
  height: 51px;
}
.Pet_Egg_Cactus {
  background-image: url(spritesmith4.png);
<<<<<<< HEAD
  background-position: -2116px -1124px;
=======
  background-position: -1696px -1601px;
>>>>>>> f88c5368
  width: 48px;
  height: 51px;
}
.Pet_Egg_Cheetah {
  background-image: url(spritesmith4.png);
<<<<<<< HEAD
  background-position: -2165px -1124px;
=======
  background-position: -1696px -1653px;
>>>>>>> f88c5368
  width: 48px;
  height: 51px;
}
.Pet_Egg_Cuttlefish {
  background-image: url(spritesmith4.png);
<<<<<<< HEAD
  background-position: -2214px -1124px;
=======
  background-position: -1939px -1901px;
>>>>>>> f88c5368
  width: 48px;
  height: 51px;
}
.Pet_Egg_Deer {
  background-image: url(spritesmith4.png);
<<<<<<< HEAD
  background-position: -2263px -1124px;
=======
  background-position: -1988px -1901px;
>>>>>>> f88c5368
  width: 48px;
  height: 51px;
}
.Pet_Egg_Dragon {
  background-image: url(spritesmith4.png);
<<<<<<< HEAD
  background-position: -2312px -1124px;
=======
  background-position: 0px -1992px;
>>>>>>> f88c5368
  width: 48px;
  height: 51px;
}
.Pet_Egg_Egg {
  background-image: url(spritesmith4.png);
<<<<<<< HEAD
  background-position: -2361px -1124px;
=======
  background-position: -49px -1992px;
>>>>>>> f88c5368
  width: 48px;
  height: 51px;
}
.Pet_Egg_FlyingPig {
  background-image: url(spritesmith4.png);
<<<<<<< HEAD
  background-position: -2067px -1176px;
=======
  background-position: -98px -1992px;
>>>>>>> f88c5368
  width: 48px;
  height: 51px;
}
.Pet_Egg_Fox {
  background-image: url(spritesmith4.png);
<<<<<<< HEAD
  background-position: -2116px -1176px;
=======
  background-position: -147px -1992px;
>>>>>>> f88c5368
  width: 48px;
  height: 51px;
}
.Pet_Egg_Gryphon {
  background-image: url(spritesmith4.png);
<<<<<<< HEAD
  background-position: -2165px -1176px;
=======
  background-position: -196px -1992px;
>>>>>>> f88c5368
  width: 48px;
  height: 51px;
}
.Pet_Egg_Hedgehog {
  background-image: url(spritesmith4.png);
<<<<<<< HEAD
  background-position: -2214px -1176px;
=======
  background-position: -245px -1992px;
>>>>>>> f88c5368
  width: 48px;
  height: 51px;
}
.Pet_Egg_LionCub {
  background-image: url(spritesmith4.png);
<<<<<<< HEAD
  background-position: -2263px -1176px;
=======
  background-position: -294px -1992px;
>>>>>>> f88c5368
  width: 48px;
  height: 51px;
}
.Pet_Egg_Octopus {
  background-image: url(spritesmith4.png);
<<<<<<< HEAD
  background-position: -2312px -1176px;
=======
  background-position: -343px -1992px;
>>>>>>> f88c5368
  width: 48px;
  height: 51px;
}
.Pet_Egg_Owl {
  background-image: url(spritesmith4.png);
<<<<<<< HEAD
  background-position: -2361px -1176px;
=======
  background-position: -392px -1992px;
>>>>>>> f88c5368
  width: 48px;
  height: 51px;
}
.Pet_Egg_PandaCub {
  background-image: url(spritesmith4.png);
<<<<<<< HEAD
  background-position: -2067px -1228px;
=======
  background-position: -441px -1992px;
>>>>>>> f88c5368
  width: 48px;
  height: 51px;
}
.Pet_Egg_Parrot {
  background-image: url(spritesmith4.png);
<<<<<<< HEAD
  background-position: -2116px -1228px;
=======
  background-position: -490px -1992px;
>>>>>>> f88c5368
  width: 48px;
  height: 51px;
}
.Pet_Egg_Penguin {
  background-image: url(spritesmith4.png);
<<<<<<< HEAD
  background-position: -2165px -1228px;
=======
  background-position: -539px -1992px;
>>>>>>> f88c5368
  width: 48px;
  height: 51px;
}
.Pet_Egg_PolarBear {
  background-image: url(spritesmith4.png);
<<<<<<< HEAD
  background-position: -2214px -1228px;
=======
  background-position: -588px -1992px;
>>>>>>> f88c5368
  width: 48px;
  height: 51px;
}
.Pet_Egg_Rat {
  background-image: url(spritesmith4.png);
<<<<<<< HEAD
  background-position: -2263px -1228px;
=======
  background-position: -637px -1992px;
>>>>>>> f88c5368
  width: 48px;
  height: 51px;
}
.Pet_Egg_Rock {
  background-image: url(spritesmith4.png);
<<<<<<< HEAD
  background-position: -2312px -1228px;
=======
  background-position: -709px -380px;
>>>>>>> f88c5368
  width: 48px;
  height: 51px;
}
.Pet_Egg_Rooster {
  background-image: url(spritesmith4.png);
<<<<<<< HEAD
  background-position: -2361px -1228px;
=======
  background-position: -660px -380px;
>>>>>>> f88c5368
  width: 48px;
  height: 51px;
}
.Pet_Egg_Seahorse {
  background-image: url(spritesmith4.png);
<<<<<<< HEAD
  background-position: -2312px -1072px;
=======
  background-position: -1568px -1309px;
>>>>>>> f88c5368
  width: 48px;
  height: 51px;
}
.Pet_Egg_Sheep {
  background-image: url(spritesmith4.png);
<<<<<<< HEAD
  background-position: -2263px -1072px;
=======
  background-position: -1568px -1257px;
>>>>>>> f88c5368
  width: 48px;
  height: 51px;
}
.Pet_Egg_Slime {
  background-image: url(spritesmith4.png);
<<<<<<< HEAD
  background-position: -2214px -1072px;
=======
  background-position: -1568px -1194px;
>>>>>>> f88c5368
  width: 48px;
  height: 51px;
}
.Pet_Egg_Spider {
  background-image: url(spritesmith4.png);
<<<<<<< HEAD
  background-position: -2165px -1072px;
=======
  background-position: -1568px -1142px;
>>>>>>> f88c5368
  width: 48px;
  height: 51px;
}
.Pet_Egg_TRex {
  background-image: url(spritesmith4.png);
<<<<<<< HEAD
  background-position: -2116px -1072px;
=======
  background-position: -1568px -1079px;
>>>>>>> f88c5368
  width: 48px;
  height: 51px;
}
.Pet_Egg_TigerCub {
  background-image: url(spritesmith4.png);
<<<<<<< HEAD
  background-position: -2067px -1072px;
=======
  background-position: -1568px -1027px;
>>>>>>> f88c5368
  width: 48px;
  height: 51px;
}
.Pet_Egg_Whale {
  background-image: url(spritesmith4.png);
<<<<<<< HEAD
  background-position: -2312px -1020px;
=======
  background-position: -1568px -912px;
>>>>>>> f88c5368
  width: 48px;
  height: 51px;
}
.Pet_Egg_Wolf {
  background-image: url(spritesmith4.png);
<<<<<<< HEAD
  background-position: -2263px -1020px;
=======
  background-position: -1568px -849px;
>>>>>>> f88c5368
  width: 48px;
  height: 51px;
}
.Pet_Food_Cake_Base {
  background-image: url(spritesmith4.png);
<<<<<<< HEAD
  background-position: -2334px -1329px;
=======
  background-position: -1285px -1992px;
>>>>>>> f88c5368
  width: 43px;
  height: 43px;
}
.Pet_Food_Cake_CottonCandyBlue {
  background-image: url(spritesmith4.png);
<<<<<<< HEAD
  background-position: -2399px -1280px;
=======
  background-position: -1019px -1992px;
>>>>>>> f88c5368
  width: 42px;
  height: 44px;
}
.Pet_Food_Cake_CottonCandyPink {
  background-image: url(spritesmith4.png);
<<<<<<< HEAD
  background-position: -2067px -1329px;
=======
  background-position: -975px -1992px;
>>>>>>> f88c5368
  width: 43px;
  height: 45px;
}
.Pet_Food_Cake_Desert {
  background-image: url(spritesmith4.png);
<<<<<<< HEAD
  background-position: -2199px -1329px;
=======
  background-position: -1150px -1992px;
>>>>>>> f88c5368
  width: 43px;
  height: 44px;
}
.Pet_Food_Cake_Golden {
  background-image: url(spritesmith4.png);
<<<<<<< HEAD
  background-position: -2378px -1329px;
=======
  background-position: -1329px -1992px;
>>>>>>> f88c5368
  width: 43px;
  height: 42px;
}
.Pet_Food_Cake_Red {
  background-image: url(spritesmith4.png);
<<<<<<< HEAD
  background-position: -2111px -1329px;
=======
  background-position: -1062px -1992px;
>>>>>>> f88c5368
  width: 43px;
  height: 44px;
}
.Pet_Food_Cake_Shade {
  background-image: url(spritesmith4.png);
<<<<<<< HEAD
  background-position: -2155px -1329px;
=======
  background-position: -1106px -1992px;
>>>>>>> f88c5368
  width: 43px;
  height: 44px;
}
.Pet_Food_Cake_Skeleton {
  background-image: url(spritesmith4.png);
<<<<<<< HEAD
  background-position: -2356px -1280px;
=======
  background-position: -758px -380px;
>>>>>>> f88c5368
  width: 42px;
  height: 47px;
}
.Pet_Food_Cake_White {
  background-image: url(spritesmith4.png);
<<<<<<< HEAD
  background-position: -2243px -1329px;
=======
  background-position: -1194px -1992px;
>>>>>>> f88c5368
  width: 44px;
  height: 44px;
}
.Pet_Food_Cake_Zombie {
  background-image: url(spritesmith4.png);
<<<<<<< HEAD
  background-position: -2288px -1329px;
=======
  background-position: -1239px -1992px;
>>>>>>> f88c5368
  width: 45px;
  height: 44px;
}
.Pet_Food_Candy_Base {
  background-image: url(spritesmith4.png);
<<<<<<< HEAD
  background-position: -2214px -1020px;
=======
  background-position: -1568px -797px;
>>>>>>> f88c5368
  width: 48px;
  height: 51px;
}
.Pet_Food_Candy_CottonCandyBlue {
  background-image: url(spritesmith4.png);
<<<<<<< HEAD
  background-position: -2165px -1020px;
=======
  background-position: -1598px -604px;
>>>>>>> f88c5368
  width: 48px;
  height: 51px;
}
.Pet_Food_Candy_CottonCandyPink {
  background-image: url(spritesmith4.png);
<<<<<<< HEAD
  background-position: -2067px -1020px;
=======
  background-position: -1598px -552px;
>>>>>>> f88c5368
  width: 48px;
  height: 51px;
}
.Pet_Food_Candy_Desert {
  background-image: url(spritesmith4.png);
<<<<<<< HEAD
  background-position: -2370px -968px;
=======
  background-position: -1581px -472px;
>>>>>>> f88c5368
  width: 48px;
  height: 51px;
}
.Pet_Food_Candy_Golden {
  background-image: url(spritesmith4.png);
<<<<<<< HEAD
  background-position: -2321px -968px;
=======
  background-position: -1864px -1729px;
>>>>>>> f88c5368
  width: 48px;
  height: 51px;
}
.Pet_Food_Candy_Red {
  background-image: url(spritesmith4.png);
<<<<<<< HEAD
  background-position: -2272px -968px;
=======
  background-position: -1955px -1807px;
>>>>>>> f88c5368
  width: 48px;
  height: 51px;
}
.Pet_Food_Candy_Shade {
  background-image: url(spritesmith4.png);
<<<<<<< HEAD
  background-position: -2223px -968px;
=======
  background-position: -1955px -1755px;
>>>>>>> f88c5368
  width: 48px;
  height: 51px;
}
.Pet_Food_Candy_Skeleton {
  background-image: url(spritesmith4.png);
<<<<<<< HEAD
  background-position: -2067px -864px;
=======
  background-position: -2144px -1876px;
>>>>>>> f88c5368
  width: 48px;
  height: 51px;
}
.Pet_Food_Candy_White {
  background-image: url(spritesmith4.png);
<<<<<<< HEAD
  background-position: -2361px -812px;
=======
  background-position: -2095px -1876px;
>>>>>>> f88c5368
  width: 48px;
  height: 51px;
}
.Pet_Food_Candy_Zombie {
  background-image: url(spritesmith4.png);
<<<<<<< HEAD
  background-position: -2067px -812px;
=======
  background-position: -2144px -1720px;
>>>>>>> f88c5368
  width: 48px;
  height: 51px;
}
.Pet_Food_Chocolate {
  background-image: url(spritesmith4.png);
<<<<<<< HEAD
  background-position: -2312px -760px;
=======
  background-position: -2046px -1720px;
>>>>>>> f88c5368
  width: 48px;
  height: 51px;
}
.Pet_Food_CottonCandyBlue {
  background-image: url(spritesmith4.png);
<<<<<<< HEAD
  background-position: -2067px -760px;
=======
  background-position: -2046px -1668px;
>>>>>>> f88c5368
  width: 48px;
  height: 51px;
}
.Pet_Food_CottonCandyPink {
  background-image: url(spritesmith4.png);
<<<<<<< HEAD
  background-position: -2165px -708px;
=======
  background-position: -2095px -1564px;
>>>>>>> f88c5368
  width: 48px;
  height: 51px;
}
.Pet_Food_Fish {
  background-image: url(spritesmith4.png);
<<<<<<< HEAD
  background-position: -2116px -708px;
=======
  background-position: -2046px -1564px;
>>>>>>> f88c5368
  width: 48px;
  height: 51px;
}
.Pet_Food_Honey {
  background-image: url(spritesmith4.png);
<<<<<<< HEAD
  background-position: -2361px -656px;
=======
  background-position: -2144px -1460px;
>>>>>>> f88c5368
  width: 48px;
  height: 51px;
}
.Pet_Food_Meat {
  background-image: url(spritesmith4.png);
<<<<<<< HEAD
  background-position: -2214px -656px;
=======
  background-position: -2144px -1408px;
>>>>>>> f88c5368
  width: 48px;
  height: 51px;
}
.Pet_Food_Milk {
  background-image: url(spritesmith4.png);
<<<<<<< HEAD
  background-position: -2165px -656px;
=======
  background-position: -2095px -1408px;
>>>>>>> f88c5368
  width: 48px;
  height: 51px;
}
.Pet_Food_Potatoe {
  background-image: url(spritesmith4.png);
<<<<<<< HEAD
  background-position: -2116px -656px;
=======
  background-position: -2144px -784px;
>>>>>>> f88c5368
  width: 48px;
  height: 51px;
}
.Pet_Food_RottenMeat {
  background-image: url(spritesmith4.png);
<<<<<<< HEAD
  background-position: -2067px -656px;
=======
  background-position: -2046px -1512px;
>>>>>>> f88c5368
  width: 48px;
  height: 51px;
}
.Pet_Food_Saddle {
  background-image: url(spritesmith4.png);
<<<<<<< HEAD
  background-position: -2263px -656px;
=======
  background-position: -2095px -1460px;
>>>>>>> f88c5368
  width: 48px;
  height: 51px;
}
.Pet_Food_Strawberry {
  background-image: url(spritesmith4.png);
<<<<<<< HEAD
  background-position: -2165px -396px;
=======
  background-position: -2046px -1460px;
>>>>>>> f88c5368
  width: 48px;
  height: 51px;
}
.Mount_Body_BearCub-Base {
  background-image: url(spritesmith4.png);
<<<<<<< HEAD
  background-position: -1779px -530px;
=======
  background-position: -1758px 0px;
>>>>>>> f88c5368
  width: 105px;
  height: 105px;
}
.Mount_Body_BearCub-CottonCandyBlue {
  background-image: url(spritesmith4.png);
<<<<<<< HEAD
  background-position: -1779px -424px;
=======
  background-position: -1590px -1601px;
>>>>>>> f88c5368
  width: 105px;
  height: 105px;
}
.Mount_Body_BearCub-CottonCandyPink {
  background-image: url(spritesmith4.png);
<<<<<<< HEAD
  background-position: -1779px -318px;
=======
  background-position: -1484px -1601px;
>>>>>>> f88c5368
  width: 105px;
  height: 105px;
}
.Mount_Body_BearCub-Desert {
  background-image: url(spritesmith4.png);
<<<<<<< HEAD
  background-position: -1779px -212px;
=======
  background-position: -1378px -1601px;
>>>>>>> f88c5368
  width: 105px;
  height: 105px;
}
.Mount_Body_BearCub-Golden {
  background-image: url(spritesmith4.png);
<<<<<<< HEAD
  background-position: -1779px -106px;
=======
  background-position: -1272px -1601px;
>>>>>>> f88c5368
  width: 105px;
  height: 105px;
}
.Mount_Body_BearCub-Polar {
  background-image: url(spritesmith4.png);
<<<<<<< HEAD
  background-position: -1779px 0px;
=======
  background-position: -1166px -1601px;
>>>>>>> f88c5368
  width: 105px;
  height: 105px;
}
.Mount_Body_BearCub-Red {
  background-image: url(spritesmith4.png);
<<<<<<< HEAD
  background-position: -1590px -1616px;
=======
  background-position: -1060px -1601px;
>>>>>>> f88c5368
  width: 105px;
  height: 105px;
}
.Mount_Body_BearCub-Shade {
  background-image: url(spritesmith4.png);
<<<<<<< HEAD
  background-position: -1484px -1616px;
=======
  background-position: -954px -1601px;
>>>>>>> f88c5368
  width: 105px;
  height: 105px;
}
.Mount_Body_BearCub-Skeleton {
  background-image: url(spritesmith4.png);
<<<<<<< HEAD
  background-position: -1378px -1616px;
=======
  background-position: -848px -1601px;
>>>>>>> f88c5368
  width: 105px;
  height: 105px;
}
.Mount_Body_BearCub-White {
  background-image: url(spritesmith4.png);
<<<<<<< HEAD
  background-position: -1272px -1616px;
=======
  background-position: -742px -1601px;
>>>>>>> f88c5368
  width: 105px;
  height: 105px;
}
.Mount_Body_BearCub-Zombie {
  background-image: url(spritesmith4.png);
<<<<<<< HEAD
  background-position: -1166px -1616px;
=======
  background-position: -636px -1601px;
>>>>>>> f88c5368
  width: 105px;
  height: 105px;
}
.Mount_Body_Bunny-Base {
  background-image: url(spritesmith4.png);
<<<<<<< HEAD
  background-position: -1060px -1616px;
=======
  background-position: -530px -1601px;
>>>>>>> f88c5368
  width: 105px;
  height: 105px;
}
.Mount_Body_Bunny-CottonCandyBlue {
  background-image: url(spritesmith4.png);
<<<<<<< HEAD
  background-position: -954px -1616px;
=======
  background-position: -424px -1601px;
>>>>>>> f88c5368
  width: 105px;
  height: 105px;
}
.Mount_Body_Bunny-CottonCandyPink {
  background-image: url(spritesmith4.png);
<<<<<<< HEAD
  background-position: -848px -1616px;
=======
  background-position: -318px -1601px;
>>>>>>> f88c5368
  width: 105px;
  height: 105px;
}
.Mount_Body_Bunny-Desert {
  background-image: url(spritesmith4.png);
<<<<<<< HEAD
  background-position: -742px -1616px;
=======
  background-position: -212px -1601px;
>>>>>>> f88c5368
  width: 105px;
  height: 105px;
}
.Mount_Body_Bunny-Golden {
  background-image: url(spritesmith4.png);
<<<<<<< HEAD
  background-position: -636px -1616px;
=======
  background-position: -106px -1601px;
>>>>>>> f88c5368
  width: 105px;
  height: 105px;
}
.Mount_Body_Bunny-Red {
  background-image: url(spritesmith4.png);
<<<<<<< HEAD
  background-position: -530px -1616px;
=======
  background-position: 0px -1601px;
>>>>>>> f88c5368
  width: 105px;
  height: 105px;
}
.Mount_Body_Bunny-Shade {
  background-image: url(spritesmith4.png);
<<<<<<< HEAD
  background-position: -424px -1616px;
=======
  background-position: -1652px -1484px;
>>>>>>> f88c5368
  width: 105px;
  height: 105px;
}
.Mount_Body_Bunny-Skeleton {
  background-image: url(spritesmith4.png);
<<<<<<< HEAD
  background-position: -318px -1616px;
=======
  background-position: -1652px -1378px;
>>>>>>> f88c5368
  width: 105px;
  height: 105px;
}
.Mount_Body_Bunny-White {
  background-image: url(spritesmith4.png);
<<<<<<< HEAD
  background-position: -212px -1616px;
=======
  background-position: -1652px -1272px;
>>>>>>> f88c5368
  width: 105px;
  height: 105px;
}
.Mount_Body_Bunny-Zombie {
  background-image: url(spritesmith4.png);
<<<<<<< HEAD
  background-position: -106px -1616px;
=======
  background-position: -1652px -1166px;
>>>>>>> f88c5368
  width: 105px;
  height: 105px;
}
.Mount_Body_Cactus-Base {
  background-image: url(spritesmith4.png);
<<<<<<< HEAD
  background-position: 0px -1616px;
=======
  background-position: -1652px -1060px;
>>>>>>> f88c5368
  width: 105px;
  height: 105px;
}
.Mount_Body_Cactus-CottonCandyBlue {
  background-image: url(spritesmith4.png);
<<<<<<< HEAD
  background-position: -1673px -1484px;
=======
  background-position: -1652px -954px;
>>>>>>> f88c5368
  width: 105px;
  height: 105px;
}
.Mount_Body_Cactus-CottonCandyPink {
  background-image: url(spritesmith4.png);
<<<<<<< HEAD
  background-position: -1673px -1378px;
=======
  background-position: -1652px -848px;
>>>>>>> f88c5368
  width: 105px;
  height: 105px;
}
.Mount_Body_Cactus-Desert {
  background-image: url(spritesmith4.png);
<<<<<<< HEAD
  background-position: -1673px -1272px;
=======
  background-position: -1652px -742px;
>>>>>>> f88c5368
  width: 105px;
  height: 105px;
}
.Mount_Body_Cactus-Golden {
  background-image: url(spritesmith4.png);
<<<<<<< HEAD
  background-position: -1673px -1166px;
=======
  background-position: -1652px -636px;
>>>>>>> f88c5368
  width: 105px;
  height: 105px;
}
.Mount_Body_Cactus-Red {
  background-image: url(spritesmith4.png);
<<<<<<< HEAD
  background-position: -1673px -1060px;
=======
  background-position: -1652px -530px;
>>>>>>> f88c5368
  width: 105px;
  height: 105px;
}
.Mount_Body_Cactus-Shade {
  background-image: url(spritesmith4.png);
<<<<<<< HEAD
  background-position: -1673px -954px;
=======
  background-position: -1652px -424px;
>>>>>>> f88c5368
  width: 105px;
  height: 105px;
}
.Mount_Body_Cactus-Skeleton {
  background-image: url(spritesmith4.png);
<<<<<<< HEAD
  background-position: -1673px -848px;
=======
  background-position: -1652px -318px;
>>>>>>> f88c5368
  width: 105px;
  height: 105px;
}
.Mount_Body_Cactus-White {
  background-image: url(spritesmith4.png);
<<<<<<< HEAD
  background-position: -1673px -742px;
=======
  background-position: -1652px -212px;
>>>>>>> f88c5368
  width: 105px;
  height: 105px;
}
.Mount_Body_Cactus-Zombie {
  background-image: url(spritesmith4.png);
<<<<<<< HEAD
  background-position: -1673px -636px;
=======
  background-position: -1652px -106px;
>>>>>>> f88c5368
  width: 105px;
  height: 105px;
}
.Mount_Body_Cheetah-Base {
  background-image: url(spritesmith4.png);
<<<<<<< HEAD
  background-position: -1673px -530px;
=======
  background-position: -1652px 0px;
>>>>>>> f88c5368
  width: 105px;
  height: 105px;
}
.Mount_Body_Cheetah-CottonCandyBlue {
  background-image: url(spritesmith4.png);
<<<<<<< HEAD
  background-position: -1673px -424px;
=======
  background-position: -1546px -1462px;
>>>>>>> f88c5368
  width: 105px;
  height: 105px;
}
.Mount_Body_Cheetah-CottonCandyPink {
  background-image: url(spritesmith4.png);
<<<<<<< HEAD
  background-position: -1673px -318px;
=======
  background-position: -1440px -1462px;
>>>>>>> f88c5368
  width: 105px;
  height: 105px;
}
.Mount_Body_Cheetah-Desert {
  background-image: url(spritesmith4.png);
<<<<<<< HEAD
  background-position: -1673px -212px;
=======
  background-position: -1334px -1462px;
>>>>>>> f88c5368
  width: 105px;
  height: 105px;
}
.Mount_Body_Cheetah-Golden {
  background-image: url(spritesmith4.png);
<<<<<<< HEAD
  background-position: -1673px -106px;
=======
  background-position: -1758px -954px;
>>>>>>> f88c5368
  width: 105px;
  height: 105px;
}
.Mount_Body_Cheetah-Red {
  background-image: url(spritesmith4.png);
<<<<<<< HEAD
  background-position: -1673px 0px;
=======
  background-position: -1758px -848px;
>>>>>>> f88c5368
  width: 105px;
  height: 105px;
}
.Mount_Body_Cheetah-Shade {
  background-image: url(spritesmith4.png);
<<<<<<< HEAD
  background-position: -1531px -1465px;
=======
  background-position: -1758px -742px;
>>>>>>> f88c5368
  width: 105px;
  height: 105px;
}
.Mount_Body_Cheetah-Skeleton {
  background-image: url(spritesmith4.png);
<<<<<<< HEAD
  background-position: -1425px -1465px;
=======
  background-position: -1758px -530px;
>>>>>>> f88c5368
  width: 105px;
  height: 105px;
}
.Mount_Body_Cheetah-White {
  background-image: url(spritesmith4.png);
<<<<<<< HEAD
  background-position: -1779px -1272px;
=======
  background-position: -1758px -424px;
>>>>>>> f88c5368
  width: 105px;
  height: 105px;
}
.Mount_Body_Cheetah-Zombie {
  background-image: url(spritesmith4.png);
<<<<<<< HEAD
  background-position: -1779px -1166px;
=======
  background-position: -1758px -318px;
>>>>>>> f88c5368
  width: 105px;
  height: 105px;
}
.Mount_Body_Cuttlefish-Base {
  background-image: url(spritesmith4.png);
<<<<<<< HEAD
  background-position: -887px -1465px;
=======
  background-position: -796px -1462px;
>>>>>>> f88c5368
  width: 105px;
  height: 114px;
}
.Mount_Body_Cuttlefish-CottonCandyBlue {
  background-image: url(spritesmith4.png);
<<<<<<< HEAD
  background-position: -569px -1465px;
=======
  background-position: -660px -452px;
>>>>>>> f88c5368
  width: 105px;
  height: 114px;
}
.Mount_Body_Cuttlefish-CottonCandyPink {
  background-image: url(spritesmith4.png);
<<<<<<< HEAD
  background-position: -781px -1465px;
=======
  background-position: -1462px -797px;
>>>>>>> f88c5368
  width: 105px;
  height: 114px;
}
.Mount_Body_Cuttlefish-Desert {
  background-image: url(spritesmith4.png);
<<<<<<< HEAD
  background-position: -1308px -1112px;
=======
  background-position: -1462px -1027px;
>>>>>>> f88c5368
  width: 105px;
  height: 114px;
}
.Mount_Body_Cuttlefish-Golden {
  background-image: url(spritesmith4.png);
<<<<<<< HEAD
  background-position: -251px -1465px;
=======
  background-position: -902px -1462px;
>>>>>>> f88c5368
  width: 105px;
  height: 114px;
}
.Mount_Body_Cuttlefish-Red {
  background-image: url(spritesmith4.png);
<<<<<<< HEAD
  background-position: -357px -1465px;
=======
  background-position: -880px -672px;
>>>>>>> f88c5368
  width: 105px;
  height: 114px;
}
.Mount_Body_Cuttlefish-Shade {
  background-image: url(spritesmith4.png);
<<<<<<< HEAD
  background-position: -993px -1465px;
=======
  background-position: -1462px -1257px;
>>>>>>> f88c5368
  width: 105px;
  height: 114px;
}
.Mount_Body_Cuttlefish-Skeleton {
  background-image: url(spritesmith4.png);
<<<<<<< HEAD
  background-position: -675px -1465px;
=======
  background-position: -1329px -1112px;
>>>>>>> f88c5368
  width: 105px;
  height: 114px;
}
.Mount_Body_Cuttlefish-White {
  background-image: url(spritesmith4.png);
<<<<<<< HEAD
  background-position: -1097px -892px;
=======
  background-position: -1462px -912px;
>>>>>>> f88c5368
  width: 105px;
  height: 114px;
}
.Mount_Body_Cuttlefish-Zombie {
  background-image: url(spritesmith4.png);
<<<<<<< HEAD
  background-position: -463px -1465px;
=======
  background-position: -1462px -1142px;
>>>>>>> f88c5368
  width: 105px;
  height: 114px;
}
.Mount_Body_Deer-Base {
  background-image: url(spritesmith4.png);
<<<<<<< HEAD
  background-position: -1779px -742px;
=======
  background-position: -1758px -212px;
>>>>>>> f88c5368
  width: 105px;
  height: 105px;
}
.Mount_Body_Deer-CottonCandyBlue {
  background-image: url(spritesmith4.png);
<<<<<<< HEAD
  background-position: -1779px -636px;
=======
  background-position: -1758px -636px;
>>>>>>> f88c5368
  width: 105px;
  height: 105px;
}
.Mount_Body_Deer-CottonCandyPink {
  background-image: url(spritesmith4.png);
<<<<<<< HEAD
  background-position: -1779px -954px;
  width: 105px;
  height: 105px;
}
.Mount_Body_Deer-Desert {
  background-image: url(spritesmith4.png);
  background-position: -1779px -1060px;
  width: 105px;
  height: 105px;
}
.Mount_Body_Deer-Golden {
  background-image: url(spritesmith4.png);
  background-position: -1779px -848px;
=======
  background-position: -1758px -106px;
>>>>>>> f88c5368
  width: 105px;
  height: 105px;
}<|MERGE_RESOLUTION|>--- conflicted
+++ resolved
@@ -1,1372 +1,828 @@
-<<<<<<< HEAD
+.shield_warrior_2 {
+  background-image: url(spritesmith4.png);
+  background-position: -1822px -383px;
+  width: 90px;
+  height: 90px;
+}
 .shield_warrior_3 {
   background-image: url(spritesmith4.png);
-  background-position: -1885px -91px;
-=======
-.shield_warrior_1 {
-  background-image: url(spritesmith4.png);
-  background-position: -1864px -273px;
-  width: 90px;
-  height: 90px;
-}
-.shield_warrior_2 {
-  background-image: url(spritesmith4.png);
-  background-position: -1864px -1274px;
-  width: 90px;
-  height: 90px;
-}
-.shield_warrior_3 {
-  background-image: url(spritesmith4.png);
-  background-position: -1864px -364px;
->>>>>>> f88c5368
+  background-position: -2004px -565px;
   width: 90px;
   height: 90px;
 }
 .shield_warrior_4 {
   background-image: url(spritesmith4.png);
-<<<<<<< HEAD
-  background-position: -1885px -1638px;
-=======
-  background-position: -1864px -455px;
->>>>>>> f88c5368
+  background-position: -2095px -292px;
   width: 90px;
   height: 90px;
 }
 .shield_warrior_5 {
   background-image: url(spritesmith4.png);
-<<<<<<< HEAD
-  background-position: -1885px 0px;
-=======
-  background-position: -1864px -182px;
->>>>>>> f88c5368
+  background-position: -2186px -292px;
   width: 90px;
   height: 90px;
 }
 .shop_shield_healer_1 {
   background-image: url(spritesmith4.png);
-<<<<<<< HEAD
-  background-position: -2190px -1375px;
-=======
-  background-position: -1824px -1992px;
->>>>>>> f88c5368
+  background-position: -1694px -1893px;
   width: 40px;
   height: 40px;
 }
 .shop_shield_healer_2 {
   background-image: url(spritesmith4.png);
-<<<<<<< HEAD
-  background-position: -2231px -1375px;
-=======
-  background-position: -1373px -1992px;
->>>>>>> f88c5368
+  background-position: -1243px -1893px;
   width: 40px;
   height: 40px;
 }
 .shop_shield_healer_3 {
   background-image: url(spritesmith4.png);
-<<<<<<< HEAD
-  background-position: -2395px -1416px;
-=======
-  background-position: -2004px -1807px;
->>>>>>> f88c5368
+  background-position: -874px -1893px;
   width: 40px;
   height: 40px;
 }
 .shop_shield_healer_4 {
   background-image: url(spritesmith4.png);
-<<<<<<< HEAD
-  background-position: -2108px -1375px;
-=======
-  background-position: -1955px -1859px;
->>>>>>> f88c5368
+  background-position: -915px -1893px;
   width: 40px;
   height: 40px;
 }
 .shop_shield_healer_5 {
   background-image: url(spritesmith4.png);
-<<<<<<< HEAD
-  background-position: -2313px -1375px;
-=======
-  background-position: -1996px -1859px;
->>>>>>> f88c5368
+  background-position: -956px -1893px;
   width: 40px;
   height: 40px;
 }
 .shop_shield_rogue_0 {
   background-image: url(spritesmith4.png);
-<<<<<<< HEAD
-  background-position: -2354px -1375px;
-=======
-  background-position: -1025px -2044px;
->>>>>>> f88c5368
+  background-position: -779px -1945px;
   width: 40px;
   height: 40px;
 }
 .shop_shield_rogue_1 {
   background-image: url(spritesmith4.png);
-<<<<<<< HEAD
-  background-position: -2067px -1416px;
-=======
-  background-position: -2004px -1547px;
->>>>>>> f88c5368
+  background-position: -1774px -1683px;
   width: 40px;
   height: 40px;
 }
 .shop_shield_rogue_2 {
   background-image: url(spritesmith4.png);
-<<<<<<< HEAD
-  background-position: -2108px -1416px;
-=======
-  background-position: -2004px -1755px;
->>>>>>> f88c5368
+  background-position: -1777px -1735px;
   width: 40px;
   height: 40px;
 }
 .shop_shield_rogue_3 {
   background-image: url(spritesmith4.png);
-<<<<<<< HEAD
-  background-position: -2149px -1416px;
-=======
-  background-position: -1913px -1729px;
->>>>>>> f88c5368
+  background-position: -997px -1893px;
   width: 40px;
   height: 40px;
 }
 .shop_shield_rogue_4 {
   background-image: url(spritesmith4.png);
-<<<<<<< HEAD
-  background-position: -2190px -1416px;
-=======
-  background-position: -1245px -1071px;
->>>>>>> f88c5368
+  background-position: -1038px -1893px;
   width: 40px;
   height: 40px;
 }
 .shop_shield_rogue_5 {
   background-image: url(spritesmith4.png);
-<<<<<<< HEAD
-  background-position: -2231px -1416px;
-=======
-  background-position: -1327px -1071px;
->>>>>>> f88c5368
+  background-position: -1120px -1893px;
   width: 40px;
   height: 40px;
 }
 .shop_shield_rogue_6 {
   background-image: url(spritesmith4.png);
-<<<<<<< HEAD
-  background-position: -2313px -1416px;
-=======
-  background-position: -1409px -1071px;
->>>>>>> f88c5368
+  background-position: -1202px -1893px;
   width: 40px;
   height: 40px;
 }
 .shop_shield_special_0 {
   background-image: url(spritesmith4.png);
-<<<<<<< HEAD
-  background-position: -2354px -1416px;
-=======
-  background-position: -1455px -1992px;
->>>>>>> f88c5368
+  background-position: -1325px -1893px;
   width: 40px;
   height: 40px;
 }
 .shop_shield_special_1 {
   background-image: url(spritesmith4.png);
-<<<<<<< HEAD
-  background-position: -2067px -1457px;
-=======
-  background-position: -1578px -1992px;
->>>>>>> f88c5368
+  background-position: -1448px -1893px;
   width: 40px;
   height: 40px;
 }
 .shop_shield_special_goldenknight {
   background-image: url(spritesmith4.png);
-<<<<<<< HEAD
-  background-position: -2272px -1457px;
-=======
-  background-position: -984px -2044px;
->>>>>>> f88c5368
+  background-position: -738px -1945px;
   width: 40px;
   height: 40px;
 }
 .shop_shield_special_moonpearlShield {
   background-image: url(spritesmith4.png);
-<<<<<<< HEAD
-  background-position: -2313px -1457px;
-=======
-  background-position: -943px -2044px;
->>>>>>> f88c5368
+  background-position: -697px -1945px;
   width: 40px;
   height: 40px;
 }
 .shop_shield_warrior_1 {
   background-image: url(spritesmith4.png);
-<<<<<<< HEAD
-  background-position: -2354px -1498px;
-=======
-  background-position: -902px -2044px;
->>>>>>> f88c5368
+  background-position: -656px -1945px;
   width: 40px;
   height: 40px;
 }
 .shop_shield_warrior_2 {
   background-image: url(spritesmith4.png);
-<<<<<<< HEAD
-  background-position: -2067px -1662px;
-=======
-  background-position: -861px -2044px;
->>>>>>> f88c5368
+  background-position: -615px -1945px;
   width: 40px;
   height: 40px;
 }
 .shop_shield_warrior_3 {
   background-image: url(spritesmith4.png);
-<<<<<<< HEAD
-  background-position: -2395px -1621px;
-=======
-  background-position: -820px -2044px;
->>>>>>> f88c5368
+  background-position: -574px -1945px;
   width: 40px;
   height: 40px;
 }
 .shop_shield_warrior_4 {
   background-image: url(spritesmith4.png);
-<<<<<<< HEAD
-  background-position: -2354px -1621px;
-=======
-  background-position: -779px -2044px;
->>>>>>> f88c5368
+  background-position: -533px -1945px;
   width: 40px;
   height: 40px;
 }
 .shop_shield_warrior_5 {
   background-image: url(spritesmith4.png);
-<<<<<<< HEAD
-  background-position: -2313px -1621px;
-=======
-  background-position: -738px -2044px;
->>>>>>> f88c5368
+  background-position: -492px -1945px;
   width: 40px;
   height: 40px;
 }
 .shop_weapon_healer_0 {
   background-image: url(spritesmith4.png);
-<<<<<<< HEAD
-  background-position: -2272px -1621px;
-=======
-  background-position: -697px -2044px;
->>>>>>> f88c5368
+  background-position: -451px -1945px;
   width: 40px;
   height: 40px;
 }
 .shop_weapon_healer_1 {
   background-image: url(spritesmith4.png);
-<<<<<<< HEAD
-  background-position: -2231px -1621px;
-=======
-  background-position: -656px -2044px;
->>>>>>> f88c5368
+  background-position: -410px -1945px;
   width: 40px;
   height: 40px;
 }
 .shop_weapon_healer_2 {
   background-image: url(spritesmith4.png);
-<<<<<<< HEAD
-  background-position: -2190px -1621px;
-=======
-  background-position: -615px -2044px;
->>>>>>> f88c5368
+  background-position: -369px -1945px;
   width: 40px;
   height: 40px;
 }
 .shop_weapon_healer_3 {
   background-image: url(spritesmith4.png);
-<<<<<<< HEAD
-  background-position: -2149px -1621px;
-=======
-  background-position: -574px -2044px;
->>>>>>> f88c5368
+  background-position: -328px -1945px;
   width: 40px;
   height: 40px;
 }
 .shop_weapon_healer_4 {
   background-image: url(spritesmith4.png);
-<<<<<<< HEAD
-  background-position: -2108px -1621px;
-=======
-  background-position: -533px -2044px;
->>>>>>> f88c5368
+  background-position: -287px -1945px;
   width: 40px;
   height: 40px;
 }
 .shop_weapon_healer_5 {
   background-image: url(spritesmith4.png);
-<<<<<<< HEAD
-  background-position: -2067px -1621px;
-=======
-  background-position: -492px -2044px;
->>>>>>> f88c5368
+  background-position: -246px -1945px;
   width: 40px;
   height: 40px;
 }
 .shop_weapon_healer_6 {
   background-image: url(spritesmith4.png);
-<<<<<<< HEAD
-  background-position: -2395px -1580px;
-=======
-  background-position: -451px -2044px;
->>>>>>> f88c5368
+  background-position: -205px -1945px;
   width: 40px;
   height: 40px;
 }
 .shop_weapon_rogue_0 {
   background-image: url(spritesmith4.png);
-<<<<<<< HEAD
-  background-position: -2354px -1580px;
-=======
-  background-position: -410px -2044px;
->>>>>>> f88c5368
+  background-position: -164px -1945px;
   width: 40px;
   height: 40px;
 }
 .shop_weapon_rogue_1 {
   background-image: url(spritesmith4.png);
-<<<<<<< HEAD
-  background-position: -2313px -1580px;
-=======
-  background-position: -369px -2044px;
->>>>>>> f88c5368
+  background-position: -123px -1945px;
   width: 40px;
   height: 40px;
 }
 .shop_weapon_rogue_2 {
   background-image: url(spritesmith4.png);
-<<<<<<< HEAD
-  background-position: -2272px -1580px;
-=======
-  background-position: -328px -2044px;
->>>>>>> f88c5368
+  background-position: -82px -1945px;
   width: 40px;
   height: 40px;
 }
 .shop_weapon_rogue_3 {
   background-image: url(spritesmith4.png);
-<<<<<<< HEAD
-  background-position: -2231px -1580px;
-=======
-  background-position: -287px -2044px;
->>>>>>> f88c5368
+  background-position: -41px -1945px;
   width: 40px;
   height: 40px;
 }
 .shop_weapon_rogue_4 {
   background-image: url(spritesmith4.png);
-<<<<<<< HEAD
-  background-position: -2190px -1580px;
-=======
-  background-position: -246px -2044px;
->>>>>>> f88c5368
+  background-position: 0px -1945px;
   width: 40px;
   height: 40px;
 }
 .shop_weapon_rogue_5 {
   background-image: url(spritesmith4.png);
-<<<<<<< HEAD
-  background-position: -2149px -1580px;
-=======
-  background-position: -205px -2044px;
->>>>>>> f88c5368
+  background-position: -2268px -1893px;
   width: 40px;
   height: 40px;
 }
 .shop_weapon_rogue_6 {
   background-image: url(spritesmith4.png);
-<<<<<<< HEAD
-  background-position: -2108px -1580px;
-=======
-  background-position: -164px -2044px;
->>>>>>> f88c5368
+  background-position: -2227px -1893px;
   width: 40px;
   height: 40px;
 }
 .shop_weapon_special_0 {
   background-image: url(spritesmith4.png);
-<<<<<<< HEAD
-  background-position: -2067px -1580px;
-=======
-  background-position: -123px -2044px;
->>>>>>> f88c5368
+  background-position: -2186px -1893px;
   width: 40px;
   height: 40px;
 }
 .shop_weapon_special_1 {
   background-image: url(spritesmith4.png);
-<<<<<<< HEAD
-  background-position: -2395px -1539px;
-=======
-  background-position: -82px -2044px;
->>>>>>> f88c5368
+  background-position: -2145px -1893px;
   width: 40px;
   height: 40px;
 }
 .shop_weapon_special_2 {
   background-image: url(spritesmith4.png);
-<<<<<<< HEAD
-  background-position: -2354px -1539px;
-=======
-  background-position: -41px -2044px;
->>>>>>> f88c5368
+  background-position: -2104px -1893px;
   width: 40px;
   height: 40px;
 }
 .shop_weapon_special_3 {
   background-image: url(spritesmith4.png);
-<<<<<<< HEAD
-  background-position: -2313px -1539px;
-=======
-  background-position: 0px -2044px;
->>>>>>> f88c5368
+  background-position: -2063px -1893px;
   width: 40px;
   height: 40px;
 }
 .shop_weapon_special_critical {
   background-image: url(spritesmith4.png);
-<<<<<<< HEAD
-  background-position: -2272px -1539px;
-=======
-  background-position: -2152px -1992px;
->>>>>>> f88c5368
+  background-position: -2022px -1893px;
   width: 40px;
   height: 40px;
 }
 .shop_weapon_special_tridentOfCrashingTides {
   background-image: url(spritesmith4.png);
-<<<<<<< HEAD
-  background-position: -2231px -1539px;
-=======
-  background-position: -2111px -1992px;
->>>>>>> f88c5368
+  background-position: -1981px -1893px;
   width: 40px;
   height: 40px;
 }
 .shop_weapon_warrior_0 {
   background-image: url(spritesmith4.png);
-<<<<<<< HEAD
-  background-position: -2190px -1539px;
-=======
-  background-position: -2070px -1992px;
->>>>>>> f88c5368
+  background-position: -1940px -1893px;
   width: 40px;
   height: 40px;
 }
 .shop_weapon_warrior_1 {
   background-image: url(spritesmith4.png);
-<<<<<<< HEAD
-  background-position: -2149px -1539px;
-=======
-  background-position: -2029px -1992px;
->>>>>>> f88c5368
+  background-position: -1899px -1893px;
   width: 40px;
   height: 40px;
 }
 .shop_weapon_warrior_2 {
   background-image: url(spritesmith4.png);
-<<<<<<< HEAD
-  background-position: -2108px -1539px;
-=======
-  background-position: -1988px -1992px;
->>>>>>> f88c5368
+  background-position: -1858px -1893px;
   width: 40px;
   height: 40px;
 }
 .shop_weapon_warrior_3 {
   background-image: url(spritesmith4.png);
-<<<<<<< HEAD
-  background-position: -2067px -1539px;
-=======
-  background-position: -1947px -1992px;
->>>>>>> f88c5368
+  background-position: -1817px -1893px;
   width: 40px;
   height: 40px;
 }
 .shop_weapon_warrior_4 {
   background-image: url(spritesmith4.png);
-<<<<<<< HEAD
-  background-position: -2395px -1498px;
-=======
-  background-position: -1906px -1992px;
->>>>>>> f88c5368
+  background-position: -1776px -1893px;
   width: 40px;
   height: 40px;
 }
 .shop_weapon_warrior_5 {
   background-image: url(spritesmith4.png);
-<<<<<<< HEAD
-  background-position: -2067px -1375px;
-=======
-  background-position: -1619px -1992px;
->>>>>>> f88c5368
+  background-position: -1489px -1893px;
   width: 40px;
   height: 40px;
 }
 .shop_weapon_warrior_6 {
   background-image: url(spritesmith4.png);
-<<<<<<< HEAD
-  background-position: -2313px -1498px;
-=======
-  background-position: -1865px -1992px;
->>>>>>> f88c5368
+  background-position: -1735px -1893px;
   width: 40px;
   height: 40px;
 }
 .shop_weapon_wizard_0 {
   background-image: url(spritesmith4.png);
-<<<<<<< HEAD
-  background-position: -2272px -1498px;
-=======
-  background-position: -2004px -1183px;
->>>>>>> f88c5368
+  background-position: -1673px -1145px;
   width: 40px;
   height: 40px;
 }
 .shop_weapon_wizard_1 {
   background-image: url(spritesmith4.png);
-<<<<<<< HEAD
-  background-position: -2231px -1498px;
-=======
-  background-position: -1783px -1992px;
->>>>>>> f88c5368
+  background-position: -1653px -1893px;
   width: 40px;
   height: 40px;
 }
 .shop_weapon_wizard_2 {
   background-image: url(spritesmith4.png);
-<<<<<<< HEAD
-  background-position: -2190px -1498px;
-=======
-  background-position: -1742px -1992px;
->>>>>>> f88c5368
+  background-position: -1612px -1893px;
   width: 40px;
   height: 40px;
 }
 .shop_weapon_wizard_3 {
   background-image: url(spritesmith4.png);
-<<<<<<< HEAD
-  background-position: -2149px -1498px;
-=======
-  background-position: -1701px -1992px;
->>>>>>> f88c5368
+  background-position: -1571px -1893px;
   width: 40px;
   height: 40px;
 }
 .shop_weapon_wizard_4 {
   background-image: url(spritesmith4.png);
-<<<<<<< HEAD
-  background-position: -2108px -1498px;
-=======
-  background-position: -1660px -1992px;
->>>>>>> f88c5368
+  background-position: -1530px -1893px;
   width: 40px;
   height: 40px;
 }
 .shop_weapon_wizard_5 {
   background-image: url(spritesmith4.png);
-<<<<<<< HEAD
-  background-position: -2067px -1498px;
-=======
-  background-position: -2004px -1391px;
->>>>>>> f88c5368
+  background-position: -745px -628px;
   width: 40px;
   height: 40px;
 }
 .shop_weapon_wizard_6 {
   background-image: url(spritesmith4.png);
-<<<<<<< HEAD
-  background-position: -2395px -1457px;
-=======
-  background-position: -2004px -1443px;
->>>>>>> f88c5368
+  background-position: -978px -839px;
   width: 40px;
   height: 40px;
 }
 .weapon_healer_0 {
   background-image: url(spritesmith4.png);
-<<<<<<< HEAD
-  background-position: -1885px -182px;
-=======
-  background-position: -1864px -637px;
->>>>>>> f88c5368
+  background-position: -1913px -383px;
   width: 90px;
   height: 90px;
 }
 .weapon_healer_1 {
   background-image: url(spritesmith4.png);
-<<<<<<< HEAD
-  background-position: -1885px -273px;
-=======
-  background-position: -1864px -910px;
->>>>>>> f88c5368
+  background-position: -2004px -383px;
   width: 90px;
   height: 90px;
 }
 .weapon_healer_2 {
   background-image: url(spritesmith4.png);
-<<<<<<< HEAD
-  background-position: -1885px -364px;
-=======
-  background-position: -1864px -1001px;
->>>>>>> f88c5368
+  background-position: -2095px -383px;
   width: 90px;
   height: 90px;
 }
 .weapon_healer_3 {
   background-image: url(spritesmith4.png);
-<<<<<<< HEAD
-  background-position: -1885px -455px;
-=======
-  background-position: -1864px -1092px;
->>>>>>> f88c5368
+  background-position: -1822px -474px;
   width: 90px;
   height: 90px;
 }
 .weapon_healer_4 {
   background-image: url(spritesmith4.png);
-<<<<<<< HEAD
-  background-position: -1885px -546px;
-=======
-  background-position: -1864px -1183px;
->>>>>>> f88c5368
+  background-position: -2095px -474px;
   width: 90px;
   height: 90px;
 }
 .weapon_healer_5 {
   background-image: url(spritesmith4.png);
-<<<<<<< HEAD
-  background-position: -1885px -728px;
-=======
-  background-position: -1864px -1365px;
->>>>>>> f88c5368
+  background-position: -2186px -474px;
   width: 90px;
   height: 90px;
 }
 .weapon_healer_6 {
   background-image: url(spritesmith4.png);
-<<<<<<< HEAD
-  background-position: -1885px -1001px;
-=======
-  background-position: -1864px -1456px;
->>>>>>> f88c5368
+  background-position: -1822px -565px;
   width: 90px;
   height: 90px;
 }
 .weapon_rogue_0 {
   background-image: url(spritesmith4.png);
-<<<<<<< HEAD
-  background-position: -1885px -1092px;
-=======
-  background-position: -1864px -1547px;
->>>>>>> f88c5368
+  background-position: -1913px -565px;
   width: 90px;
   height: 90px;
 }
 .weapon_rogue_1 {
   background-image: url(spritesmith4.png);
-<<<<<<< HEAD
-  background-position: -1885px -1183px;
-=======
-  background-position: -1864px -1638px;
->>>>>>> f88c5368
+  background-position: -2095px -565px;
   width: 90px;
   height: 90px;
 }
 .weapon_rogue_2 {
   background-image: url(spritesmith4.png);
-<<<<<<< HEAD
-  background-position: -1885px -1274px;
-=======
-  background-position: 0px -1810px;
->>>>>>> f88c5368
+  background-position: -2186px -565px;
   width: 90px;
   height: 90px;
 }
 .weapon_rogue_3 {
   background-image: url(spritesmith4.png);
-<<<<<<< HEAD
-  background-position: -1885px -1365px;
-=======
-  background-position: -91px -1810px;
->>>>>>> f88c5368
+  background-position: -1822px -656px;
   width: 90px;
   height: 90px;
 }
 .weapon_rogue_4 {
   background-image: url(spritesmith4.png);
-<<<<<<< HEAD
-  background-position: -1885px -1456px;
-=======
-  background-position: -182px -1810px;
->>>>>>> f88c5368
+  background-position: -1913px -656px;
   width: 90px;
   height: 90px;
 }
 .weapon_rogue_5 {
   background-image: url(spritesmith4.png);
-<<<<<<< HEAD
-  background-position: -1885px -1547px;
-=======
-  background-position: -273px -1810px;
->>>>>>> f88c5368
+  background-position: -2004px -656px;
   width: 90px;
   height: 90px;
 }
 .weapon_rogue_6 {
   background-image: url(spritesmith4.png);
-<<<<<<< HEAD
-  background-position: -1885px -1729px;
-=======
-  background-position: -364px -1810px;
->>>>>>> f88c5368
+  background-position: -2095px -656px;
   width: 90px;
   height: 90px;
 }
 .weapon_special_1 {
   background-image: url(spritesmith4.png);
-<<<<<<< HEAD
-  background-position: 0px -1825px;
-=======
-  background-position: -546px -1810px;
->>>>>>> f88c5368
+  background-position: -2186px -656px;
   width: 102px;
   height: 90px;
 }
 .weapon_special_2 {
   background-image: url(spritesmith4.png);
-<<<<<<< HEAD
-  background-position: -103px -1825px;
-=======
-  background-position: -1058px -1810px;
->>>>>>> f88c5368
+  background-position: -1822px -747px;
   width: 90px;
   height: 90px;
 }
 .weapon_special_3 {
   background-image: url(spritesmith4.png);
-<<<<<<< HEAD
-  background-position: -194px -1825px;
-=======
-  background-position: -1955px 0px;
->>>>>>> f88c5368
+  background-position: -1913px -747px;
   width: 90px;
   height: 90px;
 }
 .weapon_special_tridentOfCrashingTides {
   background-image: url(spritesmith4.png);
-<<<<<<< HEAD
-  background-position: -285px -1825px;
-=======
-  background-position: -1955px -91px;
->>>>>>> f88c5368
+  background-position: -2095px -747px;
   width: 90px;
   height: 90px;
 }
 .weapon_warrior_0 {
   background-image: url(spritesmith4.png);
-<<<<<<< HEAD
-  background-position: -376px -1825px;
-=======
-  background-position: -1955px -273px;
->>>>>>> f88c5368
+  background-position: -2140px -838px;
   width: 90px;
   height: 90px;
 }
 .weapon_warrior_1 {
   background-image: url(spritesmith4.png);
-<<<<<<< HEAD
-  background-position: -558px -1825px;
-=======
-  background-position: -1955px -364px;
->>>>>>> f88c5368
+  background-position: -2040px -1020px;
   width: 90px;
   height: 90px;
 }
 .weapon_warrior_2 {
   background-image: url(spritesmith4.png);
-<<<<<<< HEAD
-  background-position: -1149px -1825px;
-=======
-  background-position: -1955px -546px;
->>>>>>> f88c5368
+  background-position: -2131px -1020px;
   width: 90px;
   height: 90px;
 }
 .weapon_warrior_3 {
   background-image: url(spritesmith4.png);
-<<<<<<< HEAD
-  background-position: -1639px -1825px;
-=======
-  background-position: -1955px -728px;
->>>>>>> f88c5368
+  background-position: -1822px -1111px;
   width: 90px;
   height: 90px;
 }
 .weapon_warrior_4 {
   background-image: url(spritesmith4.png);
-<<<<<<< HEAD
-  background-position: -1730px -1825px;
-=======
-  background-position: -1955px -1092px;
->>>>>>> f88c5368
+  background-position: -2202px -1111px;
   width: 90px;
   height: 90px;
 }
 .weapon_warrior_5 {
   background-image: url(spritesmith4.png);
-<<<<<<< HEAD
-  background-position: -1976px 0px;
-=======
-  background-position: -660px -567px;
->>>>>>> f88c5368
+  background-position: -1913px -1202px;
   width: 90px;
   height: 90px;
 }
 .weapon_warrior_6 {
   background-image: url(spritesmith4.png);
-<<<<<<< HEAD
-  background-position: -1976px -91px;
-=======
-  background-position: -880px -787px;
->>>>>>> f88c5368
+  background-position: -2095px -1202px;
   width: 90px;
   height: 90px;
 }
 .weapon_wizard_0 {
   background-image: url(spritesmith4.png);
-<<<<<<< HEAD
-  background-position: -1976px -364px;
-=======
-  background-position: -1382px -1707px;
->>>>>>> f88c5368
+  background-position: -1822px -1384px;
   width: 90px;
   height: 90px;
 }
 .weapon_wizard_1 {
   background-image: url(spritesmith4.png);
-<<<<<<< HEAD
-  background-position: -1976px -455px;
-=======
-  background-position: -1473px -1707px;
->>>>>>> f88c5368
+  background-position: -2021px -200px;
   width: 90px;
   height: 90px;
 }
 .weapon_wizard_2 {
   background-image: url(spritesmith4.png);
-<<<<<<< HEAD
-  background-position: -1976px -728px;
-=======
-  background-position: -1564px -1707px;
->>>>>>> f88c5368
+  background-position: -2112px -200px;
   width: 90px;
   height: 90px;
 }
 .weapon_wizard_3 {
   background-image: url(spritesmith4.png);
-<<<<<<< HEAD
-  background-position: -1976px -910px;
-=======
-  background-position: -1655px -1707px;
->>>>>>> f88c5368
+  background-position: -2203px -200px;
   width: 90px;
   height: 90px;
 }
 .weapon_wizard_4 {
   background-image: url(spritesmith4.png);
-<<<<<<< HEAD
-  background-position: -880px -796px;
-=======
-  background-position: -1746px -1707px;
->>>>>>> f88c5368
+  background-position: -1822px -292px;
   width: 90px;
   height: 90px;
 }
 .weapon_wizard_5 {
   background-image: url(spritesmith4.png);
-<<<<<<< HEAD
-  background-position: -1682px -1722px;
-=======
-  background-position: -1864px 0px;
->>>>>>> f88c5368
+  background-position: -1913px -292px;
   width: 90px;
   height: 90px;
 }
 .weapon_wizard_6 {
   background-image: url(spritesmith4.png);
-<<<<<<< HEAD
-  background-position: -1773px -1722px;
-=======
-  background-position: -1864px -91px;
->>>>>>> f88c5368
+  background-position: -2004px -292px;
   width: 90px;
   height: 90px;
 }
 .GrimReaper {
   background-image: url(spritesmith4.png);
-<<<<<<< HEAD
-  background-position: -2275px -153px;
-=======
-  background-position: -2046px -219px;
->>>>>>> f88c5368
+  background-position: -1822px -1720px;
   width: 57px;
   height: 66px;
 }
 .Pet_Currency_Gem {
   background-image: url(spritesmith4.png);
-<<<<<<< HEAD
-  background-position: -2367px -1662px;
-=======
-  background-position: 0px -2085px;
->>>>>>> f88c5368
+  background-position: -1930px -1945px;
   width: 45px;
   height: 39px;
 }
 .Pet_Currency_Gem1x {
   background-image: url(spritesmith4.png);
-<<<<<<< HEAD
-  background-position: -2425px -153px;
-=======
-  background-position: -2168px -76px;
->>>>>>> f88c5368
+  background-position: -2294px -258px;
   width: 15px;
   height: 13px;
 }
 .Pet_Currency_Gem2x {
   background-image: url(spritesmith4.png);
-<<<<<<< HEAD
-  background-position: -2410px -396px;
-=======
-  background-position: -2162px -317px;
->>>>>>> f88c5368
+  background-position: -2294px -231px;
   width: 30px;
   height: 26px;
 }
 .PixelPaw-Gold {
   background-image: url(spritesmith4.png);
-<<<<<<< HEAD
-  background-position: -2171px -968px;
-=======
-  background-position: -1955px -1703px;
->>>>>>> f88c5368
+  background-position: -986px -1841px;
   width: 51px;
   height: 51px;
 }
 .PixelPaw {
   background-image: url(spritesmith4.png);
-<<<<<<< HEAD
-  background-position: -2119px -968px;
-=======
-  background-position: -1955px -1651px;
->>>>>>> f88c5368
+  background-position: -934px -1841px;
   width: 51px;
   height: 51px;
 }
 .PixelPaw002 {
   background-image: url(spritesmith4.png);
-<<<<<<< HEAD
-  background-position: -2067px -968px;
-=======
-  background-position: -1955px -1599px;
->>>>>>> f88c5368
+  background-position: -882px -1841px;
   width: 51px;
   height: 51px;
 }
 .avatar_floral_healer {
   background-image: url(spritesmith4.png);
-<<<<<<< HEAD
-  background-position: -1383px -1722px;
-=======
-  background-position: -1758px -1572px;
->>>>>>> f88c5368
+  background-position: -2122px -100px;
   width: 99px;
   height: 99px;
 }
 .avatar_floral_rogue {
   background-image: url(spritesmith4.png);
-<<<<<<< HEAD
-  background-position: -1283px -1722px;
-=======
-  background-position: -1758px -1472px;
->>>>>>> f88c5368
+  background-position: -2022px -100px;
   width: 99px;
   height: 99px;
 }
 .avatar_floral_warrior {
   background-image: url(spritesmith4.png);
-<<<<<<< HEAD
-  background-position: -1183px -1722px;
-=======
-  background-position: -1758px -1372px;
->>>>>>> f88c5368
+  background-position: -1922px -100px;
   width: 99px;
   height: 99px;
 }
 .avatar_floral_wizard {
   background-image: url(spritesmith4.png);
-<<<<<<< HEAD
-  background-position: -1779px -1590px;
-=======
-  background-position: -1758px -1272px;
->>>>>>> f88c5368
+  background-position: -1822px -100px;
   width: 99px;
   height: 99px;
 }
 .inventory_present {
   background-image: url(spritesmith4.png);
-<<<<<<< HEAD
-  background-position: -2361px -916px;
-=======
-  background-position: -1955px -1547px;
->>>>>>> f88c5368
+  background-position: -833px -1841px;
   width: 48px;
   height: 51px;
 }
 .inventory_present_01 {
   background-image: url(spritesmith4.png);
-<<<<<<< HEAD
-  background-position: -2312px -916px;
-=======
-  background-position: -1955px -1495px;
->>>>>>> f88c5368
+  background-position: -784px -1841px;
   width: 48px;
   height: 51px;
 }
 .inventory_present_02 {
   background-image: url(spritesmith4.png);
-<<<<<<< HEAD
-  background-position: -2263px -916px;
-=======
-  background-position: -1955px -1443px;
->>>>>>> f88c5368
+  background-position: -735px -1841px;
   width: 48px;
   height: 51px;
 }
 .inventory_present_03 {
   background-image: url(spritesmith4.png);
-<<<<<<< HEAD
-  background-position: -2214px -916px;
-=======
-  background-position: -1955px -1391px;
->>>>>>> f88c5368
+  background-position: -686px -1841px;
   width: 48px;
   height: 51px;
 }
 .inventory_present_04 {
   background-image: url(spritesmith4.png);
-<<<<<<< HEAD
-  background-position: -2165px -916px;
-=======
-  background-position: -1955px -1339px;
->>>>>>> f88c5368
+  background-position: -637px -1841px;
   width: 48px;
   height: 51px;
 }
 .inventory_present_05 {
   background-image: url(spritesmith4.png);
-<<<<<<< HEAD
-  background-position: -2116px -916px;
-=======
-  background-position: -1955px -1287px;
->>>>>>> f88c5368
+  background-position: -588px -1841px;
   width: 48px;
   height: 51px;
 }
 .inventory_present_06 {
   background-image: url(spritesmith4.png);
-<<<<<<< HEAD
-  background-position: -2067px -916px;
-=======
-  background-position: -1955px -1235px;
->>>>>>> f88c5368
+  background-position: -539px -1841px;
   width: 48px;
   height: 51px;
 }
 .inventory_present_07 {
   background-image: url(spritesmith4.png);
-<<<<<<< HEAD
-  background-position: -2361px -864px;
-=======
-  background-position: -1955px -1183px;
->>>>>>> f88c5368
+  background-position: -490px -1841px;
   width: 48px;
   height: 51px;
 }
 .inventory_present_08 {
   background-image: url(spritesmith4.png);
-<<<<<<< HEAD
-  background-position: -2312px -864px;
-=======
-  background-position: -2144px -1928px;
->>>>>>> f88c5368
+  background-position: -441px -1841px;
   width: 48px;
   height: 51px;
 }
 .inventory_present_09 {
   background-image: url(spritesmith4.png);
-<<<<<<< HEAD
-  background-position: -2263px -864px;
-=======
-  background-position: -2095px -1928px;
->>>>>>> f88c5368
+  background-position: -392px -1841px;
   width: 48px;
   height: 51px;
 }
 .inventory_present_10 {
   background-image: url(spritesmith4.png);
-<<<<<<< HEAD
-  background-position: -2214px -864px;
-=======
-  background-position: -2046px -1928px;
->>>>>>> f88c5368
+  background-position: -343px -1841px;
   width: 48px;
   height: 51px;
 }
 .inventory_present_11 {
   background-image: url(spritesmith4.png);
-<<<<<<< HEAD
-  background-position: -2165px -864px;
-=======
-  background-position: -2046px -1876px;
->>>>>>> f88c5368
+  background-position: -196px -1841px;
   width: 48px;
   height: 51px;
 }
 .inventory_present_12 {
   background-image: url(spritesmith4.png);
-<<<<<<< HEAD
-  background-position: -2116px -864px;
-=======
-  background-position: -2144px -1824px;
->>>>>>> f88c5368
+  background-position: -147px -1841px;
   width: 48px;
   height: 51px;
 }
 .inventory_quest_scroll {
   background-image: url(spritesmith4.png);
-<<<<<<< HEAD
-  background-position: -2312px -812px;
-=======
-  background-position: -2095px -1824px;
->>>>>>> f88c5368
+  background-position: -98px -1841px;
   width: 48px;
   height: 51px;
 }
 .inventory_quest_scroll_locked {
   background-image: url(spritesmith4.png);
-<<<<<<< HEAD
-  background-position: -2263px -812px;
-=======
-  background-position: -2046px -1824px;
->>>>>>> f88c5368
+  background-position: -49px -1841px;
   width: 48px;
   height: 51px;
 }
 .inventory_special_fortify {
   background-image: url(spritesmith4.png);
-<<<<<<< HEAD
-  background-position: -2241px -289px;
-=======
-  background-position: -2046px -570px;
->>>>>>> f88c5368
+  background-position: -1655px -502px;
   width: 57px;
   height: 54px;
 }
 .inventory_special_greeting {
   background-image: url(spritesmith4.png);
-<<<<<<< HEAD
-  background-position: -2183px -289px;
-=======
-  background-position: -2104px -515px;
->>>>>>> f88c5368
+  background-position: -1655px -447px;
   width: 57px;
   height: 54px;
 }
 .inventory_special_nye {
   background-image: url(spritesmith4.png);
-<<<<<<< HEAD
-  background-position: -2125px -289px;
-=======
-  background-position: -2046px -515px;
->>>>>>> f88c5368
+  background-position: -1716px -1590px;
   width: 57px;
   height: 54px;
 }
 .inventory_special_opaquePotion {
   background-image: url(spritesmith4.png);
-<<<<<<< HEAD
-  background-position: -2272px -1416px;
-=======
-  background-position: -1286px -1071px;
->>>>>>> f88c5368
+  background-position: -1079px -1893px;
   width: 40px;
   height: 40px;
 }
 .inventory_special_seafoam {
   background-image: url(spritesmith4.png);
-<<<<<<< HEAD
-  background-position: -2067px -289px;
-=======
-  background-position: -2104px -460px;
->>>>>>> f88c5368
+  background-position: -2243px -1720px;
   width: 57px;
   height: 54px;
 }
 .inventory_special_shinySeed {
   background-image: url(spritesmith4.png);
-<<<<<<< HEAD
-  background-position: -2372px -225px;
-=======
-  background-position: -2046px -460px;
->>>>>>> f88c5368
+  background-position: -2185px -1720px;
   width: 57px;
   height: 54px;
 }
 .inventory_special_snowball {
   background-image: url(spritesmith4.png);
-<<<<<<< HEAD
-  background-position: -2357px -289px;
-=======
-  background-position: -2046px -625px;
->>>>>>> f88c5368
+  background-position: -1628px -644px;
   width: 57px;
   height: 54px;
 }
 .inventory_special_spookDust {
   background-image: url(spritesmith4.png);
-<<<<<<< HEAD
-  background-position: -2256px -225px;
-=======
-  background-position: -2046px -405px;
->>>>>>> f88c5368
+  background-position: -2069px -1720px;
   width: 57px;
   height: 54px;
 }
 .inventory_special_thankyou {
   background-image: url(spritesmith4.png);
-<<<<<<< HEAD
-  background-position: -2198px -225px;
-=======
-  background-position: -2104px -350px;
->>>>>>> f88c5368
+  background-position: -2011px -1720px;
   width: 57px;
   height: 54px;
 }
 .inventory_special_trinket {
   background-image: url(spritesmith4.png);
-<<<<<<< HEAD
-  background-position: -2263px -708px;
-=======
-  background-position: -2095px -1512px;
->>>>>>> f88c5368
+  background-position: -1519px -1789px;
   width: 48px;
   height: 51px;
 }
 .inventory_special_valentine {
   background-image: url(spritesmith4.png);
-<<<<<<< HEAD
-  background-position: -2140px -225px;
-=======
-  background-position: -2046px -350px;
->>>>>>> f88c5368
+  background-position: -1953px -1720px;
   width: 57px;
   height: 54px;
 }
 .knockout {
   background-image: url(spritesmith4.png);
-<<<<<<< HEAD
-  background-position: -2235px -1280px;
-=======
-  background-position: -854px -1992px;
->>>>>>> f88c5368
+  background-position: -753px -1893px;
   width: 120px;
   height: 47px;
 }
 .party_preview {
   background-image: url(spritesmith4.png);
-  background-position: 0px -452px;
+  background-position: -220px -232px;
   width: 451px;
   height: 219px;
 }
 .pet_key {
   background-image: url(spritesmith4.png);
-<<<<<<< HEAD
-  background-position: -2299px -289px;
-=======
-  background-position: -2104px -570px;
->>>>>>> f88c5368
+  background-position: -1628px -589px;
   width: 57px;
   height: 54px;
 }
 .rebirth_orb {
   background-image: url(spritesmith4.png);
-<<<<<<< HEAD
-  background-position: -2314px -225px;
-=======
-  background-position: -2104px -405px;
->>>>>>> f88c5368
+  background-position: -2127px -1720px;
   width: 57px;
   height: 54px;
 }
 .seafoam_star {
   background-image: url(spritesmith4.png);
-<<<<<<< HEAD
-  background-position: -1885px -637px;
-=======
-  background-position: -1864px -546px;
->>>>>>> f88c5368
+  background-position: -2186px -383px;
   width: 90px;
   height: 90px;
 }
 .shop_armoire {
   background-image: url(spritesmith4.png);
-<<<<<<< HEAD
-  background-position: -2149px -1457px;
-=======
-  background-position: -1414px -1992px;
->>>>>>> f88c5368
+  background-position: -1284px -1893px;
   width: 40px;
   height: 40px;
 }
 .snowman {
   background-image: url(spritesmith4.png);
-<<<<<<< HEAD
-  background-position: -1885px -819px;
-=======
-  background-position: -1864px -728px;
->>>>>>> f88c5368
+  background-position: -1913px -474px;
   width: 90px;
   height: 90px;
 }
 .spookman {
   background-image: url(spritesmith4.png);
-<<<<<<< HEAD
-  background-position: -1885px -910px;
-=======
-  background-position: -1864px -819px;
->>>>>>> f88c5368
+  background-position: -2004px -474px;
   width: 90px;
   height: 90px;
 }
 .welcome_to_Habit_1 {
   background-image: url(spritesmith4.png);
-  background-position: -680px -1722px;
+  background-position: -1822px 0px;
   width: 502px;
   height: 99px;
 }
 .welcome_to_Habit_2 {
   background-image: url(spritesmith4.png);
-  background-position: -424px -1293px;
+  background-position: -424px -1290px;
   width: 500px;
   height: 171px;
 }
@@ -1378,1283 +834,811 @@
 }
 .welcome_to_Habit_4 {
   background-image: url(spritesmith4.png);
-  background-position: 0px -1293px;
+  background-position: 0px -1290px;
   width: 423px;
   height: 171px;
 }
 .zzz {
   background-image: url(spritesmith4.png);
-<<<<<<< HEAD
-  background-position: -2190px -1457px;
-=======
-  background-position: -1496px -1992px;
->>>>>>> f88c5368
+  background-position: -1366px -1893px;
   width: 40px;
   height: 40px;
 }
 .zzz_light {
   background-image: url(spritesmith4.png);
-<<<<<<< HEAD
-  background-position: -2231px -1457px;
-=======
-  background-position: -1537px -1992px;
->>>>>>> f88c5368
+  background-position: -1407px -1893px;
   width: 40px;
   height: 40px;
 }
 .npc_alex {
   background-image: url(spritesmith4.png);
-<<<<<<< HEAD
-  background-position: -1245px -966px;
-=======
-  background-position: -1462px -142px;
->>>>>>> f88c5368
+  background-position: -1465px -1284px;
   width: 162px;
   height: 138px;
 }
 .npc_bailey {
   background-image: url(spritesmith4.png);
-<<<<<<< HEAD
-  background-position: -2367px -77px;
-=======
-  background-position: -2046px -76px;
->>>>>>> f88c5368
+  background-position: -2214px -1384px;
   width: 60px;
   height: 72px;
 }
 .npc_daniel {
   background-image: url(spritesmith4.png);
-  background-position: -880px -672px;
+  background-position: -660px -452px;
   width: 135px;
   height: 123px;
 }
 .npc_justin {
   background-image: url(spritesmith4.png);
-  background-position: -672px -452px;
+  background-position: -1622px -151px;
   width: 84px;
   height: 120px;
 }
 .npc_justin_head {
   background-image: url(spritesmith4.png);
-<<<<<<< HEAD
-  background-position: -2330px -1662px;
-=======
-  background-position: -2153px -219px;
->>>>>>> f88c5368
+  background-position: -1677px -1284px;
   width: 36px;
   height: 39px;
 }
 .npc_matt {
   background-image: url(spritesmith4.png);
-<<<<<<< HEAD
-  background-position: -1427px -1293px;
-=======
-  background-position: -404px -1462px;
->>>>>>> f88c5368
+  background-position: -1465px -1006px;
   width: 195px;
   height: 138px;
 }
 .npc_timetravelers {
   background-image: url(spritesmith4.png);
-  background-position: -1245px -549px;
+  background-position: -1465px -867px;
   width: 195px;
   height: 138px;
 }
 .npc_timetravelers_active {
   background-image: url(spritesmith4.png);
-<<<<<<< HEAD
-  background-position: -1245px -827px;
-=======
-  background-position: -600px -1462px;
->>>>>>> f88c5368
+  background-position: -1465px -728px;
   width: 195px;
   height: 138px;
 }
 .npc_tyler {
   background-image: url(spritesmith4.png);
-<<<<<<< HEAD
-  background-position: -467px -1825px;
-=======
-  background-position: -455px -1810px;
->>>>>>> f88c5368
+  background-position: -2004px -747px;
   width: 90px;
   height: 90px;
 }
 .seasonalshop_closed {
   background-image: url(spritesmith4.png);
-<<<<<<< HEAD
-  background-position: -1456px -1118px;
-=======
-  background-position: -1462px -281px;
->>>>>>> f88c5368
+  background-position: -1465px -589px;
   width: 162px;
   height: 138px;
 }
 .2014_Fall_HealerPROMO2 {
   background-image: url(spritesmith4.png);
-<<<<<<< HEAD
-  background-position: -649px -1825px;
-=======
-  background-position: -649px -1810px;
->>>>>>> f88c5368
+  background-position: -2186px -747px;
   width: 90px;
   height: 90px;
 }
 .2014_Fall_Mage_PROMO9 {
   background-image: url(spritesmith4.png);
-<<<<<<< HEAD
-  background-position: -740px -1825px;
-=======
-  background-position: -740px -1810px;
->>>>>>> f88c5368
+  background-position: -1822px -838px;
   width: 120px;
   height: 90px;
 }
 .2014_Fall_RoguePROMO3 {
   background-image: url(spritesmith4.png);
-<<<<<<< HEAD
-  background-position: -861px -1825px;
-=======
-  background-position: -861px -1810px;
->>>>>>> f88c5368
+  background-position: -1943px -838px;
   width: 105px;
   height: 90px;
 }
 .2014_Fall_Warrior_PROMO {
   background-image: url(spritesmith4.png);
-<<<<<<< HEAD
-  background-position: -967px -1825px;
-=======
-  background-position: -967px -1810px;
->>>>>>> f88c5368
+  background-position: -2049px -838px;
   width: 90px;
   height: 90px;
 }
 .promo_backtoschool {
   background-image: url(spritesmith4.png);
-  background-position: -752px -1290px;
+  background-position: -1088px -892px;
   width: 150px;
   height: 150px;
 }
 .promo_dilatoryDistress {
   background-image: url(spritesmith4.png);
-<<<<<<< HEAD
-  background-position: -1058px -1825px;
-=======
-  background-position: -1149px -1810px;
->>>>>>> f88c5368
+  background-position: -2231px -838px;
   width: 90px;
   height: 90px;
 }
 .promo_enchanted_armoire {
   background-image: url(spritesmith4.png);
-<<<<<<< HEAD
-  background-position: -2067px 0px;
-=======
-  background-position: -1564px -1901px;
->>>>>>> f88c5368
+  background-position: -1822px -1643px;
   width: 374px;
   height: 76px;
 }
 .promo_enchanted_armoire_201507 {
   background-image: url(spritesmith4.png);
-<<<<<<< HEAD
-  background-position: -1240px -1825px;
-=======
-  background-position: -1529px -1810px;
->>>>>>> f88c5368
+  background-position: -1822px -1020px;
   width: 217px;
   height: 90px;
 }
 .promo_enchanted_armoire_201508 {
   background-image: url(spritesmith4.png);
-<<<<<<< HEAD
-  background-position: -1458px -1825px;
-=======
-  background-position: -1747px -1810px;
->>>>>>> f88c5368
+  background-position: -2111px -929px;
   width: 180px;
   height: 90px;
 }
 .promo_habitica {
   background-image: url(spritesmith4.png);
-  background-position: -1456px -178px;
+  background-position: -874px -1112px;
   width: 175px;
   height: 175px;
 }
 .promo_item_notif {
   background-image: url(spritesmith4.png);
-<<<<<<< HEAD
-  background-position: 0px -1722px;
-=======
-  background-position: -430px -1707px;
->>>>>>> f88c5368
+  background-position: -1475px -1683px;
   width: 249px;
   height: 102px;
 }
 .promo_mystery_201405 {
   background-image: url(spritesmith4.png);
-<<<<<<< HEAD
-  background-position: -1821px -1825px;
-=======
-  background-position: -1955px -182px;
->>>>>>> f88c5368
+  background-position: -2222px -1020px;
   width: 90px;
   height: 90px;
 }
 .promo_mystery_201406 {
   background-image: url(spritesmith4.png);
-<<<<<<< HEAD
-  background-position: -672px -573px;
-=======
-  background-position: -1547px -676px;
->>>>>>> f88c5368
+  background-position: -2222px -100px;
   width: 90px;
   height: 96px;
 }
 .promo_mystery_201407 {
   background-image: url(spritesmith4.png);
-<<<<<<< HEAD
-  background-position: -2382px -153px;
-=======
-  background-position: -2119px -286px;
->>>>>>> f88c5368
+  background-position: -2277px -474px;
   width: 42px;
   height: 62px;
 }
 .promo_mystery_201408 {
   background-image: url(spritesmith4.png);
-<<<<<<< HEAD
-  background-position: -2067px -153px;
-=======
-  background-position: -2107px -76px;
->>>>>>> f88c5368
+  background-position: -2197px -1643px;
   width: 60px;
   height: 71px;
 }
 .promo_mystery_201409 {
   background-image: url(spritesmith4.png);
-<<<<<<< HEAD
-  background-position: -1976px -182px;
-=======
-  background-position: -1955px -455px;
->>>>>>> f88c5368
+  background-position: -1822px -1202px;
   width: 90px;
   height: 90px;
 }
 .promo_mystery_201410 {
   background-image: url(spritesmith4.png);
-<<<<<<< HEAD
-  background-position: -2067px -225px;
-=======
-  background-position: -2046px -286px;
->>>>>>> f88c5368
+  background-position: -1880px -1720px;
   width: 72px;
   height: 63px;
 }
 .promo_mystery_201411 {
   background-image: url(spritesmith4.png);
-<<<<<<< HEAD
-  background-position: -1976px -273px;
-=======
-  background-position: -1955px -637px;
->>>>>>> f88c5368
+  background-position: -2004px -1202px;
   width: 90px;
   height: 90px;
 }
 .promo_mystery_201412 {
   background-image: url(spritesmith4.png);
-<<<<<<< HEAD
-  background-position: -2232px -153px;
-=======
-  background-position: -2150px -149px;
->>>>>>> f88c5368
+  background-position: -2277px -383px;
   width: 42px;
   height: 66px;
 }
 .promo_mystery_201501 {
   background-image: url(spritesmith4.png);
-<<<<<<< HEAD
-  background-position: -2333px -153px;
-=======
-  background-position: -2104px -219px;
->>>>>>> f88c5368
+  background-position: -2275px -1384px;
   width: 48px;
   height: 63px;
 }
 .promo_mystery_201502 {
   background-image: url(spritesmith4.png);
-<<<<<<< HEAD
-  background-position: -1976px -546px;
-=======
-  background-position: -1955px -819px;
->>>>>>> f88c5368
+  background-position: -2186px -1202px;
   width: 90px;
   height: 90px;
 }
 .promo_mystery_201503 {
   background-image: url(spritesmith4.png);
-<<<<<<< HEAD
-  background-position: -1976px -637px;
-=======
-  background-position: -1955px -910px;
->>>>>>> f88c5368
+  background-position: -2040px -1293px;
   width: 90px;
   height: 90px;
 }
 .promo_mystery_201504 {
   background-image: url(spritesmith4.png);
-<<<<<<< HEAD
-  background-position: -2171px -153px;
-=======
-  background-position: -2089px -149px;
->>>>>>> f88c5368
+  background-position: -2258px -1643px;
   width: 60px;
   height: 69px;
 }
 .promo_mystery_201505 {
   background-image: url(spritesmith4.png);
-<<<<<<< HEAD
-  background-position: -1976px -819px;
-=======
-  background-position: -1955px -1001px;
->>>>>>> f88c5368
+  background-position: -2225px -1293px;
   width: 90px;
   height: 90px;
 }
 .promo_mystery_201506 {
   background-image: url(spritesmith4.png);
-<<<<<<< HEAD
-  background-position: -2128px -153px;
-=======
-  background-position: -2046px -149px;
->>>>>>> f88c5368
+  background-position: -2277px -292px;
   width: 42px;
   height: 69px;
 }
 .promo_mystery_201507 {
   background-image: url(spritesmith4.png);
-<<<<<<< HEAD
-  background-position: -1779px -1484px;
-=======
-  background-position: -1758px -1166px;
->>>>>>> f88c5368
+  background-position: -954px -1683px;
   width: 90px;
   height: 105px;
 }
 .promo_mystery_201508 {
   background-image: url(spritesmith4.png);
-  background-position: -507px -1901px;
+  background-position: -2131px -1293px;
   width: 93px;
   height: 90px;
 }
 .promo_mystery_3014 {
   background-image: url(spritesmith4.png);
-<<<<<<< HEAD
-  background-position: -578px -1916px;
-=======
-  background-position: -289px -1901px;
->>>>>>> f88c5368
+  background-position: -1822px -1293px;
   width: 217px;
   height: 90px;
 }
 .promo_orca {
   background-image: url(spritesmith4.png);
-<<<<<<< HEAD
-  background-position: -1779px -1378px;
-=======
-  background-position: -1758px -1060px;
->>>>>>> f88c5368
+  background-position: -742px -1683px;
   width: 105px;
   height: 105px;
 }
 .promo_partyhats {
   background-image: url(spritesmith4.png);
-<<<<<<< HEAD
-  background-position: -2119px -1280px;
-=======
-  background-position: -738px -1992px;
->>>>>>> f88c5368
+  background-position: -637px -1893px;
   width: 115px;
   height: 47px;
 }
 .promo_pastel_skin {
   background-image: url(spritesmith4.png);
-<<<<<<< HEAD
-  background-position: -1097px -1916px;
-=======
-  background-position: -902px -1901px;
->>>>>>> f88c5368
+  background-position: -1822px -1475px;
   width: 330px;
   height: 83px;
 }
 .customize-option.promo_pastel_skin {
   background-image: url(spritesmith4.png);
-<<<<<<< HEAD
-  background-position: -1122px -1931px;
-=======
-  background-position: -927px -1916px;
->>>>>>> f88c5368
+  background-position: -1847px -1490px;
   width: 60px;
   height: 60px;
 }
 .promo_pet_skins {
   background-image: url(spritesmith4.png);
-  background-position: -1456px -828px;
+  background-position: -1465px -299px;
   width: 140px;
   height: 147px;
 }
 .customize-option.promo_pet_skins {
   background-image: url(spritesmith4.png);
-  background-position: -1481px -843px;
+  background-position: -1490px -314px;
   width: 60px;
   height: 60px;
 }
 .promo_shimmer_hair {
   background-image: url(spritesmith4.png);
-<<<<<<< HEAD
-  background-position: -1428px -1916px;
-=======
-  background-position: -1233px -1901px;
->>>>>>> f88c5368
+  background-position: -1822px -1559px;
   width: 330px;
   height: 83px;
 }
 .customize-option.promo_shimmer_hair {
   background-image: url(spritesmith4.png);
-<<<<<<< HEAD
-  background-position: -1453px -1931px;
-=======
-  background-position: -1258px -1916px;
->>>>>>> f88c5368
+  background-position: -1847px -1574px;
   width: 60px;
   height: 60px;
 }
 .promo_splashyskins {
   background-image: url(spritesmith4.png);
-  background-position: -1483px -1722px;
+  background-position: -1822px -200px;
   width: 198px;
   height: 91px;
 }
 .customize-option.promo_splashyskins {
   background-image: url(spritesmith4.png);
-  background-position: -1508px -1737px;
+  background-position: -1847px -215px;
   width: 60px;
   height: 60px;
 }
 .promo_springclasses2014 {
   background-image: url(spritesmith4.png);
-<<<<<<< HEAD
-  background-position: -289px -1916px;
-=======
-  background-position: 0px -1901px;
->>>>>>> f88c5368
+  background-position: -1913px -1111px;
   width: 288px;
   height: 90px;
 }
 .promo_springclasses2015 {
   background-image: url(spritesmith4.png);
-<<<<<<< HEAD
-  background-position: 0px -1916px;
-=======
-  background-position: -1240px -1810px;
->>>>>>> f88c5368
+  background-position: -1822px -929px;
   width: 288px;
   height: 90px;
 }
 .promo_summer_classes_2014 {
   background-image: url(spritesmith4.png);
-<<<<<<< HEAD
-  background-position: -250px -1722px;
-=======
-  background-position: 0px -1707px;
->>>>>>> f88c5368
+  background-position: -1045px -1683px;
   width: 429px;
   height: 102px;
 }
 .promo_summer_classes_2015 {
   background-image: url(spritesmith4.png);
-<<<<<<< HEAD
-  background-position: -796px -1916px;
-=======
-  background-position: -601px -1901px;
->>>>>>> f88c5368
+  background-position: -1913px -1384px;
   width: 300px;
   height: 88px;
 }
 .promo_updos {
   background-image: url(spritesmith4.png);
-<<<<<<< HEAD
-  background-position: -1456px -680px;
-=======
-  background-position: -1305px -1290px;
->>>>>>> f88c5368
+  background-position: -1465px -151px;
   width: 156px;
   height: 147px;
 }
 .promo_veteran_pets {
   background-image: url(spritesmith4.png);
-<<<<<<< HEAD
-  background-position: -2220px -77px;
-=======
-  background-position: -2046px 0px;
->>>>>>> f88c5368
+  background-position: -2153px -1559px;
   width: 146px;
   height: 75px;
 }
 .promo_winterclasses2015 {
   background-image: url(spritesmith4.png);
-<<<<<<< HEAD
-  background-position: -1099px -1465px;
-=======
-  background-position: -1008px -1462px;
->>>>>>> f88c5368
+  background-position: -848px -1462px;
   width: 325px;
   height: 110px;
 }
 .promo_winteryhair {
   background-image: url(spritesmith4.png);
-<<<<<<< HEAD
-  background-position: -2067px -77px;
-=======
-  background-position: -1462px -1372px;
->>>>>>> f88c5368
+  background-position: -2153px -1475px;
   width: 152px;
   height: 75px;
 }
 .customize-option.promo_winteryhair {
   background-image: url(spritesmith4.png);
-<<<<<<< HEAD
-  background-position: -2092px -92px;
-=======
-  background-position: -1487px -1387px;
->>>>>>> f88c5368
+  background-position: -2178px -1490px;
   width: 60px;
   height: 60px;
 }
 .inventory_quest_scroll_atom1 {
   background-image: url(spritesmith4.png);
-<<<<<<< HEAD
-  background-position: -2067px -708px;
-=======
-  background-position: -2046px -1616px;
->>>>>>> f88c5368
+  background-position: -1764px -1789px;
   width: 48px;
   height: 51px;
 }
 .inventory_quest_scroll_atom1_locked {
   background-image: url(spritesmith4.png);
-<<<<<<< HEAD
-  background-position: -2312px -708px;
-=======
-  background-position: -2095px -1616px;
->>>>>>> f88c5368
+  background-position: -1813px -1789px;
   width: 48px;
   height: 51px;
 }
 .inventory_quest_scroll_atom2 {
   background-image: url(spritesmith4.png);
-<<<<<<< HEAD
-  background-position: -2361px -708px;
-=======
-  background-position: -2144px -1616px;
->>>>>>> f88c5368
+  background-position: -1862px -1789px;
   width: 48px;
   height: 51px;
 }
 .inventory_quest_scroll_atom2_locked {
   background-image: url(spritesmith4.png);
-<<<<<<< HEAD
-  background-position: -2165px -760px;
-=======
-  background-position: -2144px -1668px;
->>>>>>> f88c5368
+  background-position: -2009px -1789px;
   width: 48px;
   height: 51px;
 }
 .inventory_quest_scroll_atom3 {
   background-image: url(spritesmith4.png);
-<<<<<<< HEAD
-  background-position: -2214px -760px;
-=======
-  background-position: -2095px -1720px;
->>>>>>> f88c5368
+  background-position: -2107px -1789px;
   width: 48px;
   height: 51px;
 }
 .inventory_quest_scroll_atom3_locked {
   background-image: url(spritesmith4.png);
-<<<<<<< HEAD
-  background-position: -2263px -760px;
-=======
-  background-position: -2095px -1772px;
->>>>>>> f88c5368
+  background-position: -2254px -1789px;
   width: 48px;
   height: 51px;
 }
 .inventory_quest_scroll_basilist {
   background-image: url(spritesmith4.png);
-<<<<<<< HEAD
-  background-position: -2116px -812px;
-=======
-  background-position: -2144px -1772px;
->>>>>>> f88c5368
+  background-position: 0px -1841px;
   width: 48px;
   height: 51px;
 }
 .inventory_quest_scroll_bunny {
   background-image: url(spritesmith4.png);
-<<<<<<< HEAD
-  background-position: -2165px -812px;
-=======
-  background-position: -1581px -420px;
->>>>>>> f88c5368
+  background-position: -1185px -1841px;
   width: 48px;
   height: 51px;
 }
 .inventory_quest_scroll_cheetah {
   background-image: url(spritesmith4.png);
-<<<<<<< HEAD
-  background-position: -2214px -812px;
-=======
-  background-position: -1568px -964px;
->>>>>>> f88c5368
+  background-position: -1528px -1841px;
   width: 48px;
   height: 51px;
 }
 .inventory_quest_scroll_dilatoryDistress1 {
   background-image: url(spritesmith4.png);
-<<<<<<< HEAD
-  background-position: -2116px -1020px;
-=======
-  background-position: -2104px -625px;
->>>>>>> f88c5368
+  background-position: -1661px -728px;
   width: 48px;
   height: 51px;
 }
 .inventory_quest_scroll_dilatoryDistress2 {
   background-image: url(spritesmith4.png);
-<<<<<<< HEAD
-  background-position: -2361px -1020px;
-=======
-  background-position: -2046px -680px;
->>>>>>> f88c5368
+  background-position: -1661px -780px;
   width: 48px;
   height: 51px;
 }
 .inventory_quest_scroll_dilatoryDistress2_locked {
   background-image: url(spritesmith4.png);
-<<<<<<< HEAD
-  background-position: -2067px -344px;
-=======
-  background-position: -2095px -680px;
->>>>>>> f88c5368
+  background-position: -1661px -867px;
   width: 48px;
   height: 51px;
 }
 .inventory_quest_scroll_dilatoryDistress3 {
   background-image: url(spritesmith4.png);
-<<<<<<< HEAD
-  background-position: -2116px -344px;
-=======
-  background-position: -2144px -680px;
->>>>>>> f88c5368
+  background-position: -1661px -919px;
   width: 48px;
   height: 51px;
 }
 .inventory_quest_scroll_dilatoryDistress3_locked {
   background-image: url(spritesmith4.png);
-<<<<<<< HEAD
-  background-position: -2165px -344px;
-=======
-  background-position: -2046px -732px;
->>>>>>> f88c5368
+  background-position: -1661px -1006px;
   width: 48px;
   height: 51px;
 }
 .inventory_quest_scroll_dilatory_derby {
   background-image: url(spritesmith4.png);
-<<<<<<< HEAD
-  background-position: -2214px -344px;
-=======
-  background-position: -2095px -732px;
->>>>>>> f88c5368
+  background-position: -1661px -1058px;
   width: 48px;
   height: 51px;
 }
 .inventory_quest_scroll_egg {
   background-image: url(spritesmith4.png);
-<<<<<<< HEAD
-  background-position: -2263px -344px;
-=======
-  background-position: -2144px -732px;
->>>>>>> f88c5368
+  background-position: -1628px -1284px;
   width: 48px;
   height: 51px;
 }
 .inventory_quest_scroll_evilsanta {
   background-image: url(spritesmith4.png);
-<<<<<<< HEAD
-  background-position: -2312px -344px;
-=======
-  background-position: -2046px -784px;
->>>>>>> f88c5368
+  background-position: -1628px -1336px;
   width: 48px;
   height: 51px;
 }
 .inventory_quest_scroll_evilsanta2 {
   background-image: url(spritesmith4.png);
-<<<<<<< HEAD
-  background-position: -2361px -344px;
-=======
-  background-position: -2095px -784px;
->>>>>>> f88c5368
+  background-position: -672px -364px;
   width: 48px;
   height: 51px;
 }
 .inventory_quest_scroll_ghost_stag {
   background-image: url(spritesmith4.png);
-<<<<<<< HEAD
-  background-position: -2067px -396px;
-=======
-  background-position: -2144px -1512px;
->>>>>>> f88c5368
+  background-position: -1568px -1789px;
   width: 48px;
   height: 51px;
 }
 .inventory_quest_scroll_goldenknight1 {
   background-image: url(spritesmith4.png);
-<<<<<<< HEAD
-  background-position: -2116px -396px;
-=======
-  background-position: -2046px -836px;
->>>>>>> f88c5368
+  background-position: -660px -576px;
   width: 48px;
   height: 51px;
 }
 .inventory_quest_scroll_goldenknight1_locked {
   background-image: url(spritesmith4.png);
-<<<<<<< HEAD
-  background-position: -2312px -656px;
-=======
-  background-position: -2095px -836px;
->>>>>>> f88c5368
+  background-position: -709px -576px;
   width: 48px;
   height: 51px;
 }
 .inventory_quest_scroll_goldenknight2 {
   background-image: url(spritesmith4.png);
-<<<<<<< HEAD
-  background-position: -2214px -396px;
-=======
-  background-position: -2144px -836px;
->>>>>>> f88c5368
+  background-position: -880px -787px;
   width: 48px;
   height: 51px;
 }
 .inventory_quest_scroll_goldenknight2_locked {
   background-image: url(spritesmith4.png);
-<<<<<<< HEAD
-  background-position: -2263px -396px;
-=======
-  background-position: -2046px -888px;
->>>>>>> f88c5368
+  background-position: -929px -787px;
   width: 48px;
   height: 51px;
 }
 .inventory_quest_scroll_goldenknight3 {
   background-image: url(spritesmith4.png);
-<<<<<<< HEAD
-  background-position: -2312px -396px;
-=======
-  background-position: -2095px -888px;
->>>>>>> f88c5368
+  background-position: -880px -839px;
   width: 48px;
   height: 51px;
 }
 .inventory_quest_scroll_goldenknight3_locked {
   background-image: url(spritesmith4.png);
-<<<<<<< HEAD
-  background-position: -2361px -396px;
-=======
-  background-position: -2144px -888px;
->>>>>>> f88c5368
+  background-position: -929px -839px;
   width: 48px;
   height: 51px;
 }
 .inventory_quest_scroll_gryphon {
   background-image: url(spritesmith4.png);
-<<<<<<< HEAD
-  background-position: -2067px -448px;
-=======
-  background-position: -2046px -940px;
->>>>>>> f88c5368
+  background-position: -1415px -1112px;
   width: 48px;
   height: 51px;
 }
 .inventory_quest_scroll_harpy {
   background-image: url(spritesmith4.png);
-<<<<<<< HEAD
-  background-position: -2116px -448px;
-=======
-  background-position: -2095px -940px;
->>>>>>> f88c5368
+  background-position: -1415px -1164px;
   width: 48px;
   height: 51px;
 }
 .inventory_quest_scroll_hedgehog {
   background-image: url(spritesmith4.png);
-<<<<<<< HEAD
-  background-position: -2165px -448px;
-=======
-  background-position: -2144px -940px;
->>>>>>> f88c5368
+  background-position: -1725px -1683px;
   width: 48px;
   height: 51px;
 }
 .inventory_quest_scroll_kraken {
   background-image: url(spritesmith4.png);
-<<<<<<< HEAD
-  background-position: -2214px -448px;
-=======
-  background-position: -2046px -992px;
->>>>>>> f88c5368
+  background-position: 0px -1789px;
   width: 48px;
   height: 51px;
 }
 .inventory_quest_scroll_moonstone1 {
   background-image: url(spritesmith4.png);
-<<<<<<< HEAD
-  background-position: -2263px -448px;
-=======
-  background-position: -2095px -992px;
->>>>>>> f88c5368
+  background-position: -49px -1789px;
   width: 48px;
   height: 51px;
 }
 .inventory_quest_scroll_moonstone1_locked {
   background-image: url(spritesmith4.png);
-<<<<<<< HEAD
-  background-position: -2312px -448px;
-=======
-  background-position: -2144px -992px;
->>>>>>> f88c5368
+  background-position: -98px -1789px;
   width: 48px;
   height: 51px;
 }
 .inventory_quest_scroll_moonstone2 {
   background-image: url(spritesmith4.png);
-<<<<<<< HEAD
-  background-position: -2361px -448px;
-=======
-  background-position: -2046px -1044px;
->>>>>>> f88c5368
+  background-position: -147px -1789px;
   width: 48px;
   height: 51px;
 }
 .inventory_quest_scroll_moonstone2_locked {
   background-image: url(spritesmith4.png);
-<<<<<<< HEAD
-  background-position: -2067px -500px;
-=======
-  background-position: -2095px -1044px;
->>>>>>> f88c5368
+  background-position: -196px -1789px;
   width: 48px;
   height: 51px;
 }
 .inventory_quest_scroll_moonstone3 {
   background-image: url(spritesmith4.png);
-<<<<<<< HEAD
-  background-position: -2116px -500px;
-=======
-  background-position: -2144px -1044px;
->>>>>>> f88c5368
+  background-position: -245px -1789px;
   width: 48px;
   height: 51px;
 }
 .inventory_quest_scroll_moonstone3_locked {
   background-image: url(spritesmith4.png);
-<<<<<<< HEAD
-  background-position: -2165px -500px;
-=======
-  background-position: -2046px -1096px;
->>>>>>> f88c5368
+  background-position: -294px -1789px;
   width: 48px;
   height: 51px;
 }
 .inventory_quest_scroll_octopus {
   background-image: url(spritesmith4.png);
-<<<<<<< HEAD
-  background-position: -2214px -500px;
-=======
-  background-position: -2095px -1096px;
->>>>>>> f88c5368
+  background-position: -343px -1789px;
   width: 48px;
   height: 51px;
 }
 .inventory_quest_scroll_owl {
   background-image: url(spritesmith4.png);
-<<<<<<< HEAD
-  background-position: -2263px -500px;
-=======
-  background-position: -2144px -1096px;
->>>>>>> f88c5368
+  background-position: -392px -1789px;
   width: 48px;
   height: 51px;
 }
 .inventory_quest_scroll_penguin {
   background-image: url(spritesmith4.png);
-<<<<<<< HEAD
-  background-position: -2312px -500px;
-=======
-  background-position: -2046px -1148px;
->>>>>>> f88c5368
+  background-position: -441px -1789px;
   width: 48px;
   height: 51px;
 }
 .inventory_quest_scroll_rat {
   background-image: url(spritesmith4.png);
-<<<<<<< HEAD
-  background-position: -2361px -500px;
-=======
-  background-position: -2095px -1148px;
->>>>>>> f88c5368
+  background-position: -490px -1789px;
   width: 48px;
   height: 51px;
 }
 .inventory_quest_scroll_rock {
   background-image: url(spritesmith4.png);
-<<<<<<< HEAD
-  background-position: -2067px -552px;
-=======
-  background-position: -2144px -1148px;
->>>>>>> f88c5368
+  background-position: -539px -1789px;
   width: 48px;
   height: 51px;
 }
 .inventory_quest_scroll_rooster {
   background-image: url(spritesmith4.png);
-<<<<<<< HEAD
-  background-position: -2116px -552px;
-=======
-  background-position: -2046px -1200px;
->>>>>>> f88c5368
+  background-position: -588px -1789px;
   width: 48px;
   height: 51px;
 }
 .inventory_quest_scroll_sheep {
   background-image: url(spritesmith4.png);
-<<<<<<< HEAD
-  background-position: -2165px -552px;
-=======
-  background-position: -2095px -1200px;
->>>>>>> f88c5368
+  background-position: -637px -1789px;
   width: 48px;
   height: 51px;
 }
 .inventory_quest_scroll_slime {
   background-image: url(spritesmith4.png);
-<<<<<<< HEAD
-  background-position: -2214px -552px;
-=======
-  background-position: -2144px -1200px;
->>>>>>> f88c5368
+  background-position: -686px -1789px;
   width: 48px;
   height: 51px;
 }
 .inventory_quest_scroll_spider {
   background-image: url(spritesmith4.png);
-<<<<<<< HEAD
-  background-position: -2263px -552px;
-=======
-  background-position: -2046px -1252px;
->>>>>>> f88c5368
+  background-position: -735px -1789px;
   width: 48px;
   height: 51px;
 }
 .inventory_quest_scroll_trex {
   background-image: url(spritesmith4.png);
-<<<<<<< HEAD
-  background-position: -2312px -552px;
-=======
-  background-position: -2095px -1252px;
->>>>>>> f88c5368
+  background-position: -784px -1789px;
   width: 48px;
   height: 51px;
 }
 .inventory_quest_scroll_trex_undead {
   background-image: url(spritesmith4.png);
-<<<<<<< HEAD
-  background-position: -2361px -552px;
-=======
-  background-position: -2144px -1252px;
->>>>>>> f88c5368
+  background-position: -833px -1789px;
   width: 48px;
   height: 51px;
 }
 .inventory_quest_scroll_vice1 {
   background-image: url(spritesmith4.png);
-<<<<<<< HEAD
-  background-position: -2067px -604px;
-=======
-  background-position: -2046px -1304px;
->>>>>>> f88c5368
+  background-position: -882px -1789px;
   width: 48px;
   height: 51px;
 }
 .inventory_quest_scroll_vice1_locked {
   background-image: url(spritesmith4.png);
-<<<<<<< HEAD
-  background-position: -2116px -604px;
-=======
-  background-position: -2095px -1304px;
->>>>>>> f88c5368
+  background-position: -931px -1789px;
   width: 48px;
   height: 51px;
 }
 .inventory_quest_scroll_vice2 {
   background-image: url(spritesmith4.png);
-<<<<<<< HEAD
-  background-position: -2165px -604px;
-=======
-  background-position: -2144px -1304px;
->>>>>>> f88c5368
+  background-position: -980px -1789px;
   width: 48px;
   height: 51px;
 }
 .inventory_quest_scroll_vice2_locked {
   background-image: url(spritesmith4.png);
-<<<<<<< HEAD
-  background-position: -2214px -604px;
-=======
-  background-position: -2046px -1356px;
->>>>>>> f88c5368
+  background-position: -1029px -1789px;
   width: 48px;
   height: 51px;
 }
 .inventory_quest_scroll_vice3 {
   background-image: url(spritesmith4.png);
-<<<<<<< HEAD
-  background-position: -2263px -604px;
-=======
-  background-position: -2095px -1356px;
->>>>>>> f88c5368
+  background-position: -1078px -1789px;
   width: 48px;
   height: 51px;
 }
 .inventory_quest_scroll_vice3_locked {
   background-image: url(spritesmith4.png);
-<<<<<<< HEAD
-  background-position: -2312px -604px;
-=======
-  background-position: -2144px -1356px;
->>>>>>> f88c5368
+  background-position: -1127px -1789px;
   width: 48px;
   height: 51px;
 }
 .inventory_quest_scroll_whale {
   background-image: url(spritesmith4.png);
-<<<<<<< HEAD
-  background-position: -2361px -604px;
-=======
-  background-position: -2046px -1408px;
->>>>>>> f88c5368
+  background-position: -1176px -1789px;
   width: 48px;
   height: 51px;
 }
 .quest_TEMPLATE_FOR_MISSING_IMAGE {
   background-image: url(spritesmith4.png);
-<<<<<<< HEAD
-  background-position: -2108px -1662px;
-=======
-  background-position: -1066px -2044px;
->>>>>>> f88c5368
+  background-position: -820px -1945px;
   width: 221px;
   height: 39px;
 }
 .quest_atom1 {
   background-image: url(spritesmith4.png);
-<<<<<<< HEAD
-  background-position: -925px -1293px;
-=======
-  background-position: -1054px -1290px;
->>>>>>> f88c5368
+  background-position: -1176px -1290px;
   width: 250px;
   height: 150px;
 }
 .quest_atom2 {
   background-image: url(spritesmith4.png);
-  background-position: -1245px -688px;
+  background-position: -1465px -1145px;
   width: 207px;
   height: 138px;
 }
 .quest_atom3 {
   background-image: url(spritesmith4.png);
-  background-position: 0px -1112px;
+  background-position: -1245px -371px;
   width: 216px;
   height: 180px;
 }
 .quest_basilist {
   background-image: url(spritesmith4.png);
-  background-position: -1456px -976px;
+  background-position: -1465px -447px;
   width: 189px;
   height: 141px;
 }
 .quest_bunny {
   background-image: url(spritesmith4.png);
-  background-position: -1245px 0px;
+  background-position: -877px -892px;
   width: 210px;
   height: 186px;
 }
 .quest_cheetah {
   background-image: url(spritesmith4.png);
-  background-position: -220px -232px;
+  background-position: 0px -452px;
   width: 219px;
   height: 219px;
 }
 .quest_dilatory {
   background-image: url(spritesmith4.png);
-<<<<<<< HEAD
-  background-position: -452px -452px;
-=======
-  background-position: -440px -232px;
->>>>>>> f88c5368
+  background-position: -220px -452px;
   width: 219px;
   height: 219px;
 }
 .quest_dilatoryDistress1 {
   background-image: url(spritesmith4.png);
-<<<<<<< HEAD
-  background-position: -2067px -1703px;
-=======
-  background-position: -1288px -2044px;
->>>>>>> f88c5368
+  background-position: -1042px -1945px;
   width: 221px;
   height: 39px;
 }
 .quest_dilatoryDistress1_blueFins {
   background-image: url(spritesmith4.png);
-<<<<<<< HEAD
-  background-position: -2067px -1280px;
-=======
-  background-position: -686px -1992px;
->>>>>>> f88c5368
+  background-position: -1725px -1735px;
   width: 51px;
   height: 48px;
 }
 .quest_dilatoryDistress1_fireCoral {
   background-image: url(spritesmith4.png);
-<<<<<<< HEAD
-  background-position: -2214px -708px;
-=======
-  background-position: -2144px -1564px;
->>>>>>> f88c5368
+  background-position: -1715px -1789px;
   width: 48px;
   height: 51px;
 }
 .quest_dilatoryDistress2 {
   background-image: url(spritesmith4.png);
-<<<<<<< HEAD
-  background-position: -1456px -529px;
-=======
-  background-position: -903px -1290px;
->>>>>>> f88c5368
+  background-position: -1264px -1112px;
   width: 150px;
   height: 150px;
 }
 .quest_dilatoryDistress3 {
   background-image: url(spritesmith4.png);
-<<<<<<< HEAD
-  background-position: -805px 0px;
-=======
-  background-position: 0px -452px;
->>>>>>> f88c5368
+  background-position: -440px -452px;
   width: 219px;
   height: 219px;
 }
 .quest_dilatory_derby {
   background-image: url(spritesmith4.png);
-<<<<<<< HEAD
-  background-position: -805px -220px;
-=======
-  background-position: -220px -452px;
->>>>>>> f88c5368
+  background-position: -805px 0px;
   width: 219px;
   height: 219px;
 }
 .quest_egg {
   background-image: url(spritesmith4.png);
-<<<<<<< HEAD
-  background-position: -2067px -1743px;
-=======
-  background-position: -1510px -2044px;
->>>>>>> f88c5368
+  background-position: -1264px -1945px;
   width: 221px;
   height: 39px;
 }
 .quest_egg_plainEgg {
   background-image: url(spritesmith4.png);
-<<<<<<< HEAD
-  background-position: -2116px -760px;
-=======
-  background-position: -2095px -1668px;
->>>>>>> f88c5368
+  background-position: -1960px -1789px;
   width: 48px;
   height: 51px;
 }
 .quest_evilsanta {
   background-image: url(spritesmith4.png);
-  background-position: -660px -232px;
+  background-position: -672px -232px;
   width: 118px;
   height: 131px;
 }
 .quest_evilsanta2 {
   background-image: url(spritesmith4.png);
-<<<<<<< HEAD
-  background-position: -805px -440px;
-=======
-  background-position: -440px -452px;
->>>>>>> f88c5368
+  background-position: -805px -220px;
   width: 219px;
   height: 219px;
 }
 .quest_ghost_stag {
   background-image: url(spritesmith4.png);
-<<<<<<< HEAD
-  background-position: 0px -232px;
-=======
-  background-position: -805px 0px;
->>>>>>> f88c5368
+  background-position: -805px -440px;
   width: 219px;
   height: 219px;
 }
 .quest_goldenknight1 {
   background-image: url(spritesmith4.png);
-<<<<<<< HEAD
-  background-position: -2067px -1783px;
-=======
-  background-position: -1732px -2044px;
->>>>>>> f88c5368
+  background-position: -1486px -1945px;
   width: 221px;
   height: 39px;
 }
 .quest_goldenknight1_testimony {
   background-image: url(spritesmith4.png);
-<<<<<<< HEAD
-  background-position: -2361px -760px;
-=======
-  background-position: -2046px -1772px;
->>>>>>> f88c5368
+  background-position: -2205px -1789px;
   width: 48px;
   height: 51px;
 }
 .quest_goldenknight2 {
   background-image: url(spritesmith4.png);
-<<<<<<< HEAD
-  background-position: -1176px -1293px;
-=======
-  background-position: -501px -1290px;
->>>>>>> f88c5368
+  background-position: -925px -1290px;
   width: 250px;
   height: 150px;
 }
@@ -2666,1509 +1650,925 @@
 }
 .quest_gryphon {
   background-image: url(spritesmith4.png);
-<<<<<<< HEAD
-  background-position: -868px -1112px;
-=======
-  background-position: -223px -1112px;
->>>>>>> f88c5368
+  background-position: -1245px -730px;
   width: 216px;
   height: 177px;
 }
 .quest_harpy {
   background-image: url(spritesmith4.png);
-<<<<<<< HEAD
-  background-position: -1025px -660px;
-=======
-  background-position: -805px -440px;
->>>>>>> f88c5368
+  background-position: -440px -672px;
   width: 219px;
   height: 219px;
 }
 .quest_hedgehog {
   background-image: url(spritesmith4.png);
-  background-position: -877px -892px;
+  background-position: -1245px 0px;
   width: 219px;
   height: 186px;
 }
 .quest_kraken {
   background-image: url(spritesmith4.png);
-<<<<<<< HEAD
-  background-position: -1456px 0px;
-=======
-  background-position: -1245px -715px;
->>>>>>> f88c5368
+  background-position: -440px -1112px;
   width: 216px;
   height: 177px;
 }
 .quest_moonstone1 {
   background-image: url(spritesmith4.png);
-<<<<<<< HEAD
-  background-position: -2067px -1823px;
-=======
-  background-position: -1954px -2044px;
->>>>>>> f88c5368
+  background-position: -1708px -1945px;
   width: 221px;
   height: 39px;
 }
 .quest_moonstone1_moonstone {
   background-image: url(spritesmith4.png);
-<<<<<<< HEAD
-  background-position: -2410px -344px;
-=======
-  background-position: -2162px -286px;
->>>>>>> f88c5368
+  background-position: -2294px -200px;
   width: 30px;
   height: 30px;
 }
 .quest_moonstone2 {
   background-image: url(spritesmith4.png);
-<<<<<<< HEAD
-  background-position: -660px -672px;
-=======
   background-position: 0px -232px;
->>>>>>> f88c5368
   width: 219px;
   height: 219px;
 }
 .quest_moonstone3 {
+  background-image: url(spritesmith4.png);
+  background-position: -660px -672px;
+  width: 219px;
+  height: 219px;
+}
+.quest_octopus {
+  background-image: url(spritesmith4.png);
+  background-position: 0px -1112px;
+  width: 222px;
+  height: 177px;
+}
+.quest_owl {
+  background-image: url(spritesmith4.png);
+  background-position: -1025px 0px;
+  width: 219px;
+  height: 219px;
+}
+.quest_penguin {
+  background-image: url(spritesmith4.png);
+  background-position: -1245px -187px;
+  width: 190px;
+  height: 183px;
+}
+.quest_rat {
+  background-image: url(spritesmith4.png);
+  background-position: -1025px -220px;
+  width: 219px;
+  height: 219px;
+}
+.quest_rock {
+  background-image: url(spritesmith4.png);
+  background-position: -660px -892px;
+  width: 216px;
+  height: 216px;
+}
+.quest_rooster {
+  background-image: url(spritesmith4.png);
+  background-position: -1050px -1112px;
+  width: 213px;
+  height: 174px;
+}
+.quest_sheep {
+  background-image: url(spritesmith4.png);
+  background-position: -220px -892px;
+  width: 219px;
+  height: 219px;
+}
+.quest_slime {
   background-image: url(spritesmith4.png);
   background-position: -440px -892px;
   width: 219px;
   height: 219px;
 }
-.quest_octopus {
-  background-image: url(spritesmith4.png);
-  background-position: -1085px -1112px;
-  width: 222px;
-  height: 177px;
-}
-.quest_owl {
-  background-image: url(spritesmith4.png);
-  background-position: -1025px 0px;
-  width: 219px;
-  height: 219px;
-}
-.quest_penguin {
-  background-image: url(spritesmith4.png);
-  background-position: -1245px -187px;
-  width: 190px;
-  height: 183px;
-}
-.quest_rat {
-  background-image: url(spritesmith4.png);
-  background-position: -660px -672px;
-  width: 219px;
-  height: 219px;
-}
-.quest_rock {
-  background-image: url(spritesmith4.png);
-  background-position: -660px -892px;
-  width: 216px;
-  height: 216px;
-}
-.quest_rooster {
-  background-image: url(spritesmith4.png);
-  background-position: -1456px -354px;
-  width: 213px;
-  height: 174px;
-}
-.quest_sheep {
-  background-image: url(spritesmith4.png);
-<<<<<<< HEAD
-  background-position: -220px -892px;
-=======
-  background-position: -1025px 0px;
->>>>>>> f88c5368
-  width: 219px;
-  height: 219px;
-}
-.quest_slime {
+.quest_spider {
+  background-image: url(spritesmith4.png);
+  background-position: -1465px 0px;
+  width: 250px;
+  height: 150px;
+}
+.quest_stressbeast {
   background-image: url(spritesmith4.png);
   background-position: 0px -892px;
   width: 219px;
   height: 219px;
 }
-.quest_spider {
-  background-image: url(spritesmith4.png);
-<<<<<<< HEAD
-  background-position: 0px -1465px;
-=======
-  background-position: -1078px -1112px;
->>>>>>> f88c5368
-  width: 250px;
-  height: 150px;
-}
-.quest_stressbeast {
-  background-image: url(spritesmith4.png);
-<<<<<<< HEAD
-  background-position: -1025px -440px;
-=======
+.quest_stressbeast_bailey {
+  background-image: url(spritesmith4.png);
   background-position: -1025px -660px;
->>>>>>> f88c5368
   width: 219px;
   height: 219px;
 }
-.quest_stressbeast_bailey {
-  background-image: url(spritesmith4.png);
-<<<<<<< HEAD
-  background-position: -1025px -220px;
-=======
-  background-position: -1025px -440px;
->>>>>>> f88c5368
-  width: 219px;
-  height: 219px;
-}
 .quest_stressbeast_guide {
-  background-image: url(spritesmith4.png);
-<<<<<<< HEAD
-  background-position: -440px -672px;
-=======
-  background-position: -1025px -220px;
->>>>>>> f88c5368
-  width: 219px;
-  height: 219px;
-}
-.quest_stressbeast_stables {
-  background-image: url(spritesmith4.png);
-<<<<<<< HEAD
-  background-position: -220px -672px;
-=======
-  background-position: -805px -220px;
->>>>>>> f88c5368
-  width: 219px;
-  height: 219px;
-}
-.quest_trex {
-  background-image: url(spritesmith4.png);
-<<<<<<< HEAD
-  background-position: -1245px -371px;
-=======
-  background-position: -1245px -181px;
->>>>>>> f88c5368
-  width: 204px;
-  height: 177px;
-}
-.quest_trex_undead {
-  background-image: url(spritesmith4.png);
-<<<<<<< HEAD
-  background-position: -651px -1112px;
-=======
-  background-position: -1245px -893px;
->>>>>>> f88c5368
-  width: 216px;
-  height: 177px;
-}
-.quest_vice1 {
-  background-image: url(spritesmith4.png);
-<<<<<<< HEAD
-  background-position: -434px -1112px;
-=======
-  background-position: -1245px -359px;
->>>>>>> f88c5368
-  width: 216px;
-  height: 177px;
-}
-.quest_vice2 {
-  background-image: url(spritesmith4.png);
-<<<<<<< HEAD
-  background-position: -2067px -1863px;
-=======
-  background-position: -46px -2085px;
->>>>>>> f88c5368
-  width: 221px;
-  height: 39px;
-}
-.quest_vice2_lightCrystal {
-  background-image: url(spritesmith4.png);
-<<<<<<< HEAD
-  background-position: -2395px -1375px;
-=======
-  background-position: -2004px -1495px;
->>>>>>> f88c5368
-  width: 40px;
-  height: 40px;
-}
-.quest_vice3 {
-  background-image: url(spritesmith4.png);
-  background-position: -217px -1112px;
-  width: 216px;
-  height: 177px;
-}
-.quest_whale {
   background-image: url(spritesmith4.png);
   background-position: 0px -672px;
   width: 219px;
   height: 219px;
 }
+.quest_stressbeast_stables {
+  background-image: url(spritesmith4.png);
+  background-position: -1025px -440px;
+  width: 219px;
+  height: 219px;
+}
+.quest_trex {
+  background-image: url(spritesmith4.png);
+  background-position: -1245px -552px;
+  width: 204px;
+  height: 177px;
+}
+.quest_trex_undead {
+  background-image: url(spritesmith4.png);
+  background-position: -1245px -908px;
+  width: 216px;
+  height: 177px;
+}
+.quest_vice1 {
+  background-image: url(spritesmith4.png);
+  background-position: -223px -1112px;
+  width: 216px;
+  height: 177px;
+}
+.quest_vice2 {
+  background-image: url(spritesmith4.png);
+  background-position: -1976px -1945px;
+  width: 221px;
+  height: 39px;
+}
+.quest_vice2_lightCrystal {
+  background-image: url(spritesmith4.png);
+  background-position: -1415px -1216px;
+  width: 40px;
+  height: 40px;
+}
+.quest_vice3 {
+  background-image: url(spritesmith4.png);
+  background-position: -657px -1112px;
+  width: 216px;
+  height: 177px;
+}
+.quest_whale {
+  background-image: url(spritesmith4.png);
+  background-position: -220px -672px;
+  width: 219px;
+  height: 219px;
+}
 .shop_copper {
   background-image: url(spritesmith4.png);
-<<<<<<< HEAD
-  background-position: -2289px -1743px;
-=======
-  background-position: -2153px -259px;
->>>>>>> f88c5368
+  background-position: -2277px -450px;
   width: 32px;
   height: 22px;
 }
 .shop_eyes {
   background-image: url(spritesmith4.png);
-<<<<<<< HEAD
-  background-position: -2272px -1375px;
-=======
-  background-position: -1368px -1071px;
->>>>>>> f88c5368
+  background-position: -1161px -1893px;
   width: 40px;
   height: 40px;
 }
 .shop_gold {
   background-image: url(spritesmith4.png);
-<<<<<<< HEAD
-  background-position: -2322px -1743px;
-=======
-  background-position: -1897px -1781px;
->>>>>>> f88c5368
+  background-position: -2289px -722px;
   width: 32px;
   height: 22px;
 }
 .shop_opaquePotion {
   background-image: url(spritesmith4.png);
-<<<<<<< HEAD
-  background-position: -2354px -1457px;
-=======
-  background-position: -2004px -1339px;
->>>>>>> f88c5368
+  background-position: -704px -628px;
   width: 40px;
   height: 40px;
 }
 .shop_potion {
   background-image: url(spritesmith4.png);
-<<<<<<< HEAD
-  background-position: -2149px -1375px;
-=======
-  background-position: -2004px -1287px;
->>>>>>> f88c5368
+  background-position: -1673px -1227px;
   width: 40px;
   height: 40px;
 }
 .shop_reroll {
   background-image: url(spritesmith4.png);
-<<<<<<< HEAD
-  background-position: -2108px -1457px;
-=======
-  background-position: -2004px -1235px;
->>>>>>> f88c5368
+  background-position: -1673px -1186px;
   width: 40px;
   height: 40px;
 }
 .shop_seafoam {
   background-image: url(spritesmith4.png);
-<<<<<<< HEAD
-  background-position: -2388px -1703px;
-=======
-  background-position: -2007px -1599px;
->>>>>>> f88c5368
+  background-position: -2289px -689px;
   width: 32px;
   height: 32px;
 }
 .shop_shinySeed {
   background-image: url(spritesmith4.png);
-<<<<<<< HEAD
-  background-position: -2355px -1703px;
-=======
-  background-position: -2153px -625px;
->>>>>>> f88c5368
+  background-position: -2289px -656px;
   width: 32px;
   height: 32px;
 }
 .shop_silver {
   background-image: url(spritesmith4.png);
-<<<<<<< HEAD
-  background-position: -2355px -1743px;
-=======
-  background-position: -1864px -1781px;
->>>>>>> f88c5368
+  background-position: -2277px -537px;
   width: 32px;
   height: 22px;
 }
 .shop_snowball {
   background-image: url(spritesmith4.png);
-<<<<<<< HEAD
-  background-position: -2289px -1703px;
-=======
-  background-position: -2007px -1651px;
->>>>>>> f88c5368
+  background-position: -2292px -929px;
   width: 32px;
   height: 32px;
 }
 .shop_spookDust {
   background-image: url(spritesmith4.png);
-<<<<<<< HEAD
-  background-position: -2322px -1703px;
-=======
-  background-position: -2007px -1703px;
->>>>>>> f88c5368
+  background-position: -2292px -962px;
   width: 32px;
   height: 32px;
 }
 .Pet_Egg_BearCub {
   background-image: url(spritesmith4.png);
-<<<<<<< HEAD
-  background-position: -2361px -1072px;
-=======
-  background-position: -751px -567px;
->>>>>>> f88c5368
+  background-position: -1969px -1841px;
   width: 48px;
   height: 51px;
 }
 .Pet_Egg_Bunny {
   background-image: url(spritesmith4.png);
-<<<<<<< HEAD
-  background-position: -2067px -1124px;
-=======
-  background-position: -971px -787px;
->>>>>>> f88c5368
+  background-position: -2018px -1841px;
   width: 48px;
   height: 51px;
 }
 .Pet_Egg_Cactus {
   background-image: url(spritesmith4.png);
-<<<<<<< HEAD
-  background-position: -2116px -1124px;
-=======
-  background-position: -1696px -1601px;
->>>>>>> f88c5368
+  background-position: -2067px -1841px;
   width: 48px;
   height: 51px;
 }
 .Pet_Egg_Cheetah {
   background-image: url(spritesmith4.png);
-<<<<<<< HEAD
-  background-position: -2165px -1124px;
-=======
-  background-position: -1696px -1653px;
->>>>>>> f88c5368
+  background-position: -2116px -1841px;
   width: 48px;
   height: 51px;
 }
 .Pet_Egg_Cuttlefish {
   background-image: url(spritesmith4.png);
-<<<<<<< HEAD
-  background-position: -2214px -1124px;
-=======
-  background-position: -1939px -1901px;
->>>>>>> f88c5368
+  background-position: -2165px -1841px;
   width: 48px;
   height: 51px;
 }
 .Pet_Egg_Deer {
   background-image: url(spritesmith4.png);
-<<<<<<< HEAD
-  background-position: -2263px -1124px;
-=======
-  background-position: -1988px -1901px;
->>>>>>> f88c5368
+  background-position: -2214px -1841px;
   width: 48px;
   height: 51px;
 }
 .Pet_Egg_Dragon {
   background-image: url(spritesmith4.png);
-<<<<<<< HEAD
-  background-position: -2312px -1124px;
-=======
-  background-position: 0px -1992px;
->>>>>>> f88c5368
+  background-position: -2263px -1841px;
   width: 48px;
   height: 51px;
 }
 .Pet_Egg_Egg {
   background-image: url(spritesmith4.png);
-<<<<<<< HEAD
-  background-position: -2361px -1124px;
-=======
-  background-position: -49px -1992px;
->>>>>>> f88c5368
+  background-position: 0px -1893px;
   width: 48px;
   height: 51px;
 }
 .Pet_Egg_FlyingPig {
   background-image: url(spritesmith4.png);
-<<<<<<< HEAD
-  background-position: -2067px -1176px;
-=======
-  background-position: -98px -1992px;
->>>>>>> f88c5368
+  background-position: -49px -1893px;
   width: 48px;
   height: 51px;
 }
 .Pet_Egg_Fox {
   background-image: url(spritesmith4.png);
-<<<<<<< HEAD
-  background-position: -2116px -1176px;
-=======
-  background-position: -147px -1992px;
->>>>>>> f88c5368
+  background-position: -98px -1893px;
   width: 48px;
   height: 51px;
 }
 .Pet_Egg_Gryphon {
   background-image: url(spritesmith4.png);
-<<<<<<< HEAD
-  background-position: -2165px -1176px;
-=======
-  background-position: -196px -1992px;
->>>>>>> f88c5368
+  background-position: -147px -1893px;
   width: 48px;
   height: 51px;
 }
 .Pet_Egg_Hedgehog {
   background-image: url(spritesmith4.png);
-<<<<<<< HEAD
-  background-position: -2214px -1176px;
-=======
-  background-position: -245px -1992px;
->>>>>>> f88c5368
+  background-position: -196px -1893px;
   width: 48px;
   height: 51px;
 }
 .Pet_Egg_LionCub {
   background-image: url(spritesmith4.png);
-<<<<<<< HEAD
-  background-position: -2263px -1176px;
-=======
-  background-position: -294px -1992px;
->>>>>>> f88c5368
+  background-position: -245px -1893px;
   width: 48px;
   height: 51px;
 }
 .Pet_Egg_Octopus {
   background-image: url(spritesmith4.png);
-<<<<<<< HEAD
-  background-position: -2312px -1176px;
-=======
-  background-position: -343px -1992px;
->>>>>>> f88c5368
+  background-position: -294px -1893px;
   width: 48px;
   height: 51px;
 }
 .Pet_Egg_Owl {
   background-image: url(spritesmith4.png);
-<<<<<<< HEAD
-  background-position: -2361px -1176px;
-=======
-  background-position: -392px -1992px;
->>>>>>> f88c5368
+  background-position: -343px -1893px;
   width: 48px;
   height: 51px;
 }
 .Pet_Egg_PandaCub {
   background-image: url(spritesmith4.png);
-<<<<<<< HEAD
-  background-position: -2067px -1228px;
-=======
-  background-position: -441px -1992px;
->>>>>>> f88c5368
+  background-position: -392px -1893px;
   width: 48px;
   height: 51px;
 }
 .Pet_Egg_Parrot {
   background-image: url(spritesmith4.png);
-<<<<<<< HEAD
-  background-position: -2116px -1228px;
-=======
-  background-position: -490px -1992px;
->>>>>>> f88c5368
+  background-position: -441px -1893px;
   width: 48px;
   height: 51px;
 }
 .Pet_Egg_Penguin {
   background-image: url(spritesmith4.png);
-<<<<<<< HEAD
-  background-position: -2165px -1228px;
-=======
-  background-position: -539px -1992px;
->>>>>>> f88c5368
+  background-position: -490px -1893px;
   width: 48px;
   height: 51px;
 }
 .Pet_Egg_PolarBear {
   background-image: url(spritesmith4.png);
-<<<<<<< HEAD
-  background-position: -2214px -1228px;
-=======
-  background-position: -588px -1992px;
->>>>>>> f88c5368
+  background-position: -539px -1893px;
   width: 48px;
   height: 51px;
 }
 .Pet_Egg_Rat {
   background-image: url(spritesmith4.png);
-<<<<<<< HEAD
-  background-position: -2263px -1228px;
-=======
-  background-position: -637px -1992px;
->>>>>>> f88c5368
+  background-position: -588px -1893px;
   width: 48px;
   height: 51px;
 }
 .Pet_Egg_Rock {
   background-image: url(spritesmith4.png);
-<<<<<<< HEAD
-  background-position: -2312px -1228px;
-=======
-  background-position: -709px -380px;
->>>>>>> f88c5368
+  background-position: -1920px -1841px;
   width: 48px;
   height: 51px;
 }
 .Pet_Egg_Rooster {
   background-image: url(spritesmith4.png);
-<<<<<<< HEAD
-  background-position: -2361px -1228px;
-=======
-  background-position: -660px -380px;
->>>>>>> f88c5368
+  background-position: -1871px -1841px;
   width: 48px;
   height: 51px;
 }
 .Pet_Egg_Seahorse {
   background-image: url(spritesmith4.png);
-<<<<<<< HEAD
-  background-position: -2312px -1072px;
-=======
-  background-position: -1568px -1309px;
->>>>>>> f88c5368
+  background-position: -1822px -1841px;
   width: 48px;
   height: 51px;
 }
 .Pet_Egg_Sheep {
   background-image: url(spritesmith4.png);
-<<<<<<< HEAD
-  background-position: -2263px -1072px;
-=======
-  background-position: -1568px -1257px;
->>>>>>> f88c5368
+  background-position: -1773px -1841px;
   width: 48px;
   height: 51px;
 }
 .Pet_Egg_Slime {
   background-image: url(spritesmith4.png);
-<<<<<<< HEAD
-  background-position: -2214px -1072px;
-=======
-  background-position: -1568px -1194px;
->>>>>>> f88c5368
+  background-position: -1724px -1841px;
   width: 48px;
   height: 51px;
 }
 .Pet_Egg_Spider {
   background-image: url(spritesmith4.png);
-<<<<<<< HEAD
-  background-position: -2165px -1072px;
-=======
-  background-position: -1568px -1142px;
->>>>>>> f88c5368
+  background-position: -1675px -1841px;
   width: 48px;
   height: 51px;
 }
 .Pet_Egg_TRex {
   background-image: url(spritesmith4.png);
-<<<<<<< HEAD
-  background-position: -2116px -1072px;
-=======
-  background-position: -1568px -1079px;
->>>>>>> f88c5368
+  background-position: -1626px -1841px;
   width: 48px;
   height: 51px;
 }
 .Pet_Egg_TigerCub {
   background-image: url(spritesmith4.png);
-<<<<<<< HEAD
-  background-position: -2067px -1072px;
-=======
-  background-position: -1568px -1027px;
->>>>>>> f88c5368
+  background-position: -1577px -1841px;
   width: 48px;
   height: 51px;
 }
 .Pet_Egg_Whale {
   background-image: url(spritesmith4.png);
-<<<<<<< HEAD
-  background-position: -2312px -1020px;
-=======
-  background-position: -1568px -912px;
->>>>>>> f88c5368
+  background-position: -1479px -1841px;
   width: 48px;
   height: 51px;
 }
 .Pet_Egg_Wolf {
   background-image: url(spritesmith4.png);
-<<<<<<< HEAD
-  background-position: -2263px -1020px;
-=======
-  background-position: -1568px -849px;
->>>>>>> f88c5368
+  background-position: -1430px -1841px;
   width: 48px;
   height: 51px;
 }
 .Pet_Food_Cake_Base {
   background-image: url(spritesmith4.png);
-<<<<<<< HEAD
-  background-position: -2334px -1329px;
-=======
-  background-position: -1285px -1992px;
->>>>>>> f88c5368
+  background-position: -660px -628px;
   width: 43px;
   height: 43px;
 }
 .Pet_Food_Cake_CottonCandyBlue {
   background-image: url(spritesmith4.png);
-<<<<<<< HEAD
-  background-position: -2399px -1280px;
-=======
-  background-position: -1019px -1992px;
->>>>>>> f88c5368
+  background-position: -2277px -793px;
   width: 42px;
   height: 44px;
 }
 .Pet_Food_Cake_CottonCandyPink {
   background-image: url(spritesmith4.png);
-<<<<<<< HEAD
-  background-position: -2067px -1329px;
-=======
-  background-position: -975px -1992px;
->>>>>>> f88c5368
+  background-position: -2277px -747px;
   width: 43px;
   height: 45px;
 }
 .Pet_Food_Cake_Desert {
   background-image: url(spritesmith4.png);
-<<<<<<< HEAD
-  background-position: -2199px -1329px;
-=======
-  background-position: -1150px -1992px;
->>>>>>> f88c5368
+  background-position: -1774px -1590px;
   width: 43px;
   height: 44px;
 }
 .Pet_Food_Cake_Golden {
   background-image: url(spritesmith4.png);
-<<<<<<< HEAD
-  background-position: -2378px -1329px;
-=======
-  background-position: -1329px -1992px;
->>>>>>> f88c5368
+  background-position: -2277px -613px;
   width: 43px;
   height: 42px;
 }
 .Pet_Food_Cake_Red {
   background-image: url(spritesmith4.png);
-<<<<<<< HEAD
-  background-position: -2111px -1329px;
-=======
-  background-position: -1062px -1992px;
->>>>>>> f88c5368
+  background-position: -2277px -1202px;
   width: 43px;
   height: 44px;
 }
 .Pet_Food_Cake_Shade {
   background-image: url(spritesmith4.png);
-<<<<<<< HEAD
-  background-position: -2155px -1329px;
-=======
-  background-position: -1106px -1992px;
->>>>>>> f88c5368
+  background-position: -2277px -1247px;
   width: 43px;
   height: 44px;
 }
 .Pet_Food_Cake_Skeleton {
   background-image: url(spritesmith4.png);
-<<<<<<< HEAD
-  background-position: -2356px -1280px;
-=======
-  background-position: -758px -380px;
->>>>>>> f88c5368
+  background-position: -2277px -565px;
   width: 42px;
   height: 47px;
 }
 .Pet_Food_Cake_White {
   background-image: url(spritesmith4.png);
-<<<<<<< HEAD
-  background-position: -2243px -1329px;
-=======
-  background-position: -1194px -1992px;
->>>>>>> f88c5368
+  background-position: -758px -576px;
   width: 44px;
   height: 44px;
 }
 .Pet_Food_Cake_Zombie {
   background-image: url(spritesmith4.png);
-<<<<<<< HEAD
-  background-position: -2288px -1329px;
-=======
-  background-position: -1239px -1992px;
->>>>>>> f88c5368
+  background-position: -978px -787px;
   width: 45px;
   height: 44px;
 }
 .Pet_Food_Candy_Base {
   background-image: url(spritesmith4.png);
-<<<<<<< HEAD
-  background-position: -2214px -1020px;
-=======
-  background-position: -1568px -797px;
->>>>>>> f88c5368
+  background-position: -1381px -1841px;
   width: 48px;
   height: 51px;
 }
 .Pet_Food_Candy_CottonCandyBlue {
   background-image: url(spritesmith4.png);
-<<<<<<< HEAD
-  background-position: -2165px -1020px;
-=======
-  background-position: -1598px -604px;
->>>>>>> f88c5368
+  background-position: -1332px -1841px;
   width: 48px;
   height: 51px;
 }
 .Pet_Food_Candy_CottonCandyPink {
   background-image: url(spritesmith4.png);
-<<<<<<< HEAD
-  background-position: -2067px -1020px;
-=======
-  background-position: -1598px -552px;
->>>>>>> f88c5368
+  background-position: -1283px -1841px;
   width: 48px;
   height: 51px;
 }
 .Pet_Food_Candy_Desert {
   background-image: url(spritesmith4.png);
-<<<<<<< HEAD
-  background-position: -2370px -968px;
-=======
-  background-position: -1581px -472px;
->>>>>>> f88c5368
+  background-position: -1234px -1841px;
   width: 48px;
   height: 51px;
 }
 .Pet_Food_Candy_Golden {
   background-image: url(spritesmith4.png);
-<<<<<<< HEAD
-  background-position: -2321px -968px;
-=======
-  background-position: -1864px -1729px;
->>>>>>> f88c5368
+  background-position: -1136px -1841px;
   width: 48px;
   height: 51px;
 }
 .Pet_Food_Candy_Red {
   background-image: url(spritesmith4.png);
-<<<<<<< HEAD
-  background-position: -2272px -968px;
-=======
-  background-position: -1955px -1807px;
->>>>>>> f88c5368
+  background-position: -1087px -1841px;
   width: 48px;
   height: 51px;
 }
 .Pet_Food_Candy_Shade {
   background-image: url(spritesmith4.png);
-<<<<<<< HEAD
-  background-position: -2223px -968px;
-=======
-  background-position: -1955px -1755px;
->>>>>>> f88c5368
+  background-position: -1038px -1841px;
   width: 48px;
   height: 51px;
 }
 .Pet_Food_Candy_Skeleton {
   background-image: url(spritesmith4.png);
-<<<<<<< HEAD
-  background-position: -2067px -864px;
-=======
-  background-position: -2144px -1876px;
->>>>>>> f88c5368
+  background-position: -294px -1841px;
   width: 48px;
   height: 51px;
 }
 .Pet_Food_Candy_White {
   background-image: url(spritesmith4.png);
-<<<<<<< HEAD
-  background-position: -2361px -812px;
-=======
-  background-position: -2095px -1876px;
->>>>>>> f88c5368
+  background-position: -245px -1841px;
   width: 48px;
   height: 51px;
 }
 .Pet_Food_Candy_Zombie {
   background-image: url(spritesmith4.png);
-<<<<<<< HEAD
-  background-position: -2067px -812px;
-=======
-  background-position: -2144px -1720px;
->>>>>>> f88c5368
+  background-position: -2156px -1789px;
   width: 48px;
   height: 51px;
 }
 .Pet_Food_Chocolate {
   background-image: url(spritesmith4.png);
-<<<<<<< HEAD
-  background-position: -2312px -760px;
-=======
-  background-position: -2046px -1720px;
->>>>>>> f88c5368
+  background-position: -2058px -1789px;
   width: 48px;
   height: 51px;
 }
 .Pet_Food_CottonCandyBlue {
   background-image: url(spritesmith4.png);
-<<<<<<< HEAD
-  background-position: -2067px -760px;
-=======
-  background-position: -2046px -1668px;
->>>>>>> f88c5368
+  background-position: -1911px -1789px;
   width: 48px;
   height: 51px;
 }
 .Pet_Food_CottonCandyPink {
   background-image: url(spritesmith4.png);
-<<<<<<< HEAD
-  background-position: -2165px -708px;
-=======
-  background-position: -2095px -1564px;
->>>>>>> f88c5368
+  background-position: -1666px -1789px;
   width: 48px;
   height: 51px;
 }
 .Pet_Food_Fish {
   background-image: url(spritesmith4.png);
-<<<<<<< HEAD
-  background-position: -2116px -708px;
-=======
-  background-position: -2046px -1564px;
->>>>>>> f88c5368
+  background-position: -1617px -1789px;
   width: 48px;
   height: 51px;
 }
 .Pet_Food_Honey {
   background-image: url(spritesmith4.png);
-<<<<<<< HEAD
-  background-position: -2361px -656px;
-=======
-  background-position: -2144px -1460px;
->>>>>>> f88c5368
+  background-position: -1421px -1789px;
   width: 48px;
   height: 51px;
 }
 .Pet_Food_Meat {
   background-image: url(spritesmith4.png);
-<<<<<<< HEAD
-  background-position: -2214px -656px;
-=======
-  background-position: -2144px -1408px;
->>>>>>> f88c5368
+  background-position: -1274px -1789px;
   width: 48px;
   height: 51px;
 }
 .Pet_Food_Milk {
   background-image: url(spritesmith4.png);
-<<<<<<< HEAD
-  background-position: -2165px -656px;
-=======
-  background-position: -2095px -1408px;
->>>>>>> f88c5368
+  background-position: -1225px -1789px;
   width: 48px;
   height: 51px;
 }
 .Pet_Food_Potatoe {
   background-image: url(spritesmith4.png);
-<<<<<<< HEAD
-  background-position: -2116px -656px;
-=======
-  background-position: -2144px -784px;
->>>>>>> f88c5368
+  background-position: -721px -364px;
   width: 48px;
   height: 51px;
 }
 .Pet_Food_RottenMeat {
   background-image: url(spritesmith4.png);
-<<<<<<< HEAD
-  background-position: -2067px -656px;
-=======
-  background-position: -2046px -1512px;
->>>>>>> f88c5368
+  background-position: -1470px -1789px;
   width: 48px;
   height: 51px;
 }
 .Pet_Food_Saddle {
   background-image: url(spritesmith4.png);
-<<<<<<< HEAD
-  background-position: -2263px -656px;
-=======
-  background-position: -2095px -1460px;
->>>>>>> f88c5368
+  background-position: -1372px -1789px;
   width: 48px;
   height: 51px;
 }
 .Pet_Food_Strawberry {
   background-image: url(spritesmith4.png);
-<<<<<<< HEAD
-  background-position: -2165px -396px;
-=======
-  background-position: -2046px -1460px;
->>>>>>> f88c5368
+  background-position: -1323px -1789px;
   width: 48px;
   height: 51px;
 }
 .Mount_Body_BearCub-Base {
   background-image: url(spritesmith4.png);
-<<<<<<< HEAD
-  background-position: -1779px -530px;
-=======
-  background-position: -1758px 0px;
->>>>>>> f88c5368
+  background-position: -1716px -1272px;
   width: 105px;
   height: 105px;
 }
 .Mount_Body_BearCub-CottonCandyBlue {
   background-image: url(spritesmith4.png);
-<<<<<<< HEAD
-  background-position: -1779px -424px;
-=======
-  background-position: -1590px -1601px;
->>>>>>> f88c5368
+  background-position: -1716px -1166px;
   width: 105px;
   height: 105px;
 }
 .Mount_Body_BearCub-CottonCandyPink {
   background-image: url(spritesmith4.png);
-<<<<<<< HEAD
-  background-position: -1779px -318px;
-=======
-  background-position: -1484px -1601px;
->>>>>>> f88c5368
+  background-position: -1716px -1060px;
   width: 105px;
   height: 105px;
 }
 .Mount_Body_BearCub-Desert {
   background-image: url(spritesmith4.png);
-<<<<<<< HEAD
-  background-position: -1779px -212px;
-=======
-  background-position: -1378px -1601px;
->>>>>>> f88c5368
+  background-position: -1716px -954px;
   width: 105px;
   height: 105px;
 }
 .Mount_Body_BearCub-Golden {
   background-image: url(spritesmith4.png);
-<<<<<<< HEAD
-  background-position: -1779px -106px;
-=======
-  background-position: -1272px -1601px;
->>>>>>> f88c5368
+  background-position: -1716px -848px;
   width: 105px;
   height: 105px;
 }
 .Mount_Body_BearCub-Polar {
   background-image: url(spritesmith4.png);
-<<<<<<< HEAD
-  background-position: -1779px 0px;
-=======
-  background-position: -1166px -1601px;
->>>>>>> f88c5368
+  background-position: -1716px -742px;
   width: 105px;
   height: 105px;
 }
 .Mount_Body_BearCub-Red {
   background-image: url(spritesmith4.png);
-<<<<<<< HEAD
-  background-position: -1590px -1616px;
-=======
-  background-position: -1060px -1601px;
->>>>>>> f88c5368
+  background-position: -1716px -636px;
   width: 105px;
   height: 105px;
 }
 .Mount_Body_BearCub-Shade {
   background-image: url(spritesmith4.png);
-<<<<<<< HEAD
-  background-position: -1484px -1616px;
-=======
-  background-position: -954px -1601px;
->>>>>>> f88c5368
+  background-position: -1716px -530px;
   width: 105px;
   height: 105px;
 }
 .Mount_Body_BearCub-Skeleton {
   background-image: url(spritesmith4.png);
-<<<<<<< HEAD
-  background-position: -1378px -1616px;
-=======
-  background-position: -848px -1601px;
->>>>>>> f88c5368
+  background-position: -1716px -424px;
   width: 105px;
   height: 105px;
 }
 .Mount_Body_BearCub-White {
   background-image: url(spritesmith4.png);
-<<<<<<< HEAD
-  background-position: -1272px -1616px;
-=======
-  background-position: -742px -1601px;
->>>>>>> f88c5368
+  background-position: -1716px -318px;
   width: 105px;
   height: 105px;
 }
 .Mount_Body_BearCub-Zombie {
   background-image: url(spritesmith4.png);
-<<<<<<< HEAD
-  background-position: -1166px -1616px;
-=======
-  background-position: -636px -1601px;
->>>>>>> f88c5368
+  background-position: -1716px -212px;
   width: 105px;
   height: 105px;
 }
 .Mount_Body_Bunny-Base {
   background-image: url(spritesmith4.png);
-<<<<<<< HEAD
-  background-position: -1060px -1616px;
-=======
-  background-position: -530px -1601px;
->>>>>>> f88c5368
+  background-position: -1716px -106px;
   width: 105px;
   height: 105px;
 }
 .Mount_Body_Bunny-CottonCandyBlue {
   background-image: url(spritesmith4.png);
-<<<<<<< HEAD
-  background-position: -954px -1616px;
-=======
-  background-position: -424px -1601px;
->>>>>>> f88c5368
+  background-position: -1716px 0px;
   width: 105px;
   height: 105px;
 }
 .Mount_Body_Bunny-CottonCandyPink {
   background-image: url(spritesmith4.png);
-<<<<<<< HEAD
-  background-position: -848px -1616px;
-=======
-  background-position: -318px -1601px;
->>>>>>> f88c5368
+  background-position: -1590px -1577px;
   width: 105px;
   height: 105px;
 }
 .Mount_Body_Bunny-Desert {
   background-image: url(spritesmith4.png);
-<<<<<<< HEAD
-  background-position: -742px -1616px;
-=======
-  background-position: -212px -1601px;
->>>>>>> f88c5368
+  background-position: -1484px -1577px;
   width: 105px;
   height: 105px;
 }
 .Mount_Body_Bunny-Golden {
   background-image: url(spritesmith4.png);
-<<<<<<< HEAD
-  background-position: -636px -1616px;
-=======
-  background-position: -106px -1601px;
->>>>>>> f88c5368
+  background-position: -1378px -1577px;
   width: 105px;
   height: 105px;
 }
 .Mount_Body_Bunny-Red {
   background-image: url(spritesmith4.png);
-<<<<<<< HEAD
-  background-position: -530px -1616px;
-=======
-  background-position: 0px -1601px;
->>>>>>> f88c5368
+  background-position: -1272px -1577px;
   width: 105px;
   height: 105px;
 }
 .Mount_Body_Bunny-Shade {
   background-image: url(spritesmith4.png);
-<<<<<<< HEAD
-  background-position: -424px -1616px;
-=======
-  background-position: -1652px -1484px;
->>>>>>> f88c5368
+  background-position: -1166px -1577px;
   width: 105px;
   height: 105px;
 }
 .Mount_Body_Bunny-Skeleton {
   background-image: url(spritesmith4.png);
-<<<<<<< HEAD
-  background-position: -318px -1616px;
-=======
-  background-position: -1652px -1378px;
->>>>>>> f88c5368
+  background-position: -1060px -1577px;
   width: 105px;
   height: 105px;
 }
 .Mount_Body_Bunny-White {
   background-image: url(spritesmith4.png);
-<<<<<<< HEAD
-  background-position: -212px -1616px;
-=======
-  background-position: -1652px -1272px;
->>>>>>> f88c5368
+  background-position: -954px -1577px;
   width: 105px;
   height: 105px;
 }
 .Mount_Body_Bunny-Zombie {
   background-image: url(spritesmith4.png);
-<<<<<<< HEAD
-  background-position: -106px -1616px;
-=======
-  background-position: -1652px -1166px;
->>>>>>> f88c5368
+  background-position: -848px -1577px;
   width: 105px;
   height: 105px;
 }
 .Mount_Body_Cactus-Base {
   background-image: url(spritesmith4.png);
-<<<<<<< HEAD
-  background-position: 0px -1616px;
-=======
-  background-position: -1652px -1060px;
->>>>>>> f88c5368
+  background-position: -742px -1577px;
   width: 105px;
   height: 105px;
 }
 .Mount_Body_Cactus-CottonCandyBlue {
   background-image: url(spritesmith4.png);
-<<<<<<< HEAD
-  background-position: -1673px -1484px;
-=======
-  background-position: -1652px -954px;
->>>>>>> f88c5368
+  background-position: -636px -1577px;
   width: 105px;
   height: 105px;
 }
 .Mount_Body_Cactus-CottonCandyPink {
   background-image: url(spritesmith4.png);
-<<<<<<< HEAD
-  background-position: -1673px -1378px;
-=======
-  background-position: -1652px -848px;
->>>>>>> f88c5368
+  background-position: -530px -1577px;
   width: 105px;
   height: 105px;
 }
 .Mount_Body_Cactus-Desert {
   background-image: url(spritesmith4.png);
-<<<<<<< HEAD
-  background-position: -1673px -1272px;
-=======
-  background-position: -1652px -742px;
->>>>>>> f88c5368
+  background-position: -424px -1577px;
   width: 105px;
   height: 105px;
 }
 .Mount_Body_Cactus-Golden {
   background-image: url(spritesmith4.png);
-<<<<<<< HEAD
-  background-position: -1673px -1166px;
-=======
-  background-position: -1652px -636px;
->>>>>>> f88c5368
+  background-position: -318px -1577px;
   width: 105px;
   height: 105px;
 }
 .Mount_Body_Cactus-Red {
   background-image: url(spritesmith4.png);
-<<<<<<< HEAD
-  background-position: -1673px -1060px;
-=======
-  background-position: -1652px -530px;
->>>>>>> f88c5368
+  background-position: -212px -1577px;
   width: 105px;
   height: 105px;
 }
 .Mount_Body_Cactus-Shade {
   background-image: url(spritesmith4.png);
-<<<<<<< HEAD
-  background-position: -1673px -954px;
-=======
-  background-position: -1652px -424px;
->>>>>>> f88c5368
+  background-position: -106px -1577px;
   width: 105px;
   height: 105px;
 }
 .Mount_Body_Cactus-Skeleton {
   background-image: url(spritesmith4.png);
-<<<<<<< HEAD
-  background-position: -1673px -848px;
-=======
-  background-position: -1652px -318px;
->>>>>>> f88c5368
+  background-position: 0px -1577px;
   width: 105px;
   height: 105px;
 }
 .Mount_Body_Cactus-White {
   background-image: url(spritesmith4.png);
-<<<<<<< HEAD
-  background-position: -1673px -742px;
-=======
-  background-position: -1652px -212px;
->>>>>>> f88c5368
+  background-position: -1598px -1462px;
   width: 105px;
   height: 105px;
 }
 .Mount_Body_Cactus-Zombie {
   background-image: url(spritesmith4.png);
-<<<<<<< HEAD
-  background-position: -1673px -636px;
-=======
-  background-position: -1652px -106px;
->>>>>>> f88c5368
+  background-position: -1492px -1462px;
   width: 105px;
   height: 105px;
 }
 .Mount_Body_Cheetah-Base {
   background-image: url(spritesmith4.png);
-<<<<<<< HEAD
-  background-position: -1673px -530px;
-=======
-  background-position: -1652px 0px;
->>>>>>> f88c5368
+  background-position: -1386px -1462px;
   width: 105px;
   height: 105px;
 }
 .Mount_Body_Cheetah-CottonCandyBlue {
   background-image: url(spritesmith4.png);
-<<<<<<< HEAD
-  background-position: -1673px -424px;
-=======
-  background-position: -1546px -1462px;
->>>>>>> f88c5368
+  background-position: -1280px -1462px;
   width: 105px;
   height: 105px;
 }
 .Mount_Body_Cheetah-CottonCandyPink {
   background-image: url(spritesmith4.png);
-<<<<<<< HEAD
-  background-position: -1673px -318px;
-=======
-  background-position: -1440px -1462px;
->>>>>>> f88c5368
+  background-position: -1174px -1462px;
   width: 105px;
   height: 105px;
 }
 .Mount_Body_Cheetah-Desert {
   background-image: url(spritesmith4.png);
-<<<<<<< HEAD
-  background-position: -1673px -212px;
-=======
-  background-position: -1334px -1462px;
->>>>>>> f88c5368
+  background-position: -848px -1683px;
   width: 105px;
   height: 105px;
 }
 .Mount_Body_Cheetah-Golden {
   background-image: url(spritesmith4.png);
-<<<<<<< HEAD
-  background-position: -1673px -106px;
-=======
-  background-position: -1758px -954px;
->>>>>>> f88c5368
+  background-position: -636px -1683px;
   width: 105px;
   height: 105px;
 }
 .Mount_Body_Cheetah-Red {
   background-image: url(spritesmith4.png);
-<<<<<<< HEAD
-  background-position: -1673px 0px;
-=======
-  background-position: -1758px -848px;
->>>>>>> f88c5368
+  background-position: -530px -1683px;
   width: 105px;
   height: 105px;
 }
 .Mount_Body_Cheetah-Shade {
   background-image: url(spritesmith4.png);
-<<<<<<< HEAD
-  background-position: -1531px -1465px;
-=======
-  background-position: -1758px -742px;
->>>>>>> f88c5368
+  background-position: -318px -1683px;
   width: 105px;
   height: 105px;
 }
 .Mount_Body_Cheetah-Skeleton {
   background-image: url(spritesmith4.png);
-<<<<<<< HEAD
-  background-position: -1425px -1465px;
-=======
-  background-position: -1758px -530px;
->>>>>>> f88c5368
+  background-position: -212px -1683px;
   width: 105px;
   height: 105px;
 }
 .Mount_Body_Cheetah-White {
   background-image: url(spritesmith4.png);
-<<<<<<< HEAD
-  background-position: -1779px -1272px;
-=======
-  background-position: -1758px -424px;
->>>>>>> f88c5368
+  background-position: -106px -1683px;
   width: 105px;
   height: 105px;
 }
 .Mount_Body_Cheetah-Zombie {
   background-image: url(spritesmith4.png);
-<<<<<<< HEAD
-  background-position: -1779px -1166px;
-=======
-  background-position: -1758px -318px;
->>>>>>> f88c5368
+  background-position: 0px -1683px;
   width: 105px;
   height: 105px;
 }
 .Mount_Body_Cuttlefish-Base {
   background-image: url(spritesmith4.png);
-<<<<<<< HEAD
-  background-position: -887px -1465px;
-=======
-  background-position: -796px -1462px;
->>>>>>> f88c5368
+  background-position: -636px -1462px;
   width: 105px;
   height: 114px;
 }
 .Mount_Body_Cuttlefish-CottonCandyBlue {
   background-image: url(spritesmith4.png);
-<<<<<<< HEAD
-  background-position: -569px -1465px;
-=======
-  background-position: -660px -452px;
->>>>>>> f88c5368
+  background-position: -318px -1462px;
   width: 105px;
   height: 114px;
 }
 .Mount_Body_Cuttlefish-CottonCandyPink {
   background-image: url(spritesmith4.png);
-<<<<<<< HEAD
-  background-position: -781px -1465px;
-=======
-  background-position: -1462px -797px;
->>>>>>> f88c5368
+  background-position: -1606px -299px;
   width: 105px;
   height: 114px;
 }
 .Mount_Body_Cuttlefish-Desert {
   background-image: url(spritesmith4.png);
-<<<<<<< HEAD
-  background-position: -1308px -1112px;
-=======
-  background-position: -1462px -1027px;
->>>>>>> f88c5368
+  background-position: -530px -1462px;
   width: 105px;
   height: 114px;
 }
 .Mount_Body_Cuttlefish-Golden {
   background-image: url(spritesmith4.png);
-<<<<<<< HEAD
-  background-position: -251px -1465px;
-=======
-  background-position: -902px -1462px;
->>>>>>> f88c5368
+  background-position: -742px -1462px;
   width: 105px;
   height: 114px;
 }
 .Mount_Body_Cuttlefish-Red {
   background-image: url(spritesmith4.png);
-<<<<<<< HEAD
-  background-position: -357px -1465px;
-=======
+  background-position: -424px -1462px;
+  width: 105px;
+  height: 114px;
+}
+.Mount_Body_Cuttlefish-Shade {
+  background-image: url(spritesmith4.png);
+  background-position: -212px -1462px;
+  width: 105px;
+  height: 114px;
+}
+.Mount_Body_Cuttlefish-Skeleton {
+  background-image: url(spritesmith4.png);
+  background-position: 0px -1462px;
+  width: 105px;
+  height: 114px;
+}
+.Mount_Body_Cuttlefish-White {
+  background-image: url(spritesmith4.png);
   background-position: -880px -672px;
->>>>>>> f88c5368
   width: 105px;
   height: 114px;
 }
-.Mount_Body_Cuttlefish-Shade {
-  background-image: url(spritesmith4.png);
-<<<<<<< HEAD
-  background-position: -993px -1465px;
-=======
-  background-position: -1462px -1257px;
->>>>>>> f88c5368
+.Mount_Body_Cuttlefish-Zombie {
+  background-image: url(spritesmith4.png);
+  background-position: -106px -1462px;
   width: 105px;
   height: 114px;
 }
-.Mount_Body_Cuttlefish-Skeleton {
-  background-image: url(spritesmith4.png);
-<<<<<<< HEAD
-  background-position: -675px -1465px;
-=======
-  background-position: -1329px -1112px;
->>>>>>> f88c5368
-  width: 105px;
-  height: 114px;
-}
-.Mount_Body_Cuttlefish-White {
-  background-image: url(spritesmith4.png);
-<<<<<<< HEAD
-  background-position: -1097px -892px;
-=======
-  background-position: -1462px -912px;
->>>>>>> f88c5368
-  width: 105px;
-  height: 114px;
-}
-.Mount_Body_Cuttlefish-Zombie {
-  background-image: url(spritesmith4.png);
-<<<<<<< HEAD
-  background-position: -463px -1465px;
-=======
-  background-position: -1462px -1142px;
->>>>>>> f88c5368
-  width: 105px;
-  height: 114px;
-}
 .Mount_Body_Deer-Base {
   background-image: url(spritesmith4.png);
-<<<<<<< HEAD
-  background-position: -1779px -742px;
-=======
-  background-position: -1758px -212px;
->>>>>>> f88c5368
+  background-position: -1716px -1484px;
   width: 105px;
   height: 105px;
 }
 .Mount_Body_Deer-CottonCandyBlue {
   background-image: url(spritesmith4.png);
-<<<<<<< HEAD
-  background-position: -1779px -636px;
-=======
-  background-position: -1758px -636px;
->>>>>>> f88c5368
+  background-position: -424px -1683px;
   width: 105px;
   height: 105px;
 }
 .Mount_Body_Deer-CottonCandyPink {
   background-image: url(spritesmith4.png);
-<<<<<<< HEAD
-  background-position: -1779px -954px;
-  width: 105px;
-  height: 105px;
-}
-.Mount_Body_Deer-Desert {
-  background-image: url(spritesmith4.png);
-  background-position: -1779px -1060px;
-  width: 105px;
-  height: 105px;
-}
-.Mount_Body_Deer-Golden {
-  background-image: url(spritesmith4.png);
-  background-position: -1779px -848px;
-=======
-  background-position: -1758px -106px;
->>>>>>> f88c5368
+  background-position: -1716px -1378px;
   width: 105px;
   height: 105px;
 }