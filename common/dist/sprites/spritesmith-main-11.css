--- conflicted
+++ resolved
@@ -1,3318 +1,1990 @@
-<<<<<<< HEAD
+.Mount_Icon_Spider-Desert {
+  background-image: url(spritesmith-main-11.png);
+  background-position: -82px 0px;
+  width: 81px;
+  height: 99px;
+}
+.Mount_Icon_Spider-Golden {
+  background-image: url(spritesmith-main-11.png);
+  background-position: -82px -1100px;
+  width: 81px;
+  height: 99px;
+}
+.Mount_Icon_Spider-Red {
+  background-image: url(spritesmith-main-11.png);
+  background-position: -164px 0px;
+  width: 81px;
+  height: 99px;
+}
+.Mount_Icon_Spider-Shade {
+  background-image: url(spritesmith-main-11.png);
+  background-position: 0px -100px;
+  width: 81px;
+  height: 99px;
+}
 .Mount_Icon_Spider-Skeleton {
-=======
-.Mount_Icon_Snake-White {
->>>>>>> 823f51e7
-  background-image: url(spritesmith-main-11.png);
-  background-position: -82px 0px;
-  width: 81px;
-  height: 99px;
-}
-<<<<<<< HEAD
+  background-image: url(spritesmith-main-11.png);
+  background-position: -82px -100px;
+  width: 81px;
+  height: 99px;
+}
 .Mount_Icon_Spider-White {
-=======
-.Mount_Icon_Snake-Zombie {
->>>>>>> 823f51e7
-  background-image: url(spritesmith-main-11.png);
-  background-position: -82px -1100px;
-  width: 81px;
-  height: 99px;
-}
-<<<<<<< HEAD
+  background-image: url(spritesmith-main-11.png);
+  background-position: -164px -100px;
+  width: 81px;
+  height: 99px;
+}
 .Mount_Icon_Spider-Zombie {
-=======
-.Mount_Icon_Spider-Base {
->>>>>>> 823f51e7
-  background-image: url(spritesmith-main-11.png);
-  background-position: -164px 0px;
-  width: 81px;
-  height: 99px;
-}
-<<<<<<< HEAD
+  background-image: url(spritesmith-main-11.png);
+  background-position: -246px 0px;
+  width: 81px;
+  height: 99px;
+}
 .Mount_Icon_TRex-Base {
-=======
-.Mount_Icon_Spider-CottonCandyBlue {
->>>>>>> 823f51e7
+  background-image: url(spritesmith-main-11.png);
+  background-position: -328px -300px;
+  width: 81px;
+  height: 99px;
+}
+.Mount_Icon_TRex-CottonCandyBlue {
+  background-image: url(spritesmith-main-11.png);
+  background-position: -410px 0px;
+  width: 81px;
+  height: 99px;
+}
+.Mount_Icon_TRex-CottonCandyPink {
+  background-image: url(spritesmith-main-11.png);
+  background-position: -410px -100px;
+  width: 81px;
+  height: 99px;
+}
+.Mount_Icon_TRex-Desert {
+  background-image: url(spritesmith-main-11.png);
+  background-position: -410px -200px;
+  width: 81px;
+  height: 99px;
+}
+.Mount_Icon_TRex-Golden {
+  background-image: url(spritesmith-main-11.png);
+  background-position: -410px -300px;
+  width: 81px;
+  height: 99px;
+}
+.Mount_Icon_TRex-Red {
+  background-image: url(spritesmith-main-11.png);
+  background-position: -492px 0px;
+  width: 81px;
+  height: 99px;
+}
+.Mount_Icon_TRex-Shade {
+  background-image: url(spritesmith-main-11.png);
+  background-position: -492px -100px;
+  width: 81px;
+  height: 99px;
+}
+.Mount_Icon_TRex-Skeleton {
+  background-image: url(spritesmith-main-11.png);
+  background-position: -492px -200px;
+  width: 81px;
+  height: 99px;
+}
+.Mount_Icon_TRex-White {
+  background-image: url(spritesmith-main-11.png);
+  background-position: -492px -300px;
+  width: 81px;
+  height: 99px;
+}
+.Mount_Icon_TRex-Zombie {
+  background-image: url(spritesmith-main-11.png);
+  background-position: 0px -400px;
+  width: 81px;
+  height: 99px;
+}
+.Mount_Icon_TigerCub-Base {
+  background-image: url(spritesmith-main-11.png);
+  background-position: -246px -100px;
+  width: 81px;
+  height: 99px;
+}
+.Mount_Icon_TigerCub-CottonCandyBlue {
+  background-image: url(spritesmith-main-11.png);
+  background-position: 0px -200px;
+  width: 81px;
+  height: 99px;
+}
+.Mount_Icon_TigerCub-CottonCandyPink {
+  background-image: url(spritesmith-main-11.png);
+  background-position: -82px -200px;
+  width: 81px;
+  height: 99px;
+}
+.Mount_Icon_TigerCub-Desert {
+  background-image: url(spritesmith-main-11.png);
+  background-position: -164px -200px;
+  width: 81px;
+  height: 99px;
+}
+.Mount_Icon_TigerCub-Golden {
+  background-image: url(spritesmith-main-11.png);
+  background-position: -246px -200px;
+  width: 81px;
+  height: 99px;
+}
+.Mount_Icon_TigerCub-Peppermint {
+  background-image: url(spritesmith-main-11.png);
+  background-position: -328px 0px;
+  width: 81px;
+  height: 99px;
+}
+.Mount_Icon_TigerCub-Red {
+  background-image: url(spritesmith-main-11.png);
+  background-position: -328px -100px;
+  width: 81px;
+  height: 99px;
+}
+.Mount_Icon_TigerCub-Shade {
+  background-image: url(spritesmith-main-11.png);
+  background-position: -328px -200px;
+  width: 81px;
+  height: 99px;
+}
+.Mount_Icon_TigerCub-Skeleton {
   background-image: url(spritesmith-main-11.png);
   background-position: 0px -300px;
   width: 81px;
   height: 99px;
 }
-<<<<<<< HEAD
-.Mount_Icon_TRex-CottonCandyBlue {
-=======
-.Mount_Icon_Spider-CottonCandyPink {
->>>>>>> 823f51e7
+.Mount_Icon_TigerCub-Spooky {
   background-image: url(spritesmith-main-11.png);
   background-position: -82px -300px;
   width: 81px;
   height: 99px;
 }
-<<<<<<< HEAD
-.Mount_Icon_TRex-CottonCandyPink {
-=======
-.Mount_Icon_Spider-Desert {
->>>>>>> 823f51e7
+.Mount_Icon_TigerCub-White {
   background-image: url(spritesmith-main-11.png);
   background-position: -164px -300px;
   width: 81px;
   height: 99px;
 }
-<<<<<<< HEAD
-.Mount_Icon_TRex-Desert {
-=======
-.Mount_Icon_Spider-Golden {
->>>>>>> 823f51e7
+.Mount_Icon_TigerCub-Zombie {
   background-image: url(spritesmith-main-11.png);
   background-position: -246px -300px;
   width: 81px;
   height: 99px;
 }
-<<<<<<< HEAD
-.Mount_Icon_TRex-Golden {
-=======
-.Mount_Icon_Spider-Red {
->>>>>>> 823f51e7
-  background-image: url(spritesmith-main-11.png);
-  background-position: -328px -300px;
-  width: 81px;
-  height: 99px;
-}
-<<<<<<< HEAD
-.Mount_Icon_TRex-Red {
-=======
-.Mount_Icon_Spider-Shade {
->>>>>>> 823f51e7
-  background-image: url(spritesmith-main-11.png);
-  background-position: 0px -200px;
-  width: 81px;
-  height: 99px;
-}
-<<<<<<< HEAD
-.Mount_Icon_TRex-Shade {
-=======
-.Mount_Icon_Spider-Skeleton {
->>>>>>> 823f51e7
-  background-image: url(spritesmith-main-11.png);
-  background-position: -82px -200px;
-  width: 81px;
-  height: 99px;
-}
-<<<<<<< HEAD
-.Mount_Icon_TRex-Skeleton {
-=======
-.Mount_Icon_Spider-White {
->>>>>>> 823f51e7
-  background-image: url(spritesmith-main-11.png);
-  background-position: -164px -200px;
-  width: 81px;
-  height: 99px;
-}
-<<<<<<< HEAD
-.Mount_Icon_TRex-White {
-=======
-.Mount_Icon_Spider-Zombie {
->>>>>>> 823f51e7
-  background-image: url(spritesmith-main-11.png);
-  background-position: -246px -200px;
-  width: 81px;
-  height: 99px;
-}
-<<<<<<< HEAD
-.Mount_Icon_TRex-Zombie {
-=======
-.Mount_Icon_TRex-Base {
->>>>>>> 823f51e7
-  background-image: url(spritesmith-main-11.png);
-  background-position: -492px 0px;
-  width: 81px;
-  height: 99px;
-}
-<<<<<<< HEAD
-.Mount_Icon_TigerCub-Base {
-=======
-.Mount_Icon_TRex-CottonCandyBlue {
->>>>>>> 823f51e7
-  background-image: url(spritesmith-main-11.png);
-  background-position: 0px -100px;
-  width: 81px;
-  height: 99px;
-}
-<<<<<<< HEAD
-.Mount_Icon_TigerCub-CottonCandyBlue {
-=======
-.Mount_Icon_TRex-CottonCandyPink {
->>>>>>> 823f51e7
-  background-image: url(spritesmith-main-11.png);
-  background-position: -82px -100px;
-  width: 81px;
-  height: 99px;
-}
-<<<<<<< HEAD
-.Mount_Icon_TigerCub-CottonCandyPink {
-=======
-.Mount_Icon_TRex-Desert {
->>>>>>> 823f51e7
-  background-image: url(spritesmith-main-11.png);
-  background-position: -164px -100px;
-  width: 81px;
-  height: 99px;
-}
-<<<<<<< HEAD
-.Mount_Icon_TigerCub-Desert {
-=======
-.Mount_Icon_TRex-Golden {
->>>>>>> 823f51e7
-  background-image: url(spritesmith-main-11.png);
-  background-position: -246px 0px;
-  width: 81px;
-  height: 99px;
-}
-<<<<<<< HEAD
-.Mount_Icon_TigerCub-Golden {
-=======
-.Mount_Icon_TRex-Red {
->>>>>>> 823f51e7
-  background-image: url(spritesmith-main-11.png);
-  background-position: -246px -100px;
-  width: 81px;
-  height: 99px;
-}
-<<<<<<< HEAD
-.Mount_Icon_TigerCub-Peppermint {
-=======
-.Mount_Icon_TRex-Shade {
->>>>>>> 823f51e7
+.Mount_Icon_Turkey-Base {
+  background-image: url(spritesmith-main-11.png);
+  background-position: -82px -400px;
+  width: 81px;
+  height: 99px;
+}
+.Mount_Icon_Unicorn-Base {
   background-image: url(spritesmith-main-11.png);
   background-position: -164px -400px;
   width: 81px;
   height: 99px;
 }
-<<<<<<< HEAD
-.Mount_Icon_TigerCub-Red {
-=======
-.Mount_Icon_TRex-Skeleton {
->>>>>>> 823f51e7
+.Mount_Icon_Unicorn-CottonCandyBlue {
   background-image: url(spritesmith-main-11.png);
   background-position: -246px -400px;
   width: 81px;
   height: 99px;
 }
-<<<<<<< HEAD
-.Mount_Icon_TigerCub-Shade {
-=======
-.Mount_Icon_TRex-White {
->>>>>>> 823f51e7
+.Mount_Icon_Unicorn-CottonCandyPink {
   background-image: url(spritesmith-main-11.png);
   background-position: -328px -400px;
   width: 81px;
   height: 99px;
 }
-<<<<<<< HEAD
-.Mount_Icon_TigerCub-Skeleton {
-=======
-.Mount_Icon_TRex-Zombie {
->>>>>>> 823f51e7
+.Mount_Icon_Unicorn-Desert {
   background-image: url(spritesmith-main-11.png);
   background-position: -410px -400px;
   width: 81px;
   height: 99px;
 }
-<<<<<<< HEAD
-.Mount_Icon_TigerCub-Spooky {
-=======
-.Mount_Icon_TigerCub-Base {
->>>>>>> 823f51e7
-  background-image: url(spritesmith-main-11.png);
-  background-position: -328px 0px;
-  width: 81px;
-  height: 99px;
-}
-<<<<<<< HEAD
-.Mount_Icon_TigerCub-White {
-=======
-.Mount_Icon_TigerCub-CottonCandyBlue {
->>>>>>> 823f51e7
-  background-image: url(spritesmith-main-11.png);
-  background-position: -328px -100px;
-  width: 81px;
-  height: 99px;
-}
-<<<<<<< HEAD
-.Mount_Icon_TigerCub-Zombie {
-=======
-.Mount_Icon_TigerCub-CottonCandyPink {
->>>>>>> 823f51e7
-  background-image: url(spritesmith-main-11.png);
-  background-position: -328px -200px;
-  width: 81px;
-  height: 99px;
-}
-<<<<<<< HEAD
-.Mount_Icon_Turkey-Base {
-=======
-.Mount_Icon_TigerCub-Desert {
->>>>>>> 823f51e7
-  background-image: url(spritesmith-main-11.png);
-  background-position: -492px -100px;
-  width: 81px;
-  height: 99px;
-}
-<<<<<<< HEAD
-.Mount_Icon_Unicorn-Base {
-=======
-.Mount_Icon_TigerCub-Golden {
->>>>>>> 823f51e7
-  background-image: url(spritesmith-main-11.png);
-  background-position: -492px -200px;
-  width: 81px;
-  height: 99px;
-}
-<<<<<<< HEAD
-.Mount_Icon_Unicorn-CottonCandyBlue {
-=======
-.Mount_Icon_TigerCub-Peppermint {
->>>>>>> 823f51e7
-  background-image: url(spritesmith-main-11.png);
-  background-position: -492px -300px;
-  width: 81px;
-  height: 99px;
-}
-<<<<<<< HEAD
-.Mount_Icon_Unicorn-CottonCandyPink {
-=======
-.Mount_Icon_TigerCub-Red {
->>>>>>> 823f51e7
-  background-image: url(spritesmith-main-11.png);
-  background-position: 0px -400px;
-  width: 81px;
-  height: 99px;
-}
-<<<<<<< HEAD
-.Mount_Icon_Unicorn-Desert {
-=======
-.Mount_Icon_TigerCub-Shade {
->>>>>>> 823f51e7
-  background-image: url(spritesmith-main-11.png);
-  background-position: -82px -400px;
-  width: 81px;
-  height: 99px;
-}
-<<<<<<< HEAD
 .Mount_Icon_Unicorn-Golden {
-=======
-.Mount_Icon_TigerCub-Skeleton {
->>>>>>> 823f51e7
-  background-image: url(spritesmith-main-11.png);
-  background-position: -410px 0px;
-  width: 81px;
-  height: 99px;
-}
-<<<<<<< HEAD
+  background-image: url(spritesmith-main-11.png);
+  background-position: -492px -400px;
+  width: 81px;
+  height: 99px;
+}
 .Mount_Icon_Unicorn-Red {
-=======
-.Mount_Icon_TigerCub-Spooky {
->>>>>>> 823f51e7
-  background-image: url(spritesmith-main-11.png);
-  background-position: -410px -100px;
-  width: 81px;
-  height: 99px;
-}
-<<<<<<< HEAD
+  background-image: url(spritesmith-main-11.png);
+  background-position: -574px 0px;
+  width: 81px;
+  height: 99px;
+}
 .Mount_Icon_Unicorn-Shade {
-=======
-.Mount_Icon_TigerCub-White {
->>>>>>> 823f51e7
-  background-image: url(spritesmith-main-11.png);
-  background-position: -410px -200px;
-  width: 81px;
-  height: 99px;
-}
-<<<<<<< HEAD
+  background-image: url(spritesmith-main-11.png);
+  background-position: -574px -100px;
+  width: 81px;
+  height: 99px;
+}
 .Mount_Icon_Unicorn-Skeleton {
-=======
-.Mount_Icon_TigerCub-Zombie {
->>>>>>> 823f51e7
-  background-image: url(spritesmith-main-11.png);
-  background-position: -410px -300px;
-  width: 81px;
-  height: 99px;
-}
-<<<<<<< HEAD
+  background-image: url(spritesmith-main-11.png);
+  background-position: -574px -200px;
+  width: 81px;
+  height: 99px;
+}
 .Mount_Icon_Unicorn-White {
-=======
-.Mount_Icon_Turkey-Base {
->>>>>>> 823f51e7
-  background-image: url(spritesmith-main-11.png);
-  background-position: -492px -400px;
-  width: 81px;
-  height: 99px;
-}
-<<<<<<< HEAD
+  background-image: url(spritesmith-main-11.png);
+  background-position: -574px -300px;
+  width: 81px;
+  height: 99px;
+}
 .Mount_Icon_Unicorn-Zombie {
-=======
-.Mount_Icon_Unicorn-Base {
->>>>>>> 823f51e7
-  background-image: url(spritesmith-main-11.png);
-  background-position: -574px 0px;
-  width: 81px;
-  height: 99px;
-}
-<<<<<<< HEAD
+  background-image: url(spritesmith-main-11.png);
+  background-position: -574px -400px;
+  width: 81px;
+  height: 99px;
+}
 .Mount_Icon_Whale-Base {
-=======
-.Mount_Icon_Unicorn-CottonCandyBlue {
->>>>>>> 823f51e7
-  background-image: url(spritesmith-main-11.png);
-  background-position: -574px -100px;
-  width: 81px;
-  height: 99px;
-}
-<<<<<<< HEAD
+  background-image: url(spritesmith-main-11.png);
+  background-position: 0px -500px;
+  width: 81px;
+  height: 99px;
+}
 .Mount_Icon_Whale-CottonCandyBlue {
-=======
-.Mount_Icon_Unicorn-CottonCandyPink {
->>>>>>> 823f51e7
-  background-image: url(spritesmith-main-11.png);
-  background-position: -574px -200px;
-  width: 81px;
-  height: 99px;
-}
-<<<<<<< HEAD
+  background-image: url(spritesmith-main-11.png);
+  background-position: -82px -500px;
+  width: 81px;
+  height: 99px;
+}
 .Mount_Icon_Whale-CottonCandyPink {
-=======
-.Mount_Icon_Unicorn-Desert {
->>>>>>> 823f51e7
-  background-image: url(spritesmith-main-11.png);
-  background-position: -574px -300px;
-  width: 81px;
-  height: 99px;
-}
-<<<<<<< HEAD
+  background-image: url(spritesmith-main-11.png);
+  background-position: -164px -500px;
+  width: 81px;
+  height: 99px;
+}
 .Mount_Icon_Whale-Desert {
-=======
-.Mount_Icon_Unicorn-Golden {
->>>>>>> 823f51e7
-  background-image: url(spritesmith-main-11.png);
-  background-position: -574px -400px;
-  width: 81px;
-  height: 99px;
-}
-<<<<<<< HEAD
+  background-image: url(spritesmith-main-11.png);
+  background-position: -246px -500px;
+  width: 81px;
+  height: 99px;
+}
 .Mount_Icon_Whale-Golden {
-=======
-.Mount_Icon_Unicorn-Red {
->>>>>>> 823f51e7
-  background-image: url(spritesmith-main-11.png);
-  background-position: 0px -500px;
-  width: 81px;
-  height: 99px;
-}
-<<<<<<< HEAD
+  background-image: url(spritesmith-main-11.png);
+  background-position: -328px -500px;
+  width: 81px;
+  height: 99px;
+}
 .Mount_Icon_Whale-Red {
-=======
-.Mount_Icon_Unicorn-Shade {
->>>>>>> 823f51e7
-  background-image: url(spritesmith-main-11.png);
-  background-position: -82px -500px;
-  width: 81px;
-  height: 99px;
-}
-<<<<<<< HEAD
+  background-image: url(spritesmith-main-11.png);
+  background-position: -410px -500px;
+  width: 81px;
+  height: 99px;
+}
 .Mount_Icon_Whale-Shade {
-=======
-.Mount_Icon_Unicorn-Skeleton {
->>>>>>> 823f51e7
-  background-image: url(spritesmith-main-11.png);
-  background-position: -164px -500px;
-  width: 81px;
-  height: 99px;
-}
-<<<<<<< HEAD
+  background-image: url(spritesmith-main-11.png);
+  background-position: -492px -500px;
+  width: 81px;
+  height: 99px;
+}
 .Mount_Icon_Whale-Skeleton {
-=======
-.Mount_Icon_Unicorn-White {
->>>>>>> 823f51e7
-  background-image: url(spritesmith-main-11.png);
-  background-position: -246px -500px;
-  width: 81px;
-  height: 99px;
-}
-<<<<<<< HEAD
+  background-image: url(spritesmith-main-11.png);
+  background-position: -574px -500px;
+  width: 81px;
+  height: 99px;
+}
 .Mount_Icon_Whale-White {
-=======
-.Mount_Icon_Unicorn-Zombie {
->>>>>>> 823f51e7
-  background-image: url(spritesmith-main-11.png);
-  background-position: -328px -500px;
-  width: 81px;
-  height: 99px;
-}
-<<<<<<< HEAD
+  background-image: url(spritesmith-main-11.png);
+  background-position: -656px 0px;
+  width: 81px;
+  height: 99px;
+}
 .Mount_Icon_Whale-Zombie {
-=======
-.Mount_Icon_Whale-Base {
->>>>>>> 823f51e7
-  background-image: url(spritesmith-main-11.png);
-  background-position: -410px -500px;
-  width: 81px;
-  height: 99px;
-}
-<<<<<<< HEAD
+  background-image: url(spritesmith-main-11.png);
+  background-position: -656px -100px;
+  width: 81px;
+  height: 99px;
+}
 .Mount_Icon_Wolf-Base {
-=======
-.Mount_Icon_Whale-CottonCandyBlue {
->>>>>>> 823f51e7
-  background-image: url(spritesmith-main-11.png);
-  background-position: -492px -500px;
-  width: 81px;
-  height: 99px;
-}
-<<<<<<< HEAD
+  background-image: url(spritesmith-main-11.png);
+  background-position: -656px -200px;
+  width: 81px;
+  height: 99px;
+}
 .Mount_Icon_Wolf-CottonCandyBlue {
-=======
-.Mount_Icon_Whale-CottonCandyPink {
->>>>>>> 823f51e7
-  background-image: url(spritesmith-main-11.png);
-  background-position: -574px -500px;
-  width: 81px;
-  height: 99px;
-}
-<<<<<<< HEAD
+  background-image: url(spritesmith-main-11.png);
+  background-position: -656px -300px;
+  width: 81px;
+  height: 99px;
+}
 .Mount_Icon_Wolf-CottonCandyPink {
-=======
-.Mount_Icon_Whale-Desert {
->>>>>>> 823f51e7
-  background-image: url(spritesmith-main-11.png);
-  background-position: -656px 0px;
-  width: 81px;
-  height: 99px;
-}
-<<<<<<< HEAD
+  background-image: url(spritesmith-main-11.png);
+  background-position: -656px -400px;
+  width: 81px;
+  height: 99px;
+}
 .Mount_Icon_Wolf-Desert {
-=======
-.Mount_Icon_Whale-Golden {
->>>>>>> 823f51e7
-  background-image: url(spritesmith-main-11.png);
-  background-position: -656px -100px;
-  width: 81px;
-  height: 99px;
-}
-<<<<<<< HEAD
+  background-image: url(spritesmith-main-11.png);
+  background-position: -656px -500px;
+  width: 81px;
+  height: 99px;
+}
 .Mount_Icon_Wolf-Golden {
-=======
-.Mount_Icon_Whale-Red {
->>>>>>> 823f51e7
-  background-image: url(spritesmith-main-11.png);
-  background-position: -656px -200px;
-  width: 81px;
-  height: 99px;
-}
-<<<<<<< HEAD
+  background-image: url(spritesmith-main-11.png);
+  background-position: 0px -600px;
+  width: 81px;
+  height: 99px;
+}
 .Mount_Icon_Wolf-Peppermint {
-=======
-.Mount_Icon_Whale-Shade {
->>>>>>> 823f51e7
-  background-image: url(spritesmith-main-11.png);
-  background-position: -656px -300px;
-  width: 81px;
-  height: 99px;
-}
-<<<<<<< HEAD
+  background-image: url(spritesmith-main-11.png);
+  background-position: -82px -600px;
+  width: 81px;
+  height: 99px;
+}
 .Mount_Icon_Wolf-Red {
-=======
-.Mount_Icon_Whale-Skeleton {
->>>>>>> 823f51e7
-  background-image: url(spritesmith-main-11.png);
-  background-position: -656px -400px;
-  width: 81px;
-  height: 99px;
-}
-<<<<<<< HEAD
+  background-image: url(spritesmith-main-11.png);
+  background-position: -164px -600px;
+  width: 81px;
+  height: 99px;
+}
 .Mount_Icon_Wolf-Shade {
-=======
-.Mount_Icon_Whale-White {
->>>>>>> 823f51e7
-  background-image: url(spritesmith-main-11.png);
-  background-position: -656px -500px;
-  width: 81px;
-  height: 99px;
-}
-<<<<<<< HEAD
+  background-image: url(spritesmith-main-11.png);
+  background-position: -246px -600px;
+  width: 81px;
+  height: 99px;
+}
 .Mount_Icon_Wolf-Skeleton {
-=======
-.Mount_Icon_Whale-Zombie {
->>>>>>> 823f51e7
-  background-image: url(spritesmith-main-11.png);
-  background-position: 0px -600px;
-  width: 81px;
-  height: 99px;
-}
-<<<<<<< HEAD
+  background-image: url(spritesmith-main-11.png);
+  background-position: -328px -600px;
+  width: 81px;
+  height: 99px;
+}
 .Mount_Icon_Wolf-Spooky {
-=======
-.Mount_Icon_Wolf-Base {
->>>>>>> 823f51e7
-  background-image: url(spritesmith-main-11.png);
-  background-position: -82px -600px;
-  width: 81px;
-  height: 99px;
-}
-<<<<<<< HEAD
+  background-image: url(spritesmith-main-11.png);
+  background-position: -410px -600px;
+  width: 81px;
+  height: 99px;
+}
 .Mount_Icon_Wolf-White {
-=======
-.Mount_Icon_Wolf-CottonCandyBlue {
->>>>>>> 823f51e7
-  background-image: url(spritesmith-main-11.png);
-  background-position: -164px -600px;
-  width: 81px;
-  height: 99px;
-}
-<<<<<<< HEAD
+  background-image: url(spritesmith-main-11.png);
+  background-position: -492px -600px;
+  width: 81px;
+  height: 99px;
+}
 .Mount_Icon_Wolf-Zombie {
-=======
-.Mount_Icon_Wolf-CottonCandyPink {
->>>>>>> 823f51e7
-  background-image: url(spritesmith-main-11.png);
-  background-position: -246px -600px;
-  width: 81px;
-  height: 99px;
-}
-<<<<<<< HEAD
+  background-image: url(spritesmith-main-11.png);
+  background-position: -574px -600px;
+  width: 81px;
+  height: 99px;
+}
 .Pet-BearCub-Base {
-=======
-.Mount_Icon_Wolf-Desert {
->>>>>>> 823f51e7
-  background-image: url(spritesmith-main-11.png);
-  background-position: -328px -600px;
-  width: 81px;
-  height: 99px;
-}
-<<<<<<< HEAD
+  background-image: url(spritesmith-main-11.png);
+  background-position: -656px -600px;
+  width: 81px;
+  height: 99px;
+}
 .Pet-BearCub-CottonCandyBlue {
-=======
-.Mount_Icon_Wolf-Golden {
->>>>>>> 823f51e7
-  background-image: url(spritesmith-main-11.png);
-  background-position: -410px -600px;
-  width: 81px;
-  height: 99px;
-}
-<<<<<<< HEAD
+  background-image: url(spritesmith-main-11.png);
+  background-position: -738px 0px;
+  width: 81px;
+  height: 99px;
+}
 .Pet-BearCub-CottonCandyPink {
-=======
-.Mount_Icon_Wolf-Peppermint {
->>>>>>> 823f51e7
-  background-image: url(spritesmith-main-11.png);
-  background-position: -492px -600px;
-  width: 81px;
-  height: 99px;
-}
-<<<<<<< HEAD
+  background-image: url(spritesmith-main-11.png);
+  background-position: -738px -100px;
+  width: 81px;
+  height: 99px;
+}
 .Pet-BearCub-Desert {
-=======
-.Mount_Icon_Wolf-Red {
->>>>>>> 823f51e7
-  background-image: url(spritesmith-main-11.png);
-  background-position: -574px -600px;
-  width: 81px;
-  height: 99px;
-}
-<<<<<<< HEAD
+  background-image: url(spritesmith-main-11.png);
+  background-position: -738px -200px;
+  width: 81px;
+  height: 99px;
+}
 .Pet-BearCub-Golden {
-=======
-.Mount_Icon_Wolf-Shade {
->>>>>>> 823f51e7
-  background-image: url(spritesmith-main-11.png);
-  background-position: -656px -600px;
-  width: 81px;
-  height: 99px;
-}
-<<<<<<< HEAD
+  background-image: url(spritesmith-main-11.png);
+  background-position: -738px -300px;
+  width: 81px;
+  height: 99px;
+}
 .Pet-BearCub-Peppermint {
-=======
-.Mount_Icon_Wolf-Skeleton {
->>>>>>> 823f51e7
-  background-image: url(spritesmith-main-11.png);
-  background-position: -738px 0px;
-  width: 81px;
-  height: 99px;
-}
-<<<<<<< HEAD
+  background-image: url(spritesmith-main-11.png);
+  background-position: -738px -400px;
+  width: 81px;
+  height: 99px;
+}
 .Pet-BearCub-Polar {
-=======
-.Mount_Icon_Wolf-Spooky {
->>>>>>> 823f51e7
-  background-image: url(spritesmith-main-11.png);
-  background-position: -738px -100px;
-  width: 81px;
-  height: 99px;
-}
-<<<<<<< HEAD
+  background-image: url(spritesmith-main-11.png);
+  background-position: -738px -500px;
+  width: 81px;
+  height: 99px;
+}
 .Pet-BearCub-Red {
-=======
-.Mount_Icon_Wolf-White {
->>>>>>> 823f51e7
-  background-image: url(spritesmith-main-11.png);
-  background-position: -738px -200px;
-  width: 81px;
-  height: 99px;
-}
-<<<<<<< HEAD
+  background-image: url(spritesmith-main-11.png);
+  background-position: -738px -600px;
+  width: 81px;
+  height: 99px;
+}
 .Pet-BearCub-Shade {
-=======
-.Mount_Icon_Wolf-Zombie {
->>>>>>> 823f51e7
-  background-image: url(spritesmith-main-11.png);
-  background-position: -738px -300px;
-  width: 81px;
-  height: 99px;
-}
-<<<<<<< HEAD
+  background-image: url(spritesmith-main-11.png);
+  background-position: 0px -700px;
+  width: 81px;
+  height: 99px;
+}
 .Pet-BearCub-Skeleton {
-=======
-.Pet-BearCub-Base {
->>>>>>> 823f51e7
-  background-image: url(spritesmith-main-11.png);
-  background-position: -738px -400px;
-  width: 81px;
-  height: 99px;
-}
-<<<<<<< HEAD
+  background-image: url(spritesmith-main-11.png);
+  background-position: -82px -700px;
+  width: 81px;
+  height: 99px;
+}
 .Pet-BearCub-Spooky {
-=======
-.Pet-BearCub-CottonCandyBlue {
->>>>>>> 823f51e7
-  background-image: url(spritesmith-main-11.png);
-  background-position: -738px -500px;
-  width: 81px;
-  height: 99px;
-}
-<<<<<<< HEAD
+  background-image: url(spritesmith-main-11.png);
+  background-position: -164px -700px;
+  width: 81px;
+  height: 99px;
+}
 .Pet-BearCub-White {
-=======
-.Pet-BearCub-CottonCandyPink {
->>>>>>> 823f51e7
-  background-image: url(spritesmith-main-11.png);
-  background-position: -738px -600px;
-  width: 81px;
-  height: 99px;
-}
-<<<<<<< HEAD
+  background-image: url(spritesmith-main-11.png);
+  background-position: -246px -700px;
+  width: 81px;
+  height: 99px;
+}
 .Pet-BearCub-Zombie {
-=======
-.Pet-BearCub-Desert {
->>>>>>> 823f51e7
-  background-image: url(spritesmith-main-11.png);
-  background-position: 0px -700px;
-  width: 81px;
-  height: 99px;
-}
-<<<<<<< HEAD
-.Pet-Bumblebee-Base {
-=======
-.Pet-BearCub-Golden {
->>>>>>> 823f51e7
-  background-image: url(spritesmith-main-11.png);
-  background-position: -82px -700px;
-  width: 81px;
-  height: 99px;
-}
-<<<<<<< HEAD
+  background-image: url(spritesmith-main-11.png);
+  background-position: -328px -700px;
+  width: 81px;
+  height: 99px;
+}
 .Pet-Bunny-Base {
-=======
-.Pet-BearCub-Peppermint {
->>>>>>> 823f51e7
-  background-image: url(spritesmith-main-11.png);
-  background-position: -164px -700px;
-  width: 81px;
-  height: 99px;
-}
-<<<<<<< HEAD
+  background-image: url(spritesmith-main-11.png);
+  background-position: -410px -700px;
+  width: 81px;
+  height: 99px;
+}
 .Pet-Bunny-CottonCandyBlue {
-=======
-.Pet-BearCub-Polar {
->>>>>>> 823f51e7
-  background-image: url(spritesmith-main-11.png);
-  background-position: -246px -700px;
-  width: 81px;
-  height: 99px;
-}
-<<<<<<< HEAD
+  background-image: url(spritesmith-main-11.png);
+  background-position: -492px -700px;
+  width: 81px;
+  height: 99px;
+}
 .Pet-Bunny-CottonCandyPink {
-=======
-.Pet-BearCub-Red {
->>>>>>> 823f51e7
-  background-image: url(spritesmith-main-11.png);
-  background-position: -328px -700px;
-  width: 81px;
-  height: 99px;
-}
-<<<<<<< HEAD
+  background-image: url(spritesmith-main-11.png);
+  background-position: -574px -700px;
+  width: 81px;
+  height: 99px;
+}
 .Pet-Bunny-Desert {
-=======
-.Pet-BearCub-Shade {
->>>>>>> 823f51e7
-  background-image: url(spritesmith-main-11.png);
-  background-position: -410px -700px;
-  width: 81px;
-  height: 99px;
-}
-<<<<<<< HEAD
+  background-image: url(spritesmith-main-11.png);
+  background-position: -656px -700px;
+  width: 81px;
+  height: 99px;
+}
 .Pet-Bunny-Golden {
-=======
-.Pet-BearCub-Skeleton {
->>>>>>> 823f51e7
-  background-image: url(spritesmith-main-11.png);
-  background-position: -492px -700px;
-  width: 81px;
-  height: 99px;
-}
-<<<<<<< HEAD
+  background-image: url(spritesmith-main-11.png);
+  background-position: -738px -700px;
+  width: 81px;
+  height: 99px;
+}
 .Pet-Bunny-Red {
-=======
-.Pet-BearCub-Spooky {
->>>>>>> 823f51e7
-  background-image: url(spritesmith-main-11.png);
-  background-position: -574px -700px;
-  width: 81px;
-  height: 99px;
-}
-<<<<<<< HEAD
+  background-image: url(spritesmith-main-11.png);
+  background-position: -820px 0px;
+  width: 81px;
+  height: 99px;
+}
 .Pet-Bunny-Shade {
-=======
-.Pet-BearCub-White {
->>>>>>> 823f51e7
-  background-image: url(spritesmith-main-11.png);
-  background-position: -656px -700px;
-  width: 81px;
-  height: 99px;
-}
-<<<<<<< HEAD
+  background-image: url(spritesmith-main-11.png);
+  background-position: -820px -100px;
+  width: 81px;
+  height: 99px;
+}
 .Pet-Bunny-Skeleton {
-=======
-.Pet-BearCub-Zombie {
->>>>>>> 823f51e7
-  background-image: url(spritesmith-main-11.png);
-  background-position: -738px -700px;
-  width: 81px;
-  height: 99px;
-}
-<<<<<<< HEAD
+  background-image: url(spritesmith-main-11.png);
+  background-position: -820px -200px;
+  width: 81px;
+  height: 99px;
+}
 .Pet-Bunny-White {
-=======
-.Pet-Bunny-Base {
->>>>>>> 823f51e7
-  background-image: url(spritesmith-main-11.png);
-  background-position: -820px 0px;
-  width: 81px;
-  height: 99px;
-}
-<<<<<<< HEAD
+  background-image: url(spritesmith-main-11.png);
+  background-position: -820px -300px;
+  width: 81px;
+  height: 99px;
+}
 .Pet-Bunny-Zombie {
-=======
-.Pet-Bunny-CottonCandyBlue {
->>>>>>> 823f51e7
-  background-image: url(spritesmith-main-11.png);
-  background-position: -820px -100px;
-  width: 81px;
-  height: 99px;
-}
-<<<<<<< HEAD
+  background-image: url(spritesmith-main-11.png);
+  background-position: -820px -400px;
+  width: 81px;
+  height: 99px;
+}
 .Pet-Cactus-Base {
-=======
-.Pet-Bunny-CottonCandyPink {
->>>>>>> 823f51e7
-  background-image: url(spritesmith-main-11.png);
-  background-position: -820px -200px;
-  width: 81px;
-  height: 99px;
-}
-<<<<<<< HEAD
+  background-image: url(spritesmith-main-11.png);
+  background-position: -820px -500px;
+  width: 81px;
+  height: 99px;
+}
 .Pet-Cactus-CottonCandyBlue {
-=======
-.Pet-Bunny-Desert {
->>>>>>> 823f51e7
-  background-image: url(spritesmith-main-11.png);
-  background-position: -820px -300px;
-  width: 81px;
-  height: 99px;
-}
-<<<<<<< HEAD
+  background-image: url(spritesmith-main-11.png);
+  background-position: -820px -600px;
+  width: 81px;
+  height: 99px;
+}
 .Pet-Cactus-CottonCandyPink {
-=======
-.Pet-Bunny-Golden {
->>>>>>> 823f51e7
-  background-image: url(spritesmith-main-11.png);
-  background-position: -820px -400px;
-  width: 81px;
-  height: 99px;
-}
-<<<<<<< HEAD
+  background-image: url(spritesmith-main-11.png);
+  background-position: -820px -700px;
+  width: 81px;
+  height: 99px;
+}
 .Pet-Cactus-Desert {
-=======
-.Pet-Bunny-Red {
->>>>>>> 823f51e7
-  background-image: url(spritesmith-main-11.png);
-  background-position: -820px -500px;
-  width: 81px;
-  height: 99px;
-}
-<<<<<<< HEAD
+  background-image: url(spritesmith-main-11.png);
+  background-position: 0px -800px;
+  width: 81px;
+  height: 99px;
+}
 .Pet-Cactus-Golden {
-=======
-.Pet-Bunny-Shade {
->>>>>>> 823f51e7
-  background-image: url(spritesmith-main-11.png);
-  background-position: -820px -600px;
-  width: 81px;
-  height: 99px;
-}
-<<<<<<< HEAD
+  background-image: url(spritesmith-main-11.png);
+  background-position: -82px -800px;
+  width: 81px;
+  height: 99px;
+}
 .Pet-Cactus-Peppermint {
-=======
-.Pet-Bunny-Skeleton {
->>>>>>> 823f51e7
-  background-image: url(spritesmith-main-11.png);
-  background-position: -820px -700px;
-  width: 81px;
-  height: 99px;
-}
-<<<<<<< HEAD
+  background-image: url(spritesmith-main-11.png);
+  background-position: -164px -800px;
+  width: 81px;
+  height: 99px;
+}
 .Pet-Cactus-Red {
-=======
-.Pet-Bunny-White {
->>>>>>> 823f51e7
-  background-image: url(spritesmith-main-11.png);
-  background-position: 0px -800px;
-  width: 81px;
-  height: 99px;
-}
-<<<<<<< HEAD
+  background-image: url(spritesmith-main-11.png);
+  background-position: -246px -800px;
+  width: 81px;
+  height: 99px;
+}
 .Pet-Cactus-Shade {
-=======
-.Pet-Bunny-Zombie {
->>>>>>> 823f51e7
-  background-image: url(spritesmith-main-11.png);
-  background-position: -82px -800px;
-  width: 81px;
-  height: 99px;
-}
-<<<<<<< HEAD
+  background-image: url(spritesmith-main-11.png);
+  background-position: -328px -800px;
+  width: 81px;
+  height: 99px;
+}
 .Pet-Cactus-Skeleton {
-=======
-.Pet-Cactus-Base {
->>>>>>> 823f51e7
-  background-image: url(spritesmith-main-11.png);
-  background-position: -164px -800px;
-  width: 81px;
-  height: 99px;
-}
-<<<<<<< HEAD
+  background-image: url(spritesmith-main-11.png);
+  background-position: -410px -800px;
+  width: 81px;
+  height: 99px;
+}
 .Pet-Cactus-Spooky {
-=======
-.Pet-Cactus-CottonCandyBlue {
->>>>>>> 823f51e7
-  background-image: url(spritesmith-main-11.png);
-  background-position: -246px -800px;
-  width: 81px;
-  height: 99px;
-}
-<<<<<<< HEAD
+  background-image: url(spritesmith-main-11.png);
+  background-position: -492px -800px;
+  width: 81px;
+  height: 99px;
+}
 .Pet-Cactus-White {
-=======
-.Pet-Cactus-CottonCandyPink {
->>>>>>> 823f51e7
-  background-image: url(spritesmith-main-11.png);
-  background-position: -328px -800px;
-  width: 81px;
-  height: 99px;
-}
-<<<<<<< HEAD
+  background-image: url(spritesmith-main-11.png);
+  background-position: -574px -800px;
+  width: 81px;
+  height: 99px;
+}
 .Pet-Cactus-Zombie {
-=======
-.Pet-Cactus-Desert {
->>>>>>> 823f51e7
-  background-image: url(spritesmith-main-11.png);
-  background-position: -410px -800px;
-  width: 81px;
-  height: 99px;
-}
-<<<<<<< HEAD
+  background-image: url(spritesmith-main-11.png);
+  background-position: -656px -800px;
+  width: 81px;
+  height: 99px;
+}
 .Pet-Cheetah-Base {
-=======
-.Pet-Cactus-Golden {
->>>>>>> 823f51e7
-  background-image: url(spritesmith-main-11.png);
-  background-position: -492px -800px;
-  width: 81px;
-  height: 99px;
-}
-<<<<<<< HEAD
+  background-image: url(spritesmith-main-11.png);
+  background-position: -738px -800px;
+  width: 81px;
+  height: 99px;
+}
 .Pet-Cheetah-CottonCandyBlue {
-=======
-.Pet-Cactus-Peppermint {
->>>>>>> 823f51e7
-  background-image: url(spritesmith-main-11.png);
-  background-position: -574px -800px;
-  width: 81px;
-  height: 99px;
-}
-<<<<<<< HEAD
+  background-image: url(spritesmith-main-11.png);
+  background-position: -820px -800px;
+  width: 81px;
+  height: 99px;
+}
 .Pet-Cheetah-CottonCandyPink {
-=======
-.Pet-Cactus-Red {
->>>>>>> 823f51e7
-  background-image: url(spritesmith-main-11.png);
-  background-position: -656px -800px;
-  width: 81px;
-  height: 99px;
-}
-<<<<<<< HEAD
+  background-image: url(spritesmith-main-11.png);
+  background-position: -902px 0px;
+  width: 81px;
+  height: 99px;
+}
 .Pet-Cheetah-Desert {
-=======
-.Pet-Cactus-Shade {
->>>>>>> 823f51e7
-  background-image: url(spritesmith-main-11.png);
-  background-position: -738px -800px;
-  width: 81px;
-  height: 99px;
-}
-<<<<<<< HEAD
+  background-image: url(spritesmith-main-11.png);
+  background-position: -902px -100px;
+  width: 81px;
+  height: 99px;
+}
 .Pet-Cheetah-Golden {
-=======
-.Pet-Cactus-Skeleton {
->>>>>>> 823f51e7
-  background-image: url(spritesmith-main-11.png);
-  background-position: -820px -800px;
-  width: 81px;
-  height: 99px;
-}
-<<<<<<< HEAD
+  background-image: url(spritesmith-main-11.png);
+  background-position: -902px -200px;
+  width: 81px;
+  height: 99px;
+}
 .Pet-Cheetah-Red {
-=======
-.Pet-Cactus-Spooky {
->>>>>>> 823f51e7
-  background-image: url(spritesmith-main-11.png);
-  background-position: -902px 0px;
-  width: 81px;
-  height: 99px;
-}
-<<<<<<< HEAD
+  background-image: url(spritesmith-main-11.png);
+  background-position: -902px -300px;
+  width: 81px;
+  height: 99px;
+}
 .Pet-Cheetah-Shade {
-=======
-.Pet-Cactus-White {
->>>>>>> 823f51e7
-  background-image: url(spritesmith-main-11.png);
-  background-position: -902px -100px;
-  width: 81px;
-  height: 99px;
-}
-<<<<<<< HEAD
+  background-image: url(spritesmith-main-11.png);
+  background-position: -902px -400px;
+  width: 81px;
+  height: 99px;
+}
 .Pet-Cheetah-Skeleton {
-=======
-.Pet-Cactus-Zombie {
->>>>>>> 823f51e7
-  background-image: url(spritesmith-main-11.png);
-  background-position: -902px -200px;
-  width: 81px;
-  height: 99px;
-}
-<<<<<<< HEAD
+  background-image: url(spritesmith-main-11.png);
+  background-position: -902px -500px;
+  width: 81px;
+  height: 99px;
+}
 .Pet-Cheetah-White {
-=======
-.Pet-Cheetah-Base {
->>>>>>> 823f51e7
-  background-image: url(spritesmith-main-11.png);
-  background-position: -902px -300px;
-  width: 81px;
-  height: 99px;
-}
-<<<<<<< HEAD
+  background-image: url(spritesmith-main-11.png);
+  background-position: -902px -600px;
+  width: 81px;
+  height: 99px;
+}
 .Pet-Cheetah-Zombie {
-=======
-.Pet-Cheetah-CottonCandyBlue {
->>>>>>> 823f51e7
-  background-image: url(spritesmith-main-11.png);
-  background-position: -902px -400px;
-  width: 81px;
-  height: 99px;
-}
-<<<<<<< HEAD
+  background-image: url(spritesmith-main-11.png);
+  background-position: -902px -700px;
+  width: 81px;
+  height: 99px;
+}
 .Pet-Cuttlefish-Base {
-=======
-.Pet-Cheetah-CottonCandyPink {
->>>>>>> 823f51e7
-  background-image: url(spritesmith-main-11.png);
-  background-position: -902px -500px;
-  width: 81px;
-  height: 99px;
-}
-<<<<<<< HEAD
+  background-image: url(spritesmith-main-11.png);
+  background-position: -902px -800px;
+  width: 81px;
+  height: 99px;
+}
 .Pet-Cuttlefish-CottonCandyBlue {
-=======
-.Pet-Cheetah-Desert {
->>>>>>> 823f51e7
-  background-image: url(spritesmith-main-11.png);
-  background-position: -902px -600px;
-  width: 81px;
-  height: 99px;
-}
-<<<<<<< HEAD
+  background-image: url(spritesmith-main-11.png);
+  background-position: -984px 0px;
+  width: 81px;
+  height: 99px;
+}
 .Pet-Cuttlefish-CottonCandyPink {
-=======
-.Pet-Cheetah-Golden {
->>>>>>> 823f51e7
-  background-image: url(spritesmith-main-11.png);
-  background-position: -902px -700px;
-  width: 81px;
-  height: 99px;
-}
-<<<<<<< HEAD
+  background-image: url(spritesmith-main-11.png);
+  background-position: -984px -100px;
+  width: 81px;
+  height: 99px;
+}
 .Pet-Cuttlefish-Desert {
-=======
-.Pet-Cheetah-Red {
->>>>>>> 823f51e7
-  background-image: url(spritesmith-main-11.png);
-  background-position: -902px -800px;
-  width: 81px;
-  height: 99px;
-}
-<<<<<<< HEAD
+  background-image: url(spritesmith-main-11.png);
+  background-position: -984px -200px;
+  width: 81px;
+  height: 99px;
+}
 .Pet-Cuttlefish-Golden {
-=======
-.Pet-Cheetah-Shade {
->>>>>>> 823f51e7
-  background-image: url(spritesmith-main-11.png);
-  background-position: -984px 0px;
-  width: 81px;
-  height: 99px;
-}
-<<<<<<< HEAD
+  background-image: url(spritesmith-main-11.png);
+  background-position: -984px -300px;
+  width: 81px;
+  height: 99px;
+}
 .Pet-Cuttlefish-Red {
-=======
-.Pet-Cheetah-Skeleton {
->>>>>>> 823f51e7
-  background-image: url(spritesmith-main-11.png);
-  background-position: -984px -100px;
-  width: 81px;
-  height: 99px;
-}
-<<<<<<< HEAD
+  background-image: url(spritesmith-main-11.png);
+  background-position: -984px -400px;
+  width: 81px;
+  height: 99px;
+}
 .Pet-Cuttlefish-Shade {
-=======
-.Pet-Cheetah-White {
->>>>>>> 823f51e7
-  background-image: url(spritesmith-main-11.png);
-  background-position: -984px -200px;
-  width: 81px;
-  height: 99px;
-}
-<<<<<<< HEAD
+  background-image: url(spritesmith-main-11.png);
+  background-position: -984px -500px;
+  width: 81px;
+  height: 99px;
+}
 .Pet-Cuttlefish-Skeleton {
-=======
-.Pet-Cheetah-Zombie {
->>>>>>> 823f51e7
-  background-image: url(spritesmith-main-11.png);
-  background-position: -984px -300px;
-  width: 81px;
-  height: 99px;
-}
-<<<<<<< HEAD
+  background-image: url(spritesmith-main-11.png);
+  background-position: -984px -600px;
+  width: 81px;
+  height: 99px;
+}
 .Pet-Cuttlefish-White {
-=======
-.Pet-Cuttlefish-Base {
->>>>>>> 823f51e7
-  background-image: url(spritesmith-main-11.png);
-  background-position: -984px -400px;
-  width: 81px;
-  height: 99px;
-}
-<<<<<<< HEAD
+  background-image: url(spritesmith-main-11.png);
+  background-position: -984px -700px;
+  width: 81px;
+  height: 99px;
+}
 .Pet-Cuttlefish-Zombie {
-=======
-.Pet-Cuttlefish-CottonCandyBlue {
->>>>>>> 823f51e7
-  background-image: url(spritesmith-main-11.png);
-  background-position: -984px -500px;
-  width: 81px;
-  height: 99px;
-}
-<<<<<<< HEAD
+  background-image: url(spritesmith-main-11.png);
+  background-position: -984px -800px;
+  width: 81px;
+  height: 99px;
+}
 .Pet-Deer-Base {
-=======
-.Pet-Cuttlefish-CottonCandyPink {
->>>>>>> 823f51e7
-  background-image: url(spritesmith-main-11.png);
-  background-position: -984px -600px;
-  width: 81px;
-  height: 99px;
-}
-<<<<<<< HEAD
+  background-image: url(spritesmith-main-11.png);
+  background-position: 0px -900px;
+  width: 81px;
+  height: 99px;
+}
 .Pet-Deer-CottonCandyBlue {
-=======
-.Pet-Cuttlefish-Desert {
->>>>>>> 823f51e7
-  background-image: url(spritesmith-main-11.png);
-  background-position: -984px -700px;
-  width: 81px;
-  height: 99px;
-}
-<<<<<<< HEAD
+  background-image: url(spritesmith-main-11.png);
+  background-position: -82px -900px;
+  width: 81px;
+  height: 99px;
+}
 .Pet-Deer-CottonCandyPink {
-=======
-.Pet-Cuttlefish-Golden {
->>>>>>> 823f51e7
-  background-image: url(spritesmith-main-11.png);
-  background-position: -984px -800px;
-  width: 81px;
-  height: 99px;
-}
-<<<<<<< HEAD
+  background-image: url(spritesmith-main-11.png);
+  background-position: -164px -900px;
+  width: 81px;
+  height: 99px;
+}
 .Pet-Deer-Desert {
-=======
-.Pet-Cuttlefish-Red {
->>>>>>> 823f51e7
-  background-image: url(spritesmith-main-11.png);
-  background-position: 0px -900px;
-  width: 81px;
-  height: 99px;
-}
-<<<<<<< HEAD
+  background-image: url(spritesmith-main-11.png);
+  background-position: -246px -900px;
+  width: 81px;
+  height: 99px;
+}
 .Pet-Deer-Golden {
-=======
-.Pet-Cuttlefish-Shade {
->>>>>>> 823f51e7
-  background-image: url(spritesmith-main-11.png);
-  background-position: -82px -900px;
-  width: 81px;
-  height: 99px;
-}
-<<<<<<< HEAD
+  background-image: url(spritesmith-main-11.png);
+  background-position: -328px -900px;
+  width: 81px;
+  height: 99px;
+}
 .Pet-Deer-Red {
-=======
-.Pet-Cuttlefish-Skeleton {
->>>>>>> 823f51e7
-  background-image: url(spritesmith-main-11.png);
-  background-position: -164px -900px;
-  width: 81px;
-  height: 99px;
-}
-<<<<<<< HEAD
+  background-image: url(spritesmith-main-11.png);
+  background-position: -410px -900px;
+  width: 81px;
+  height: 99px;
+}
 .Pet-Deer-Shade {
-=======
-.Pet-Cuttlefish-White {
->>>>>>> 823f51e7
-  background-image: url(spritesmith-main-11.png);
-  background-position: -246px -900px;
-  width: 81px;
-  height: 99px;
-}
-<<<<<<< HEAD
+  background-image: url(spritesmith-main-11.png);
+  background-position: -492px -900px;
+  width: 81px;
+  height: 99px;
+}
 .Pet-Deer-Skeleton {
-=======
-.Pet-Cuttlefish-Zombie {
->>>>>>> 823f51e7
-  background-image: url(spritesmith-main-11.png);
-  background-position: -328px -900px;
-  width: 81px;
-  height: 99px;
-}
-<<<<<<< HEAD
+  background-image: url(spritesmith-main-11.png);
+  background-position: -574px -900px;
+  width: 81px;
+  height: 99px;
+}
 .Pet-Deer-White {
-=======
-.Pet-Deer-Base {
->>>>>>> 823f51e7
-  background-image: url(spritesmith-main-11.png);
-  background-position: -410px -900px;
-  width: 81px;
-  height: 99px;
-}
-<<<<<<< HEAD
+  background-image: url(spritesmith-main-11.png);
+  background-position: -656px -900px;
+  width: 81px;
+  height: 99px;
+}
 .Pet-Deer-Zombie {
-=======
-.Pet-Deer-CottonCandyBlue {
->>>>>>> 823f51e7
-  background-image: url(spritesmith-main-11.png);
-  background-position: -492px -900px;
-  width: 81px;
-  height: 99px;
-}
-<<<<<<< HEAD
+  background-image: url(spritesmith-main-11.png);
+  background-position: -738px -900px;
+  width: 81px;
+  height: 99px;
+}
 .Pet-Dragon-Base {
-=======
-.Pet-Deer-CottonCandyPink {
->>>>>>> 823f51e7
-  background-image: url(spritesmith-main-11.png);
-  background-position: -574px -900px;
-  width: 81px;
-  height: 99px;
-}
-<<<<<<< HEAD
+  background-image: url(spritesmith-main-11.png);
+  background-position: -820px -900px;
+  width: 81px;
+  height: 99px;
+}
 .Pet-Dragon-CottonCandyBlue {
-=======
-.Pet-Deer-Desert {
->>>>>>> 823f51e7
-  background-image: url(spritesmith-main-11.png);
-  background-position: -656px -900px;
-  width: 81px;
-  height: 99px;
-}
-<<<<<<< HEAD
+  background-image: url(spritesmith-main-11.png);
+  background-position: -902px -900px;
+  width: 81px;
+  height: 99px;
+}
 .Pet-Dragon-CottonCandyPink {
-=======
-.Pet-Deer-Golden {
->>>>>>> 823f51e7
-  background-image: url(spritesmith-main-11.png);
-  background-position: -738px -900px;
-  width: 81px;
-  height: 99px;
-}
-<<<<<<< HEAD
+  background-image: url(spritesmith-main-11.png);
+  background-position: -984px -900px;
+  width: 81px;
+  height: 99px;
+}
 .Pet-Dragon-Desert {
-=======
-.Pet-Deer-Red {
->>>>>>> 823f51e7
-  background-image: url(spritesmith-main-11.png);
-  background-position: -820px -900px;
-  width: 81px;
-  height: 99px;
-}
-<<<<<<< HEAD
+  background-image: url(spritesmith-main-11.png);
+  background-position: -1066px 0px;
+  width: 81px;
+  height: 99px;
+}
 .Pet-Dragon-Golden {
-=======
-.Pet-Deer-Shade {
->>>>>>> 823f51e7
-  background-image: url(spritesmith-main-11.png);
-  background-position: -902px -900px;
-  width: 81px;
-  height: 99px;
-}
-<<<<<<< HEAD
+  background-image: url(spritesmith-main-11.png);
+  background-position: -1066px -100px;
+  width: 81px;
+  height: 99px;
+}
 .Pet-Dragon-Hydra {
-=======
-.Pet-Deer-Skeleton {
->>>>>>> 823f51e7
-  background-image: url(spritesmith-main-11.png);
-  background-position: -984px -900px;
-  width: 81px;
-  height: 99px;
-}
-<<<<<<< HEAD
+  background-image: url(spritesmith-main-11.png);
+  background-position: -1066px -200px;
+  width: 81px;
+  height: 99px;
+}
 .Pet-Dragon-Peppermint {
-=======
-.Pet-Deer-White {
->>>>>>> 823f51e7
-  background-image: url(spritesmith-main-11.png);
-  background-position: -1066px 0px;
-  width: 81px;
-  height: 99px;
-}
-<<<<<<< HEAD
+  background-image: url(spritesmith-main-11.png);
+  background-position: -1066px -300px;
+  width: 81px;
+  height: 99px;
+}
 .Pet-Dragon-Red {
-=======
-.Pet-Deer-Zombie {
->>>>>>> 823f51e7
-  background-image: url(spritesmith-main-11.png);
-  background-position: -1066px -100px;
-  width: 81px;
-  height: 99px;
-}
-<<<<<<< HEAD
+  background-image: url(spritesmith-main-11.png);
+  background-position: -1066px -400px;
+  width: 81px;
+  height: 99px;
+}
 .Pet-Dragon-Shade {
-=======
-.Pet-Dragon-Base {
->>>>>>> 823f51e7
-  background-image: url(spritesmith-main-11.png);
-  background-position: -1066px -200px;
-  width: 81px;
-  height: 99px;
-}
-<<<<<<< HEAD
+  background-image: url(spritesmith-main-11.png);
+  background-position: -1066px -500px;
+  width: 81px;
+  height: 99px;
+}
 .Pet-Dragon-Skeleton {
-=======
-.Pet-Dragon-CottonCandyBlue {
->>>>>>> 823f51e7
-  background-image: url(spritesmith-main-11.png);
-  background-position: -1066px -300px;
-  width: 81px;
-  height: 99px;
-}
-<<<<<<< HEAD
+  background-image: url(spritesmith-main-11.png);
+  background-position: -1066px -600px;
+  width: 81px;
+  height: 99px;
+}
 .Pet-Dragon-Spooky {
-=======
-.Pet-Dragon-CottonCandyPink {
->>>>>>> 823f51e7
-  background-image: url(spritesmith-main-11.png);
-  background-position: -1066px -400px;
-  width: 81px;
-  height: 99px;
-}
-<<<<<<< HEAD
+  background-image: url(spritesmith-main-11.png);
+  background-position: -1066px -700px;
+  width: 81px;
+  height: 99px;
+}
 .Pet-Dragon-White {
-=======
-.Pet-Dragon-Desert {
->>>>>>> 823f51e7
-  background-image: url(spritesmith-main-11.png);
-  background-position: -1066px -500px;
-  width: 81px;
-  height: 99px;
-}
-<<<<<<< HEAD
+  background-image: url(spritesmith-main-11.png);
+  background-position: -1066px -800px;
+  width: 81px;
+  height: 99px;
+}
 .Pet-Dragon-Zombie {
-=======
-.Pet-Dragon-Golden {
->>>>>>> 823f51e7
-  background-image: url(spritesmith-main-11.png);
-  background-position: -1066px -600px;
-  width: 81px;
-  height: 99px;
-}
-<<<<<<< HEAD
+  background-image: url(spritesmith-main-11.png);
+  background-position: -1066px -900px;
+  width: 81px;
+  height: 99px;
+}
 .Pet-Egg-Base {
-=======
-.Pet-Dragon-Hydra {
->>>>>>> 823f51e7
-  background-image: url(spritesmith-main-11.png);
-  background-position: -1066px -700px;
-  width: 81px;
-  height: 99px;
-}
-<<<<<<< HEAD
+  background-image: url(spritesmith-main-11.png);
+  background-position: 0px -1000px;
+  width: 81px;
+  height: 99px;
+}
 .Pet-Egg-CottonCandyBlue {
-=======
-.Pet-Dragon-Peppermint {
->>>>>>> 823f51e7
-  background-image: url(spritesmith-main-11.png);
-  background-position: -1066px -800px;
-  width: 81px;
-  height: 99px;
-}
-<<<<<<< HEAD
+  background-image: url(spritesmith-main-11.png);
+  background-position: -82px -1000px;
+  width: 81px;
+  height: 99px;
+}
 .Pet-Egg-CottonCandyPink {
-=======
-.Pet-Dragon-Red {
->>>>>>> 823f51e7
-  background-image: url(spritesmith-main-11.png);
-  background-position: -1066px -900px;
-  width: 81px;
-  height: 99px;
-}
-<<<<<<< HEAD
+  background-image: url(spritesmith-main-11.png);
+  background-position: -164px -1000px;
+  width: 81px;
+  height: 99px;
+}
 .Pet-Egg-Desert {
-=======
-.Pet-Dragon-Shade {
->>>>>>> 823f51e7
-  background-image: url(spritesmith-main-11.png);
-  background-position: 0px -1000px;
-  width: 81px;
-  height: 99px;
-}
-<<<<<<< HEAD
+  background-image: url(spritesmith-main-11.png);
+  background-position: -246px -1000px;
+  width: 81px;
+  height: 99px;
+}
 .Pet-Egg-Golden {
-=======
-.Pet-Dragon-Skeleton {
->>>>>>> 823f51e7
-  background-image: url(spritesmith-main-11.png);
-  background-position: -82px -1000px;
-  width: 81px;
-  height: 99px;
-}
-<<<<<<< HEAD
+  background-image: url(spritesmith-main-11.png);
+  background-position: -328px -1000px;
+  width: 81px;
+  height: 99px;
+}
 .Pet-Egg-Red {
-=======
-.Pet-Dragon-Spooky {
->>>>>>> 823f51e7
-  background-image: url(spritesmith-main-11.png);
-  background-position: -164px -1000px;
-  width: 81px;
-  height: 99px;
-}
-<<<<<<< HEAD
+  background-image: url(spritesmith-main-11.png);
+  background-position: -410px -1000px;
+  width: 81px;
+  height: 99px;
+}
 .Pet-Egg-Shade {
-=======
-.Pet-Dragon-White {
->>>>>>> 823f51e7
-  background-image: url(spritesmith-main-11.png);
-  background-position: -246px -1000px;
-  width: 81px;
-  height: 99px;
-}
-<<<<<<< HEAD
+  background-image: url(spritesmith-main-11.png);
+  background-position: -492px -1000px;
+  width: 81px;
+  height: 99px;
+}
 .Pet-Egg-Skeleton {
-=======
-.Pet-Dragon-Zombie {
->>>>>>> 823f51e7
-  background-image: url(spritesmith-main-11.png);
-  background-position: -328px -1000px;
-  width: 81px;
-  height: 99px;
-}
-<<<<<<< HEAD
+  background-image: url(spritesmith-main-11.png);
+  background-position: -574px -1000px;
+  width: 81px;
+  height: 99px;
+}
 .Pet-Egg-White {
-=======
-.Pet-Egg-Base {
->>>>>>> 823f51e7
-  background-image: url(spritesmith-main-11.png);
-  background-position: -410px -1000px;
-  width: 81px;
-  height: 99px;
-}
-<<<<<<< HEAD
+  background-image: url(spritesmith-main-11.png);
+  background-position: -656px -1000px;
+  width: 81px;
+  height: 99px;
+}
 .Pet-Egg-Zombie {
-=======
-.Pet-Egg-CottonCandyBlue {
->>>>>>> 823f51e7
-  background-image: url(spritesmith-main-11.png);
-  background-position: -492px -1000px;
-  width: 81px;
-  height: 99px;
-}
-<<<<<<< HEAD
+  background-image: url(spritesmith-main-11.png);
+  background-position: -738px -1000px;
+  width: 81px;
+  height: 99px;
+}
 .Pet-Falcon-Base {
-=======
-.Pet-Egg-CottonCandyPink {
->>>>>>> 823f51e7
-  background-image: url(spritesmith-main-11.png);
-  background-position: -574px -1000px;
-  width: 81px;
-  height: 99px;
-}
-<<<<<<< HEAD
+  background-image: url(spritesmith-main-11.png);
+  background-position: -820px -1000px;
+  width: 81px;
+  height: 99px;
+}
 .Pet-Falcon-CottonCandyBlue {
-=======
-.Pet-Egg-Desert {
->>>>>>> 823f51e7
-  background-image: url(spritesmith-main-11.png);
-  background-position: -656px -1000px;
-  width: 81px;
-  height: 99px;
-}
-<<<<<<< HEAD
+  background-image: url(spritesmith-main-11.png);
+  background-position: -902px -1000px;
+  width: 81px;
+  height: 99px;
+}
 .Pet-Falcon-CottonCandyPink {
-=======
-.Pet-Egg-Golden {
->>>>>>> 823f51e7
-  background-image: url(spritesmith-main-11.png);
-  background-position: -738px -1000px;
-  width: 81px;
-  height: 99px;
-}
-<<<<<<< HEAD
+  background-image: url(spritesmith-main-11.png);
+  background-position: -984px -1000px;
+  width: 81px;
+  height: 99px;
+}
 .Pet-Falcon-Desert {
-=======
-.Pet-Egg-Red {
->>>>>>> 823f51e7
-  background-image: url(spritesmith-main-11.png);
-  background-position: -820px -1000px;
-  width: 81px;
-  height: 99px;
-}
-<<<<<<< HEAD
+  background-image: url(spritesmith-main-11.png);
+  background-position: -1066px -1000px;
+  width: 81px;
+  height: 99px;
+}
 .Pet-Falcon-Golden {
-=======
-.Pet-Egg-Shade {
->>>>>>> 823f51e7
-  background-image: url(spritesmith-main-11.png);
-  background-position: -902px -1000px;
-  width: 81px;
-  height: 99px;
-}
-<<<<<<< HEAD
+  background-image: url(spritesmith-main-11.png);
+  background-position: -1148px 0px;
+  width: 81px;
+  height: 99px;
+}
 .Pet-Falcon-Red {
-=======
-.Pet-Egg-Skeleton {
->>>>>>> 823f51e7
-  background-image: url(spritesmith-main-11.png);
-  background-position: -984px -1000px;
-  width: 81px;
-  height: 99px;
-}
-<<<<<<< HEAD
+  background-image: url(spritesmith-main-11.png);
+  background-position: -1148px -100px;
+  width: 81px;
+  height: 99px;
+}
 .Pet-Falcon-Shade {
-=======
-.Pet-Egg-White {
->>>>>>> 823f51e7
-  background-image: url(spritesmith-main-11.png);
-  background-position: -1066px -1000px;
-  width: 81px;
-  height: 99px;
-}
-<<<<<<< HEAD
+  background-image: url(spritesmith-main-11.png);
+  background-position: -1148px -200px;
+  width: 81px;
+  height: 99px;
+}
 .Pet-Falcon-Skeleton {
-=======
-.Pet-Egg-Zombie {
->>>>>>> 823f51e7
-  background-image: url(spritesmith-main-11.png);
-  background-position: -1148px 0px;
-  width: 81px;
-  height: 99px;
-}
-<<<<<<< HEAD
+  background-image: url(spritesmith-main-11.png);
+  background-position: -1148px -300px;
+  width: 81px;
+  height: 99px;
+}
 .Pet-Falcon-White {
-=======
-.Pet-Falcon-Base {
->>>>>>> 823f51e7
-  background-image: url(spritesmith-main-11.png);
-  background-position: -1148px -100px;
-  width: 81px;
-  height: 99px;
-}
-<<<<<<< HEAD
+  background-image: url(spritesmith-main-11.png);
+  background-position: -1148px -400px;
+  width: 81px;
+  height: 99px;
+}
 .Pet-Falcon-Zombie {
-=======
-.Pet-Falcon-CottonCandyBlue {
->>>>>>> 823f51e7
-  background-image: url(spritesmith-main-11.png);
-  background-position: -1148px -200px;
-  width: 81px;
-  height: 99px;
-}
-<<<<<<< HEAD
+  background-image: url(spritesmith-main-11.png);
+  background-position: -1148px -500px;
+  width: 81px;
+  height: 99px;
+}
 .Pet-FlyingPig-Base {
-=======
-.Pet-Falcon-CottonCandyPink {
->>>>>>> 823f51e7
-  background-image: url(spritesmith-main-11.png);
-  background-position: -1148px -300px;
-  width: 81px;
-  height: 99px;
-}
-<<<<<<< HEAD
+  background-image: url(spritesmith-main-11.png);
+  background-position: -1148px -600px;
+  width: 81px;
+  height: 99px;
+}
 .Pet-FlyingPig-CottonCandyBlue {
-=======
-.Pet-Falcon-Desert {
->>>>>>> 823f51e7
-  background-image: url(spritesmith-main-11.png);
-  background-position: -1148px -400px;
-  width: 81px;
-  height: 99px;
-}
-<<<<<<< HEAD
+  background-image: url(spritesmith-main-11.png);
+  background-position: -1148px -700px;
+  width: 81px;
+  height: 99px;
+}
 .Pet-FlyingPig-CottonCandyPink {
-=======
-.Pet-Falcon-Golden {
->>>>>>> 823f51e7
-  background-image: url(spritesmith-main-11.png);
-  background-position: -1148px -500px;
-  width: 81px;
-  height: 99px;
-}
-<<<<<<< HEAD
+  background-image: url(spritesmith-main-11.png);
+  background-position: -1148px -800px;
+  width: 81px;
+  height: 99px;
+}
 .Pet-FlyingPig-Desert {
-=======
-.Pet-Falcon-Red {
->>>>>>> 823f51e7
-  background-image: url(spritesmith-main-11.png);
-  background-position: -1148px -600px;
-  width: 81px;
-  height: 99px;
-}
-<<<<<<< HEAD
+  background-image: url(spritesmith-main-11.png);
+  background-position: -1148px -900px;
+  width: 81px;
+  height: 99px;
+}
 .Pet-FlyingPig-Golden {
-=======
-.Pet-Falcon-Shade {
->>>>>>> 823f51e7
-  background-image: url(spritesmith-main-11.png);
-  background-position: -1148px -700px;
-  width: 81px;
-  height: 99px;
-}
-<<<<<<< HEAD
+  background-image: url(spritesmith-main-11.png);
+  background-position: -1148px -1000px;
+  width: 81px;
+  height: 99px;
+}
 .Pet-FlyingPig-Peppermint {
-=======
-.Pet-Falcon-Skeleton {
->>>>>>> 823f51e7
-  background-image: url(spritesmith-main-11.png);
-  background-position: -1148px -800px;
-  width: 81px;
-  height: 99px;
-}
-<<<<<<< HEAD
+  background-image: url(spritesmith-main-11.png);
+  background-position: 0px -1100px;
+  width: 81px;
+  height: 99px;
+}
 .Pet-FlyingPig-Red {
-=======
-.Pet-Falcon-White {
->>>>>>> 823f51e7
-  background-image: url(spritesmith-main-11.png);
-  background-position: -1148px -900px;
-  width: 81px;
-  height: 99px;
-}
-<<<<<<< HEAD
+  background-image: url(spritesmith-main-11.png);
+  background-position: 0px 0px;
+  width: 81px;
+  height: 99px;
+}
 .Pet-FlyingPig-Shade {
-=======
-.Pet-Falcon-Zombie {
->>>>>>> 823f51e7
-  background-image: url(spritesmith-main-11.png);
-  background-position: -1148px -1000px;
-  width: 81px;
-  height: 99px;
-}
-<<<<<<< HEAD
+  background-image: url(spritesmith-main-11.png);
+  background-position: -164px -1100px;
+  width: 81px;
+  height: 99px;
+}
 .Pet-FlyingPig-Skeleton {
-=======
-.Pet-FlyingPig-Base {
->>>>>>> 823f51e7
-  background-image: url(spritesmith-main-11.png);
-  background-position: 0px -1100px;
-  width: 81px;
-  height: 99px;
-}
-<<<<<<< HEAD
+  background-image: url(spritesmith-main-11.png);
+  background-position: -246px -1100px;
+  width: 81px;
+  height: 99px;
+}
 .Pet-FlyingPig-Spooky {
-=======
-.Pet-FlyingPig-CottonCandyBlue {
->>>>>>> 823f51e7
-  background-image: url(spritesmith-main-11.png);
-  background-position: 0px 0px;
-  width: 81px;
-  height: 99px;
-}
-<<<<<<< HEAD
+  background-image: url(spritesmith-main-11.png);
+  background-position: -328px -1100px;
+  width: 81px;
+  height: 99px;
+}
 .Pet-FlyingPig-White {
-=======
-.Pet-FlyingPig-CottonCandyPink {
->>>>>>> 823f51e7
-  background-image: url(spritesmith-main-11.png);
-  background-position: -164px -1100px;
-  width: 81px;
-  height: 99px;
-}
-<<<<<<< HEAD
+  background-image: url(spritesmith-main-11.png);
+  background-position: -410px -1100px;
+  width: 81px;
+  height: 99px;
+}
 .Pet-FlyingPig-Zombie {
-=======
-.Pet-FlyingPig-Desert {
->>>>>>> 823f51e7
-  background-image: url(spritesmith-main-11.png);
-  background-position: -246px -1100px;
-  width: 81px;
-  height: 99px;
-}
-<<<<<<< HEAD
+  background-image: url(spritesmith-main-11.png);
+  background-position: -492px -1100px;
+  width: 81px;
+  height: 99px;
+}
 .Pet-Fox-Base {
-=======
-.Pet-FlyingPig-Golden {
->>>>>>> 823f51e7
-  background-image: url(spritesmith-main-11.png);
-  background-position: -328px -1100px;
-  width: 81px;
-  height: 99px;
-}
-<<<<<<< HEAD
+  background-image: url(spritesmith-main-11.png);
+  background-position: -574px -1100px;
+  width: 81px;
+  height: 99px;
+}
 .Pet-Fox-CottonCandyBlue {
-=======
-.Pet-FlyingPig-Peppermint {
->>>>>>> 823f51e7
-  background-image: url(spritesmith-main-11.png);
-  background-position: -410px -1100px;
-  width: 81px;
-  height: 99px;
-}
-<<<<<<< HEAD
+  background-image: url(spritesmith-main-11.png);
+  background-position: -656px -1100px;
+  width: 81px;
+  height: 99px;
+}
 .Pet-Fox-CottonCandyPink {
-=======
-.Pet-FlyingPig-Red {
->>>>>>> 823f51e7
-  background-image: url(spritesmith-main-11.png);
-  background-position: -492px -1100px;
-  width: 81px;
-  height: 99px;
-}
-<<<<<<< HEAD
+  background-image: url(spritesmith-main-11.png);
+  background-position: -738px -1100px;
+  width: 81px;
+  height: 99px;
+}
 .Pet-Fox-Desert {
-=======
-.Pet-FlyingPig-Shade {
->>>>>>> 823f51e7
-  background-image: url(spritesmith-main-11.png);
-  background-position: -574px -1100px;
-  width: 81px;
-  height: 99px;
-}
-<<<<<<< HEAD
+  background-image: url(spritesmith-main-11.png);
+  background-position: -820px -1100px;
+  width: 81px;
+  height: 99px;
+}
 .Pet-Fox-Golden {
-=======
-.Pet-FlyingPig-Skeleton {
->>>>>>> 823f51e7
-  background-image: url(spritesmith-main-11.png);
-  background-position: -656px -1100px;
-  width: 81px;
-  height: 99px;
-}
-<<<<<<< HEAD
+  background-image: url(spritesmith-main-11.png);
+  background-position: -902px -1100px;
+  width: 81px;
+  height: 99px;
+}
 .Pet-Fox-Peppermint {
-=======
-.Pet-FlyingPig-Spooky {
->>>>>>> 823f51e7
-  background-image: url(spritesmith-main-11.png);
-  background-position: -738px -1100px;
-  width: 81px;
-  height: 99px;
-}
-<<<<<<< HEAD
+  background-image: url(spritesmith-main-11.png);
+  background-position: -984px -1100px;
+  width: 81px;
+  height: 99px;
+}
 .Pet-Fox-Red {
-=======
-.Pet-FlyingPig-White {
->>>>>>> 823f51e7
-  background-image: url(spritesmith-main-11.png);
-  background-position: -820px -1100px;
-  width: 81px;
-  height: 99px;
-}
-<<<<<<< HEAD
+  background-image: url(spritesmith-main-11.png);
+  background-position: -1066px -1100px;
+  width: 81px;
+  height: 99px;
+}
 .Pet-Fox-Shade {
-=======
-.Pet-FlyingPig-Zombie {
->>>>>>> 823f51e7
-  background-image: url(spritesmith-main-11.png);
-  background-position: -902px -1100px;
-  width: 81px;
-  height: 99px;
-}
-<<<<<<< HEAD
+  background-image: url(spritesmith-main-11.png);
+  background-position: -1148px -1100px;
+  width: 81px;
+  height: 99px;
+}
 .Pet-Fox-Skeleton {
-=======
-.Pet-Fox-Base {
->>>>>>> 823f51e7
-  background-image: url(spritesmith-main-11.png);
-  background-position: -984px -1100px;
-  width: 81px;
-  height: 99px;
-}
-<<<<<<< HEAD
+  background-image: url(spritesmith-main-11.png);
+  background-position: -1230px 0px;
+  width: 81px;
+  height: 99px;
+}
 .Pet-Fox-Spooky {
-=======
-.Pet-Fox-CottonCandyBlue {
->>>>>>> 823f51e7
-  background-image: url(spritesmith-main-11.png);
-  background-position: -1066px -1100px;
-  width: 81px;
-  height: 99px;
-}
-<<<<<<< HEAD
+  background-image: url(spritesmith-main-11.png);
+  background-position: -1230px -100px;
+  width: 81px;
+  height: 99px;
+}
 .Pet-Fox-White {
-=======
-.Pet-Fox-CottonCandyPink {
->>>>>>> 823f51e7
-  background-image: url(spritesmith-main-11.png);
-  background-position: -1148px -1100px;
-  width: 81px;
-  height: 99px;
-}
-<<<<<<< HEAD
+  background-image: url(spritesmith-main-11.png);
+  background-position: -1230px -200px;
+  width: 81px;
+  height: 99px;
+}
 .Pet-Fox-Zombie {
-=======
-.Pet-Fox-Desert {
->>>>>>> 823f51e7
-  background-image: url(spritesmith-main-11.png);
-  background-position: -1230px 0px;
-  width: 81px;
-  height: 99px;
-}
-<<<<<<< HEAD
+  background-image: url(spritesmith-main-11.png);
+  background-position: -1230px -300px;
+  width: 81px;
+  height: 99px;
+}
 .Pet-Frog-Base {
-=======
-.Pet-Fox-Golden {
->>>>>>> 823f51e7
-  background-image: url(spritesmith-main-11.png);
-  background-position: -1230px -100px;
-  width: 81px;
-  height: 99px;
-}
-<<<<<<< HEAD
+  background-image: url(spritesmith-main-11.png);
+  background-position: -1230px -400px;
+  width: 81px;
+  height: 99px;
+}
 .Pet-Frog-CottonCandyBlue {
-=======
-.Pet-Fox-Peppermint {
->>>>>>> 823f51e7
-  background-image: url(spritesmith-main-11.png);
-  background-position: -1230px -200px;
-  width: 81px;
-  height: 99px;
-}
-<<<<<<< HEAD
+  background-image: url(spritesmith-main-11.png);
+  background-position: -1230px -500px;
+  width: 81px;
+  height: 99px;
+}
 .Pet-Frog-CottonCandyPink {
-=======
-.Pet-Fox-Red {
->>>>>>> 823f51e7
-  background-image: url(spritesmith-main-11.png);
-  background-position: -1230px -300px;
-  width: 81px;
-  height: 99px;
-}
-<<<<<<< HEAD
+  background-image: url(spritesmith-main-11.png);
+  background-position: -1230px -600px;
+  width: 81px;
+  height: 99px;
+}
 .Pet-Frog-Desert {
-=======
-.Pet-Fox-Shade {
->>>>>>> 823f51e7
-  background-image: url(spritesmith-main-11.png);
-  background-position: -1230px -400px;
-  width: 81px;
-  height: 99px;
-}
-<<<<<<< HEAD
+  background-image: url(spritesmith-main-11.png);
+  background-position: -1230px -700px;
+  width: 81px;
+  height: 99px;
+}
 .Pet-Frog-Golden {
-=======
-.Pet-Fox-Skeleton {
->>>>>>> 823f51e7
-  background-image: url(spritesmith-main-11.png);
-  background-position: -1230px -500px;
-  width: 81px;
-  height: 99px;
-}
-<<<<<<< HEAD
+  background-image: url(spritesmith-main-11.png);
+  background-position: -1230px -800px;
+  width: 81px;
+  height: 99px;
+}
 .Pet-Frog-Red {
-=======
-.Pet-Fox-Spooky {
->>>>>>> 823f51e7
-  background-image: url(spritesmith-main-11.png);
-  background-position: -1230px -600px;
-  width: 81px;
-  height: 99px;
-}
-<<<<<<< HEAD
+  background-image: url(spritesmith-main-11.png);
+  background-position: -1230px -900px;
+  width: 81px;
+  height: 99px;
+}
 .Pet-Frog-Shade {
-=======
-.Pet-Fox-White {
->>>>>>> 823f51e7
-  background-image: url(spritesmith-main-11.png);
-  background-position: -1230px -700px;
-  width: 81px;
-  height: 99px;
-}
-<<<<<<< HEAD
+  background-image: url(spritesmith-main-11.png);
+  background-position: -1230px -1000px;
+  width: 81px;
+  height: 99px;
+}
 .Pet-Frog-Skeleton {
-=======
-.Pet-Fox-Zombie {
->>>>>>> 823f51e7
-  background-image: url(spritesmith-main-11.png);
-  background-position: -1230px -800px;
-  width: 81px;
-  height: 99px;
-}
-<<<<<<< HEAD
+  background-image: url(spritesmith-main-11.png);
+  background-position: -1230px -1100px;
+  width: 81px;
+  height: 99px;
+}
 .Pet-Frog-White {
-=======
-.Pet-Frog-Base {
->>>>>>> 823f51e7
-  background-image: url(spritesmith-main-11.png);
-  background-position: -1230px -900px;
-  width: 81px;
-  height: 99px;
-}
-<<<<<<< HEAD
+  background-image: url(spritesmith-main-11.png);
+  background-position: 0px -1200px;
+  width: 81px;
+  height: 99px;
+}
 .Pet-Frog-Zombie {
-=======
-.Pet-Frog-CottonCandyBlue {
->>>>>>> 823f51e7
-  background-image: url(spritesmith-main-11.png);
-  background-position: -1230px -1000px;
-  width: 81px;
-  height: 99px;
-}
-<<<<<<< HEAD
+  background-image: url(spritesmith-main-11.png);
+  background-position: -82px -1200px;
+  width: 81px;
+  height: 99px;
+}
 .Pet-Gryphon-Base {
-=======
-.Pet-Frog-CottonCandyPink {
->>>>>>> 823f51e7
-  background-image: url(spritesmith-main-11.png);
-  background-position: -1230px -1100px;
-  width: 81px;
-  height: 99px;
-}
-<<<<<<< HEAD
+  background-image: url(spritesmith-main-11.png);
+  background-position: -164px -1200px;
+  width: 81px;
+  height: 99px;
+}
 .Pet-Gryphon-CottonCandyBlue {
-=======
-.Pet-Frog-Desert {
->>>>>>> 823f51e7
-  background-image: url(spritesmith-main-11.png);
-  background-position: 0px -1200px;
-  width: 81px;
-  height: 99px;
-}
-<<<<<<< HEAD
+  background-image: url(spritesmith-main-11.png);
+  background-position: -246px -1200px;
+  width: 81px;
+  height: 99px;
+}
 .Pet-Gryphon-CottonCandyPink {
-=======
-.Pet-Frog-Golden {
->>>>>>> 823f51e7
-  background-image: url(spritesmith-main-11.png);
-  background-position: -82px -1200px;
-  width: 81px;
-  height: 99px;
-}
-<<<<<<< HEAD
+  background-image: url(spritesmith-main-11.png);
+  background-position: -328px -1200px;
+  width: 81px;
+  height: 99px;
+}
 .Pet-Gryphon-Desert {
-=======
-.Pet-Frog-Red {
->>>>>>> 823f51e7
-  background-image: url(spritesmith-main-11.png);
-  background-position: -164px -1200px;
-  width: 81px;
-  height: 99px;
-}
-<<<<<<< HEAD
+  background-image: url(spritesmith-main-11.png);
+  background-position: -410px -1200px;
+  width: 81px;
+  height: 99px;
+}
 .Pet-Gryphon-Golden {
-=======
-.Pet-Frog-Shade {
->>>>>>> 823f51e7
-  background-image: url(spritesmith-main-11.png);
-  background-position: -246px -1200px;
-  width: 81px;
-  height: 99px;
-}
-<<<<<<< HEAD
+  background-image: url(spritesmith-main-11.png);
+  background-position: -492px -1200px;
+  width: 81px;
+  height: 99px;
+}
 .Pet-Gryphon-Red {
-=======
-.Pet-Frog-Skeleton {
->>>>>>> 823f51e7
-  background-image: url(spritesmith-main-11.png);
-  background-position: -328px -1200px;
-  width: 81px;
-  height: 99px;
-}
-<<<<<<< HEAD
+  background-image: url(spritesmith-main-11.png);
+  background-position: -574px -1200px;
+  width: 81px;
+  height: 99px;
+}
 .Pet-Gryphon-Shade {
-=======
-.Pet-Frog-White {
->>>>>>> 823f51e7
-  background-image: url(spritesmith-main-11.png);
-  background-position: -410px -1200px;
-  width: 81px;
-  height: 99px;
-}
-<<<<<<< HEAD
+  background-image: url(spritesmith-main-11.png);
+  background-position: -656px -1200px;
+  width: 81px;
+  height: 99px;
+}
 .Pet-Gryphon-Skeleton {
-=======
-.Pet-Frog-Zombie {
->>>>>>> 823f51e7
-  background-image: url(spritesmith-main-11.png);
-  background-position: -492px -1200px;
-  width: 81px;
-  height: 99px;
-}
-<<<<<<< HEAD
+  background-image: url(spritesmith-main-11.png);
+  background-position: -738px -1200px;
+  width: 81px;
+  height: 99px;
+}
 .Pet-Gryphon-White {
-=======
-.Pet-Gryphon-Base {
->>>>>>> 823f51e7
-  background-image: url(spritesmith-main-11.png);
-  background-position: -574px -1200px;
-  width: 81px;
-  height: 99px;
-}
-<<<<<<< HEAD
+  background-image: url(spritesmith-main-11.png);
+  background-position: -820px -1200px;
+  width: 81px;
+  height: 99px;
+}
 .Pet-Gryphon-Zombie {
-=======
-.Pet-Gryphon-CottonCandyBlue {
->>>>>>> 823f51e7
-  background-image: url(spritesmith-main-11.png);
-  background-position: -656px -1200px;
-  width: 81px;
-  height: 99px;
-}
-<<<<<<< HEAD
+  background-image: url(spritesmith-main-11.png);
+  background-position: -902px -1200px;
+  width: 81px;
+  height: 99px;
+}
 .Pet-Hedgehog-Base {
-=======
-.Pet-Gryphon-CottonCandyPink {
->>>>>>> 823f51e7
-  background-image: url(spritesmith-main-11.png);
-  background-position: -738px -1200px;
-  width: 81px;
-  height: 99px;
-}
-<<<<<<< HEAD
+  background-image: url(spritesmith-main-11.png);
+  background-position: -984px -1200px;
+  width: 81px;
+  height: 99px;
+}
 .Pet-Hedgehog-CottonCandyBlue {
-=======
-.Pet-Gryphon-Desert {
->>>>>>> 823f51e7
-  background-image: url(spritesmith-main-11.png);
-  background-position: -820px -1200px;
-  width: 81px;
-  height: 99px;
-}
-<<<<<<< HEAD
+  background-image: url(spritesmith-main-11.png);
+  background-position: -1066px -1200px;
+  width: 81px;
+  height: 99px;
+}
 .Pet-Hedgehog-CottonCandyPink {
-=======
-.Pet-Gryphon-Golden {
->>>>>>> 823f51e7
-  background-image: url(spritesmith-main-11.png);
-  background-position: -902px -1200px;
-  width: 81px;
-  height: 99px;
-}
-<<<<<<< HEAD
+  background-image: url(spritesmith-main-11.png);
+  background-position: -1148px -1200px;
+  width: 81px;
+  height: 99px;
+}
 .Pet-Hedgehog-Desert {
-=======
-.Pet-Gryphon-Red {
->>>>>>> 823f51e7
-  background-image: url(spritesmith-main-11.png);
-  background-position: -984px -1200px;
-  width: 81px;
-  height: 99px;
-}
-<<<<<<< HEAD
+  background-image: url(spritesmith-main-11.png);
+  background-position: -1230px -1200px;
+  width: 81px;
+  height: 99px;
+}
 .Pet-Hedgehog-Golden {
-=======
-.Pet-Gryphon-Shade {
->>>>>>> 823f51e7
-  background-image: url(spritesmith-main-11.png);
-  background-position: -1066px -1200px;
-  width: 81px;
-  height: 99px;
-}
-<<<<<<< HEAD
+  background-image: url(spritesmith-main-11.png);
+  background-position: -1312px 0px;
+  width: 81px;
+  height: 99px;
+}
 .Pet-Hedgehog-Red {
-=======
-.Pet-Gryphon-Skeleton {
->>>>>>> 823f51e7
-  background-image: url(spritesmith-main-11.png);
-  background-position: -1148px -1200px;
-  width: 81px;
-  height: 99px;
-}
-<<<<<<< HEAD
+  background-image: url(spritesmith-main-11.png);
+  background-position: -1312px -100px;
+  width: 81px;
+  height: 99px;
+}
 .Pet-Hedgehog-Shade {
-=======
-.Pet-Gryphon-White {
->>>>>>> 823f51e7
-  background-image: url(spritesmith-main-11.png);
-  background-position: -1230px -1200px;
-  width: 81px;
-  height: 99px;
-}
-<<<<<<< HEAD
+  background-image: url(spritesmith-main-11.png);
+  background-position: -1312px -200px;
+  width: 81px;
+  height: 99px;
+}
 .Pet-Hedgehog-Skeleton {
-=======
-.Pet-Gryphon-Zombie {
->>>>>>> 823f51e7
-  background-image: url(spritesmith-main-11.png);
-  background-position: -1312px 0px;
-  width: 81px;
-  height: 99px;
-}
-<<<<<<< HEAD
+  background-image: url(spritesmith-main-11.png);
+  background-position: -1312px -300px;
+  width: 81px;
+  height: 99px;
+}
 .Pet-Hedgehog-White {
-=======
-.Pet-Hedgehog-Base {
->>>>>>> 823f51e7
-  background-image: url(spritesmith-main-11.png);
-  background-position: -1312px -100px;
-  width: 81px;
-  height: 99px;
-}
-<<<<<<< HEAD
+  background-image: url(spritesmith-main-11.png);
+  background-position: -1312px -400px;
+  width: 81px;
+  height: 99px;
+}
 .Pet-Hedgehog-Zombie {
-=======
-.Pet-Hedgehog-CottonCandyBlue {
->>>>>>> 823f51e7
-  background-image: url(spritesmith-main-11.png);
-  background-position: -1312px -200px;
-  width: 81px;
-  height: 99px;
-}
-<<<<<<< HEAD
+  background-image: url(spritesmith-main-11.png);
+  background-position: -1312px -500px;
+  width: 81px;
+  height: 99px;
+}
 .Pet-Horse-Base {
-=======
-.Pet-Hedgehog-CottonCandyPink {
->>>>>>> 823f51e7
-  background-image: url(spritesmith-main-11.png);
-  background-position: -1312px -300px;
-  width: 81px;
-  height: 99px;
-}
-<<<<<<< HEAD
+  background-image: url(spritesmith-main-11.png);
+  background-position: -1312px -600px;
+  width: 81px;
+  height: 99px;
+}
 .Pet-Horse-CottonCandyBlue {
-=======
-.Pet-Hedgehog-Desert {
->>>>>>> 823f51e7
-  background-image: url(spritesmith-main-11.png);
-  background-position: -1312px -400px;
-  width: 81px;
-  height: 99px;
-}
-<<<<<<< HEAD
+  background-image: url(spritesmith-main-11.png);
+  background-position: -1312px -700px;
+  width: 81px;
+  height: 99px;
+}
 .Pet-Horse-CottonCandyPink {
-=======
-.Pet-Hedgehog-Golden {
->>>>>>> 823f51e7
-  background-image: url(spritesmith-main-11.png);
-  background-position: -1312px -500px;
-  width: 81px;
-  height: 99px;
-}
-<<<<<<< HEAD
+  background-image: url(spritesmith-main-11.png);
+  background-position: -1312px -800px;
+  width: 81px;
+  height: 99px;
+}
 .Pet-Horse-Desert {
-=======
-.Pet-Hedgehog-Red {
->>>>>>> 823f51e7
-  background-image: url(spritesmith-main-11.png);
-  background-position: -1312px -600px;
-  width: 81px;
-  height: 99px;
-}
-<<<<<<< HEAD
+  background-image: url(spritesmith-main-11.png);
+  background-position: -1312px -900px;
+  width: 81px;
+  height: 99px;
+}
 .Pet-Horse-Golden {
-=======
-.Pet-Hedgehog-Shade {
->>>>>>> 823f51e7
-  background-image: url(spritesmith-main-11.png);
-  background-position: -1312px -700px;
-  width: 81px;
-  height: 99px;
-}
-<<<<<<< HEAD
+  background-image: url(spritesmith-main-11.png);
+  background-position: -1312px -1000px;
+  width: 81px;
+  height: 99px;
+}
 .Pet-Horse-Red {
-=======
-.Pet-Hedgehog-Skeleton {
->>>>>>> 823f51e7
-  background-image: url(spritesmith-main-11.png);
-  background-position: -1312px -800px;
-  width: 81px;
-  height: 99px;
-}
-<<<<<<< HEAD
+  background-image: url(spritesmith-main-11.png);
+  background-position: -1312px -1100px;
+  width: 81px;
+  height: 99px;
+}
 .Pet-Horse-Shade {
-=======
-.Pet-Hedgehog-White {
->>>>>>> 823f51e7
-  background-image: url(spritesmith-main-11.png);
-  background-position: -1312px -900px;
-  width: 81px;
-  height: 99px;
-}
-<<<<<<< HEAD
+  background-image: url(spritesmith-main-11.png);
+  background-position: -1312px -1200px;
+  width: 81px;
+  height: 99px;
+}
 .Pet-Horse-Skeleton {
-=======
-.Pet-Hedgehog-Zombie {
->>>>>>> 823f51e7
-  background-image: url(spritesmith-main-11.png);
-  background-position: -1312px -1000px;
-  width: 81px;
-  height: 99px;
-}
-<<<<<<< HEAD
+  background-image: url(spritesmith-main-11.png);
+  background-position: -1394px 0px;
+  width: 81px;
+  height: 99px;
+}
 .Pet-Horse-White {
-=======
-.Pet-Horse-Base {
->>>>>>> 823f51e7
-  background-image: url(spritesmith-main-11.png);
-  background-position: -1312px -1100px;
-  width: 81px;
-  height: 99px;
-}
-<<<<<<< HEAD
+  background-image: url(spritesmith-main-11.png);
+  background-position: -1394px -100px;
+  width: 81px;
+  height: 99px;
+}
 .Pet-Horse-Zombie {
-=======
-.Pet-Horse-CottonCandyBlue {
->>>>>>> 823f51e7
-  background-image: url(spritesmith-main-11.png);
-  background-position: -1312px -1200px;
-  width: 81px;
-  height: 99px;
-}
-<<<<<<< HEAD
+  background-image: url(spritesmith-main-11.png);
+  background-position: -1394px -200px;
+  width: 81px;
+  height: 99px;
+}
 .Pet-JackOLantern-Base {
-=======
-.Pet-Horse-CottonCandyPink {
->>>>>>> 823f51e7
-  background-image: url(spritesmith-main-11.png);
-  background-position: -1394px 0px;
-  width: 81px;
-  height: 99px;
-}
-<<<<<<< HEAD
+  background-image: url(spritesmith-main-11.png);
+  background-position: -1394px -300px;
+  width: 81px;
+  height: 99px;
+}
 .Pet-LionCub-Base {
-=======
-.Pet-Horse-Desert {
->>>>>>> 823f51e7
-  background-image: url(spritesmith-main-11.png);
-  background-position: -1394px -100px;
-  width: 81px;
-  height: 99px;
-}
-<<<<<<< HEAD
+  background-image: url(spritesmith-main-11.png);
+  background-position: -1394px -400px;
+  width: 81px;
+  height: 99px;
+}
 .Pet-LionCub-CottonCandyBlue {
-=======
-.Pet-Horse-Golden {
->>>>>>> 823f51e7
-  background-image: url(spritesmith-main-11.png);
-  background-position: -1394px -200px;
-  width: 81px;
-  height: 99px;
-}
-<<<<<<< HEAD
+  background-image: url(spritesmith-main-11.png);
+  background-position: -1394px -500px;
+  width: 81px;
+  height: 99px;
+}
 .Pet-LionCub-CottonCandyPink {
-=======
-.Pet-Horse-Red {
->>>>>>> 823f51e7
-  background-image: url(spritesmith-main-11.png);
-  background-position: -1394px -300px;
-  width: 81px;
-  height: 99px;
-}
-<<<<<<< HEAD
+  background-image: url(spritesmith-main-11.png);
+  background-position: -1394px -600px;
+  width: 81px;
+  height: 99px;
+}
 .Pet-LionCub-Desert {
-=======
-.Pet-Horse-Shade {
->>>>>>> 823f51e7
-  background-image: url(spritesmith-main-11.png);
-  background-position: -1394px -400px;
-  width: 81px;
-  height: 99px;
-}
-<<<<<<< HEAD
+  background-image: url(spritesmith-main-11.png);
+  background-position: -1394px -700px;
+  width: 81px;
+  height: 99px;
+}
 .Pet-LionCub-Golden {
-=======
-.Pet-Horse-Skeleton {
->>>>>>> 823f51e7
-  background-image: url(spritesmith-main-11.png);
-  background-position: -1394px -500px;
-  width: 81px;
-  height: 99px;
-}
-<<<<<<< HEAD
+  background-image: url(spritesmith-main-11.png);
+  background-position: -1394px -800px;
+  width: 81px;
+  height: 99px;
+}
 .Pet-LionCub-Peppermint {
-=======
-.Pet-Horse-White {
->>>>>>> 823f51e7
-  background-image: url(spritesmith-main-11.png);
-  background-position: -1394px -600px;
-  width: 81px;
-  height: 99px;
-}
-<<<<<<< HEAD
+  background-image: url(spritesmith-main-11.png);
+  background-position: -1394px -900px;
+  width: 81px;
+  height: 99px;
+}
 .Pet-LionCub-Red {
-=======
-.Pet-Horse-Zombie {
->>>>>>> 823f51e7
-  background-image: url(spritesmith-main-11.png);
-  background-position: -1394px -700px;
-  width: 81px;
-  height: 99px;
-}
-<<<<<<< HEAD
+  background-image: url(spritesmith-main-11.png);
+  background-position: -1394px -1000px;
+  width: 81px;
+  height: 99px;
+}
 .Pet-LionCub-Shade {
-=======
-.Pet-JackOLantern-Base {
->>>>>>> 823f51e7
-  background-image: url(spritesmith-main-11.png);
-  background-position: -1394px -800px;
-  width: 81px;
-  height: 99px;
-}
-<<<<<<< HEAD
+  background-image: url(spritesmith-main-11.png);
+  background-position: -1394px -1100px;
+  width: 81px;
+  height: 99px;
+}
 .Pet-LionCub-Skeleton {
-=======
-.Pet-LionCub-Base {
->>>>>>> 823f51e7
-  background-image: url(spritesmith-main-11.png);
-  background-position: -1394px -900px;
-  width: 81px;
-  height: 99px;
-}
-<<<<<<< HEAD
+  background-image: url(spritesmith-main-11.png);
+  background-position: -1394px -1200px;
+  width: 81px;
+  height: 99px;
+}
 .Pet-LionCub-Spooky {
-=======
-.Pet-LionCub-CottonCandyBlue {
->>>>>>> 823f51e7
-  background-image: url(spritesmith-main-11.png);
-  background-position: -1394px -1000px;
-  width: 81px;
-  height: 99px;
-}
-<<<<<<< HEAD
+  background-image: url(spritesmith-main-11.png);
+  background-position: 0px -1300px;
+  width: 81px;
+  height: 99px;
+}
 .Pet-LionCub-White {
-=======
-.Pet-LionCub-CottonCandyPink {
->>>>>>> 823f51e7
-  background-image: url(spritesmith-main-11.png);
-  background-position: -1394px -1100px;
-  width: 81px;
-  height: 99px;
-}
-<<<<<<< HEAD
+  background-image: url(spritesmith-main-11.png);
+  background-position: -82px -1300px;
+  width: 81px;
+  height: 99px;
+}
 .Pet-LionCub-Zombie {
-=======
-.Pet-LionCub-Desert {
->>>>>>> 823f51e7
-  background-image: url(spritesmith-main-11.png);
-  background-position: -1394px -1200px;
-  width: 81px;
-  height: 99px;
-}
-<<<<<<< HEAD
+  background-image: url(spritesmith-main-11.png);
+  background-position: -164px -1300px;
+  width: 81px;
+  height: 99px;
+}
+.Pet-MagicalBee-Base {
+  background-image: url(spritesmith-main-11.png);
+  background-position: -246px -1300px;
+  width: 81px;
+  height: 99px;
+}
 .Pet-Mammoth-Base {
-=======
-.Pet-LionCub-Golden {
->>>>>>> 823f51e7
-  background-image: url(spritesmith-main-11.png);
-  background-position: 0px -1300px;
-  width: 81px;
-  height: 99px;
-}
-<<<<<<< HEAD
+  background-image: url(spritesmith-main-11.png);
+  background-position: -328px -1300px;
+  width: 81px;
+  height: 99px;
+}
 .Pet-MantisShrimp-Base {
-=======
-.Pet-LionCub-Peppermint {
->>>>>>> 823f51e7
-  background-image: url(spritesmith-main-11.png);
-  background-position: -82px -1300px;
-  width: 81px;
-  height: 99px;
-}
-<<<<<<< HEAD
+  background-image: url(spritesmith-main-11.png);
+  background-position: -410px -1300px;
+  width: 81px;
+  height: 99px;
+}
 .Pet-Monkey-Base {
-=======
-.Pet-LionCub-Red {
->>>>>>> 823f51e7
-  background-image: url(spritesmith-main-11.png);
-  background-position: -164px -1300px;
-  width: 81px;
-  height: 99px;
-}
-<<<<<<< HEAD
+  background-image: url(spritesmith-main-11.png);
+  background-position: -492px -1300px;
+  width: 81px;
+  height: 99px;
+}
 .Pet-Monkey-CottonCandyBlue {
-=======
-.Pet-LionCub-Shade {
->>>>>>> 823f51e7
-  background-image: url(spritesmith-main-11.png);
-  background-position: -246px -1300px;
-  width: 81px;
-  height: 99px;
-}
-<<<<<<< HEAD
+  background-image: url(spritesmith-main-11.png);
+  background-position: -574px -1300px;
+  width: 81px;
+  height: 99px;
+}
 .Pet-Monkey-CottonCandyPink {
-=======
-.Pet-LionCub-Skeleton {
->>>>>>> 823f51e7
-  background-image: url(spritesmith-main-11.png);
-  background-position: -328px -1300px;
-  width: 81px;
-  height: 99px;
-}
-<<<<<<< HEAD
+  background-image: url(spritesmith-main-11.png);
+  background-position: -656px -1300px;
+  width: 81px;
+  height: 99px;
+}
 .Pet-Monkey-Desert {
-=======
-.Pet-LionCub-Spooky {
->>>>>>> 823f51e7
-  background-image: url(spritesmith-main-11.png);
-  background-position: -410px -1300px;
-  width: 81px;
-  height: 99px;
-}
-<<<<<<< HEAD
+  background-image: url(spritesmith-main-11.png);
+  background-position: -738px -1300px;
+  width: 81px;
+  height: 99px;
+}
 .Pet-Monkey-Golden {
-=======
-.Pet-LionCub-White {
->>>>>>> 823f51e7
-  background-image: url(spritesmith-main-11.png);
-  background-position: -492px -1300px;
-  width: 81px;
-  height: 99px;
-}
-<<<<<<< HEAD
+  background-image: url(spritesmith-main-11.png);
+  background-position: -820px -1300px;
+  width: 81px;
+  height: 99px;
+}
 .Pet-Monkey-Red {
-=======
-.Pet-LionCub-Zombie {
->>>>>>> 823f51e7
-  background-image: url(spritesmith-main-11.png);
-  background-position: -574px -1300px;
-  width: 81px;
-  height: 99px;
-}
-<<<<<<< HEAD
+  background-image: url(spritesmith-main-11.png);
+  background-position: -902px -1300px;
+  width: 81px;
+  height: 99px;
+}
 .Pet-Monkey-Shade {
-=======
-.Pet-MagicalBee-Base {
->>>>>>> 823f51e7
-  background-image: url(spritesmith-main-11.png);
-  background-position: -656px -1300px;
-  width: 81px;
-  height: 99px;
-}
-<<<<<<< HEAD
+  background-image: url(spritesmith-main-11.png);
+  background-position: -984px -1300px;
+  width: 81px;
+  height: 99px;
+}
 .Pet-Monkey-Skeleton {
-=======
-.Pet-Mammoth-Base {
->>>>>>> 823f51e7
-  background-image: url(spritesmith-main-11.png);
-  background-position: -738px -1300px;
-  width: 81px;
-  height: 99px;
-}
-<<<<<<< HEAD
+  background-image: url(spritesmith-main-11.png);
+  background-position: -1066px -1300px;
+  width: 81px;
+  height: 99px;
+}
 .Pet-Monkey-White {
-=======
-.Pet-MantisShrimp-Base {
->>>>>>> 823f51e7
-  background-image: url(spritesmith-main-11.png);
-  background-position: -820px -1300px;
-  width: 81px;
-  height: 99px;
-}
-<<<<<<< HEAD
+  background-image: url(spritesmith-main-11.png);
+  background-position: -1148px -1300px;
+  width: 81px;
+  height: 99px;
+}
 .Pet-Monkey-Zombie {
-=======
-.Pet-Monkey-Base {
->>>>>>> 823f51e7
-  background-image: url(spritesmith-main-11.png);
-  background-position: -902px -1300px;
-  width: 81px;
-  height: 99px;
-}
-<<<<<<< HEAD
+  background-image: url(spritesmith-main-11.png);
+  background-position: -1230px -1300px;
+  width: 81px;
+  height: 99px;
+}
 .Pet-Octopus-Base {
-=======
-.Pet-Monkey-CottonCandyBlue {
->>>>>>> 823f51e7
-  background-image: url(spritesmith-main-11.png);
-  background-position: -984px -1300px;
-  width: 81px;
-  height: 99px;
-}
-<<<<<<< HEAD
+  background-image: url(spritesmith-main-11.png);
+  background-position: -1312px -1300px;
+  width: 81px;
+  height: 99px;
+}
 .Pet-Octopus-CottonCandyBlue {
-=======
-.Pet-Monkey-CottonCandyPink {
->>>>>>> 823f51e7
-  background-image: url(spritesmith-main-11.png);
-  background-position: -1066px -1300px;
-  width: 81px;
-  height: 99px;
-}
-<<<<<<< HEAD
+  background-image: url(spritesmith-main-11.png);
+  background-position: -1394px -1300px;
+  width: 81px;
+  height: 99px;
+}
 .Pet-Octopus-CottonCandyPink {
-=======
-.Pet-Monkey-Desert {
->>>>>>> 823f51e7
-  background-image: url(spritesmith-main-11.png);
-  background-position: -1148px -1300px;
-  width: 81px;
-  height: 99px;
-}
-<<<<<<< HEAD
+  background-image: url(spritesmith-main-11.png);
+  background-position: -1476px 0px;
+  width: 81px;
+  height: 99px;
+}
 .Pet-Octopus-Desert {
-=======
-.Pet-Monkey-Golden {
->>>>>>> 823f51e7
-  background-image: url(spritesmith-main-11.png);
-  background-position: -1230px -1300px;
-  width: 81px;
-  height: 99px;
-}
-<<<<<<< HEAD
+  background-image: url(spritesmith-main-11.png);
+  background-position: -1476px -100px;
+  width: 81px;
+  height: 99px;
+}
 .Pet-Octopus-Golden {
-=======
-.Pet-Monkey-Red {
->>>>>>> 823f51e7
-  background-image: url(spritesmith-main-11.png);
-  background-position: -1312px -1300px;
-  width: 81px;
-  height: 99px;
-}
-<<<<<<< HEAD
+  background-image: url(spritesmith-main-11.png);
+  background-position: -1476px -200px;
+  width: 81px;
+  height: 99px;
+}
 .Pet-Octopus-Red {
-=======
-.Pet-Monkey-Shade {
->>>>>>> 823f51e7
-  background-image: url(spritesmith-main-11.png);
-  background-position: -1394px -1300px;
-  width: 81px;
-  height: 99px;
-}
-<<<<<<< HEAD
+  background-image: url(spritesmith-main-11.png);
+  background-position: -1476px -300px;
+  width: 81px;
+  height: 99px;
+}
 .Pet-Octopus-Shade {
-=======
-.Pet-Monkey-Skeleton {
->>>>>>> 823f51e7
-  background-image: url(spritesmith-main-11.png);
-  background-position: -1476px 0px;
-  width: 81px;
-  height: 99px;
-}
-<<<<<<< HEAD
+  background-image: url(spritesmith-main-11.png);
+  background-position: -1476px -400px;
+  width: 81px;
+  height: 99px;
+}
 .Pet-Octopus-Skeleton {
-=======
-.Pet-Monkey-White {
->>>>>>> 823f51e7
-  background-image: url(spritesmith-main-11.png);
-  background-position: -1476px -100px;
-  width: 81px;
-  height: 99px;
-}
-<<<<<<< HEAD
+  background-image: url(spritesmith-main-11.png);
+  background-position: -1476px -500px;
+  width: 81px;
+  height: 99px;
+}
 .Pet-Octopus-White {
-=======
-.Pet-Monkey-Zombie {
->>>>>>> 823f51e7
-  background-image: url(spritesmith-main-11.png);
-  background-position: -1476px -200px;
-  width: 81px;
-  height: 99px;
-}
-<<<<<<< HEAD
+  background-image: url(spritesmith-main-11.png);
+  background-position: -1476px -600px;
+  width: 81px;
+  height: 99px;
+}
 .Pet-Octopus-Zombie {
-=======
-.Pet-Octopus-Base {
->>>>>>> 823f51e7
-  background-image: url(spritesmith-main-11.png);
-  background-position: -1476px -300px;
-  width: 81px;
-  height: 99px;
-}
-<<<<<<< HEAD
+  background-image: url(spritesmith-main-11.png);
+  background-position: -1476px -700px;
+  width: 81px;
+  height: 99px;
+}
 .Pet-Owl-Base {
-=======
-.Pet-Octopus-CottonCandyBlue {
->>>>>>> 823f51e7
-  background-image: url(spritesmith-main-11.png);
-  background-position: -1476px -400px;
-  width: 81px;
-  height: 99px;
-}
-<<<<<<< HEAD
+  background-image: url(spritesmith-main-11.png);
+  background-position: -1476px -800px;
+  width: 81px;
+  height: 99px;
+}
 .Pet-Owl-CottonCandyBlue {
-=======
-.Pet-Octopus-CottonCandyPink {
->>>>>>> 823f51e7
-  background-image: url(spritesmith-main-11.png);
-  background-position: -1476px -500px;
-  width: 81px;
-  height: 99px;
-}
-<<<<<<< HEAD
+  background-image: url(spritesmith-main-11.png);
+  background-position: -1476px -900px;
+  width: 81px;
+  height: 99px;
+}
 .Pet-Owl-CottonCandyPink {
-=======
-.Pet-Octopus-Desert {
->>>>>>> 823f51e7
-  background-image: url(spritesmith-main-11.png);
-  background-position: -1476px -600px;
-  width: 81px;
-  height: 99px;
-}
-<<<<<<< HEAD
+  background-image: url(spritesmith-main-11.png);
+  background-position: -1476px -1000px;
+  width: 81px;
+  height: 99px;
+}
 .Pet-Owl-Desert {
-=======
-.Pet-Octopus-Golden {
->>>>>>> 823f51e7
-  background-image: url(spritesmith-main-11.png);
-  background-position: -1476px -700px;
-  width: 81px;
-  height: 99px;
-}
-<<<<<<< HEAD
+  background-image: url(spritesmith-main-11.png);
+  background-position: -1476px -1100px;
+  width: 81px;
+  height: 99px;
+}
 .Pet-Owl-Golden {
-=======
-.Pet-Octopus-Red {
->>>>>>> 823f51e7
-  background-image: url(spritesmith-main-11.png);
-  background-position: -1476px -800px;
-  width: 81px;
-  height: 99px;
-}
-<<<<<<< HEAD
+  background-image: url(spritesmith-main-11.png);
+  background-position: -1476px -1200px;
+  width: 81px;
+  height: 99px;
+}
 .Pet-Owl-Red {
-=======
-.Pet-Octopus-Shade {
->>>>>>> 823f51e7
-  background-image: url(spritesmith-main-11.png);
-  background-position: -1476px -900px;
-  width: 81px;
-  height: 99px;
-}
-<<<<<<< HEAD
+  background-image: url(spritesmith-main-11.png);
+  background-position: -1476px -1300px;
+  width: 81px;
+  height: 99px;
+}
 .Pet-Owl-Shade {
-=======
-.Pet-Octopus-Skeleton {
->>>>>>> 823f51e7
-  background-image: url(spritesmith-main-11.png);
-  background-position: -1476px -1000px;
-  width: 81px;
-  height: 99px;
-}
-<<<<<<< HEAD
+  background-image: url(spritesmith-main-11.png);
+  background-position: 0px -1400px;
+  width: 81px;
+  height: 99px;
+}
 .Pet-Owl-Skeleton {
-=======
-.Pet-Octopus-White {
->>>>>>> 823f51e7
-  background-image: url(spritesmith-main-11.png);
-  background-position: -1476px -1100px;
-  width: 81px;
-  height: 99px;
-}
-<<<<<<< HEAD
+  background-image: url(spritesmith-main-11.png);
+  background-position: -82px -1400px;
+  width: 81px;
+  height: 99px;
+}
 .Pet-Owl-White {
-=======
-.Pet-Octopus-Zombie {
->>>>>>> 823f51e7
-  background-image: url(spritesmith-main-11.png);
-  background-position: -1476px -1200px;
-  width: 81px;
-  height: 99px;
-}
-<<<<<<< HEAD
+  background-image: url(spritesmith-main-11.png);
+  background-position: -164px -1400px;
+  width: 81px;
+  height: 99px;
+}
 .Pet-Owl-Zombie {
-=======
-.Pet-Owl-Base {
->>>>>>> 823f51e7
-  background-image: url(spritesmith-main-11.png);
-  background-position: -1476px -1300px;
-  width: 81px;
-  height: 99px;
-}
-<<<<<<< HEAD
+  background-image: url(spritesmith-main-11.png);
+  background-position: -246px -1400px;
+  width: 81px;
+  height: 99px;
+}
 .Pet-PandaCub-Base {
-=======
-.Pet-Owl-CottonCandyBlue {
->>>>>>> 823f51e7
-  background-image: url(spritesmith-main-11.png);
-  background-position: 0px -1400px;
-  width: 81px;
-  height: 99px;
-}
-<<<<<<< HEAD
+  background-image: url(spritesmith-main-11.png);
+  background-position: -328px -1400px;
+  width: 81px;
+  height: 99px;
+}
 .Pet-PandaCub-CottonCandyBlue {
-=======
-.Pet-Owl-CottonCandyPink {
->>>>>>> 823f51e7
-  background-image: url(spritesmith-main-11.png);
-  background-position: -82px -1400px;
-  width: 81px;
-  height: 99px;
-}
-<<<<<<< HEAD
+  background-image: url(spritesmith-main-11.png);
+  background-position: -410px -1400px;
+  width: 81px;
+  height: 99px;
+}
 .Pet-PandaCub-CottonCandyPink {
-=======
-.Pet-Owl-Desert {
->>>>>>> 823f51e7
-  background-image: url(spritesmith-main-11.png);
-  background-position: -164px -1400px;
-  width: 81px;
-  height: 99px;
-}
-<<<<<<< HEAD
+  background-image: url(spritesmith-main-11.png);
+  background-position: -492px -1400px;
+  width: 81px;
+  height: 99px;
+}
 .Pet-PandaCub-Desert {
-=======
-.Pet-Owl-Golden {
->>>>>>> 823f51e7
-  background-image: url(spritesmith-main-11.png);
-  background-position: -246px -1400px;
-  width: 81px;
-  height: 99px;
-}
-<<<<<<< HEAD
+  background-image: url(spritesmith-main-11.png);
+  background-position: -574px -1400px;
+  width: 81px;
+  height: 99px;
+}
 .Pet-PandaCub-Golden {
-=======
-.Pet-Owl-Red {
->>>>>>> 823f51e7
-  background-image: url(spritesmith-main-11.png);
-  background-position: -328px -1400px;
-  width: 81px;
-  height: 99px;
-}
-<<<<<<< HEAD
+  background-image: url(spritesmith-main-11.png);
+  background-position: -656px -1400px;
+  width: 81px;
+  height: 99px;
+}
 .Pet-PandaCub-Peppermint {
-=======
-.Pet-Owl-Shade {
->>>>>>> 823f51e7
-  background-image: url(spritesmith-main-11.png);
-  background-position: -410px -1400px;
-  width: 81px;
-  height: 99px;
-}
-<<<<<<< HEAD
+  background-image: url(spritesmith-main-11.png);
+  background-position: -738px -1400px;
+  width: 81px;
+  height: 99px;
+}
 .Pet-PandaCub-Red {
-=======
-.Pet-Owl-Skeleton {
->>>>>>> 823f51e7
-  background-image: url(spritesmith-main-11.png);
-  background-position: -492px -1400px;
-  width: 81px;
-  height: 99px;
-}
-<<<<<<< HEAD
+  background-image: url(spritesmith-main-11.png);
+  background-position: -820px -1400px;
+  width: 81px;
+  height: 99px;
+}
 .Pet-PandaCub-Shade {
-=======
-.Pet-Owl-White {
->>>>>>> 823f51e7
-  background-image: url(spritesmith-main-11.png);
-  background-position: -574px -1400px;
-  width: 81px;
-  height: 99px;
-}
-<<<<<<< HEAD
+  background-image: url(spritesmith-main-11.png);
+  background-position: -902px -1400px;
+  width: 81px;
+  height: 99px;
+}
 .Pet-PandaCub-Skeleton {
-=======
-.Pet-Owl-Zombie {
->>>>>>> 823f51e7
-  background-image: url(spritesmith-main-11.png);
-  background-position: -656px -1400px;
-  width: 81px;
-  height: 99px;
-}
-<<<<<<< HEAD
+  background-image: url(spritesmith-main-11.png);
+  background-position: -984px -1400px;
+  width: 81px;
+  height: 99px;
+}
 .Pet-PandaCub-Spooky {
-=======
-.Pet-PandaCub-Base {
->>>>>>> 823f51e7
-  background-image: url(spritesmith-main-11.png);
-  background-position: -738px -1400px;
-  width: 81px;
-  height: 99px;
-}
-<<<<<<< HEAD
+  background-image: url(spritesmith-main-11.png);
+  background-position: -1066px -1400px;
+  width: 81px;
+  height: 99px;
+}
 .Pet-PandaCub-White {
-=======
-.Pet-PandaCub-CottonCandyBlue {
->>>>>>> 823f51e7
-  background-image: url(spritesmith-main-11.png);
-  background-position: -820px -1400px;
-  width: 81px;
-  height: 99px;
-}
-<<<<<<< HEAD
+  background-image: url(spritesmith-main-11.png);
+  background-position: -1148px -1400px;
+  width: 81px;
+  height: 99px;
+}
 .Pet-PandaCub-Zombie {
-=======
-.Pet-PandaCub-CottonCandyPink {
->>>>>>> 823f51e7
-  background-image: url(spritesmith-main-11.png);
-  background-position: -902px -1400px;
-  width: 81px;
-  height: 99px;
-}
-<<<<<<< HEAD
+  background-image: url(spritesmith-main-11.png);
+  background-position: -1230px -1400px;
+  width: 81px;
+  height: 99px;
+}
 .Pet-Parrot-Base {
-=======
-.Pet-PandaCub-Desert {
->>>>>>> 823f51e7
-  background-image: url(spritesmith-main-11.png);
-  background-position: -984px -1400px;
-  width: 81px;
-  height: 99px;
-}
-<<<<<<< HEAD
+  background-image: url(spritesmith-main-11.png);
+  background-position: -1312px -1400px;
+  width: 81px;
+  height: 99px;
+}
 .Pet-Parrot-CottonCandyBlue {
-=======
-.Pet-PandaCub-Golden {
->>>>>>> 823f51e7
-  background-image: url(spritesmith-main-11.png);
-  background-position: -1066px -1400px;
-  width: 81px;
-  height: 99px;
-}
-<<<<<<< HEAD
+  background-image: url(spritesmith-main-11.png);
+  background-position: -1394px -1400px;
+  width: 81px;
+  height: 99px;
+}
 .Pet-Parrot-CottonCandyPink {
-=======
-.Pet-PandaCub-Peppermint {
->>>>>>> 823f51e7
-  background-image: url(spritesmith-main-11.png);
-  background-position: -1148px -1400px;
-  width: 81px;
-  height: 99px;
-}
-<<<<<<< HEAD
+  background-image: url(spritesmith-main-11.png);
+  background-position: -1476px -1400px;
+  width: 81px;
+  height: 99px;
+}
 .Pet-Parrot-Desert {
-=======
-.Pet-PandaCub-Red {
->>>>>>> 823f51e7
-  background-image: url(spritesmith-main-11.png);
-  background-position: -1230px -1400px;
-  width: 81px;
-  height: 99px;
-}
-<<<<<<< HEAD
+  background-image: url(spritesmith-main-11.png);
+  background-position: -1558px 0px;
+  width: 81px;
+  height: 99px;
+}
 .Pet-Parrot-Golden {
-=======
-.Pet-PandaCub-Shade {
->>>>>>> 823f51e7
-  background-image: url(spritesmith-main-11.png);
-  background-position: -1312px -1400px;
-  width: 81px;
-  height: 99px;
-}
-<<<<<<< HEAD
+  background-image: url(spritesmith-main-11.png);
+  background-position: -1558px -100px;
+  width: 81px;
+  height: 99px;
+}
 .Pet-Parrot-Red {
-=======
-.Pet-PandaCub-Skeleton {
->>>>>>> 823f51e7
-  background-image: url(spritesmith-main-11.png);
-  background-position: -1394px -1400px;
-  width: 81px;
-  height: 99px;
-}
-<<<<<<< HEAD
+  background-image: url(spritesmith-main-11.png);
+  background-position: -1558px -200px;
+  width: 81px;
+  height: 99px;
+}
 .Pet-Parrot-Shade {
-=======
-.Pet-PandaCub-Spooky {
->>>>>>> 823f51e7
-  background-image: url(spritesmith-main-11.png);
-  background-position: -1476px -1400px;
-  width: 81px;
-  height: 99px;
-}
-<<<<<<< HEAD
+  background-image: url(spritesmith-main-11.png);
+  background-position: -1558px -300px;
+  width: 81px;
+  height: 99px;
+}
 .Pet-Parrot-Skeleton {
-=======
-.Pet-PandaCub-White {
->>>>>>> 823f51e7
-  background-image: url(spritesmith-main-11.png);
-  background-position: -1558px 0px;
-  width: 81px;
-  height: 99px;
-}
-<<<<<<< HEAD
+  background-image: url(spritesmith-main-11.png);
+  background-position: -1558px -400px;
+  width: 81px;
+  height: 99px;
+}
 .Pet-Parrot-White {
-=======
-.Pet-PandaCub-Zombie {
->>>>>>> 823f51e7
-  background-image: url(spritesmith-main-11.png);
-  background-position: -1558px -100px;
-  width: 81px;
-  height: 99px;
-}
-<<<<<<< HEAD
+  background-image: url(spritesmith-main-11.png);
+  background-position: -1558px -500px;
+  width: 81px;
+  height: 99px;
+}
 .Pet-Parrot-Zombie {
-=======
-.Pet-Parrot-Base {
->>>>>>> 823f51e7
-  background-image: url(spritesmith-main-11.png);
-  background-position: -1558px -200px;
-  width: 81px;
-  height: 99px;
-}
-<<<<<<< HEAD
+  background-image: url(spritesmith-main-11.png);
+  background-position: -1558px -600px;
+  width: 81px;
+  height: 99px;
+}
 .Pet-Penguin-Base {
-=======
-.Pet-Parrot-CottonCandyBlue {
->>>>>>> 823f51e7
-  background-image: url(spritesmith-main-11.png);
-  background-position: -1558px -300px;
-  width: 81px;
-  height: 99px;
-}
-<<<<<<< HEAD
+  background-image: url(spritesmith-main-11.png);
+  background-position: -1558px -700px;
+  width: 81px;
+  height: 99px;
+}
 .Pet-Penguin-CottonCandyBlue {
-=======
-.Pet-Parrot-CottonCandyPink {
->>>>>>> 823f51e7
-  background-image: url(spritesmith-main-11.png);
-  background-position: -1558px -400px;
-  width: 81px;
-  height: 99px;
-}
-<<<<<<< HEAD
+  background-image: url(spritesmith-main-11.png);
+  background-position: -1558px -800px;
+  width: 81px;
+  height: 99px;
+}
 .Pet-Penguin-CottonCandyPink {
-=======
-.Pet-Parrot-Desert {
->>>>>>> 823f51e7
-  background-image: url(spritesmith-main-11.png);
-  background-position: -1558px -500px;
-  width: 81px;
-  height: 99px;
-}
-<<<<<<< HEAD
+  background-image: url(spritesmith-main-11.png);
+  background-position: -1558px -900px;
+  width: 81px;
+  height: 99px;
+}
 .Pet-Penguin-Desert {
-=======
-.Pet-Parrot-Golden {
->>>>>>> 823f51e7
-  background-image: url(spritesmith-main-11.png);
-  background-position: -1558px -600px;
-  width: 81px;
-  height: 99px;
-}
-<<<<<<< HEAD
+  background-image: url(spritesmith-main-11.png);
+  background-position: -1558px -1000px;
+  width: 81px;
+  height: 99px;
+}
 .Pet-Penguin-Golden {
-=======
-.Pet-Parrot-Red {
->>>>>>> 823f51e7
-  background-image: url(spritesmith-main-11.png);
-  background-position: -1558px -700px;
-  width: 81px;
-  height: 99px;
-}
-<<<<<<< HEAD
+  background-image: url(spritesmith-main-11.png);
+  background-position: -1558px -1100px;
+  width: 81px;
+  height: 99px;
+}
 .Pet-Penguin-Red {
-=======
-.Pet-Parrot-Shade {
->>>>>>> 823f51e7
-  background-image: url(spritesmith-main-11.png);
-  background-position: -1558px -800px;
-  width: 81px;
-  height: 99px;
-}
-<<<<<<< HEAD
+  background-image: url(spritesmith-main-11.png);
+  background-position: -1558px -1200px;
+  width: 81px;
+  height: 99px;
+}
 .Pet-Penguin-Shade {
-=======
-.Pet-Parrot-Skeleton {
->>>>>>> 823f51e7
-  background-image: url(spritesmith-main-11.png);
-  background-position: -1558px -900px;
-  width: 81px;
-  height: 99px;
-}
-<<<<<<< HEAD
+  background-image: url(spritesmith-main-11.png);
+  background-position: -1558px -1300px;
+  width: 81px;
+  height: 99px;
+}
 .Pet-Penguin-Skeleton {
-=======
-.Pet-Parrot-White {
->>>>>>> 823f51e7
-  background-image: url(spritesmith-main-11.png);
-  background-position: -1558px -1000px;
-  width: 81px;
-  height: 99px;
-}
-<<<<<<< HEAD
+  background-image: url(spritesmith-main-11.png);
+  background-position: -1558px -1400px;
+  width: 81px;
+  height: 99px;
+}
 .Pet-Penguin-White {
-=======
-.Pet-Parrot-Zombie {
->>>>>>> 823f51e7
-  background-image: url(spritesmith-main-11.png);
-  background-position: -1558px -1100px;
-  width: 81px;
-  height: 99px;
-}
-<<<<<<< HEAD
+  background-image: url(spritesmith-main-11.png);
+  background-position: 0px -1500px;
+  width: 81px;
+  height: 99px;
+}
 .Pet-Penguin-Zombie {
-=======
-.Pet-Penguin-Base {
->>>>>>> 823f51e7
-  background-image: url(spritesmith-main-11.png);
-  background-position: -1558px -1200px;
-  width: 81px;
-  height: 99px;
-}
-<<<<<<< HEAD
+  background-image: url(spritesmith-main-11.png);
+  background-position: -82px -1500px;
+  width: 81px;
+  height: 99px;
+}
 .Pet-Phoenix-Base {
-=======
-.Pet-Penguin-CottonCandyBlue {
->>>>>>> 823f51e7
-  background-image: url(spritesmith-main-11.png);
-  background-position: -1558px -1300px;
-  width: 81px;
-  height: 99px;
-}
-<<<<<<< HEAD
+  background-image: url(spritesmith-main-11.png);
+  background-position: -164px -1500px;
+  width: 81px;
+  height: 99px;
+}
 .Pet-Rat-Base {
-=======
-.Pet-Penguin-CottonCandyPink {
->>>>>>> 823f51e7
-  background-image: url(spritesmith-main-11.png);
-  background-position: -1558px -1400px;
-  width: 81px;
-  height: 99px;
-}
-<<<<<<< HEAD
+  background-image: url(spritesmith-main-11.png);
+  background-position: -246px -1500px;
+  width: 81px;
+  height: 99px;
+}
 .Pet-Rat-CottonCandyBlue {
-=======
-.Pet-Penguin-Desert {
->>>>>>> 823f51e7
-  background-image: url(spritesmith-main-11.png);
-  background-position: 0px -1500px;
-  width: 81px;
-  height: 99px;
-}
-<<<<<<< HEAD
+  background-image: url(spritesmith-main-11.png);
+  background-position: -328px -1500px;
+  width: 81px;
+  height: 99px;
+}
 .Pet-Rat-CottonCandyPink {
-=======
-.Pet-Penguin-Golden {
->>>>>>> 823f51e7
-  background-image: url(spritesmith-main-11.png);
-  background-position: -82px -1500px;
-  width: 81px;
-  height: 99px;
-}
-<<<<<<< HEAD
+  background-image: url(spritesmith-main-11.png);
+  background-position: -410px -1500px;
+  width: 81px;
+  height: 99px;
+}
 .Pet-Rat-Desert {
-=======
-.Pet-Penguin-Red {
->>>>>>> 823f51e7
-  background-image: url(spritesmith-main-11.png);
-  background-position: -164px -1500px;
-  width: 81px;
-  height: 99px;
-}
-<<<<<<< HEAD
+  background-image: url(spritesmith-main-11.png);
+  background-position: -492px -1500px;
+  width: 81px;
+  height: 99px;
+}
 .Pet-Rat-Golden {
-=======
-.Pet-Penguin-Shade {
->>>>>>> 823f51e7
-  background-image: url(spritesmith-main-11.png);
-  background-position: -246px -1500px;
-  width: 81px;
-  height: 99px;
-}
-<<<<<<< HEAD
+  background-image: url(spritesmith-main-11.png);
+  background-position: -574px -1500px;
+  width: 81px;
+  height: 99px;
+}
 .Pet-Rat-Red {
-=======
-.Pet-Penguin-Skeleton {
->>>>>>> 823f51e7
-  background-image: url(spritesmith-main-11.png);
-  background-position: -328px -1500px;
-  width: 81px;
-  height: 99px;
-}
-<<<<<<< HEAD
+  background-image: url(spritesmith-main-11.png);
+  background-position: -656px -1500px;
+  width: 81px;
+  height: 99px;
+}
 .Pet-Rat-Shade {
-=======
-.Pet-Penguin-White {
->>>>>>> 823f51e7
-  background-image: url(spritesmith-main-11.png);
-  background-position: -410px -1500px;
-  width: 81px;
-  height: 99px;
-}
-<<<<<<< HEAD
+  background-image: url(spritesmith-main-11.png);
+  background-position: -738px -1500px;
+  width: 81px;
+  height: 99px;
+}
 .Pet-Rat-Skeleton {
-=======
-.Pet-Penguin-Zombie {
->>>>>>> 823f51e7
-  background-image: url(spritesmith-main-11.png);
-  background-position: -492px -1500px;
-  width: 81px;
-  height: 99px;
-}
-<<<<<<< HEAD
+  background-image: url(spritesmith-main-11.png);
+  background-position: -820px -1500px;
+  width: 81px;
+  height: 99px;
+}
 .Pet-Rat-White {
-=======
-.Pet-Phoenix-Base {
->>>>>>> 823f51e7
-  background-image: url(spritesmith-main-11.png);
-  background-position: -574px -1500px;
-  width: 81px;
-  height: 99px;
-}
-<<<<<<< HEAD
+  background-image: url(spritesmith-main-11.png);
+  background-position: -902px -1500px;
+  width: 81px;
+  height: 99px;
+}
 .Pet-Rat-Zombie {
-=======
-.Pet-Rat-Base {
->>>>>>> 823f51e7
-  background-image: url(spritesmith-main-11.png);
-  background-position: -656px -1500px;
-  width: 81px;
-  height: 99px;
-}
-<<<<<<< HEAD
+  background-image: url(spritesmith-main-11.png);
+  background-position: -984px -1500px;
+  width: 81px;
+  height: 99px;
+}
 .Pet-Rock-Base {
-=======
-.Pet-Rat-CottonCandyBlue {
->>>>>>> 823f51e7
-  background-image: url(spritesmith-main-11.png);
-  background-position: -738px -1500px;
-  width: 81px;
-  height: 99px;
-}
-<<<<<<< HEAD
+  background-image: url(spritesmith-main-11.png);
+  background-position: -1066px -1500px;
+  width: 81px;
+  height: 99px;
+}
 .Pet-Rock-CottonCandyBlue {
-=======
-.Pet-Rat-CottonCandyPink {
->>>>>>> 823f51e7
-  background-image: url(spritesmith-main-11.png);
-  background-position: -820px -1500px;
-  width: 81px;
-  height: 99px;
-}
-<<<<<<< HEAD
+  background-image: url(spritesmith-main-11.png);
+  background-position: -1148px -1500px;
+  width: 81px;
+  height: 99px;
+}
 .Pet-Rock-CottonCandyPink {
-=======
-.Pet-Rat-Desert {
->>>>>>> 823f51e7
-  background-image: url(spritesmith-main-11.png);
-  background-position: -902px -1500px;
-  width: 81px;
-  height: 99px;
-}
-<<<<<<< HEAD
+  background-image: url(spritesmith-main-11.png);
+  background-position: -1230px -1500px;
+  width: 81px;
+  height: 99px;
+}
 .Pet-Rock-Desert {
-=======
-.Pet-Rat-Golden {
->>>>>>> 823f51e7
-  background-image: url(spritesmith-main-11.png);
-  background-position: -984px -1500px;
-  width: 81px;
-  height: 99px;
-}
-<<<<<<< HEAD
+  background-image: url(spritesmith-main-11.png);
+  background-position: -1312px -1500px;
+  width: 81px;
+  height: 99px;
+}
 .Pet-Rock-Golden {
-=======
-.Pet-Rat-Red {
->>>>>>> 823f51e7
-  background-image: url(spritesmith-main-11.png);
-  background-position: -1066px -1500px;
-  width: 81px;
-  height: 99px;
-}
-<<<<<<< HEAD
+  background-image: url(spritesmith-main-11.png);
+  background-position: -1394px -1500px;
+  width: 81px;
+  height: 99px;
+}
 .Pet-Rock-Red {
-=======
-.Pet-Rat-Shade {
->>>>>>> 823f51e7
-  background-image: url(spritesmith-main-11.png);
-  background-position: -1148px -1500px;
-  width: 81px;
-  height: 99px;
-}
-<<<<<<< HEAD
+  background-image: url(spritesmith-main-11.png);
+  background-position: -1476px -1500px;
+  width: 81px;
+  height: 99px;
+}
 .Pet-Rock-Shade {
-=======
-.Pet-Rat-Skeleton {
->>>>>>> 823f51e7
-  background-image: url(spritesmith-main-11.png);
-  background-position: -1230px -1500px;
-  width: 81px;
-  height: 99px;
-}
-<<<<<<< HEAD
+  background-image: url(spritesmith-main-11.png);
+  background-position: -1558px -1500px;
+  width: 81px;
+  height: 99px;
+}
 .Pet-Rock-Skeleton {
-=======
-.Pet-Rat-White {
->>>>>>> 823f51e7
-  background-image: url(spritesmith-main-11.png);
-  background-position: -1312px -1500px;
-  width: 81px;
-  height: 99px;
-}
-<<<<<<< HEAD
+  background-image: url(spritesmith-main-11.png);
+  background-position: -1640px 0px;
+  width: 81px;
+  height: 99px;
+}
 .Pet-Rock-White {
-=======
-.Pet-Rat-Zombie {
->>>>>>> 823f51e7
-  background-image: url(spritesmith-main-11.png);
-  background-position: -1394px -1500px;
-  width: 81px;
-  height: 99px;
-}
-<<<<<<< HEAD
+  background-image: url(spritesmith-main-11.png);
+  background-position: -1640px -100px;
+  width: 81px;
+  height: 99px;
+}
 .Pet-Rock-Zombie {
-=======
-.Pet-Rock-Base {
->>>>>>> 823f51e7
-  background-image: url(spritesmith-main-11.png);
-  background-position: -1476px -1500px;
-  width: 81px;
-  height: 99px;
-}
-<<<<<<< HEAD
+  background-image: url(spritesmith-main-11.png);
+  background-position: -1640px -200px;
+  width: 81px;
+  height: 99px;
+}
 .Pet-Rooster-Base {
-=======
-.Pet-Rock-CottonCandyBlue {
->>>>>>> 823f51e7
-  background-image: url(spritesmith-main-11.png);
-  background-position: -1558px -1500px;
-  width: 81px;
-  height: 99px;
-}
-<<<<<<< HEAD
+  background-image: url(spritesmith-main-11.png);
+  background-position: -1640px -300px;
+  width: 81px;
+  height: 99px;
+}
 .Pet-Rooster-CottonCandyBlue {
-=======
-.Pet-Rock-CottonCandyPink {
->>>>>>> 823f51e7
-  background-image: url(spritesmith-main-11.png);
-  background-position: -1640px 0px;
-  width: 81px;
-  height: 99px;
-}
-<<<<<<< HEAD
+  background-image: url(spritesmith-main-11.png);
+  background-position: -1640px -400px;
+  width: 81px;
+  height: 99px;
+}
 .Pet-Rooster-CottonCandyPink {
-=======
-.Pet-Rock-Desert {
->>>>>>> 823f51e7
-  background-image: url(spritesmith-main-11.png);
-  background-position: -1640px -100px;
-  width: 81px;
-  height: 99px;
-}
-<<<<<<< HEAD
+  background-image: url(spritesmith-main-11.png);
+  background-position: -1640px -500px;
+  width: 81px;
+  height: 99px;
+}
 .Pet-Rooster-Desert {
-=======
-.Pet-Rock-Golden {
->>>>>>> 823f51e7
-  background-image: url(spritesmith-main-11.png);
-  background-position: -1640px -200px;
-  width: 81px;
-  height: 99px;
-}
-<<<<<<< HEAD
+  background-image: url(spritesmith-main-11.png);
+  background-position: -1640px -600px;
+  width: 81px;
+  height: 99px;
+}
 .Pet-Rooster-Golden {
-=======
-.Pet-Rock-Red {
->>>>>>> 823f51e7
-  background-image: url(spritesmith-main-11.png);
-  background-position: -1640px -300px;
-  width: 81px;
-  height: 99px;
-}
-<<<<<<< HEAD
+  background-image: url(spritesmith-main-11.png);
+  background-position: -1640px -700px;
+  width: 81px;
+  height: 99px;
+}
 .Pet-Rooster-Red {
-=======
-.Pet-Rock-Shade {
->>>>>>> 823f51e7
-  background-image: url(spritesmith-main-11.png);
-  background-position: -1640px -400px;
-  width: 81px;
-  height: 99px;
-}
-<<<<<<< HEAD
+  background-image: url(spritesmith-main-11.png);
+  background-position: -1640px -800px;
+  width: 81px;
+  height: 99px;
+}
 .Pet-Rooster-Shade {
-=======
-.Pet-Rock-Skeleton {
->>>>>>> 823f51e7
-  background-image: url(spritesmith-main-11.png);
-  background-position: -1640px -500px;
-  width: 81px;
-  height: 99px;
-}
-<<<<<<< HEAD
+  background-image: url(spritesmith-main-11.png);
+  background-position: -1640px -900px;
+  width: 81px;
+  height: 99px;
+}
 .Pet-Rooster-Skeleton {
-=======
-.Pet-Rock-White {
->>>>>>> 823f51e7
-  background-image: url(spritesmith-main-11.png);
-  background-position: -1640px -600px;
-  width: 81px;
-  height: 99px;
-}
-<<<<<<< HEAD
+  background-image: url(spritesmith-main-11.png);
+  background-position: -1640px -1000px;
+  width: 81px;
+  height: 99px;
+}
 .Pet-Rooster-White {
-=======
-.Pet-Rock-Zombie {
->>>>>>> 823f51e7
-  background-image: url(spritesmith-main-11.png);
-  background-position: -1640px -700px;
-  width: 81px;
-  height: 99px;
-}
-<<<<<<< HEAD
-.Pet-Rooster-Zombie {
-=======
-.Pet-Rooster-Base {
->>>>>>> 823f51e7
-  background-image: url(spritesmith-main-11.png);
-  background-position: -1640px -800px;
-  width: 81px;
-  height: 99px;
-}
-<<<<<<< HEAD
-.Pet-Sabretooth-Base {
-=======
-.Pet-Rooster-CottonCandyBlue {
->>>>>>> 823f51e7
-  background-image: url(spritesmith-main-11.png);
-  background-position: -1640px -900px;
-  width: 81px;
-  height: 99px;
-}
-<<<<<<< HEAD
-.Pet-Sabretooth-CottonCandyBlue {
-=======
-.Pet-Rooster-CottonCandyPink {
->>>>>>> 823f51e7
-  background-image: url(spritesmith-main-11.png);
-  background-position: -1640px -1000px;
-  width: 81px;
-  height: 99px;
-}
-<<<<<<< HEAD
-.Pet-Sabretooth-CottonCandyPink {
-=======
-.Pet-Rooster-Desert {
->>>>>>> 823f51e7
   background-image: url(spritesmith-main-11.png);
   background-position: -1640px -1100px;
   width: 81px;
