.hair_base_8_peppermint {
  background-image: url(spritesmith2.png);
  background-position: -1456px -1183px;
  width: 90px;
  height: 90px;
}
.customize-option.hair_base_8_peppermint {
  background-image: url(spritesmith2.png);
  background-position: -1481px -1198px;
  width: 60px;
  height: 60px;
}
.hair_base_8_pgreen {
  background-image: url(spritesmith2.png);
  background-position: -1365px -455px;
  width: 90px;
  height: 90px;
}
.customize-option.hair_base_8_pgreen {
  background-image: url(spritesmith2.png);
  background-position: -1390px -470px;
  width: 60px;
  height: 60px;
}
.hair_base_8_pgreen2 {
  background-image: url(spritesmith2.png);
  background-position: -1456px -1274px;
  width: 90px;
  height: 90px;
}
.customize-option.hair_base_8_pgreen2 {
  background-image: url(spritesmith2.png);
  background-position: -1481px -1289px;
  width: 60px;
  height: 60px;
}
.hair_base_8_porange {
  background-image: url(spritesmith2.png);
  background-position: 0px -1371px;
  width: 90px;
  height: 90px;
}
.customize-option.hair_base_8_porange {
  background-image: url(spritesmith2.png);
  background-position: -25px -1386px;
  width: 60px;
  height: 60px;
}
.hair_base_8_porange2 {
  background-image: url(spritesmith2.png);
  background-position: -91px -97px;
  width: 90px;
  height: 90px;
}
.customize-option.hair_base_8_porange2 {
  background-image: url(spritesmith2.png);
  background-position: -116px -112px;
  width: 60px;
  height: 60px;
}
.hair_base_8_ppink {
  background-image: url(spritesmith2.png);
  background-position: -182px -97px;
  width: 90px;
  height: 90px;
}
.customize-option.hair_base_8_ppink {
  background-image: url(spritesmith2.png);
  background-position: -207px -112px;
  width: 60px;
  height: 60px;
}
.hair_base_8_ppink2 {
  background-image: url(spritesmith2.png);
  background-position: -273px 0px;
  width: 90px;
  height: 90px;
}
.customize-option.hair_base_8_ppink2 {
  background-image: url(spritesmith2.png);
  background-position: -298px -15px;
  width: 60px;
  height: 60px;
}
.hair_base_8_ppurple {
  background-image: url(spritesmith2.png);
  background-position: -273px -91px;
  width: 90px;
  height: 90px;
}
.customize-option.hair_base_8_ppurple {
  background-image: url(spritesmith2.png);
  background-position: -298px -106px;
  width: 60px;
  height: 60px;
}
.hair_base_8_ppurple2 {
  background-image: url(spritesmith2.png);
  background-position: 0px -188px;
  width: 90px;
  height: 90px;
}
.customize-option.hair_base_8_ppurple2 {
  background-image: url(spritesmith2.png);
  background-position: -25px -203px;
  width: 60px;
  height: 60px;
}
.hair_base_8_pumpkin {
  background-image: url(spritesmith2.png);
  background-position: -91px -188px;
  width: 90px;
  height: 90px;
}
.customize-option.hair_base_8_pumpkin {
  background-image: url(spritesmith2.png);
  background-position: -116px -203px;
  width: 60px;
  height: 60px;
}
.hair_base_8_purple {
  background-image: url(spritesmith2.png);
  background-position: -182px -188px;
  width: 90px;
  height: 90px;
}
.customize-option.hair_base_8_purple {
  background-image: url(spritesmith2.png);
  background-position: -207px -203px;
  width: 60px;
  height: 60px;
}
.hair_base_8_pyellow {
  background-image: url(spritesmith2.png);
  background-position: -273px -188px;
  width: 90px;
  height: 90px;
}
.customize-option.hair_base_8_pyellow {
  background-image: url(spritesmith2.png);
  background-position: -298px -203px;
  width: 60px;
  height: 60px;
}
.hair_base_8_pyellow2 {
  background-image: url(spritesmith2.png);
  background-position: -364px 0px;
  width: 90px;
  height: 90px;
}
.customize-option.hair_base_8_pyellow2 {
  background-image: url(spritesmith2.png);
  background-position: -389px -15px;
  width: 60px;
  height: 60px;
}
.hair_base_8_rainbow {
  background-image: url(spritesmith2.png);
  background-position: -364px -91px;
  width: 90px;
  height: 90px;
}
.customize-option.hair_base_8_rainbow {
  background-image: url(spritesmith2.png);
  background-position: -389px -106px;
  width: 60px;
  height: 60px;
}
.hair_base_8_red {
  background-image: url(spritesmith2.png);
  background-position: -364px -182px;
  width: 90px;
  height: 90px;
}
.customize-option.hair_base_8_red {
  background-image: url(spritesmith2.png);
  background-position: -389px -197px;
  width: 60px;
  height: 60px;
}
.hair_base_8_snowy {
  background-image: url(spritesmith2.png);
  background-position: 0px -279px;
  width: 90px;
  height: 90px;
}
.customize-option.hair_base_8_snowy {
  background-image: url(spritesmith2.png);
  background-position: -25px -294px;
  width: 60px;
  height: 60px;
}
.hair_base_8_white {
  background-image: url(spritesmith2.png);
  background-position: -91px -279px;
  width: 90px;
  height: 90px;
}
.customize-option.hair_base_8_white {
  background-image: url(spritesmith2.png);
  background-position: -116px -294px;
  width: 60px;
  height: 60px;
}
.hair_base_8_winternight {
  background-image: url(spritesmith2.png);
  background-position: -182px -279px;
  width: 90px;
  height: 90px;
}
.customize-option.hair_base_8_winternight {
  background-image: url(spritesmith2.png);
  background-position: -207px -294px;
  width: 60px;
  height: 60px;
}
.hair_base_8_winterstar {
  background-image: url(spritesmith2.png);
  background-position: -273px -279px;
  width: 90px;
  height: 90px;
}
.customize-option.hair_base_8_winterstar {
  background-image: url(spritesmith2.png);
  background-position: -298px -294px;
  width: 60px;
  height: 60px;
}
.hair_base_8_yellow {
  background-image: url(spritesmith2.png);
  background-position: -364px -279px;
  width: 90px;
  height: 90px;
}
.customize-option.hair_base_8_yellow {
  background-image: url(spritesmith2.png);
  background-position: -389px -294px;
  width: 60px;
  height: 60px;
}
.hair_base_8_zombie {
  background-image: url(spritesmith2.png);
  background-position: -455px 0px;
  width: 90px;
  height: 90px;
}
.customize-option.hair_base_8_zombie {
  background-image: url(spritesmith2.png);
  background-position: -480px -15px;
  width: 60px;
  height: 60px;
}
.hair_base_9_TRUred {
  background-image: url(spritesmith2.png);
  background-position: -455px -91px;
  width: 90px;
  height: 90px;
}
.customize-option.hair_base_9_TRUred {
  background-image: url(spritesmith2.png);
  background-position: -480px -106px;
  width: 60px;
  height: 60px;
}
.hair_base_9_aurora {
  background-image: url(spritesmith2.png);
  background-position: -455px -182px;
  width: 90px;
  height: 90px;
}
.customize-option.hair_base_9_aurora {
  background-image: url(spritesmith2.png);
  background-position: -480px -197px;
  width: 60px;
  height: 60px;
}
.hair_base_9_black {
  background-image: url(spritesmith2.png);
  background-position: -455px -273px;
  width: 90px;
  height: 90px;
}
.customize-option.hair_base_9_black {
  background-image: url(spritesmith2.png);
  background-position: -480px -288px;
  width: 60px;
  height: 60px;
}
.hair_base_9_blond {
  background-image: url(spritesmith2.png);
  background-position: 0px -370px;
  width: 90px;
  height: 90px;
}
.customize-option.hair_base_9_blond {
  background-image: url(spritesmith2.png);
  background-position: -25px -385px;
  width: 60px;
  height: 60px;
}
.hair_base_9_blue {
  background-image: url(spritesmith2.png);
  background-position: -91px -370px;
  width: 90px;
  height: 90px;
}
.customize-option.hair_base_9_blue {
  background-image: url(spritesmith2.png);
  background-position: -116px -385px;
  width: 60px;
  height: 60px;
}
.hair_base_9_brown {
  background-image: url(spritesmith2.png);
  background-position: -182px -370px;
  width: 90px;
  height: 90px;
}
.customize-option.hair_base_9_brown {
  background-image: url(spritesmith2.png);
  background-position: -207px -385px;
  width: 60px;
  height: 60px;
}
.hair_base_9_candycane {
  background-image: url(spritesmith2.png);
  background-position: -273px -370px;
  width: 90px;
  height: 90px;
}
.customize-option.hair_base_9_candycane {
  background-image: url(spritesmith2.png);
  background-position: -298px -385px;
  width: 60px;
  height: 60px;
}
.hair_base_9_candycorn {
  background-image: url(spritesmith2.png);
  background-position: -364px -370px;
  width: 90px;
  height: 90px;
}
.customize-option.hair_base_9_candycorn {
  background-image: url(spritesmith2.png);
  background-position: -389px -385px;
  width: 60px;
  height: 60px;
}
.hair_base_9_festive {
  background-image: url(spritesmith2.png);
  background-position: -455px -370px;
  width: 90px;
  height: 90px;
}
.customize-option.hair_base_9_festive {
  background-image: url(spritesmith2.png);
  background-position: -480px -385px;
  width: 60px;
  height: 60px;
}
.hair_base_9_frost {
  background-image: url(spritesmith2.png);
  background-position: -546px 0px;
  width: 90px;
  height: 90px;
}
.customize-option.hair_base_9_frost {
  background-image: url(spritesmith2.png);
  background-position: -571px -15px;
  width: 60px;
  height: 60px;
}
.hair_base_9_ghostwhite {
  background-image: url(spritesmith2.png);
  background-position: -546px -91px;
  width: 90px;
  height: 90px;
}
.customize-option.hair_base_9_ghostwhite {
  background-image: url(spritesmith2.png);
  background-position: -571px -106px;
  width: 60px;
  height: 60px;
}
.hair_base_9_green {
  background-image: url(spritesmith2.png);
  background-position: -546px -182px;
  width: 90px;
  height: 90px;
}
.customize-option.hair_base_9_green {
  background-image: url(spritesmith2.png);
  background-position: -571px -197px;
  width: 60px;
  height: 60px;
}
.hair_base_9_halloween {
  background-image: url(spritesmith2.png);
  background-position: -546px -273px;
  width: 90px;
  height: 90px;
}
.customize-option.hair_base_9_halloween {
  background-image: url(spritesmith2.png);
  background-position: -571px -288px;
  width: 60px;
  height: 60px;
}
.hair_base_9_holly {
  background-image: url(spritesmith2.png);
  background-position: -546px -364px;
  width: 90px;
  height: 90px;
}
.customize-option.hair_base_9_holly {
  background-image: url(spritesmith2.png);
  background-position: -571px -379px;
  width: 60px;
  height: 60px;
}
.hair_base_9_hollygreen {
  background-image: url(spritesmith2.png);
  background-position: 0px -461px;
  width: 90px;
  height: 90px;
}
.customize-option.hair_base_9_hollygreen {
  background-image: url(spritesmith2.png);
  background-position: -25px -476px;
  width: 60px;
  height: 60px;
}
.hair_base_9_midnight {
  background-image: url(spritesmith2.png);
  background-position: -91px -461px;
  width: 90px;
  height: 90px;
}
.customize-option.hair_base_9_midnight {
  background-image: url(spritesmith2.png);
  background-position: -116px -476px;
  width: 60px;
  height: 60px;
}
.hair_base_9_pblue {
  background-image: url(spritesmith2.png);
  background-position: -182px -461px;
  width: 90px;
  height: 90px;
}
.customize-option.hair_base_9_pblue {
  background-image: url(spritesmith2.png);
  background-position: -207px -476px;
  width: 60px;
  height: 60px;
}
.hair_base_9_pblue2 {
  background-image: url(spritesmith2.png);
  background-position: -273px -461px;
  width: 90px;
  height: 90px;
}
.customize-option.hair_base_9_pblue2 {
  background-image: url(spritesmith2.png);
  background-position: -298px -476px;
  width: 60px;
  height: 60px;
}
.hair_base_9_peppermint {
  background-image: url(spritesmith2.png);
  background-position: -364px -461px;
  width: 90px;
  height: 90px;
}
.customize-option.hair_base_9_peppermint {
  background-image: url(spritesmith2.png);
  background-position: -389px -476px;
  width: 60px;
  height: 60px;
}
.hair_base_9_pgreen {
  background-image: url(spritesmith2.png);
  background-position: -455px -461px;
  width: 90px;
  height: 90px;
}
.customize-option.hair_base_9_pgreen {
  background-image: url(spritesmith2.png);
  background-position: -480px -476px;
  width: 60px;
  height: 60px;
}
.hair_base_9_pgreen2 {
  background-image: url(spritesmith2.png);
  background-position: -546px -461px;
  width: 90px;
  height: 90px;
}
.customize-option.hair_base_9_pgreen2 {
  background-image: url(spritesmith2.png);
  background-position: -571px -476px;
  width: 60px;
  height: 60px;
}
.hair_base_9_porange {
  background-image: url(spritesmith2.png);
  background-position: -637px 0px;
  width: 90px;
  height: 90px;
}
.customize-option.hair_base_9_porange {
  background-image: url(spritesmith2.png);
  background-position: -662px -15px;
  width: 60px;
  height: 60px;
}
.hair_base_9_porange2 {
  background-image: url(spritesmith2.png);
  background-position: -637px -91px;
  width: 90px;
  height: 90px;
}
.customize-option.hair_base_9_porange2 {
  background-image: url(spritesmith2.png);
  background-position: -662px -106px;
  width: 60px;
  height: 60px;
}
.hair_base_9_ppink {
  background-image: url(spritesmith2.png);
  background-position: -637px -182px;
  width: 90px;
  height: 90px;
}
.customize-option.hair_base_9_ppink {
  background-image: url(spritesmith2.png);
  background-position: -662px -197px;
  width: 60px;
  height: 60px;
}
.hair_base_9_ppink2 {
  background-image: url(spritesmith2.png);
  background-position: -637px -273px;
  width: 90px;
  height: 90px;
}
.customize-option.hair_base_9_ppink2 {
  background-image: url(spritesmith2.png);
  background-position: -662px -288px;
  width: 60px;
  height: 60px;
}
.hair_base_9_ppurple {
  background-image: url(spritesmith2.png);
  background-position: -637px -364px;
  width: 90px;
  height: 90px;
}
.customize-option.hair_base_9_ppurple {
  background-image: url(spritesmith2.png);
  background-position: -662px -379px;
  width: 60px;
  height: 60px;
}
.hair_base_9_ppurple2 {
  background-image: url(spritesmith2.png);
  background-position: -637px -455px;
  width: 90px;
  height: 90px;
}
.customize-option.hair_base_9_ppurple2 {
  background-image: url(spritesmith2.png);
  background-position: -662px -470px;
  width: 60px;
  height: 60px;
}
.hair_base_9_pumpkin {
  background-image: url(spritesmith2.png);
  background-position: 0px -552px;
  width: 90px;
  height: 90px;
}
.customize-option.hair_base_9_pumpkin {
  background-image: url(spritesmith2.png);
  background-position: -25px -567px;
  width: 60px;
  height: 60px;
}
.hair_base_9_purple {
  background-image: url(spritesmith2.png);
  background-position: -91px -552px;
  width: 90px;
  height: 90px;
}
.customize-option.hair_base_9_purple {
  background-image: url(spritesmith2.png);
  background-position: -116px -567px;
  width: 60px;
  height: 60px;
}
.hair_base_9_pyellow {
  background-image: url(spritesmith2.png);
  background-position: -182px -552px;
  width: 90px;
  height: 90px;
}
.customize-option.hair_base_9_pyellow {
  background-image: url(spritesmith2.png);
  background-position: -207px -567px;
  width: 60px;
  height: 60px;
}
.hair_base_9_pyellow2 {
  background-image: url(spritesmith2.png);
  background-position: -273px -552px;
  width: 90px;
  height: 90px;
}
.customize-option.hair_base_9_pyellow2 {
  background-image: url(spritesmith2.png);
  background-position: -298px -567px;
  width: 60px;
  height: 60px;
}
.hair_base_9_rainbow {
  background-image: url(spritesmith2.png);
  background-position: -364px -552px;
  width: 90px;
  height: 90px;
}
.customize-option.hair_base_9_rainbow {
  background-image: url(spritesmith2.png);
  background-position: -389px -567px;
  width: 60px;
  height: 60px;
}
.hair_base_9_red {
  background-image: url(spritesmith2.png);
  background-position: -455px -552px;
  width: 90px;
  height: 90px;
}
.customize-option.hair_base_9_red {
  background-image: url(spritesmith2.png);
  background-position: -480px -567px;
  width: 60px;
  height: 60px;
}
.hair_base_9_snowy {
  background-image: url(spritesmith2.png);
  background-position: -546px -552px;
  width: 90px;
  height: 90px;
}
.customize-option.hair_base_9_snowy {
  background-image: url(spritesmith2.png);
  background-position: -571px -567px;
  width: 60px;
  height: 60px;
}
.hair_base_9_white {
  background-image: url(spritesmith2.png);
  background-position: -637px -552px;
  width: 90px;
  height: 90px;
}
.customize-option.hair_base_9_white {
  background-image: url(spritesmith2.png);
  background-position: -662px -567px;
  width: 60px;
  height: 60px;
}
.hair_base_9_winternight {
  background-image: url(spritesmith2.png);
  background-position: -728px 0px;
  width: 90px;
  height: 90px;
}
.customize-option.hair_base_9_winternight {
  background-image: url(spritesmith2.png);
  background-position: -753px -15px;
  width: 60px;
  height: 60px;
}
.hair_base_9_winterstar {
  background-image: url(spritesmith2.png);
  background-position: -728px -91px;
  width: 90px;
  height: 90px;
}
.customize-option.hair_base_9_winterstar {
  background-image: url(spritesmith2.png);
  background-position: -753px -106px;
  width: 60px;
  height: 60px;
}
.hair_base_9_yellow {
  background-image: url(spritesmith2.png);
  background-position: -728px -182px;
  width: 90px;
  height: 90px;
}
.customize-option.hair_base_9_yellow {
  background-image: url(spritesmith2.png);
  background-position: -753px -197px;
  width: 60px;
  height: 60px;
}
.hair_base_9_zombie {
  background-image: url(spritesmith2.png);
  background-position: -728px -273px;
  width: 90px;
  height: 90px;
}
.customize-option.hair_base_9_zombie {
  background-image: url(spritesmith2.png);
  background-position: -753px -288px;
  width: 60px;
  height: 60px;
}
.hair_beard_1_pblue2 {
  background-image: url(spritesmith2.png);
  background-position: -728px -364px;
  width: 90px;
  height: 90px;
}
.customize-option.hair_beard_1_pblue2 {
  background-image: url(spritesmith2.png);
  background-position: -753px -379px;
  width: 60px;
  height: 60px;
}
.hair_beard_1_pgreen2 {
  background-image: url(spritesmith2.png);
  background-position: -728px -455px;
  width: 90px;
  height: 90px;
}
.customize-option.hair_beard_1_pgreen2 {
  background-image: url(spritesmith2.png);
  background-position: -753px -470px;
  width: 60px;
  height: 60px;
}
.hair_beard_1_porange2 {
  background-image: url(spritesmith2.png);
  background-position: -728px -546px;
  width: 90px;
  height: 90px;
}
.customize-option.hair_beard_1_porange2 {
  background-image: url(spritesmith2.png);
  background-position: -753px -561px;
  width: 60px;
  height: 60px;
}
.hair_beard_1_ppink2 {
  background-image: url(spritesmith2.png);
  background-position: 0px -643px;
  width: 90px;
  height: 90px;
}
.customize-option.hair_beard_1_ppink2 {
  background-image: url(spritesmith2.png);
  background-position: -25px -658px;
  width: 60px;
  height: 60px;
}
.hair_beard_1_ppurple2 {
  background-image: url(spritesmith2.png);
  background-position: -91px -643px;
  width: 90px;
  height: 90px;
}
.customize-option.hair_beard_1_ppurple2 {
  background-image: url(spritesmith2.png);
  background-position: -116px -658px;
  width: 60px;
  height: 60px;
}
.hair_beard_1_pyellow2 {
  background-image: url(spritesmith2.png);
  background-position: -182px -643px;
  width: 90px;
  height: 90px;
}
.customize-option.hair_beard_1_pyellow2 {
  background-image: url(spritesmith2.png);
  background-position: -207px -658px;
  width: 60px;
  height: 60px;
}
.hair_beard_2_pblue2 {
  background-image: url(spritesmith2.png);
  background-position: -273px -643px;
  width: 90px;
  height: 90px;
}
.customize-option.hair_beard_2_pblue2 {
  background-image: url(spritesmith2.png);
  background-position: -298px -658px;
  width: 60px;
  height: 60px;
}
.hair_beard_2_pgreen2 {
  background-image: url(spritesmith2.png);
  background-position: -364px -643px;
  width: 90px;
  height: 90px;
}
.customize-option.hair_beard_2_pgreen2 {
  background-image: url(spritesmith2.png);
  background-position: -389px -658px;
  width: 60px;
  height: 60px;
}
.hair_beard_2_porange2 {
  background-image: url(spritesmith2.png);
  background-position: -455px -643px;
  width: 90px;
  height: 90px;
}
.customize-option.hair_beard_2_porange2 {
  background-image: url(spritesmith2.png);
  background-position: -480px -658px;
  width: 60px;
  height: 60px;
}
.hair_beard_2_ppink2 {
  background-image: url(spritesmith2.png);
  background-position: -546px -643px;
  width: 90px;
  height: 90px;
}
.customize-option.hair_beard_2_ppink2 {
  background-image: url(spritesmith2.png);
  background-position: -571px -658px;
  width: 60px;
  height: 60px;
}
.hair_beard_2_ppurple2 {
  background-image: url(spritesmith2.png);
  background-position: -637px -643px;
  width: 90px;
  height: 90px;
}
.customize-option.hair_beard_2_ppurple2 {
  background-image: url(spritesmith2.png);
  background-position: -662px -658px;
  width: 60px;
  height: 60px;
}
.hair_beard_2_pyellow2 {
  background-image: url(spritesmith2.png);
  background-position: -728px -643px;
  width: 90px;
  height: 90px;
}
.customize-option.hair_beard_2_pyellow2 {
  background-image: url(spritesmith2.png);
  background-position: -753px -658px;
  width: 60px;
  height: 60px;
}
.hair_beard_3_pblue2 {
  background-image: url(spritesmith2.png);
  background-position: -819px 0px;
  width: 90px;
  height: 90px;
}
.customize-option.hair_beard_3_pblue2 {
  background-image: url(spritesmith2.png);
  background-position: -844px -15px;
  width: 60px;
  height: 60px;
}
.hair_beard_3_pgreen2 {
  background-image: url(spritesmith2.png);
  background-position: -819px -91px;
  width: 90px;
  height: 90px;
}
.customize-option.hair_beard_3_pgreen2 {
  background-image: url(spritesmith2.png);
  background-position: -844px -106px;
  width: 60px;
  height: 60px;
}
.hair_beard_3_porange2 {
  background-image: url(spritesmith2.png);
  background-position: -819px -182px;
  width: 90px;
  height: 90px;
}
.customize-option.hair_beard_3_porange2 {
  background-image: url(spritesmith2.png);
  background-position: -844px -197px;
  width: 60px;
  height: 60px;
}
.hair_beard_3_ppink2 {
  background-image: url(spritesmith2.png);
  background-position: -819px -273px;
  width: 90px;
  height: 90px;
}
.customize-option.hair_beard_3_ppink2 {
  background-image: url(spritesmith2.png);
  background-position: -844px -288px;
  width: 60px;
  height: 60px;
}
.hair_beard_3_ppurple2 {
  background-image: url(spritesmith2.png);
  background-position: -819px -364px;
  width: 90px;
  height: 90px;
}
.customize-option.hair_beard_3_ppurple2 {
  background-image: url(spritesmith2.png);
  background-position: -844px -379px;
  width: 60px;
  height: 60px;
}
.hair_beard_3_pyellow2 {
  background-image: url(spritesmith2.png);
  background-position: -819px -455px;
  width: 90px;
  height: 90px;
}
.customize-option.hair_beard_3_pyellow2 {
  background-image: url(spritesmith2.png);
  background-position: -844px -470px;
  width: 60px;
  height: 60px;
}
.hair_mustache_1_pblue2 {
  background-image: url(spritesmith2.png);
  background-position: -819px -546px;
  width: 90px;
  height: 90px;
}
.customize-option.hair_mustache_1_pblue2 {
  background-image: url(spritesmith2.png);
  background-position: -844px -561px;
  width: 60px;
  height: 60px;
}
.hair_mustache_1_pgreen2 {
  background-image: url(spritesmith2.png);
  background-position: -819px -637px;
  width: 90px;
  height: 90px;
}
.customize-option.hair_mustache_1_pgreen2 {
  background-image: url(spritesmith2.png);
  background-position: -844px -652px;
  width: 60px;
  height: 60px;
}
.hair_mustache_1_porange2 {
  background-image: url(spritesmith2.png);
  background-position: 0px -734px;
  width: 90px;
  height: 90px;
}
.customize-option.hair_mustache_1_porange2 {
  background-image: url(spritesmith2.png);
  background-position: -25px -749px;
  width: 60px;
  height: 60px;
}
.hair_mustache_1_ppink2 {
  background-image: url(spritesmith2.png);
  background-position: -91px -734px;
  width: 90px;
  height: 90px;
}
.customize-option.hair_mustache_1_ppink2 {
  background-image: url(spritesmith2.png);
  background-position: -116px -749px;
  width: 60px;
  height: 60px;
}
.hair_mustache_1_ppurple2 {
  background-image: url(spritesmith2.png);
  background-position: -182px -734px;
  width: 90px;
  height: 90px;
}
.customize-option.hair_mustache_1_ppurple2 {
  background-image: url(spritesmith2.png);
  background-position: -207px -749px;
  width: 60px;
  height: 60px;
}
.hair_mustache_1_pyellow2 {
  background-image: url(spritesmith2.png);
  background-position: -273px -734px;
  width: 90px;
  height: 90px;
}
.customize-option.hair_mustache_1_pyellow2 {
  background-image: url(spritesmith2.png);
  background-position: -298px -749px;
  width: 60px;
  height: 60px;
}
.hair_mustache_2_pblue2 {
  background-image: url(spritesmith2.png);
  background-position: -364px -734px;
  width: 90px;
  height: 90px;
}
.customize-option.hair_mustache_2_pblue2 {
  background-image: url(spritesmith2.png);
  background-position: -389px -749px;
  width: 60px;
  height: 60px;
}
.hair_mustache_2_pgreen2 {
  background-image: url(spritesmith2.png);
  background-position: -455px -734px;
  width: 90px;
  height: 90px;
}
.customize-option.hair_mustache_2_pgreen2 {
  background-image: url(spritesmith2.png);
  background-position: -480px -749px;
  width: 60px;
  height: 60px;
}
.hair_mustache_2_porange2 {
  background-image: url(spritesmith2.png);
  background-position: -546px -734px;
  width: 90px;
  height: 90px;
}
.customize-option.hair_mustache_2_porange2 {
  background-image: url(spritesmith2.png);
  background-position: -571px -749px;
  width: 60px;
  height: 60px;
}
.hair_mustache_2_ppink2 {
  background-image: url(spritesmith2.png);
  background-position: -637px -734px;
  width: 90px;
  height: 90px;
}
.customize-option.hair_mustache_2_ppink2 {
  background-image: url(spritesmith2.png);
  background-position: -662px -749px;
  width: 60px;
  height: 60px;
}
.hair_mustache_2_ppurple2 {
  background-image: url(spritesmith2.png);
  background-position: -728px -734px;
  width: 90px;
  height: 90px;
}
.customize-option.hair_mustache_2_ppurple2 {
  background-image: url(spritesmith2.png);
  background-position: -753px -749px;
  width: 60px;
  height: 60px;
}
.hair_mustache_2_pyellow2 {
  background-image: url(spritesmith2.png);
  background-position: -819px -734px;
  width: 90px;
  height: 90px;
}
.customize-option.hair_mustache_2_pyellow2 {
  background-image: url(spritesmith2.png);
  background-position: -844px -749px;
  width: 60px;
  height: 60px;
}
.broad_shirt_black {
  background-image: url(spritesmith2.png);
  background-position: -910px 0px;
  width: 90px;
  height: 90px;
}
.customize-option.broad_shirt_black {
  background-image: url(spritesmith2.png);
  background-position: -935px -30px;
  width: 60px;
  height: 60px;
}
.broad_shirt_blue {
  background-image: url(spritesmith2.png);
  background-position: -910px -91px;
  width: 90px;
  height: 90px;
}
.customize-option.broad_shirt_blue {
  background-image: url(spritesmith2.png);
  background-position: -935px -121px;
  width: 60px;
  height: 60px;
}
.broad_shirt_convict {
  background-image: url(spritesmith2.png);
  background-position: -910px -182px;
  width: 90px;
  height: 90px;
}
.customize-option.broad_shirt_convict {
  background-image: url(spritesmith2.png);
  background-position: -935px -212px;
  width: 60px;
  height: 60px;
}
.broad_shirt_cross {
  background-image: url(spritesmith2.png);
  background-position: -910px -273px;
  width: 90px;
  height: 90px;
}
.customize-option.broad_shirt_cross {
  background-image: url(spritesmith2.png);
  background-position: -935px -303px;
  width: 60px;
  height: 60px;
}
.broad_shirt_fire {
  background-image: url(spritesmith2.png);
  background-position: -910px -364px;
  width: 90px;
  height: 90px;
}
.customize-option.broad_shirt_fire {
  background-image: url(spritesmith2.png);
  background-position: -935px -394px;
  width: 60px;
  height: 60px;
}
.broad_shirt_green {
  background-image: url(spritesmith2.png);
  background-position: -910px -455px;
  width: 90px;
  height: 90px;
}
.customize-option.broad_shirt_green {
  background-image: url(spritesmith2.png);
  background-position: -935px -485px;
  width: 60px;
  height: 60px;
}
.broad_shirt_horizon {
  background-image: url(spritesmith2.png);
  background-position: -910px -546px;
  width: 90px;
  height: 90px;
}
.customize-option.broad_shirt_horizon {
  background-image: url(spritesmith2.png);
  background-position: -935px -576px;
  width: 60px;
  height: 60px;
}
.broad_shirt_ocean {
  background-image: url(spritesmith2.png);
  background-position: -910px -637px;
  width: 90px;
  height: 90px;
}
.customize-option.broad_shirt_ocean {
  background-image: url(spritesmith2.png);
  background-position: -935px -667px;
  width: 60px;
  height: 60px;
}
.broad_shirt_pink {
  background-image: url(spritesmith2.png);
  background-position: -910px -728px;
  width: 90px;
  height: 90px;
}
.customize-option.broad_shirt_pink {
  background-image: url(spritesmith2.png);
  background-position: -935px -758px;
  width: 60px;
  height: 60px;
}
.broad_shirt_purple {
  background-image: url(spritesmith2.png);
  background-position: 0px -825px;
  width: 90px;
  height: 90px;
}
.customize-option.broad_shirt_purple {
  background-image: url(spritesmith2.png);
  background-position: -25px -855px;
  width: 60px;
  height: 60px;
}
.broad_shirt_rainbow {
  background-image: url(spritesmith2.png);
  background-position: -91px -825px;
  width: 90px;
  height: 90px;
}
.customize-option.broad_shirt_rainbow {
  background-image: url(spritesmith2.png);
  background-position: -116px -855px;
  width: 60px;
  height: 60px;
}
.broad_shirt_redblue {
  background-image: url(spritesmith2.png);
  background-position: -182px -825px;
  width: 90px;
  height: 90px;
}
.customize-option.broad_shirt_redblue {
  background-image: url(spritesmith2.png);
  background-position: -207px -855px;
  width: 60px;
  height: 60px;
}
.broad_shirt_thunder {
  background-image: url(spritesmith2.png);
  background-position: -273px -825px;
  width: 90px;
  height: 90px;
}
.customize-option.broad_shirt_thunder {
  background-image: url(spritesmith2.png);
  background-position: -298px -855px;
  width: 60px;
  height: 60px;
}
.broad_shirt_tropical {
  background-image: url(spritesmith2.png);
  background-position: -364px -825px;
  width: 90px;
  height: 90px;
}
.customize-option.broad_shirt_tropical {
  background-image: url(spritesmith2.png);
  background-position: -389px -855px;
  width: 60px;
  height: 60px;
}
.broad_shirt_white {
  background-image: url(spritesmith2.png);
  background-position: -455px -825px;
  width: 90px;
  height: 90px;
}
.customize-option.broad_shirt_white {
  background-image: url(spritesmith2.png);
  background-position: -480px -855px;
  width: 60px;
  height: 60px;
}
.broad_shirt_yellow {
  background-image: url(spritesmith2.png);
  background-position: -546px -825px;
  width: 90px;
  height: 90px;
}
.customize-option.broad_shirt_yellow {
  background-image: url(spritesmith2.png);
  background-position: -571px -855px;
  width: 60px;
  height: 60px;
}
.broad_shirt_zombie {
  background-image: url(spritesmith2.png);
  background-position: -637px -825px;
  width: 90px;
  height: 90px;
}
.customize-option.broad_shirt_zombie {
  background-image: url(spritesmith2.png);
  background-position: -662px -855px;
  width: 60px;
  height: 60px;
}
.slim_shirt_black {
  background-image: url(spritesmith2.png);
  background-position: -728px -825px;
  width: 90px;
  height: 90px;
}
.customize-option.slim_shirt_black {
  background-image: url(spritesmith2.png);
  background-position: -753px -855px;
  width: 60px;
  height: 60px;
}
.slim_shirt_blue {
  background-image: url(spritesmith2.png);
  background-position: -819px -825px;
  width: 90px;
  height: 90px;
}
.customize-option.slim_shirt_blue {
  background-image: url(spritesmith2.png);
  background-position: -844px -855px;
  width: 60px;
  height: 60px;
}
.slim_shirt_convict {
  background-image: url(spritesmith2.png);
  background-position: -910px -825px;
  width: 90px;
  height: 90px;
}
.customize-option.slim_shirt_convict {
  background-image: url(spritesmith2.png);
  background-position: -935px -855px;
  width: 60px;
  height: 60px;
}
.slim_shirt_cross {
  background-image: url(spritesmith2.png);
  background-position: -1001px 0px;
  width: 90px;
  height: 90px;
}
.customize-option.slim_shirt_cross {
  background-image: url(spritesmith2.png);
  background-position: -1026px -30px;
  width: 60px;
  height: 60px;
}
.slim_shirt_fire {
  background-image: url(spritesmith2.png);
  background-position: -1001px -91px;
  width: 90px;
  height: 90px;
}
.customize-option.slim_shirt_fire {
  background-image: url(spritesmith2.png);
  background-position: -1026px -121px;
  width: 60px;
  height: 60px;
}
.slim_shirt_green {
  background-image: url(spritesmith2.png);
  background-position: -1001px -182px;
  width: 90px;
  height: 90px;
}
.customize-option.slim_shirt_green {
  background-image: url(spritesmith2.png);
  background-position: -1026px -212px;
  width: 60px;
  height: 60px;
}
.slim_shirt_horizon {
  background-image: url(spritesmith2.png);
  background-position: -1001px -273px;
  width: 90px;
  height: 90px;
}
.customize-option.slim_shirt_horizon {
  background-image: url(spritesmith2.png);
  background-position: -1026px -303px;
  width: 60px;
  height: 60px;
}
.slim_shirt_ocean {
  background-image: url(spritesmith2.png);
  background-position: -1001px -364px;
  width: 90px;
  height: 90px;
}
.customize-option.slim_shirt_ocean {
  background-image: url(spritesmith2.png);
  background-position: -1026px -394px;
  width: 60px;
  height: 60px;
}
.slim_shirt_pink {
  background-image: url(spritesmith2.png);
  background-position: -1001px -455px;
  width: 90px;
  height: 90px;
}
.customize-option.slim_shirt_pink {
  background-image: url(spritesmith2.png);
  background-position: -1026px -485px;
  width: 60px;
  height: 60px;
}
.slim_shirt_purple {
  background-image: url(spritesmith2.png);
  background-position: -1001px -546px;
  width: 90px;
  height: 90px;
}
.customize-option.slim_shirt_purple {
  background-image: url(spritesmith2.png);
  background-position: -1026px -576px;
  width: 60px;
  height: 60px;
}
.slim_shirt_rainbow {
  background-image: url(spritesmith2.png);
  background-position: -1001px -637px;
  width: 90px;
  height: 90px;
}
.customize-option.slim_shirt_rainbow {
  background-image: url(spritesmith2.png);
  background-position: -1026px -667px;
  width: 60px;
  height: 60px;
}
.slim_shirt_redblue {
  background-image: url(spritesmith2.png);
  background-position: -1001px -728px;
  width: 90px;
  height: 90px;
}
.customize-option.slim_shirt_redblue {
  background-image: url(spritesmith2.png);
  background-position: -1026px -758px;
  width: 60px;
  height: 60px;
}
.slim_shirt_thunder {
  background-image: url(spritesmith2.png);
  background-position: -1001px -819px;
  width: 90px;
  height: 90px;
}
.customize-option.slim_shirt_thunder {
  background-image: url(spritesmith2.png);
  background-position: -1026px -849px;
  width: 60px;
  height: 60px;
}
.slim_shirt_tropical {
  background-image: url(spritesmith2.png);
  background-position: 0px -916px;
  width: 90px;
  height: 90px;
}
.customize-option.slim_shirt_tropical {
  background-image: url(spritesmith2.png);
  background-position: -25px -946px;
  width: 60px;
  height: 60px;
}
.slim_shirt_white {
  background-image: url(spritesmith2.png);
  background-position: -91px -916px;
  width: 90px;
  height: 90px;
}
.customize-option.slim_shirt_white {
  background-image: url(spritesmith2.png);
  background-position: -116px -946px;
  width: 60px;
  height: 60px;
}
.slim_shirt_yellow {
  background-image: url(spritesmith2.png);
  background-position: -182px -916px;
  width: 90px;
  height: 90px;
}
.customize-option.slim_shirt_yellow {
  background-image: url(spritesmith2.png);
  background-position: -207px -946px;
  width: 60px;
  height: 60px;
}
.slim_shirt_zombie {
  background-image: url(spritesmith2.png);
  background-position: -273px -916px;
  width: 90px;
  height: 90px;
}
.customize-option.slim_shirt_zombie {
  background-image: url(spritesmith2.png);
  background-position: -298px -946px;
  width: 60px;
  height: 60px;
}
.skin_0ff591 {
  background-image: url(spritesmith2.png);
  background-position: -364px -916px;
  width: 90px;
  height: 90px;
}
.customize-option.skin_0ff591 {
  background-image: url(spritesmith2.png);
  background-position: -389px -931px;
  width: 60px;
  height: 60px;
}
.skin_0ff591_sleep {
  background-image: url(spritesmith2.png);
  background-position: -455px -916px;
  width: 90px;
  height: 90px;
}
.customize-option.skin_0ff591_sleep {
  background-image: url(spritesmith2.png);
  background-position: -480px -931px;
  width: 60px;
  height: 60px;
}
.skin_2b43f6 {
  background-image: url(spritesmith2.png);
  background-position: -546px -916px;
  width: 90px;
  height: 90px;
}
.customize-option.skin_2b43f6 {
  background-image: url(spritesmith2.png);
  background-position: -571px -931px;
  width: 60px;
  height: 60px;
}
.skin_2b43f6_sleep {
  background-image: url(spritesmith2.png);
  background-position: -637px -916px;
  width: 90px;
  height: 90px;
}
.customize-option.skin_2b43f6_sleep {
  background-image: url(spritesmith2.png);
  background-position: -662px -931px;
  width: 60px;
  height: 60px;
}
.skin_6bd049 {
  background-image: url(spritesmith2.png);
  background-position: -728px -916px;
  width: 90px;
  height: 90px;
}
.customize-option.skin_6bd049 {
  background-image: url(spritesmith2.png);
  background-position: -753px -931px;
  width: 60px;
  height: 60px;
}
.skin_6bd049_sleep {
  background-image: url(spritesmith2.png);
  background-position: -819px -916px;
  width: 90px;
  height: 90px;
}
.customize-option.skin_6bd049_sleep {
  background-image: url(spritesmith2.png);
  background-position: -844px -931px;
  width: 60px;
  height: 60px;
}
.skin_800ed0 {
  background-image: url(spritesmith2.png);
  background-position: -910px -916px;
  width: 90px;
  height: 90px;
}
.customize-option.skin_800ed0 {
  background-image: url(spritesmith2.png);
  background-position: -935px -931px;
  width: 60px;
  height: 60px;
}
.skin_800ed0_sleep {
  background-image: url(spritesmith2.png);
  background-position: -1001px -916px;
  width: 90px;
  height: 90px;
}
.customize-option.skin_800ed0_sleep {
  background-image: url(spritesmith2.png);
  background-position: -1026px -931px;
  width: 60px;
  height: 60px;
}
.skin_915533 {
  background-image: url(spritesmith2.png);
  background-position: -1092px 0px;
  width: 90px;
  height: 90px;
}
.customize-option.skin_915533 {
  background-image: url(spritesmith2.png);
  background-position: -1117px -15px;
  width: 60px;
  height: 60px;
}
.skin_915533_sleep {
  background-image: url(spritesmith2.png);
  background-position: -1092px -91px;
  width: 90px;
  height: 90px;
}
.customize-option.skin_915533_sleep {
  background-image: url(spritesmith2.png);
  background-position: -1117px -106px;
  width: 60px;
  height: 60px;
}
.skin_98461a {
  background-image: url(spritesmith2.png);
  background-position: -1092px -182px;
  width: 90px;
  height: 90px;
}
.customize-option.skin_98461a {
  background-image: url(spritesmith2.png);
  background-position: -1117px -197px;
  width: 60px;
  height: 60px;
}
.skin_98461a_sleep {
  background-image: url(spritesmith2.png);
  background-position: -1092px -273px;
  width: 90px;
  height: 90px;
}
.customize-option.skin_98461a_sleep {
  background-image: url(spritesmith2.png);
  background-position: -1117px -288px;
  width: 60px;
  height: 60px;
}
.skin_bear {
  background-image: url(spritesmith2.png);
  background-position: -1092px -364px;
  width: 90px;
  height: 90px;
}
.customize-option.skin_bear {
  background-image: url(spritesmith2.png);
  background-position: -1117px -379px;
  width: 60px;
  height: 60px;
}
.skin_bear_sleep {
  background-image: url(spritesmith2.png);
  background-position: -1092px -455px;
  width: 90px;
  height: 90px;
}
.customize-option.skin_bear_sleep {
  background-image: url(spritesmith2.png);
  background-position: -1117px -470px;
  width: 60px;
  height: 60px;
}
.skin_c06534 {
  background-image: url(spritesmith2.png);
  background-position: -1092px -546px;
  width: 90px;
  height: 90px;
}
.customize-option.skin_c06534 {
  background-image: url(spritesmith2.png);
  background-position: -1117px -561px;
  width: 60px;
  height: 60px;
}
.skin_c06534_sleep {
  background-image: url(spritesmith2.png);
  background-position: -1092px -637px;
  width: 90px;
  height: 90px;
}
.customize-option.skin_c06534_sleep {
  background-image: url(spritesmith2.png);
  background-position: -1117px -652px;
  width: 60px;
  height: 60px;
}
.skin_c3e1dc {
  background-image: url(spritesmith2.png);
  background-position: -1092px -728px;
  width: 90px;
  height: 90px;
}
.customize-option.skin_c3e1dc {
  background-image: url(spritesmith2.png);
  background-position: -1117px -743px;
  width: 60px;
  height: 60px;
}
.skin_c3e1dc_sleep {
  background-image: url(spritesmith2.png);
  background-position: -1092px -819px;
  width: 90px;
  height: 90px;
}
.customize-option.skin_c3e1dc_sleep {
  background-image: url(spritesmith2.png);
  background-position: -1117px -834px;
  width: 60px;
  height: 60px;
}
.skin_cactus {
  background-image: url(spritesmith2.png);
  background-position: -1092px -910px;
  width: 90px;
  height: 90px;
}
.customize-option.skin_cactus {
  background-image: url(spritesmith2.png);
  background-position: -1117px -925px;
  width: 60px;
  height: 60px;
}
.skin_cactus_sleep {
  background-image: url(spritesmith2.png);
  background-position: 0px -1007px;
  width: 90px;
  height: 90px;
}
.customize-option.skin_cactus_sleep {
  background-image: url(spritesmith2.png);
  background-position: -25px -1022px;
  width: 60px;
  height: 60px;
}
.skin_candycorn {
  background-image: url(spritesmith2.png);
  background-position: -91px -1007px;
  width: 90px;
  height: 90px;
}
.customize-option.skin_candycorn {
  background-image: url(spritesmith2.png);
  background-position: -116px -1022px;
  width: 60px;
  height: 60px;
}
.skin_candycorn_sleep {
  background-image: url(spritesmith2.png);
  background-position: -182px -1007px;
  width: 90px;
  height: 90px;
}
.customize-option.skin_candycorn_sleep {
  background-image: url(spritesmith2.png);
  background-position: -207px -1022px;
  width: 60px;
  height: 60px;
}
.skin_clownfish {
  background-image: url(spritesmith2.png);
  background-position: -273px -1007px;
  width: 90px;
  height: 90px;
}
.customize-option.skin_clownfish {
  background-image: url(spritesmith2.png);
  background-position: -298px -1022px;
  width: 60px;
  height: 60px;
}
.skin_clownfish_sleep {
  background-image: url(spritesmith2.png);
  background-position: -364px -1007px;
  width: 90px;
  height: 90px;
}
.customize-option.skin_clownfish_sleep {
  background-image: url(spritesmith2.png);
  background-position: -389px -1022px;
  width: 60px;
  height: 60px;
}
.skin_d7a9f7 {
  background-image: url(spritesmith2.png);
  background-position: -455px -1007px;
  width: 90px;
  height: 90px;
}
.customize-option.skin_d7a9f7 {
  background-image: url(spritesmith2.png);
  background-position: -480px -1022px;
  width: 60px;
  height: 60px;
}
.skin_d7a9f7_sleep {
  background-image: url(spritesmith2.png);
  background-position: -546px -1007px;
  width: 90px;
  height: 90px;
}
.customize-option.skin_d7a9f7_sleep {
  background-image: url(spritesmith2.png);
  background-position: -571px -1022px;
  width: 60px;
  height: 60px;
}
.skin_ddc994 {
  background-image: url(spritesmith2.png);
  background-position: -637px -1007px;
  width: 90px;
  height: 90px;
}
.customize-option.skin_ddc994 {
  background-image: url(spritesmith2.png);
  background-position: -662px -1022px;
  width: 60px;
  height: 60px;
}
.skin_ddc994_sleep {
  background-image: url(spritesmith2.png);
  background-position: -728px -1007px;
  width: 90px;
  height: 90px;
}
.customize-option.skin_ddc994_sleep {
  background-image: url(spritesmith2.png);
  background-position: -753px -1022px;
  width: 60px;
  height: 60px;
}
.skin_deepocean {
  background-image: url(spritesmith2.png);
  background-position: -819px -1007px;
  width: 90px;
  height: 90px;
}
.customize-option.skin_deepocean {
  background-image: url(spritesmith2.png);
  background-position: -844px -1022px;
  width: 60px;
  height: 60px;
}
.skin_deepocean_sleep {
  background-image: url(spritesmith2.png);
  background-position: -910px -1007px;
  width: 90px;
  height: 90px;
}
.customize-option.skin_deepocean_sleep {
  background-image: url(spritesmith2.png);
  background-position: -935px -1022px;
  width: 60px;
  height: 60px;
}
.skin_ea8349 {
  background-image: url(spritesmith2.png);
  background-position: -1001px -1007px;
  width: 90px;
  height: 90px;
}
.customize-option.skin_ea8349 {
  background-image: url(spritesmith2.png);
  background-position: -1026px -1022px;
  width: 60px;
  height: 60px;
}
.skin_ea8349_sleep {
  background-image: url(spritesmith2.png);
  background-position: -1092px -1007px;
  width: 90px;
  height: 90px;
}
.customize-option.skin_ea8349_sleep {
  background-image: url(spritesmith2.png);
  background-position: -1117px -1022px;
  width: 60px;
  height: 60px;
}
.skin_eb052b {
  background-image: url(spritesmith2.png);
  background-position: -1183px 0px;
  width: 90px;
  height: 90px;
}
.customize-option.skin_eb052b {
  background-image: url(spritesmith2.png);
  background-position: -1208px -15px;
  width: 60px;
  height: 60px;
}
.skin_eb052b_sleep {
  background-image: url(spritesmith2.png);
  background-position: -1183px -91px;
  width: 90px;
  height: 90px;
}
.customize-option.skin_eb052b_sleep {
  background-image: url(spritesmith2.png);
  background-position: -1208px -106px;
  width: 60px;
  height: 60px;
}
.skin_f5a76e {
  background-image: url(spritesmith2.png);
  background-position: -1183px -182px;
  width: 90px;
  height: 90px;
}
.customize-option.skin_f5a76e {
  background-image: url(spritesmith2.png);
  background-position: -1208px -197px;
  width: 60px;
  height: 60px;
}
.skin_f5a76e_sleep {
  background-image: url(spritesmith2.png);
  background-position: -1183px -273px;
  width: 90px;
  height: 90px;
}
.customize-option.skin_f5a76e_sleep {
  background-image: url(spritesmith2.png);
  background-position: -1208px -288px;
  width: 60px;
  height: 60px;
}
.skin_f5d70f {
  background-image: url(spritesmith2.png);
  background-position: -1183px -364px;
  width: 90px;
  height: 90px;
}
.customize-option.skin_f5d70f {
  background-image: url(spritesmith2.png);
  background-position: -1208px -379px;
  width: 60px;
  height: 60px;
}
.skin_f5d70f_sleep {
  background-image: url(spritesmith2.png);
  background-position: -1183px -455px;
  width: 90px;
  height: 90px;
}
.customize-option.skin_f5d70f_sleep {
  background-image: url(spritesmith2.png);
  background-position: -1208px -470px;
  width: 60px;
  height: 60px;
}
.skin_f69922 {
  background-image: url(spritesmith2.png);
  background-position: -1183px -546px;
  width: 90px;
  height: 90px;
}
.customize-option.skin_f69922 {
  background-image: url(spritesmith2.png);
  background-position: -1208px -561px;
  width: 60px;
  height: 60px;
}
.skin_f69922_sleep {
  background-image: url(spritesmith2.png);
  background-position: -1183px -637px;
  width: 90px;
  height: 90px;
}
.customize-option.skin_f69922_sleep {
  background-image: url(spritesmith2.png);
  background-position: -1208px -652px;
  width: 60px;
  height: 60px;
}
.skin_fox {
  background-image: url(spritesmith2.png);
  background-position: -1183px -728px;
  width: 90px;
  height: 90px;
}
.customize-option.skin_fox {
  background-image: url(spritesmith2.png);
  background-position: -1208px -743px;
  width: 60px;
  height: 60px;
}
.skin_fox_sleep {
  background-image: url(spritesmith2.png);
  background-position: -1183px -819px;
  width: 90px;
  height: 90px;
}
.customize-option.skin_fox_sleep {
  background-image: url(spritesmith2.png);
  background-position: -1208px -834px;
  width: 60px;
  height: 60px;
}
.skin_ghost {
  background-image: url(spritesmith2.png);
  background-position: -1183px -910px;
  width: 90px;
  height: 90px;
}
.customize-option.skin_ghost {
  background-image: url(spritesmith2.png);
  background-position: -1208px -925px;
  width: 60px;
  height: 60px;
}
.skin_ghost_sleep {
  background-image: url(spritesmith2.png);
  background-position: -1183px -1001px;
  width: 90px;
  height: 90px;
}
.customize-option.skin_ghost_sleep {
  background-image: url(spritesmith2.png);
  background-position: -1208px -1016px;
  width: 60px;
  height: 60px;
}
.skin_lion {
  background-image: url(spritesmith2.png);
  background-position: 0px -1098px;
  width: 90px;
  height: 90px;
}
.customize-option.skin_lion {
  background-image: url(spritesmith2.png);
  background-position: -25px -1113px;
  width: 60px;
  height: 60px;
}
.skin_lion_sleep {
  background-image: url(spritesmith2.png);
  background-position: -91px -1098px;
  width: 90px;
  height: 90px;
}
.customize-option.skin_lion_sleep {
  background-image: url(spritesmith2.png);
  background-position: -116px -1113px;
  width: 60px;
  height: 60px;
}
.skin_merblue {
  background-image: url(spritesmith2.png);
  background-position: -182px -1098px;
  width: 90px;
  height: 90px;
}
.customize-option.skin_merblue {
  background-image: url(spritesmith2.png);
  background-position: -207px -1113px;
  width: 60px;
  height: 60px;
}
.skin_merblue_sleep {
  background-image: url(spritesmith2.png);
  background-position: -273px -1098px;
  width: 90px;
  height: 90px;
}
.customize-option.skin_merblue_sleep {
  background-image: url(spritesmith2.png);
  background-position: -298px -1113px;
  width: 60px;
  height: 60px;
}
.skin_mergold {
  background-image: url(spritesmith2.png);
  background-position: -364px -1098px;
  width: 90px;
  height: 90px;
}
.customize-option.skin_mergold {
  background-image: url(spritesmith2.png);
  background-position: -389px -1113px;
  width: 60px;
  height: 60px;
}
.skin_mergold_sleep {
  background-image: url(spritesmith2.png);
  background-position: -455px -1098px;
  width: 90px;
  height: 90px;
}
.customize-option.skin_mergold_sleep {
  background-image: url(spritesmith2.png);
  background-position: -480px -1113px;
  width: 60px;
  height: 60px;
}
.skin_mergreen {
  background-image: url(spritesmith2.png);
  background-position: -546px -1098px;
  width: 90px;
  height: 90px;
}
.customize-option.skin_mergreen {
  background-image: url(spritesmith2.png);
  background-position: -571px -1113px;
  width: 60px;
  height: 60px;
}
.skin_mergreen_sleep {
  background-image: url(spritesmith2.png);
  background-position: -637px -1098px;
  width: 90px;
  height: 90px;
}
.customize-option.skin_mergreen_sleep {
  background-image: url(spritesmith2.png);
  background-position: -662px -1113px;
  width: 60px;
  height: 60px;
}
.skin_merruby {
  background-image: url(spritesmith2.png);
  background-position: -728px -1098px;
  width: 90px;
  height: 90px;
}
.customize-option.skin_merruby {
  background-image: url(spritesmith2.png);
  background-position: -753px -1113px;
  width: 60px;
  height: 60px;
}
.skin_merruby_sleep {
  background-image: url(spritesmith2.png);
  background-position: -819px -1098px;
  width: 90px;
  height: 90px;
}
.customize-option.skin_merruby_sleep {
  background-image: url(spritesmith2.png);
  background-position: -844px -1113px;
  width: 60px;
  height: 60px;
}
.skin_monster {
  background-image: url(spritesmith2.png);
  background-position: -910px -1098px;
  width: 90px;
  height: 90px;
}
.customize-option.skin_monster {
  background-image: url(spritesmith2.png);
  background-position: -935px -1113px;
  width: 60px;
  height: 60px;
}
.skin_monster_sleep {
  background-image: url(spritesmith2.png);
  background-position: -1001px -1098px;
  width: 90px;
  height: 90px;
}
.customize-option.skin_monster_sleep {
  background-image: url(spritesmith2.png);
  background-position: -1026px -1113px;
  width: 60px;
  height: 60px;
}
.skin_ogre {
  background-image: url(spritesmith2.png);
  background-position: -1092px -1098px;
  width: 90px;
  height: 90px;
}
.customize-option.skin_ogre {
  background-image: url(spritesmith2.png);
  background-position: -1117px -1113px;
  width: 60px;
  height: 60px;
}
.skin_ogre_sleep {
  background-image: url(spritesmith2.png);
  background-position: -1183px -1098px;
  width: 90px;
  height: 90px;
}
.customize-option.skin_ogre_sleep {
  background-image: url(spritesmith2.png);
  background-position: -1208px -1113px;
  width: 60px;
  height: 60px;
}
.skin_panda {
  background-image: url(spritesmith2.png);
  background-position: -1274px 0px;
  width: 90px;
  height: 90px;
}
.customize-option.skin_panda {
  background-image: url(spritesmith2.png);
  background-position: -1299px -15px;
  width: 60px;
  height: 60px;
}
.skin_panda_sleep {
  background-image: url(spritesmith2.png);
  background-position: -1274px -91px;
  width: 90px;
  height: 90px;
}
.customize-option.skin_panda_sleep {
  background-image: url(spritesmith2.png);
  background-position: -1299px -106px;
  width: 60px;
  height: 60px;
}
.skin_pastelBlue {
  background-image: url(spritesmith2.png);
  background-position: -1274px -182px;
  width: 90px;
  height: 90px;
}
.customize-option.skin_pastelBlue {
  background-image: url(spritesmith2.png);
  background-position: -1299px -197px;
  width: 60px;
  height: 60px;
}
.skin_pastelBlue_sleep {
  background-image: url(spritesmith2.png);
  background-position: -1274px -273px;
  width: 90px;
  height: 90px;
}
.customize-option.skin_pastelBlue_sleep {
  background-image: url(spritesmith2.png);
  background-position: -1299px -288px;
  width: 60px;
  height: 60px;
}
.skin_pastelGreen {
  background-image: url(spritesmith2.png);
  background-position: -1274px -364px;
  width: 90px;
  height: 90px;
}
.customize-option.skin_pastelGreen {
  background-image: url(spritesmith2.png);
  background-position: -1299px -379px;
  width: 60px;
  height: 60px;
}
.skin_pastelGreen_sleep {
  background-image: url(spritesmith2.png);
  background-position: -1274px -455px;
  width: 90px;
  height: 90px;
}
.customize-option.skin_pastelGreen_sleep {
  background-image: url(spritesmith2.png);
  background-position: -1299px -470px;
  width: 60px;
  height: 60px;
}
.skin_pastelOrange {
  background-image: url(spritesmith2.png);
  background-position: -1274px -546px;
  width: 90px;
  height: 90px;
}
.customize-option.skin_pastelOrange {
  background-image: url(spritesmith2.png);
  background-position: -1299px -561px;
  width: 60px;
  height: 60px;
}
.skin_pastelOrange_sleep {
  background-image: url(spritesmith2.png);
  background-position: -1274px -637px;
  width: 90px;
  height: 90px;
}
.customize-option.skin_pastelOrange_sleep {
  background-image: url(spritesmith2.png);
  background-position: -1299px -652px;
  width: 60px;
  height: 60px;
}
.skin_pastelPink {
  background-image: url(spritesmith2.png);
  background-position: -1274px -728px;
  width: 90px;
  height: 90px;
}
.customize-option.skin_pastelPink {
  background-image: url(spritesmith2.png);
  background-position: -1299px -743px;
  width: 60px;
  height: 60px;
}
.skin_pastelPink_sleep {
  background-image: url(spritesmith2.png);
  background-position: -1274px -819px;
  width: 90px;
  height: 90px;
}
.customize-option.skin_pastelPink_sleep {
  background-image: url(spritesmith2.png);
  background-position: -1299px -834px;
  width: 60px;
  height: 60px;
}
.skin_pastelPurple {
  background-image: url(spritesmith2.png);
  background-position: -1274px -910px;
  width: 90px;
  height: 90px;
}
.customize-option.skin_pastelPurple {
  background-image: url(spritesmith2.png);
  background-position: -1299px -925px;
  width: 60px;
  height: 60px;
}
.skin_pastelPurple_sleep {
  background-image: url(spritesmith2.png);
  background-position: -1274px -1001px;
  width: 90px;
  height: 90px;
}
.customize-option.skin_pastelPurple_sleep {
  background-image: url(spritesmith2.png);
  background-position: -1299px -1016px;
  width: 60px;
  height: 60px;
}
.skin_pastelRainbowChevron {
  background-image: url(spritesmith2.png);
  background-position: -1274px -1092px;
  width: 90px;
  height: 90px;
}
.customize-option.skin_pastelRainbowChevron {
  background-image: url(spritesmith2.png);
  background-position: -1299px -1107px;
  width: 60px;
  height: 60px;
}
.skin_pastelRainbowChevron_sleep {
  background-image: url(spritesmith2.png);
  background-position: 0px -1189px;
  width: 90px;
  height: 90px;
}
.customize-option.skin_pastelRainbowChevron_sleep {
  background-image: url(spritesmith2.png);
  background-position: -25px -1204px;
  width: 60px;
  height: 60px;
}
.skin_pastelRainbowDiagonal {
  background-image: url(spritesmith2.png);
  background-position: -91px -1189px;
  width: 90px;
  height: 90px;
}
.customize-option.skin_pastelRainbowDiagonal {
  background-image: url(spritesmith2.png);
  background-position: -116px -1204px;
  width: 60px;
  height: 60px;
}
.skin_pastelRainbowDiagonal_sleep {
  background-image: url(spritesmith2.png);
  background-position: -182px -1189px;
  width: 90px;
  height: 90px;
}
.customize-option.skin_pastelRainbowDiagonal_sleep {
  background-image: url(spritesmith2.png);
  background-position: -207px -1204px;
  width: 60px;
  height: 60px;
}
.skin_pastelYellow {
  background-image: url(spritesmith2.png);
  background-position: -273px -1189px;
  width: 90px;
  height: 90px;
}
.customize-option.skin_pastelYellow {
  background-image: url(spritesmith2.png);
  background-position: -298px -1204px;
  width: 60px;
  height: 60px;
}
.skin_pastelYellow_sleep {
  background-image: url(spritesmith2.png);
  background-position: -364px -1189px;
  width: 90px;
  height: 90px;
}
.customize-option.skin_pastelYellow_sleep {
  background-image: url(spritesmith2.png);
  background-position: -389px -1204px;
  width: 60px;
  height: 60px;
}
.skin_pig {
  background-image: url(spritesmith2.png);
  background-position: -455px -1189px;
  width: 90px;
  height: 90px;
}
.customize-option.skin_pig {
  background-image: url(spritesmith2.png);
  background-position: -480px -1204px;
  width: 60px;
  height: 60px;
}
.skin_pig_sleep {
  background-image: url(spritesmith2.png);
  background-position: -546px -1189px;
  width: 90px;
  height: 90px;
}
.customize-option.skin_pig_sleep {
  background-image: url(spritesmith2.png);
  background-position: -571px -1204px;
  width: 60px;
  height: 60px;
}
.skin_pumpkin {
  background-image: url(spritesmith2.png);
  background-position: -637px -1189px;
  width: 90px;
  height: 90px;
}
.customize-option.skin_pumpkin {
  background-image: url(spritesmith2.png);
  background-position: -662px -1204px;
  width: 60px;
  height: 60px;
}
.skin_pumpkin2 {
  background-image: url(spritesmith2.png);
  background-position: -728px -1189px;
  width: 90px;
  height: 90px;
}
.customize-option.skin_pumpkin2 {
  background-image: url(spritesmith2.png);
  background-position: -753px -1204px;
  width: 60px;
  height: 60px;
}
.skin_pumpkin2_sleep {
  background-image: url(spritesmith2.png);
  background-position: -819px -1189px;
  width: 90px;
  height: 90px;
}
.customize-option.skin_pumpkin2_sleep {
  background-image: url(spritesmith2.png);
  background-position: -844px -1204px;
  width: 60px;
  height: 60px;
}
.skin_pumpkin_sleep {
  background-image: url(spritesmith2.png);
  background-position: -910px -1189px;
  width: 90px;
  height: 90px;
}
.customize-option.skin_pumpkin_sleep {
  background-image: url(spritesmith2.png);
  background-position: -935px -1204px;
  width: 60px;
  height: 60px;
}
.skin_rainbow {
  background-image: url(spritesmith2.png);
  background-position: -1001px -1189px;
  width: 90px;
  height: 90px;
}
.customize-option.skin_rainbow {
  background-image: url(spritesmith2.png);
  background-position: -1026px -1204px;
  width: 60px;
  height: 60px;
}
.skin_rainbow_sleep {
  background-image: url(spritesmith2.png);
  background-position: -1092px -1189px;
  width: 90px;
  height: 90px;
}
.customize-option.skin_rainbow_sleep {
  background-image: url(spritesmith2.png);
  background-position: -1117px -1204px;
  width: 60px;
  height: 60px;
}
.skin_reptile {
  background-image: url(spritesmith2.png);
  background-position: -1183px -1189px;
  width: 90px;
  height: 90px;
}
.customize-option.skin_reptile {
  background-image: url(spritesmith2.png);
  background-position: -1208px -1204px;
  width: 60px;
  height: 60px;
}
.skin_reptile_sleep {
  background-image: url(spritesmith2.png);
  background-position: -1274px -1189px;
  width: 90px;
  height: 90px;
}
.customize-option.skin_reptile_sleep {
  background-image: url(spritesmith2.png);
  background-position: -1299px -1204px;
  width: 60px;
  height: 60px;
}
.skin_shadow {
  background-image: url(spritesmith2.png);
  background-position: -1365px 0px;
  width: 90px;
  height: 90px;
}
.customize-option.skin_shadow {
  background-image: url(spritesmith2.png);
  background-position: -1390px -15px;
  width: 60px;
  height: 60px;
}
.skin_shadow2 {
  background-image: url(spritesmith2.png);
  background-position: -1365px -91px;
  width: 90px;
  height: 90px;
}
.customize-option.skin_shadow2 {
  background-image: url(spritesmith2.png);
  background-position: -1390px -106px;
  width: 60px;
  height: 60px;
}
.skin_shadow2_sleep {
  background-image: url(spritesmith2.png);
  background-position: -1365px -182px;
  width: 90px;
  height: 90px;
}
.customize-option.skin_shadow2_sleep {
  background-image: url(spritesmith2.png);
  background-position: -1390px -197px;
  width: 60px;
  height: 60px;
}
.skin_shadow_sleep {
  background-image: url(spritesmith2.png);
  background-position: -1365px -273px;
  width: 90px;
  height: 90px;
}
.customize-option.skin_shadow_sleep {
  background-image: url(spritesmith2.png);
  background-position: -1390px -288px;
  width: 60px;
  height: 60px;
}
.skin_shark {
  background-image: url(spritesmith2.png);
  background-position: -1365px -364px;
  width: 90px;
  height: 90px;
}
.customize-option.skin_shark {
  background-image: url(spritesmith2.png);
  background-position: -1390px -379px;
  width: 60px;
  height: 60px;
}
.skin_shark_sleep {
  background-image: url(spritesmith2.png);
  background-position: 0px -97px;
  width: 90px;
  height: 90px;
}
.customize-option.skin_shark_sleep {
  background-image: url(spritesmith2.png);
  background-position: -25px -112px;
  width: 60px;
  height: 60px;
}
.skin_skeleton {
  background-image: url(spritesmith2.png);
  background-position: -1365px -546px;
  width: 90px;
  height: 90px;
}
.customize-option.skin_skeleton {
  background-image: url(spritesmith2.png);
  background-position: -1390px -561px;
  width: 60px;
  height: 60px;
}
.skin_skeleton2 {
  background-image: url(spritesmith2.png);
  background-position: -1365px -637px;
  width: 90px;
  height: 90px;
}
.customize-option.skin_skeleton2 {
  background-image: url(spritesmith2.png);
  background-position: -1390px -652px;
  width: 60px;
  height: 60px;
}
.skin_skeleton2_sleep {
  background-image: url(spritesmith2.png);
  background-position: -1365px -728px;
  width: 90px;
  height: 90px;
}
.customize-option.skin_skeleton2_sleep {
  background-image: url(spritesmith2.png);
  background-position: -1390px -743px;
  width: 60px;
  height: 60px;
}
.skin_skeleton_sleep {
  background-image: url(spritesmith2.png);
  background-position: -1365px -819px;
  width: 90px;
  height: 90px;
}
.customize-option.skin_skeleton_sleep {
  background-image: url(spritesmith2.png);
  background-position: -1390px -834px;
  width: 60px;
  height: 60px;
}
.skin_tiger {
  background-image: url(spritesmith2.png);
  background-position: -1365px -910px;
  width: 90px;
  height: 90px;
}
.customize-option.skin_tiger {
  background-image: url(spritesmith2.png);
  background-position: -1390px -925px;
  width: 60px;
  height: 60px;
}
.skin_tiger_sleep {
  background-image: url(spritesmith2.png);
  background-position: -1365px -1001px;
  width: 90px;
  height: 90px;
}
.customize-option.skin_tiger_sleep {
  background-image: url(spritesmith2.png);
  background-position: -1390px -1016px;
  width: 60px;
  height: 60px;
}
.skin_transparent {
  background-image: url(spritesmith2.png);
  background-position: -1365px -1092px;
  width: 90px;
  height: 90px;
}
.customize-option.skin_transparent {
  background-image: url(spritesmith2.png);
  background-position: -1390px -1107px;
  width: 60px;
  height: 60px;
}
.skin_transparent_sleep {
  background-image: url(spritesmith2.png);
  background-position: -1365px -1183px;
  width: 90px;
  height: 90px;
}
.customize-option.skin_transparent_sleep {
  background-image: url(spritesmith2.png);
  background-position: -1390px -1198px;
  width: 60px;
  height: 60px;
}
.skin_tropicalwater {
  background-image: url(spritesmith2.png);
  background-position: 0px -1280px;
  width: 90px;
  height: 90px;
}
.customize-option.skin_tropicalwater {
  background-image: url(spritesmith2.png);
  background-position: -25px -1295px;
  width: 60px;
  height: 60px;
}
.skin_tropicalwater_sleep {
  background-image: url(spritesmith2.png);
  background-position: -91px -1280px;
  width: 90px;
  height: 90px;
}
.customize-option.skin_tropicalwater_sleep {
  background-image: url(spritesmith2.png);
  background-position: -116px -1295px;
  width: 60px;
  height: 60px;
}
.skin_wolf {
  background-image: url(spritesmith2.png);
  background-position: -182px -1280px;
  width: 90px;
  height: 90px;
}
.customize-option.skin_wolf {
  background-image: url(spritesmith2.png);
  background-position: -207px -1295px;
  width: 60px;
  height: 60px;
}
.skin_wolf_sleep {
  background-image: url(spritesmith2.png);
  background-position: -273px -1280px;
  width: 90px;
  height: 90px;
}
.customize-option.skin_wolf_sleep {
  background-image: url(spritesmith2.png);
  background-position: -298px -1295px;
  width: 60px;
  height: 60px;
}
.skin_zombie {
  background-image: url(spritesmith2.png);
  background-position: -364px -1280px;
  width: 90px;
  height: 90px;
}
.customize-option.skin_zombie {
  background-image: url(spritesmith2.png);
  background-position: -389px -1295px;
  width: 60px;
  height: 60px;
}
.skin_zombie2 {
  background-image: url(spritesmith2.png);
  background-position: -455px -1280px;
  width: 90px;
  height: 90px;
}
.customize-option.skin_zombie2 {
  background-image: url(spritesmith2.png);
  background-position: -480px -1295px;
  width: 60px;
  height: 60px;
}
.skin_zombie2_sleep {
  background-image: url(spritesmith2.png);
  background-position: -546px -1280px;
  width: 90px;
  height: 90px;
}
.customize-option.skin_zombie2_sleep {
  background-image: url(spritesmith2.png);
  background-position: -571px -1295px;
  width: 60px;
  height: 60px;
}
.skin_zombie_sleep {
  background-image: url(spritesmith2.png);
  background-position: -637px -1280px;
  width: 90px;
  height: 90px;
}
.customize-option.skin_zombie_sleep {
  background-image: url(spritesmith2.png);
  background-position: -662px -1295px;
  width: 60px;
  height: 60px;
}
.broad_armor_armoire_gladiatorArmor {
  background-image: url(spritesmith2.png);
  background-position: -728px -1280px;
  width: 90px;
  height: 90px;
}
.broad_armor_armoire_goldenToga {
  background-image: url(spritesmith2.png);
  background-position: -819px -1280px;
  width: 90px;
  height: 90px;
}
.broad_armor_armoire_hornedIronArmor {
  background-image: url(spritesmith2.png);
  background-position: -910px -1280px;
  width: 90px;
  height: 90px;
}
.broad_armor_armoire_lunarArmor {
  background-image: url(spritesmith2.png);
  background-position: -1001px -1280px;
  width: 90px;
  height: 90px;
}
.broad_armor_armoire_plagueDoctorOvercoat {
  background-image: url(spritesmith2.png);
  background-position: -1092px -1280px;
  width: 90px;
  height: 90px;
}
.broad_armor_armoire_rancherRobes {
  background-image: url(spritesmith2.png);
  background-position: -1183px -1280px;
  width: 90px;
  height: 90px;
}
.eyewear_armoire_plagueDoctorMask {
  background-image: url(spritesmith2.png);
  background-position: -1274px -1280px;
  width: 90px;
  height: 90px;
}
.head_armoire_blueHairbow {
  background-image: url(spritesmith2.png);
  background-position: -1365px -1280px;
  width: 90px;
  height: 90px;
}
.head_armoire_gladiatorHelm {
  background-image: url(spritesmith2.png);
  background-position: -1456px 0px;
  width: 90px;
  height: 90px;
}
.head_armoire_goldenLaurels {
  background-image: url(spritesmith2.png);
  background-position: -1456px -91px;
  width: 90px;
  height: 90px;
}
.head_armoire_hornedIronHelm {
  background-image: url(spritesmith2.png);
  background-position: -1456px -182px;
  width: 90px;
  height: 90px;
}
.head_armoire_lunarCrown {
  background-image: url(spritesmith2.png);
  background-position: -1456px -273px;
  width: 90px;
  height: 90px;
}
.head_armoire_plagueDoctorHat {
  background-image: url(spritesmith2.png);
  background-position: -1456px -364px;
  width: 90px;
  height: 90px;
}
.head_armoire_rancherHat {
  background-image: url(spritesmith2.png);
  background-position: -1456px -455px;
  width: 90px;
  height: 90px;
}
.head_armoire_redFloppyHat {
  background-image: url(spritesmith2.png);
  background-position: -1456px -546px;
  width: 90px;
  height: 90px;
}
.head_armoire_redHairbow {
  background-image: url(spritesmith2.png);
  background-position: -1456px -637px;
  width: 90px;
  height: 90px;
}
.head_armoire_royalCrown {
  background-image: url(spritesmith2.png);
  background-position: -1456px -728px;
  width: 90px;
  height: 90px;
}
.head_armoire_violetFloppyHat {
  background-image: url(spritesmith2.png);
  background-position: -1456px -819px;
  width: 90px;
  height: 90px;
}
.head_armoire_yellowHairbow {
  background-image: url(spritesmith2.png);
  background-position: -1456px -910px;
  width: 90px;
  height: 90px;
}
.shield_armoire_gladiatorShield {
  background-image: url(spritesmith2.png);
  background-position: -1456px -1001px;
  width: 90px;
  height: 90px;
}
.shop_armor_armoire_gladiatorArmor {
  background-image: url(spritesmith2.png);
<<<<<<< HEAD
  background-position: -1774px -1640px;
=======
  background-position: -123px -1729px;
>>>>>>> 54fde74c
  width: 40px;
  height: 40px;
}
.shop_armor_armoire_goldenToga {
  background-image: url(spritesmith2.png);
<<<<<<< HEAD
  background-position: -1774px -1599px;
=======
  background-position: -82px -1729px;
>>>>>>> 54fde74c
  width: 40px;
  height: 40px;
}
.shop_armor_armoire_hornedIronArmor {
  background-image: url(spritesmith2.png);
<<<<<<< HEAD
  background-position: -1774px -1476px;
=======
  background-position: -41px -1729px;
>>>>>>> 54fde74c
  width: 40px;
  height: 40px;
}
.shop_armor_armoire_lunarArmor {
  background-image: url(spritesmith2.png);
<<<<<<< HEAD
  background-position: -1774px -1435px;
=======
  background-position: -1729px -1640px;
>>>>>>> 54fde74c
  width: 40px;
  height: 40px;
}
.shop_armor_armoire_plagueDoctorOvercoat {
  background-image: url(spritesmith2.png);
<<<<<<< HEAD
  background-position: -1774px -1394px;
=======
  background-position: -1729px -1599px;
>>>>>>> 54fde74c
  width: 40px;
  height: 40px;
}
.shop_armor_armoire_rancherRobes {
  background-image: url(spritesmith2.png);
<<<<<<< HEAD
  background-position: -1774px -1271px;
=======
  background-position: -1729px -1558px;
>>>>>>> 54fde74c
  width: 40px;
  height: 40px;
}
.shop_eyewear_armoire_plagueDoctorMask {
  background-image: url(spritesmith2.png);
<<<<<<< HEAD
  background-position: -1774px -1230px;
=======
  background-position: -1729px -1394px;
>>>>>>> 54fde74c
  width: 40px;
  height: 40px;
}
.shop_head_armoire_blueHairbow {
  background-image: url(spritesmith2.png);
<<<<<<< HEAD
  background-position: -1774px -1107px;
=======
  background-position: -1729px -1353px;
>>>>>>> 54fde74c
  width: 40px;
  height: 40px;
}
.shop_head_armoire_gladiatorHelm {
  background-image: url(spritesmith2.png);
<<<<<<< HEAD
  background-position: -1774px -1066px;
=======
  background-position: -1729px -1312px;
>>>>>>> 54fde74c
  width: 40px;
  height: 40px;
}
.shop_head_armoire_goldenLaurels {
  background-image: url(spritesmith2.png);
<<<<<<< HEAD
  background-position: -1774px -1025px;
=======
  background-position: -1729px -1271px;
>>>>>>> 54fde74c
  width: 40px;
  height: 40px;
}
.shop_head_armoire_hornedIronHelm {
  background-image: url(spritesmith2.png);
<<<<<<< HEAD
  background-position: -1774px -902px;
=======
  background-position: -1729px -1148px;
>>>>>>> 54fde74c
  width: 40px;
  height: 40px;
}
.shop_head_armoire_lunarCrown {
  background-image: url(spritesmith2.png);
<<<<<<< HEAD
  background-position: -1774px -861px;
=======
  background-position: -1729px -1107px;
>>>>>>> 54fde74c
  width: 40px;
  height: 40px;
}
.shop_head_armoire_plagueDoctorHat {
  background-image: url(spritesmith2.png);
<<<<<<< HEAD
  background-position: -1774px -820px;
=======
  background-position: -1729px -1066px;
>>>>>>> 54fde74c
  width: 40px;
  height: 40px;
}
.shop_head_armoire_rancherHat {
  background-image: url(spritesmith2.png);
<<<<<<< HEAD
  background-position: -1774px -656px;
=======
  background-position: -1729px -1025px;
>>>>>>> 54fde74c
  width: 40px;
  height: 40px;
}
.shop_head_armoire_redFloppyHat {
  background-image: url(spritesmith2.png);
<<<<<<< HEAD
  background-position: -1774px -615px;
=======
  background-position: -1729px -984px;
>>>>>>> 54fde74c
  width: 40px;
  height: 40px;
}
.shop_head_armoire_redHairbow {
  background-image: url(spritesmith2.png);
<<<<<<< HEAD
  background-position: -1774px -574px;
=======
  background-position: -1729px -943px;
>>>>>>> 54fde74c
  width: 40px;
  height: 40px;
}
.shop_head_armoire_royalCrown {
  background-image: url(spritesmith2.png);
<<<<<<< HEAD
  background-position: -1774px -533px;
=======
  background-position: -1729px -902px;
>>>>>>> 54fde74c
  width: 40px;
  height: 40px;
}
.shop_head_armoire_violetFloppyHat {
  background-image: url(spritesmith2.png);
<<<<<<< HEAD
  background-position: -1774px -410px;
=======
  background-position: -1729px -861px;
>>>>>>> 54fde74c
  width: 40px;
  height: 40px;
}
.shop_head_armoire_yellowHairbow {
  background-image: url(spritesmith2.png);
<<<<<<< HEAD
  background-position: -1774px -369px;
=======
  background-position: -1729px -820px;
>>>>>>> 54fde74c
  width: 40px;
  height: 40px;
}
.shop_shield_armoire_gladiatorShield {
  background-image: url(spritesmith2.png);
<<<<<<< HEAD
  background-position: -1774px -328px;
=======
  background-position: -1729px -779px;
>>>>>>> 54fde74c
  width: 40px;
  height: 40px;
}
.shop_weapon_armoire_basicCrossbow {
  background-image: url(spritesmith2.png);
<<<<<<< HEAD
  background-position: -1774px -287px;
=======
  background-position: -1729px -123px;
>>>>>>> 54fde74c
  width: 40px;
  height: 40px;
}
.shop_weapon_armoire_goldWingStaff {
  background-image: url(spritesmith2.png);
<<<<<<< HEAD
  background-position: -1774px -246px;
=======
  background-position: -1729px -82px;
>>>>>>> 54fde74c
  width: 40px;
  height: 40px;
}
.shop_weapon_armoire_ironCrook {
  background-image: url(spritesmith2.png);
<<<<<<< HEAD
  background-position: -1774px -205px;
=======
  background-position: -1729px -41px;
>>>>>>> 54fde74c
  width: 40px;
  height: 40px;
}
.shop_weapon_armoire_lunarSceptre {
  background-image: url(spritesmith2.png);
<<<<<<< HEAD
  background-position: -1774px -164px;
=======
  background-position: -1729px 0px;
>>>>>>> 54fde74c
  width: 40px;
  height: 40px;
}
.shop_weapon_armoire_mythmakerSword {
  background-image: url(spritesmith2.png);
<<<<<<< HEAD
  background-position: -1774px -123px;
=======
  background-position: -1670px -1679px;
>>>>>>> 54fde74c
  width: 40px;
  height: 40px;
}
.shop_weapon_armoire_rancherLasso {
  background-image: url(spritesmith2.png);
<<<<<<< HEAD
  background-position: -1774px -82px;
=======
  background-position: -1629px -1679px;
>>>>>>> 54fde74c
  width: 40px;
  height: 40px;
}
.slim_armor_armoire_gladiatorArmor {
  background-image: url(spritesmith2.png);
  background-position: -1547px -364px;
  width: 90px;
  height: 90px;
}
.slim_armor_armoire_goldenToga {
  background-image: url(spritesmith2.png);
  background-position: -1547px -455px;
  width: 90px;
  height: 90px;
}
.slim_armor_armoire_hornedIronArmor {
  background-image: url(spritesmith2.png);
  background-position: -1547px -546px;
  width: 90px;
  height: 90px;
}
.slim_armor_armoire_lunarArmor {
  background-image: url(spritesmith2.png);
  background-position: -1547px -637px;
  width: 90px;
  height: 90px;
}
.slim_armor_armoire_plagueDoctorOvercoat {
  background-image: url(spritesmith2.png);
  background-position: -1547px -728px;
  width: 90px;
  height: 90px;
}
.slim_armor_armoire_rancherRobes {
  background-image: url(spritesmith2.png);
  background-position: -1547px -819px;
  width: 90px;
  height: 90px;
}
.weapon_armoire_basicCrossbow {
  background-image: url(spritesmith2.png);
  background-position: -1547px -910px;
  width: 90px;
  height: 90px;
}
.weapon_armoire_goldWingStaff {
  background-image: url(spritesmith2.png);
  background-position: -1547px -1001px;
  width: 90px;
  height: 90px;
}
.weapon_armoire_ironCrook {
  background-image: url(spritesmith2.png);
  background-position: -1547px -1092px;
  width: 90px;
  height: 90px;
}
.weapon_armoire_lunarSceptre {
  background-image: url(spritesmith2.png);
  background-position: -1547px -1183px;
  width: 90px;
  height: 90px;
}
.weapon_armoire_mythmakerSword {
  background-image: url(spritesmith2.png);
  background-position: -1547px -1274px;
  width: 90px;
  height: 90px;
}
.weapon_armoire_rancherLasso {
  background-image: url(spritesmith2.png);
  background-position: -1547px -1365px;
  width: 90px;
  height: 90px;
}
.broad_armor_healer_1 {
  background-image: url(spritesmith2.png);
  background-position: -242px -1462px;
  width: 90px;
  height: 90px;
}
.broad_armor_healer_2 {
  background-image: url(spritesmith2.png);
  background-position: -333px -1462px;
  width: 90px;
  height: 90px;
}
.broad_armor_healer_3 {
  background-image: url(spritesmith2.png);
  background-position: -424px -1462px;
  width: 90px;
  height: 90px;
}
.broad_armor_healer_4 {
  background-image: url(spritesmith2.png);
  background-position: -515px -1462px;
  width: 90px;
  height: 90px;
}
.broad_armor_healer_5 {
  background-image: url(spritesmith2.png);
  background-position: -606px -1462px;
  width: 90px;
  height: 90px;
}
.broad_armor_rogue_1 {
  background-image: url(spritesmith2.png);
  background-position: -697px -1462px;
  width: 90px;
  height: 90px;
}
.broad_armor_rogue_2 {
  background-image: url(spritesmith2.png);
  background-position: -788px -1462px;
  width: 90px;
  height: 90px;
}
.broad_armor_rogue_3 {
  background-image: url(spritesmith2.png);
  background-position: -879px -1462px;
  width: 90px;
  height: 90px;
}
.broad_armor_rogue_4 {
  background-image: url(spritesmith2.png);
  background-position: -970px -1462px;
  width: 90px;
  height: 90px;
}
.broad_armor_rogue_5 {
  background-image: url(spritesmith2.png);
  background-position: -1061px -1462px;
  width: 90px;
  height: 90px;
}
.broad_armor_special_2 {
  background-image: url(spritesmith2.png);
  background-position: -1152px -1462px;
  width: 90px;
  height: 90px;
}
.broad_armor_special_finnedOceanicArmor {
  background-image: url(spritesmith2.png);
  background-position: -1243px -1462px;
  width: 90px;
  height: 90px;
}
.broad_armor_warrior_1 {
  background-image: url(spritesmith2.png);
  background-position: -1334px -1462px;
  width: 90px;
  height: 90px;
}
.broad_armor_warrior_2 {
  background-image: url(spritesmith2.png);
  background-position: -1425px -1462px;
  width: 90px;
  height: 90px;
}
.broad_armor_warrior_3 {
  background-image: url(spritesmith2.png);
  background-position: -1516px -1462px;
  width: 90px;
  height: 90px;
}
.broad_armor_warrior_4 {
  background-image: url(spritesmith2.png);
  background-position: 0px -1553px;
  width: 90px;
  height: 90px;
}
.broad_armor_warrior_5 {
  background-image: url(spritesmith2.png);
  background-position: -91px -1553px;
  width: 90px;
  height: 90px;
}
.broad_armor_wizard_1 {
  background-image: url(spritesmith2.png);
  background-position: -182px -1553px;
  width: 90px;
  height: 90px;
}
.broad_armor_wizard_2 {
  background-image: url(spritesmith2.png);
  background-position: -273px -1553px;
  width: 90px;
  height: 90px;
}
.broad_armor_wizard_3 {
  background-image: url(spritesmith2.png);
  background-position: -364px -1553px;
  width: 90px;
  height: 90px;
}
.broad_armor_wizard_4 {
  background-image: url(spritesmith2.png);
  background-position: -455px -1553px;
  width: 90px;
  height: 90px;
}
.broad_armor_wizard_5 {
  background-image: url(spritesmith2.png);
  background-position: -546px -1553px;
  width: 90px;
  height: 90px;
}
.shop_armor_healer_1 {
  background-image: url(spritesmith2.png);
<<<<<<< HEAD
  background-position: -1774px -1681px;
=======
  background-position: -1588px -1679px;
>>>>>>> 54fde74c
  width: 40px;
  height: 40px;
}
.shop_armor_healer_2 {
  background-image: url(spritesmith2.png);
<<<<<<< HEAD
  background-position: -1124px -1685px;
=======
  background-position: -1547px -1679px;
>>>>>>> 54fde74c
  width: 40px;
  height: 40px;
}
.shop_armor_healer_3 {
  background-image: url(spritesmith2.png);
<<<<<<< HEAD
  background-position: -1083px -1685px;
=======
  background-position: -1506px -1679px;
>>>>>>> 54fde74c
  width: 40px;
  height: 40px;
}
.shop_armor_healer_4 {
  background-image: url(spritesmith2.png);
<<<<<<< HEAD
  background-position: -1042px -1685px;
=======
  background-position: -1465px -1679px;
>>>>>>> 54fde74c
  width: 40px;
  height: 40px;
}
.shop_armor_healer_5 {
  background-image: url(spritesmith2.png);
<<<<<<< HEAD
  background-position: -1001px -1685px;
=======
  background-position: -1424px -1679px;
>>>>>>> 54fde74c
  width: 40px;
  height: 40px;
}
.shop_armor_rogue_1 {
  background-image: url(spritesmith2.png);
<<<<<<< HEAD
  background-position: -1698px -1644px;
=======
  background-position: -1383px -1679px;
>>>>>>> 54fde74c
  width: 40px;
  height: 40px;
}
.shop_armor_rogue_2 {
  background-image: url(spritesmith2.png);
<<<<<<< HEAD
  background-position: -1657px -1644px;
=======
  background-position: -1342px -1679px;
>>>>>>> 54fde74c
  width: 40px;
  height: 40px;
}
.shop_armor_rogue_3 {
  background-image: url(spritesmith2.png);
<<<<<<< HEAD
  background-position: -1616px -1644px;
=======
  background-position: -1219px -1679px;
>>>>>>> 54fde74c
  width: 40px;
  height: 40px;
}
.shop_armor_rogue_4 {
  background-image: url(spritesmith2.png);
<<<<<<< HEAD
  background-position: -1575px -1644px;
=======
  background-position: -1178px -1679px;
>>>>>>> 54fde74c
  width: 40px;
  height: 40px;
}
.shop_armor_rogue_5 {
  background-image: url(spritesmith2.png);
<<<<<<< HEAD
  background-position: -1534px -1644px;
=======
  background-position: -1137px -1679px;
>>>>>>> 54fde74c
  width: 40px;
  height: 40px;
}
.shop_armor_special_0 {
  background-image: url(spritesmith2.png);
<<<<<<< HEAD
  background-position: -1493px -1644px;
=======
  background-position: -1670px -1638px;
>>>>>>> 54fde74c
  width: 40px;
  height: 40px;
}
.shop_armor_special_1 {
  background-image: url(spritesmith2.png);
<<<<<<< HEAD
  background-position: -1452px -1644px;
=======
  background-position: -1629px -1638px;
>>>>>>> 54fde74c
  width: 40px;
  height: 40px;
}
.shop_armor_special_2 {
  background-image: url(spritesmith2.png);
<<<<<<< HEAD
  background-position: -1411px -1644px;
=======
  background-position: -1588px -1638px;
>>>>>>> 54fde74c
  width: 40px;
  height: 40px;
}
.shop_armor_special_finnedOceanicArmor {
  background-image: url(spritesmith2.png);
<<<<<<< HEAD
  background-position: -1370px -1644px;
=======
  background-position: -1547px -1638px;
>>>>>>> 54fde74c
  width: 40px;
  height: 40px;
}
.shop_armor_warrior_1 {
  background-image: url(spritesmith2.png);
<<<<<<< HEAD
  background-position: -1247px -1644px;
=======
  background-position: -1506px -1638px;
>>>>>>> 54fde74c
  width: 40px;
  height: 40px;
}
.shop_armor_warrior_2 {
  background-image: url(spritesmith2.png);
<<<<<<< HEAD
  background-position: -1206px -1644px;
=======
  background-position: -1465px -1638px;
>>>>>>> 54fde74c
  width: 40px;
  height: 40px;
}
.shop_armor_warrior_3 {
  background-image: url(spritesmith2.png);
<<<<<<< HEAD
  background-position: -1165px -1644px;
=======
  background-position: -1424px -1638px;
>>>>>>> 54fde74c
  width: 40px;
  height: 40px;
}
.shop_armor_warrior_4 {
  background-image: url(spritesmith2.png);
<<<<<<< HEAD
  background-position: -1124px -1644px;
=======
  background-position: -1383px -1638px;
>>>>>>> 54fde74c
  width: 40px;
  height: 40px;
}
.shop_armor_warrior_5 {
  background-image: url(spritesmith2.png);
<<<<<<< HEAD
  background-position: -1083px -1644px;
=======
  background-position: -1342px -1638px;
>>>>>>> 54fde74c
  width: 40px;
  height: 40px;
}
.shop_armor_wizard_1 {
  background-image: url(spritesmith2.png);
<<<<<<< HEAD
  background-position: -1042px -1644px;
=======
  background-position: -1301px -1638px;
>>>>>>> 54fde74c
  width: 40px;
  height: 40px;
}
.shop_armor_wizard_2 {
  background-image: url(spritesmith2.png);
<<<<<<< HEAD
  background-position: -1001px -1644px;
=======
  background-position: -1260px -1638px;
>>>>>>> 54fde74c
  width: 40px;
  height: 40px;
}
.shop_armor_wizard_3 {
  background-image: url(spritesmith2.png);
<<<<<<< HEAD
  background-position: -1607px -1503px;
=======
  background-position: -1219px -1638px;
>>>>>>> 54fde74c
  width: 40px;
  height: 40px;
}
.shop_armor_wizard_4 {
  background-image: url(spritesmith2.png);
<<<<<<< HEAD
  background-position: -1774px -41px;
=======
  background-position: -1729px -369px;
>>>>>>> 54fde74c
  width: 40px;
  height: 40px;
}
.shop_armor_wizard_5 {
  background-image: url(spritesmith2.png);
<<<<<<< HEAD
  background-position: -1607px -1462px;
=======
  background-position: -1178px -1638px;
>>>>>>> 54fde74c
  width: 40px;
  height: 40px;
}
.slim_armor_healer_1 {
  background-image: url(spritesmith2.png);
<<<<<<< HEAD
  background-position: -1653px -1274px;
=======
  background-position: -500px -1638px;
>>>>>>> 54fde74c
  width: 90px;
  height: 90px;
}
.slim_armor_healer_2 {
  background-image: url(spritesmith2.png);
<<<<<<< HEAD
  background-position: -1653px -1365px;
=======
  background-position: -591px -1638px;
>>>>>>> 54fde74c
  width: 90px;
  height: 90px;
}
.slim_armor_healer_3 {
  background-image: url(spritesmith2.png);
<<<<<<< HEAD
  background-position: -1653px -1456px;
=======
  background-position: -682px -1638px;
>>>>>>> 54fde74c
  width: 90px;
  height: 90px;
}
.slim_armor_healer_4 {
  background-image: url(spritesmith2.png);
<<<<<<< HEAD
  background-position: -1653px -1547px;
=======
  background-position: -773px -1638px;
>>>>>>> 54fde74c
  width: 90px;
  height: 90px;
}
.slim_armor_healer_5 {
  background-image: url(spritesmith2.png);
<<<<<<< HEAD
  background-position: 0px -1644px;
=======
  background-position: -864px -1638px;
>>>>>>> 54fde74c
  width: 90px;
  height: 90px;
}
.slim_armor_rogue_1 {
  background-image: url(spritesmith2.png);
<<<<<<< HEAD
  background-position: -91px -1644px;
=======
  background-position: -955px -1638px;
>>>>>>> 54fde74c
  width: 90px;
  height: 90px;
}
.slim_armor_rogue_2 {
  background-image: url(spritesmith2.png);
<<<<<<< HEAD
  background-position: -182px -1644px;
=======
  background-position: -1046px -1638px;
>>>>>>> 54fde74c
  width: 90px;
  height: 90px;
}
.slim_armor_rogue_3 {
  background-image: url(spritesmith2.png);
<<<<<<< HEAD
  background-position: -273px -1644px;
=======
  background-position: -409px -1638px;
>>>>>>> 54fde74c
  width: 90px;
  height: 90px;
}
.slim_armor_rogue_4 {
  background-image: url(spritesmith2.png);
<<<<<<< HEAD
  background-position: -364px -1644px;
=======
  background-position: -318px -1638px;
>>>>>>> 54fde74c
  width: 90px;
  height: 90px;
}
.slim_armor_rogue_5 {
  background-image: url(spritesmith2.png);
<<<<<<< HEAD
  background-position: -455px -1644px;
=======
  background-position: -227px -1638px;
>>>>>>> 54fde74c
  width: 90px;
  height: 90px;
}
.slim_armor_special_2 {
  background-image: url(spritesmith2.png);
  background-position: -546px -1644px;
  width: 90px;
  height: 90px;
}
.slim_armor_special_finnedOceanicArmor {
  background-image: url(spritesmith2.png);
  background-position: -637px -1644px;
  width: 90px;
  height: 90px;
}
.slim_armor_warrior_1 {
  background-image: url(spritesmith2.png);
  background-position: -728px -1644px;
  width: 90px;
  height: 90px;
}
.slim_armor_warrior_2 {
  background-image: url(spritesmith2.png);
  background-position: -819px -1644px;
  width: 90px;
  height: 90px;
}
.slim_armor_warrior_3 {
  background-image: url(spritesmith2.png);
  background-position: -1653px -1183px;
  width: 90px;
  height: 90px;
}
.slim_armor_warrior_4 {
  background-image: url(spritesmith2.png);
  background-position: -1653px -1092px;
  width: 90px;
  height: 90px;
}
.slim_armor_warrior_5 {
  background-image: url(spritesmith2.png);
  background-position: -1653px -1001px;
  width: 90px;
  height: 90px;
}
.slim_armor_wizard_1 {
  background-image: url(spritesmith2.png);
  background-position: -1653px -910px;
  width: 90px;
  height: 90px;
}
.slim_armor_wizard_2 {
  background-image: url(spritesmith2.png);
  background-position: -1653px -819px;
  width: 90px;
  height: 90px;
}
.slim_armor_wizard_3 {
  background-image: url(spritesmith2.png);
  background-position: -1653px -728px;
  width: 90px;
  height: 90px;
}
.slim_armor_wizard_4 {
  background-image: url(spritesmith2.png);
  background-position: -1653px -637px;
  width: 90px;
  height: 90px;
}
.slim_armor_wizard_5 {
  background-image: url(spritesmith2.png);
  background-position: -1653px -546px;
  width: 90px;
  height: 90px;
}
.broad_armor_special_birthday {
  background-image: url(spritesmith2.png);
  background-position: -1653px -455px;
  width: 90px;
  height: 90px;
}
.broad_armor_special_birthday2015 {
  background-image: url(spritesmith2.png);
  background-position: -1653px -364px;
  width: 90px;
  height: 90px;
}
.shop_armor_special_birthday {
  background-image: url(spritesmith2.png);
<<<<<<< HEAD
  background-position: -1288px -1644px;
=======
  background-position: -1260px -1679px;
>>>>>>> 54fde74c
  width: 40px;
  height: 40px;
}
.shop_armor_special_birthday2015 {
  background-image: url(spritesmith2.png);
<<<<<<< HEAD
  background-position: -1329px -1644px;
=======
  background-position: -1301px -1679px;
>>>>>>> 54fde74c
  width: 40px;
  height: 40px;
}
.slim_armor_special_birthday {
  background-image: url(spritesmith2.png);
  background-position: -1653px -273px;
  width: 90px;
  height: 90px;
}
.slim_armor_special_birthday2015 {
  background-image: url(spritesmith2.png);
  background-position: -1653px -182px;
  width: 90px;
  height: 90px;
}
.broad_armor_special_fallHealer {
  background-image: url(spritesmith2.png);
  background-position: -1653px -91px;
  width: 90px;
  height: 90px;
}
.broad_armor_special_fallMage {
  background-image: url(spritesmith2.png);
<<<<<<< HEAD
  background-position: -1653px 0px;
=======
  background-position: -106px -1638px;
>>>>>>> 54fde74c
  width: 120px;
  height: 90px;
}
.broad_armor_special_fallRogue {
  background-image: url(spritesmith2.png);
<<<<<<< HEAD
  background-position: -1516px -1553px;
=======
  background-position: 0px -1638px;
>>>>>>> 54fde74c
  width: 105px;
  height: 90px;
}
.broad_armor_special_fallWarrior {
  background-image: url(spritesmith2.png);
<<<<<<< HEAD
  background-position: -1425px -1553px;
=======
  background-position: -1638px 0px;
>>>>>>> 54fde74c
  width: 90px;
  height: 90px;
}
.head_special_fallHealer {
  background-image: url(spritesmith2.png);
<<<<<<< HEAD
  background-position: -1334px -1553px;
=======
  background-position: -1547px -1547px;
>>>>>>> 54fde74c
  width: 90px;
  height: 90px;
}
.head_special_fallMage {
  background-image: url(spritesmith2.png);
<<<<<<< HEAD
  background-position: -1213px -1553px;
=======
  background-position: -1394px -1456px;
>>>>>>> 54fde74c
  width: 120px;
  height: 90px;
}
.head_special_fallRogue {
  background-image: url(spritesmith2.png);
<<<<<<< HEAD
  background-position: -1107px -1553px;
=======
  background-position: -1288px -1456px;
>>>>>>> 54fde74c
  width: 105px;
  height: 90px;
}
.head_special_fallWarrior {
  background-image: url(spritesmith2.png);
<<<<<<< HEAD
  background-position: -1016px -1553px;
=======
  background-position: -1197px -1456px;
>>>>>>> 54fde74c
  width: 90px;
  height: 90px;
}
.shield_special_fallHealer {
  background-image: url(spritesmith2.png);
<<<<<<< HEAD
  background-position: -925px -1553px;
=======
  background-position: -1106px -1456px;
>>>>>>> 54fde74c
  width: 90px;
  height: 90px;
}
.shield_special_fallRogue {
  background-image: url(spritesmith2.png);
<<<<<<< HEAD
  background-position: -819px -1553px;
=======
  background-position: -1000px -1456px;
>>>>>>> 54fde74c
  width: 105px;
  height: 90px;
}
.shield_special_fallWarrior {
  background-image: url(spritesmith2.png);
<<<<<<< HEAD
  background-position: -728px -1553px;
=======
  background-position: -909px -1456px;
>>>>>>> 54fde74c
  width: 90px;
  height: 90px;
}
.shop_armor_special_fallHealer {
  background-image: url(spritesmith2.png);
<<<<<<< HEAD
  background-position: -1165px -1685px;
=======
  background-position: -1729px -164px;
>>>>>>> 54fde74c
  width: 40px;
  height: 40px;
}
.shop_armor_special_fallMage {
  background-image: url(spritesmith2.png);
<<<<<<< HEAD
  background-position: -1206px -1685px;
=======
  background-position: -1729px -205px;
>>>>>>> 54fde74c
  width: 40px;
  height: 40px;
}
.shop_armor_special_fallRogue {
  background-image: url(spritesmith2.png);
<<<<<<< HEAD
  background-position: -1247px -1685px;
=======
  background-position: -1729px -246px;
>>>>>>> 54fde74c
  width: 40px;
  height: 40px;
}
.shop_armor_special_fallWarrior {
  background-image: url(spritesmith2.png);
<<<<<<< HEAD
  background-position: -1288px -1685px;
=======
  background-position: -1729px -287px;
>>>>>>> 54fde74c
  width: 40px;
  height: 40px;
}
.shop_head_special_fallHealer {
  background-image: url(spritesmith2.png);
<<<<<<< HEAD
  background-position: -1329px -1685px;
=======
  background-position: -1729px -328px;
>>>>>>> 54fde74c
  width: 40px;
  height: 40px;
}
.shop_head_special_fallMage {
  background-image: url(spritesmith2.png);
<<<<<<< HEAD
  background-position: -1370px -1685px;
=======
  background-position: -1137px -1638px;
>>>>>>> 54fde74c
  width: 40px;
  height: 40px;
}
.shop_head_special_fallRogue {
  background-image: url(spritesmith2.png);
<<<<<<< HEAD
  background-position: -1411px -1685px;
=======
  background-position: -1729px -410px;
>>>>>>> 54fde74c
  width: 40px;
  height: 40px;
}
.shop_head_special_fallWarrior {
  background-image: url(spritesmith2.png);
<<<<<<< HEAD
  background-position: -1452px -1685px;
=======
  background-position: -1729px -451px;
>>>>>>> 54fde74c
  width: 40px;
  height: 40px;
}
.shop_shield_special_fallHealer {
  background-image: url(spritesmith2.png);
<<<<<<< HEAD
  background-position: -1493px -1685px;
=======
  background-position: -1729px -492px;
>>>>>>> 54fde74c
  width: 40px;
  height: 40px;
}
.shop_shield_special_fallRogue {
  background-image: url(spritesmith2.png);
<<<<<<< HEAD
  background-position: -1534px -1685px;
=======
  background-position: -1729px -533px;
>>>>>>> 54fde74c
  width: 40px;
  height: 40px;
}
.shop_shield_special_fallWarrior {
  background-image: url(spritesmith2.png);
<<<<<<< HEAD
  background-position: -1575px -1685px;
=======
  background-position: -1729px -574px;
>>>>>>> 54fde74c
  width: 40px;
  height: 40px;
}
.shop_weapon_special_fallHealer {
  background-image: url(spritesmith2.png);
<<<<<<< HEAD
  background-position: -1616px -1685px;
=======
  background-position: -1729px -615px;
>>>>>>> 54fde74c
  width: 40px;
  height: 40px;
}
.shop_weapon_special_fallMage {
  background-image: url(spritesmith2.png);
<<<<<<< HEAD
  background-position: -1657px -1685px;
=======
  background-position: -1729px -656px;
>>>>>>> 54fde74c
  width: 40px;
  height: 40px;
}
.shop_weapon_special_fallRogue {
  background-image: url(spritesmith2.png);
<<<<<<< HEAD
  background-position: -1698px -1685px;
=======
  background-position: -1729px -697px;
>>>>>>> 54fde74c
  width: 40px;
  height: 40px;
}
.shop_weapon_special_fallWarrior {
  background-image: url(spritesmith2.png);
<<<<<<< HEAD
  background-position: -1774px 0px;
=======
  background-position: -1729px -738px;
>>>>>>> 54fde74c
  width: 40px;
  height: 40px;
}
.slim_armor_special_fallHealer {
  background-image: url(spritesmith2.png);
<<<<<<< HEAD
  background-position: -637px -1553px;
=======
  background-position: -818px -1456px;
>>>>>>> 54fde74c
  width: 90px;
  height: 90px;
}
.slim_armor_special_fallMage {
  background-image: url(spritesmith2.png);
<<<<<<< HEAD
  background-position: -121px -1462px;
=======
  background-position: -697px -1456px;
>>>>>>> 54fde74c
  width: 120px;
  height: 90px;
}
.slim_armor_special_fallRogue {
  background-image: url(spritesmith2.png);
<<<<<<< HEAD
  background-position: -1547px -273px;
=======
  background-position: -591px -1456px;
>>>>>>> 54fde74c
  width: 105px;
  height: 90px;
}
.slim_armor_special_fallWarrior {
  background-image: url(spritesmith2.png);
<<<<<<< HEAD
  background-position: -1547px -182px;
=======
  background-position: -500px -1456px;
>>>>>>> 54fde74c
  width: 90px;
  height: 90px;
}
.weapon_special_fallHealer {
  background-image: url(spritesmith2.png);
<<<<<<< HEAD
  background-position: -1547px -91px;
=======
  background-position: -409px -1456px;
>>>>>>> 54fde74c
  width: 90px;
  height: 90px;
}
.weapon_special_fallMage {
  background-image: url(spritesmith2.png);
<<<<<<< HEAD
  background-position: 0px -1462px;
=======
  background-position: -288px -1456px;
>>>>>>> 54fde74c
  width: 120px;
  height: 90px;
}
.weapon_special_fallRogue {
  background-image: url(spritesmith2.png);
<<<<<<< HEAD
  background-position: -1547px 0px;
=======
  background-position: -182px -1456px;
>>>>>>> 54fde74c
  width: 105px;
  height: 90px;
}
.weapon_special_fallWarrior {
  background-image: url(spritesmith2.png);
<<<<<<< HEAD
  background-position: -1456px -1371px;
=======
  background-position: -91px -1456px;
>>>>>>> 54fde74c
  width: 90px;
  height: 90px;
}
.broad_armor_special_gaymerx {
  background-image: url(spritesmith2.png);
<<<<<<< HEAD
  background-position: -1365px -1371px;
=======
  background-position: 0px -1456px;
>>>>>>> 54fde74c
  width: 90px;
  height: 90px;
}
.head_special_gaymerx {
  background-image: url(spritesmith2.png);
<<<<<<< HEAD
  background-position: -1274px -1371px;
=======
  background-position: -1456px -1365px;
>>>>>>> 54fde74c
  width: 90px;
  height: 90px;
}
.shop_armor_special_gaymerx {
  background-image: url(spritesmith2.png);
<<<<<<< HEAD
  background-position: -1774px -451px;
=======
  background-position: -1729px -1189px;
>>>>>>> 54fde74c
  width: 40px;
  height: 40px;
}
.shop_head_special_gaymerx {
  background-image: url(spritesmith2.png);
<<<<<<< HEAD
  background-position: -1774px -492px;
=======
  background-position: -1729px -1230px;
>>>>>>> 54fde74c
  width: 40px;
  height: 40px;
}
.slim_armor_special_gaymerx {
  background-image: url(spritesmith2.png);
<<<<<<< HEAD
  background-position: -1183px -1371px;
=======
  background-position: -1456px -1274px;
>>>>>>> 54fde74c
  width: 90px;
  height: 90px;
}
.back_mystery_201402 {
  background-image: url(spritesmith2.png);
<<<<<<< HEAD
  background-position: -1092px -1371px;
=======
  background-position: -1456px -1183px;
>>>>>>> 54fde74c
  width: 90px;
  height: 90px;
}
.broad_armor_mystery_201402 {
  background-image: url(spritesmith2.png);
<<<<<<< HEAD
  background-position: -1001px -1371px;
=======
  background-position: -1456px -1092px;
>>>>>>> 54fde74c
  width: 90px;
  height: 90px;
}
.head_mystery_201402 {
  background-image: url(spritesmith2.png);
<<<<<<< HEAD
  background-position: -910px -1371px;
=======
  background-position: -1456px -1001px;
>>>>>>> 54fde74c
  width: 90px;
  height: 90px;
}
.shop_armor_mystery_201402 {
  background-image: url(spritesmith2.png);
<<<<<<< HEAD
  background-position: -1774px -697px;
=======
  background-position: -1729px -1435px;
>>>>>>> 54fde74c
  width: 40px;
  height: 40px;
}
.shop_back_mystery_201402 {
  background-image: url(spritesmith2.png);
<<<<<<< HEAD
  background-position: -1774px -738px;
=======
  background-position: -1729px -1476px;
>>>>>>> 54fde74c
  width: 40px;
  height: 40px;
}
.shop_head_mystery_201402 {
  background-image: url(spritesmith2.png);
<<<<<<< HEAD
  background-position: -1774px -779px;
=======
  background-position: -1729px -1517px;
>>>>>>> 54fde74c
  width: 40px;
  height: 40px;
}
.slim_armor_mystery_201402 {
  background-image: url(spritesmith2.png);
<<<<<<< HEAD
  background-position: -819px -1371px;
=======
  background-position: -1456px -910px;
>>>>>>> 54fde74c
  width: 90px;
  height: 90px;
}
.broad_armor_mystery_201403 {
  background-image: url(spritesmith2.png);
<<<<<<< HEAD
  background-position: -728px -1371px;
=======
  background-position: -1456px -819px;
>>>>>>> 54fde74c
  width: 90px;
  height: 90px;
}
.headAccessory_mystery_201403 {
  background-image: url(spritesmith2.png);
<<<<<<< HEAD
  background-position: -637px -1371px;
=======
  background-position: -1456px -728px;
>>>>>>> 54fde74c
  width: 90px;
  height: 90px;
}
.shop_armor_mystery_201403 {
  background-image: url(spritesmith2.png);
<<<<<<< HEAD
  background-position: -1774px -943px;
=======
  background-position: -1729px -1681px;
>>>>>>> 54fde74c
  width: 40px;
  height: 40px;
}
.shop_headAccessory_mystery_201403 {
  background-image: url(spritesmith2.png);
<<<<<<< HEAD
  background-position: -1774px -984px;
=======
  background-position: 0px -1729px;
>>>>>>> 54fde74c
  width: 40px;
  height: 40px;
}
.slim_armor_mystery_201403 {
  background-image: url(spritesmith2.png);
<<<<<<< HEAD
  background-position: -546px -1371px;
=======
  background-position: -1456px -637px;
>>>>>>> 54fde74c
  width: 90px;
  height: 90px;
}
.back_mystery_201404 {
  background-image: url(spritesmith2.png);
<<<<<<< HEAD
  background-position: -455px -1371px;
=======
  background-position: -1456px -546px;
>>>>>>> 54fde74c
  width: 90px;
  height: 90px;
}
.headAccessory_mystery_201404 {
  background-image: url(spritesmith2.png);
<<<<<<< HEAD
  background-position: -364px -1371px;
  width: 90px;
  height: 90px;
}
.shop_back_mystery_201404 {
  background-image: url(spritesmith2.png);
  background-position: -1774px -1148px;
  width: 40px;
  height: 40px;
}
.shop_headAccessory_mystery_201404 {
  background-image: url(spritesmith2.png);
  background-position: -1774px -1189px;
  width: 40px;
  height: 40px;
}
.broad_armor_mystery_201405 {
  background-image: url(spritesmith2.png);
  background-position: -273px -1371px;
  width: 90px;
  height: 90px;
}
.head_mystery_201405 {
  background-image: url(spritesmith2.png);
  background-position: -182px -1371px;
  width: 90px;
  height: 90px;
}
.shop_armor_mystery_201405 {
  background-image: url(spritesmith2.png);
  background-position: -1774px -1312px;
  width: 40px;
  height: 40px;
}
.shop_head_mystery_201405 {
  background-image: url(spritesmith2.png);
  background-position: -1774px -1353px;
  width: 40px;
  height: 40px;
}
.slim_armor_mystery_201405 {
  background-image: url(spritesmith2.png);
  background-position: -91px -1371px;
  width: 90px;
  height: 90px;
}
.broad_armor_mystery_201406 {
  background-image: url(spritesmith2.png);
  background-position: -182px 0px;
  width: 90px;
  height: 96px;
}
.head_mystery_201406 {
  background-image: url(spritesmith2.png);
  background-position: -91px 0px;
  width: 90px;
  height: 96px;
}
.shop_armor_mystery_201406 {
  background-image: url(spritesmith2.png);
  background-position: -1774px -1517px;
  width: 40px;
  height: 40px;
}
.shop_head_mystery_201406 {
  background-image: url(spritesmith2.png);
  background-position: -1774px -1558px;
  width: 40px;
  height: 40px;
}
.slim_armor_mystery_201406 {
  background-image: url(spritesmith2.png);
  background-position: 0px 0px;
  width: 90px;
  height: 96px;
}
.broad_armor_mystery_201407 {
  background-image: url(spritesmith2.png);
  background-position: -1456px -1092px;
  width: 90px;
  height: 90px;
}
.head_mystery_201407 {
  background-image: url(spritesmith2.png);
  background-position: -910px -1644px;
=======
  background-position: -1456px -455px;
>>>>>>> 54fde74c
  width: 90px;
  height: 90px;
}
.shop_back_mystery_201404 {
  background-image: url(spritesmith2.png);
  background-position: -164px -1729px;
  width: 40px;
  height: 40px;
}<|MERGE_RESOLUTION|>--- conflicted
+++ resolved
@@ -1,4440 +1,3984 @@
 .hair_base_8_peppermint {
   background-image: url(spritesmith2.png);
+  background-position: -1456px -1274px;
+  width: 90px;
+  height: 90px;
+}
+.customize-option.hair_base_8_peppermint {
+  background-image: url(spritesmith2.png);
+  background-position: -1481px -1289px;
+  width: 60px;
+  height: 60px;
+}
+.hair_base_8_pgreen {
+  background-image: url(spritesmith2.png);
+  background-position: -1365px -546px;
+  width: 90px;
+  height: 90px;
+}
+.customize-option.hair_base_8_pgreen {
+  background-image: url(spritesmith2.png);
+  background-position: -1390px -561px;
+  width: 60px;
+  height: 60px;
+}
+.hair_base_8_pgreen2 {
+  background-image: url(spritesmith2.png);
+  background-position: 0px -1371px;
+  width: 90px;
+  height: 90px;
+}
+.customize-option.hair_base_8_pgreen2 {
+  background-image: url(spritesmith2.png);
+  background-position: -25px -1386px;
+  width: 60px;
+  height: 60px;
+}
+.hair_base_8_porange {
+  background-image: url(spritesmith2.png);
+  background-position: -91px -1371px;
+  width: 90px;
+  height: 90px;
+}
+.customize-option.hair_base_8_porange {
+  background-image: url(spritesmith2.png);
+  background-position: -116px -1386px;
+  width: 60px;
+  height: 60px;
+}
+.hair_base_8_porange2 {
+  background-image: url(spritesmith2.png);
+  background-position: -91px -97px;
+  width: 90px;
+  height: 90px;
+}
+.customize-option.hair_base_8_porange2 {
+  background-image: url(spritesmith2.png);
+  background-position: -116px -112px;
+  width: 60px;
+  height: 60px;
+}
+.hair_base_8_ppink {
+  background-image: url(spritesmith2.png);
+  background-position: -182px -97px;
+  width: 90px;
+  height: 90px;
+}
+.customize-option.hair_base_8_ppink {
+  background-image: url(spritesmith2.png);
+  background-position: -207px -112px;
+  width: 60px;
+  height: 60px;
+}
+.hair_base_8_ppink2 {
+  background-image: url(spritesmith2.png);
+  background-position: -273px 0px;
+  width: 90px;
+  height: 90px;
+}
+.customize-option.hair_base_8_ppink2 {
+  background-image: url(spritesmith2.png);
+  background-position: -298px -15px;
+  width: 60px;
+  height: 60px;
+}
+.hair_base_8_ppurple {
+  background-image: url(spritesmith2.png);
+  background-position: -273px -91px;
+  width: 90px;
+  height: 90px;
+}
+.customize-option.hair_base_8_ppurple {
+  background-image: url(spritesmith2.png);
+  background-position: -298px -106px;
+  width: 60px;
+  height: 60px;
+}
+.hair_base_8_ppurple2 {
+  background-image: url(spritesmith2.png);
+  background-position: 0px -188px;
+  width: 90px;
+  height: 90px;
+}
+.customize-option.hair_base_8_ppurple2 {
+  background-image: url(spritesmith2.png);
+  background-position: -25px -203px;
+  width: 60px;
+  height: 60px;
+}
+.hair_base_8_pumpkin {
+  background-image: url(spritesmith2.png);
+  background-position: -91px -188px;
+  width: 90px;
+  height: 90px;
+}
+.customize-option.hair_base_8_pumpkin {
+  background-image: url(spritesmith2.png);
+  background-position: -116px -203px;
+  width: 60px;
+  height: 60px;
+}
+.hair_base_8_purple {
+  background-image: url(spritesmith2.png);
+  background-position: -182px -188px;
+  width: 90px;
+  height: 90px;
+}
+.customize-option.hair_base_8_purple {
+  background-image: url(spritesmith2.png);
+  background-position: -207px -203px;
+  width: 60px;
+  height: 60px;
+}
+.hair_base_8_pyellow {
+  background-image: url(spritesmith2.png);
+  background-position: -273px -188px;
+  width: 90px;
+  height: 90px;
+}
+.customize-option.hair_base_8_pyellow {
+  background-image: url(spritesmith2.png);
+  background-position: -298px -203px;
+  width: 60px;
+  height: 60px;
+}
+.hair_base_8_pyellow2 {
+  background-image: url(spritesmith2.png);
+  background-position: -364px 0px;
+  width: 90px;
+  height: 90px;
+}
+.customize-option.hair_base_8_pyellow2 {
+  background-image: url(spritesmith2.png);
+  background-position: -389px -15px;
+  width: 60px;
+  height: 60px;
+}
+.hair_base_8_rainbow {
+  background-image: url(spritesmith2.png);
+  background-position: -364px -91px;
+  width: 90px;
+  height: 90px;
+}
+.customize-option.hair_base_8_rainbow {
+  background-image: url(spritesmith2.png);
+  background-position: -389px -106px;
+  width: 60px;
+  height: 60px;
+}
+.hair_base_8_red {
+  background-image: url(spritesmith2.png);
+  background-position: -364px -182px;
+  width: 90px;
+  height: 90px;
+}
+.customize-option.hair_base_8_red {
+  background-image: url(spritesmith2.png);
+  background-position: -389px -197px;
+  width: 60px;
+  height: 60px;
+}
+.hair_base_8_snowy {
+  background-image: url(spritesmith2.png);
+  background-position: 0px -279px;
+  width: 90px;
+  height: 90px;
+}
+.customize-option.hair_base_8_snowy {
+  background-image: url(spritesmith2.png);
+  background-position: -25px -294px;
+  width: 60px;
+  height: 60px;
+}
+.hair_base_8_white {
+  background-image: url(spritesmith2.png);
+  background-position: -91px -279px;
+  width: 90px;
+  height: 90px;
+}
+.customize-option.hair_base_8_white {
+  background-image: url(spritesmith2.png);
+  background-position: -116px -294px;
+  width: 60px;
+  height: 60px;
+}
+.hair_base_8_winternight {
+  background-image: url(spritesmith2.png);
+  background-position: -182px -279px;
+  width: 90px;
+  height: 90px;
+}
+.customize-option.hair_base_8_winternight {
+  background-image: url(spritesmith2.png);
+  background-position: -207px -294px;
+  width: 60px;
+  height: 60px;
+}
+.hair_base_8_winterstar {
+  background-image: url(spritesmith2.png);
+  background-position: -273px -279px;
+  width: 90px;
+  height: 90px;
+}
+.customize-option.hair_base_8_winterstar {
+  background-image: url(spritesmith2.png);
+  background-position: -298px -294px;
+  width: 60px;
+  height: 60px;
+}
+.hair_base_8_yellow {
+  background-image: url(spritesmith2.png);
+  background-position: -364px -279px;
+  width: 90px;
+  height: 90px;
+}
+.customize-option.hair_base_8_yellow {
+  background-image: url(spritesmith2.png);
+  background-position: -389px -294px;
+  width: 60px;
+  height: 60px;
+}
+.hair_base_8_zombie {
+  background-image: url(spritesmith2.png);
+  background-position: -455px 0px;
+  width: 90px;
+  height: 90px;
+}
+.customize-option.hair_base_8_zombie {
+  background-image: url(spritesmith2.png);
+  background-position: -480px -15px;
+  width: 60px;
+  height: 60px;
+}
+.hair_base_9_TRUred {
+  background-image: url(spritesmith2.png);
+  background-position: -455px -91px;
+  width: 90px;
+  height: 90px;
+}
+.customize-option.hair_base_9_TRUred {
+  background-image: url(spritesmith2.png);
+  background-position: -480px -106px;
+  width: 60px;
+  height: 60px;
+}
+.hair_base_9_aurora {
+  background-image: url(spritesmith2.png);
+  background-position: -455px -182px;
+  width: 90px;
+  height: 90px;
+}
+.customize-option.hair_base_9_aurora {
+  background-image: url(spritesmith2.png);
+  background-position: -480px -197px;
+  width: 60px;
+  height: 60px;
+}
+.hair_base_9_black {
+  background-image: url(spritesmith2.png);
+  background-position: -455px -273px;
+  width: 90px;
+  height: 90px;
+}
+.customize-option.hair_base_9_black {
+  background-image: url(spritesmith2.png);
+  background-position: -480px -288px;
+  width: 60px;
+  height: 60px;
+}
+.hair_base_9_blond {
+  background-image: url(spritesmith2.png);
+  background-position: 0px -370px;
+  width: 90px;
+  height: 90px;
+}
+.customize-option.hair_base_9_blond {
+  background-image: url(spritesmith2.png);
+  background-position: -25px -385px;
+  width: 60px;
+  height: 60px;
+}
+.hair_base_9_blue {
+  background-image: url(spritesmith2.png);
+  background-position: -91px -370px;
+  width: 90px;
+  height: 90px;
+}
+.customize-option.hair_base_9_blue {
+  background-image: url(spritesmith2.png);
+  background-position: -116px -385px;
+  width: 60px;
+  height: 60px;
+}
+.hair_base_9_brown {
+  background-image: url(spritesmith2.png);
+  background-position: -182px -370px;
+  width: 90px;
+  height: 90px;
+}
+.customize-option.hair_base_9_brown {
+  background-image: url(spritesmith2.png);
+  background-position: -207px -385px;
+  width: 60px;
+  height: 60px;
+}
+.hair_base_9_candycane {
+  background-image: url(spritesmith2.png);
+  background-position: -273px -370px;
+  width: 90px;
+  height: 90px;
+}
+.customize-option.hair_base_9_candycane {
+  background-image: url(spritesmith2.png);
+  background-position: -298px -385px;
+  width: 60px;
+  height: 60px;
+}
+.hair_base_9_candycorn {
+  background-image: url(spritesmith2.png);
+  background-position: -364px -370px;
+  width: 90px;
+  height: 90px;
+}
+.customize-option.hair_base_9_candycorn {
+  background-image: url(spritesmith2.png);
+  background-position: -389px -385px;
+  width: 60px;
+  height: 60px;
+}
+.hair_base_9_festive {
+  background-image: url(spritesmith2.png);
+  background-position: -455px -370px;
+  width: 90px;
+  height: 90px;
+}
+.customize-option.hair_base_9_festive {
+  background-image: url(spritesmith2.png);
+  background-position: -480px -385px;
+  width: 60px;
+  height: 60px;
+}
+.hair_base_9_frost {
+  background-image: url(spritesmith2.png);
+  background-position: -546px 0px;
+  width: 90px;
+  height: 90px;
+}
+.customize-option.hair_base_9_frost {
+  background-image: url(spritesmith2.png);
+  background-position: -571px -15px;
+  width: 60px;
+  height: 60px;
+}
+.hair_base_9_ghostwhite {
+  background-image: url(spritesmith2.png);
+  background-position: -546px -91px;
+  width: 90px;
+  height: 90px;
+}
+.customize-option.hair_base_9_ghostwhite {
+  background-image: url(spritesmith2.png);
+  background-position: -571px -106px;
+  width: 60px;
+  height: 60px;
+}
+.hair_base_9_green {
+  background-image: url(spritesmith2.png);
+  background-position: -546px -182px;
+  width: 90px;
+  height: 90px;
+}
+.customize-option.hair_base_9_green {
+  background-image: url(spritesmith2.png);
+  background-position: -571px -197px;
+  width: 60px;
+  height: 60px;
+}
+.hair_base_9_halloween {
+  background-image: url(spritesmith2.png);
+  background-position: -546px -273px;
+  width: 90px;
+  height: 90px;
+}
+.customize-option.hair_base_9_halloween {
+  background-image: url(spritesmith2.png);
+  background-position: -571px -288px;
+  width: 60px;
+  height: 60px;
+}
+.hair_base_9_holly {
+  background-image: url(spritesmith2.png);
+  background-position: -546px -364px;
+  width: 90px;
+  height: 90px;
+}
+.customize-option.hair_base_9_holly {
+  background-image: url(spritesmith2.png);
+  background-position: -571px -379px;
+  width: 60px;
+  height: 60px;
+}
+.hair_base_9_hollygreen {
+  background-image: url(spritesmith2.png);
+  background-position: 0px -461px;
+  width: 90px;
+  height: 90px;
+}
+.customize-option.hair_base_9_hollygreen {
+  background-image: url(spritesmith2.png);
+  background-position: -25px -476px;
+  width: 60px;
+  height: 60px;
+}
+.hair_base_9_midnight {
+  background-image: url(spritesmith2.png);
+  background-position: -91px -461px;
+  width: 90px;
+  height: 90px;
+}
+.customize-option.hair_base_9_midnight {
+  background-image: url(spritesmith2.png);
+  background-position: -116px -476px;
+  width: 60px;
+  height: 60px;
+}
+.hair_base_9_pblue {
+  background-image: url(spritesmith2.png);
+  background-position: -182px -461px;
+  width: 90px;
+  height: 90px;
+}
+.customize-option.hair_base_9_pblue {
+  background-image: url(spritesmith2.png);
+  background-position: -207px -476px;
+  width: 60px;
+  height: 60px;
+}
+.hair_base_9_pblue2 {
+  background-image: url(spritesmith2.png);
+  background-position: -273px -461px;
+  width: 90px;
+  height: 90px;
+}
+.customize-option.hair_base_9_pblue2 {
+  background-image: url(spritesmith2.png);
+  background-position: -298px -476px;
+  width: 60px;
+  height: 60px;
+}
+.hair_base_9_peppermint {
+  background-image: url(spritesmith2.png);
+  background-position: -364px -461px;
+  width: 90px;
+  height: 90px;
+}
+.customize-option.hair_base_9_peppermint {
+  background-image: url(spritesmith2.png);
+  background-position: -389px -476px;
+  width: 60px;
+  height: 60px;
+}
+.hair_base_9_pgreen {
+  background-image: url(spritesmith2.png);
+  background-position: -455px -461px;
+  width: 90px;
+  height: 90px;
+}
+.customize-option.hair_base_9_pgreen {
+  background-image: url(spritesmith2.png);
+  background-position: -480px -476px;
+  width: 60px;
+  height: 60px;
+}
+.hair_base_9_pgreen2 {
+  background-image: url(spritesmith2.png);
+  background-position: -546px -461px;
+  width: 90px;
+  height: 90px;
+}
+.customize-option.hair_base_9_pgreen2 {
+  background-image: url(spritesmith2.png);
+  background-position: -571px -476px;
+  width: 60px;
+  height: 60px;
+}
+.hair_base_9_porange {
+  background-image: url(spritesmith2.png);
+  background-position: -637px 0px;
+  width: 90px;
+  height: 90px;
+}
+.customize-option.hair_base_9_porange {
+  background-image: url(spritesmith2.png);
+  background-position: -662px -15px;
+  width: 60px;
+  height: 60px;
+}
+.hair_base_9_porange2 {
+  background-image: url(spritesmith2.png);
+  background-position: -637px -91px;
+  width: 90px;
+  height: 90px;
+}
+.customize-option.hair_base_9_porange2 {
+  background-image: url(spritesmith2.png);
+  background-position: -662px -106px;
+  width: 60px;
+  height: 60px;
+}
+.hair_base_9_ppink {
+  background-image: url(spritesmith2.png);
+  background-position: -637px -182px;
+  width: 90px;
+  height: 90px;
+}
+.customize-option.hair_base_9_ppink {
+  background-image: url(spritesmith2.png);
+  background-position: -662px -197px;
+  width: 60px;
+  height: 60px;
+}
+.hair_base_9_ppink2 {
+  background-image: url(spritesmith2.png);
+  background-position: -637px -273px;
+  width: 90px;
+  height: 90px;
+}
+.customize-option.hair_base_9_ppink2 {
+  background-image: url(spritesmith2.png);
+  background-position: -662px -288px;
+  width: 60px;
+  height: 60px;
+}
+.hair_base_9_ppurple {
+  background-image: url(spritesmith2.png);
+  background-position: -637px -364px;
+  width: 90px;
+  height: 90px;
+}
+.customize-option.hair_base_9_ppurple {
+  background-image: url(spritesmith2.png);
+  background-position: -662px -379px;
+  width: 60px;
+  height: 60px;
+}
+.hair_base_9_ppurple2 {
+  background-image: url(spritesmith2.png);
+  background-position: -637px -455px;
+  width: 90px;
+  height: 90px;
+}
+.customize-option.hair_base_9_ppurple2 {
+  background-image: url(spritesmith2.png);
+  background-position: -662px -470px;
+  width: 60px;
+  height: 60px;
+}
+.hair_base_9_pumpkin {
+  background-image: url(spritesmith2.png);
+  background-position: 0px -552px;
+  width: 90px;
+  height: 90px;
+}
+.customize-option.hair_base_9_pumpkin {
+  background-image: url(spritesmith2.png);
+  background-position: -25px -567px;
+  width: 60px;
+  height: 60px;
+}
+.hair_base_9_purple {
+  background-image: url(spritesmith2.png);
+  background-position: -91px -552px;
+  width: 90px;
+  height: 90px;
+}
+.customize-option.hair_base_9_purple {
+  background-image: url(spritesmith2.png);
+  background-position: -116px -567px;
+  width: 60px;
+  height: 60px;
+}
+.hair_base_9_pyellow {
+  background-image: url(spritesmith2.png);
+  background-position: -182px -552px;
+  width: 90px;
+  height: 90px;
+}
+.customize-option.hair_base_9_pyellow {
+  background-image: url(spritesmith2.png);
+  background-position: -207px -567px;
+  width: 60px;
+  height: 60px;
+}
+.hair_base_9_pyellow2 {
+  background-image: url(spritesmith2.png);
+  background-position: -273px -552px;
+  width: 90px;
+  height: 90px;
+}
+.customize-option.hair_base_9_pyellow2 {
+  background-image: url(spritesmith2.png);
+  background-position: -298px -567px;
+  width: 60px;
+  height: 60px;
+}
+.hair_base_9_rainbow {
+  background-image: url(spritesmith2.png);
+  background-position: -364px -552px;
+  width: 90px;
+  height: 90px;
+}
+.customize-option.hair_base_9_rainbow {
+  background-image: url(spritesmith2.png);
+  background-position: -389px -567px;
+  width: 60px;
+  height: 60px;
+}
+.hair_base_9_red {
+  background-image: url(spritesmith2.png);
+  background-position: -455px -552px;
+  width: 90px;
+  height: 90px;
+}
+.customize-option.hair_base_9_red {
+  background-image: url(spritesmith2.png);
+  background-position: -480px -567px;
+  width: 60px;
+  height: 60px;
+}
+.hair_base_9_snowy {
+  background-image: url(spritesmith2.png);
+  background-position: -546px -552px;
+  width: 90px;
+  height: 90px;
+}
+.customize-option.hair_base_9_snowy {
+  background-image: url(spritesmith2.png);
+  background-position: -571px -567px;
+  width: 60px;
+  height: 60px;
+}
+.hair_base_9_white {
+  background-image: url(spritesmith2.png);
+  background-position: -637px -552px;
+  width: 90px;
+  height: 90px;
+}
+.customize-option.hair_base_9_white {
+  background-image: url(spritesmith2.png);
+  background-position: -662px -567px;
+  width: 60px;
+  height: 60px;
+}
+.hair_base_9_winternight {
+  background-image: url(spritesmith2.png);
+  background-position: -728px 0px;
+  width: 90px;
+  height: 90px;
+}
+.customize-option.hair_base_9_winternight {
+  background-image: url(spritesmith2.png);
+  background-position: -753px -15px;
+  width: 60px;
+  height: 60px;
+}
+.hair_base_9_winterstar {
+  background-image: url(spritesmith2.png);
+  background-position: -728px -91px;
+  width: 90px;
+  height: 90px;
+}
+.customize-option.hair_base_9_winterstar {
+  background-image: url(spritesmith2.png);
+  background-position: -753px -106px;
+  width: 60px;
+  height: 60px;
+}
+.hair_base_9_yellow {
+  background-image: url(spritesmith2.png);
+  background-position: -728px -182px;
+  width: 90px;
+  height: 90px;
+}
+.customize-option.hair_base_9_yellow {
+  background-image: url(spritesmith2.png);
+  background-position: -753px -197px;
+  width: 60px;
+  height: 60px;
+}
+.hair_base_9_zombie {
+  background-image: url(spritesmith2.png);
+  background-position: -728px -273px;
+  width: 90px;
+  height: 90px;
+}
+.customize-option.hair_base_9_zombie {
+  background-image: url(spritesmith2.png);
+  background-position: -753px -288px;
+  width: 60px;
+  height: 60px;
+}
+.hair_beard_1_pblue2 {
+  background-image: url(spritesmith2.png);
+  background-position: -728px -364px;
+  width: 90px;
+  height: 90px;
+}
+.customize-option.hair_beard_1_pblue2 {
+  background-image: url(spritesmith2.png);
+  background-position: -753px -379px;
+  width: 60px;
+  height: 60px;
+}
+.hair_beard_1_pgreen2 {
+  background-image: url(spritesmith2.png);
+  background-position: -728px -455px;
+  width: 90px;
+  height: 90px;
+}
+.customize-option.hair_beard_1_pgreen2 {
+  background-image: url(spritesmith2.png);
+  background-position: -753px -470px;
+  width: 60px;
+  height: 60px;
+}
+.hair_beard_1_porange2 {
+  background-image: url(spritesmith2.png);
+  background-position: -728px -546px;
+  width: 90px;
+  height: 90px;
+}
+.customize-option.hair_beard_1_porange2 {
+  background-image: url(spritesmith2.png);
+  background-position: -753px -561px;
+  width: 60px;
+  height: 60px;
+}
+.hair_beard_1_ppink2 {
+  background-image: url(spritesmith2.png);
+  background-position: 0px -643px;
+  width: 90px;
+  height: 90px;
+}
+.customize-option.hair_beard_1_ppink2 {
+  background-image: url(spritesmith2.png);
+  background-position: -25px -658px;
+  width: 60px;
+  height: 60px;
+}
+.hair_beard_1_ppurple2 {
+  background-image: url(spritesmith2.png);
+  background-position: -91px -643px;
+  width: 90px;
+  height: 90px;
+}
+.customize-option.hair_beard_1_ppurple2 {
+  background-image: url(spritesmith2.png);
+  background-position: -116px -658px;
+  width: 60px;
+  height: 60px;
+}
+.hair_beard_1_pyellow2 {
+  background-image: url(spritesmith2.png);
+  background-position: -182px -643px;
+  width: 90px;
+  height: 90px;
+}
+.customize-option.hair_beard_1_pyellow2 {
+  background-image: url(spritesmith2.png);
+  background-position: -207px -658px;
+  width: 60px;
+  height: 60px;
+}
+.hair_beard_2_pblue2 {
+  background-image: url(spritesmith2.png);
+  background-position: -273px -643px;
+  width: 90px;
+  height: 90px;
+}
+.customize-option.hair_beard_2_pblue2 {
+  background-image: url(spritesmith2.png);
+  background-position: -298px -658px;
+  width: 60px;
+  height: 60px;
+}
+.hair_beard_2_pgreen2 {
+  background-image: url(spritesmith2.png);
+  background-position: -364px -643px;
+  width: 90px;
+  height: 90px;
+}
+.customize-option.hair_beard_2_pgreen2 {
+  background-image: url(spritesmith2.png);
+  background-position: -389px -658px;
+  width: 60px;
+  height: 60px;
+}
+.hair_beard_2_porange2 {
+  background-image: url(spritesmith2.png);
+  background-position: -455px -643px;
+  width: 90px;
+  height: 90px;
+}
+.customize-option.hair_beard_2_porange2 {
+  background-image: url(spritesmith2.png);
+  background-position: -480px -658px;
+  width: 60px;
+  height: 60px;
+}
+.hair_beard_2_ppink2 {
+  background-image: url(spritesmith2.png);
+  background-position: -546px -643px;
+  width: 90px;
+  height: 90px;
+}
+.customize-option.hair_beard_2_ppink2 {
+  background-image: url(spritesmith2.png);
+  background-position: -571px -658px;
+  width: 60px;
+  height: 60px;
+}
+.hair_beard_2_ppurple2 {
+  background-image: url(spritesmith2.png);
+  background-position: -637px -643px;
+  width: 90px;
+  height: 90px;
+}
+.customize-option.hair_beard_2_ppurple2 {
+  background-image: url(spritesmith2.png);
+  background-position: -662px -658px;
+  width: 60px;
+  height: 60px;
+}
+.hair_beard_2_pyellow2 {
+  background-image: url(spritesmith2.png);
+  background-position: -728px -643px;
+  width: 90px;
+  height: 90px;
+}
+.customize-option.hair_beard_2_pyellow2 {
+  background-image: url(spritesmith2.png);
+  background-position: -753px -658px;
+  width: 60px;
+  height: 60px;
+}
+.hair_beard_3_pblue2 {
+  background-image: url(spritesmith2.png);
+  background-position: -819px 0px;
+  width: 90px;
+  height: 90px;
+}
+.customize-option.hair_beard_3_pblue2 {
+  background-image: url(spritesmith2.png);
+  background-position: -844px -15px;
+  width: 60px;
+  height: 60px;
+}
+.hair_beard_3_pgreen2 {
+  background-image: url(spritesmith2.png);
+  background-position: -819px -91px;
+  width: 90px;
+  height: 90px;
+}
+.customize-option.hair_beard_3_pgreen2 {
+  background-image: url(spritesmith2.png);
+  background-position: -844px -106px;
+  width: 60px;
+  height: 60px;
+}
+.hair_beard_3_porange2 {
+  background-image: url(spritesmith2.png);
+  background-position: -819px -182px;
+  width: 90px;
+  height: 90px;
+}
+.customize-option.hair_beard_3_porange2 {
+  background-image: url(spritesmith2.png);
+  background-position: -844px -197px;
+  width: 60px;
+  height: 60px;
+}
+.hair_beard_3_ppink2 {
+  background-image: url(spritesmith2.png);
+  background-position: -819px -273px;
+  width: 90px;
+  height: 90px;
+}
+.customize-option.hair_beard_3_ppink2 {
+  background-image: url(spritesmith2.png);
+  background-position: -844px -288px;
+  width: 60px;
+  height: 60px;
+}
+.hair_beard_3_ppurple2 {
+  background-image: url(spritesmith2.png);
+  background-position: -819px -364px;
+  width: 90px;
+  height: 90px;
+}
+.customize-option.hair_beard_3_ppurple2 {
+  background-image: url(spritesmith2.png);
+  background-position: -844px -379px;
+  width: 60px;
+  height: 60px;
+}
+.hair_beard_3_pyellow2 {
+  background-image: url(spritesmith2.png);
+  background-position: -819px -455px;
+  width: 90px;
+  height: 90px;
+}
+.customize-option.hair_beard_3_pyellow2 {
+  background-image: url(spritesmith2.png);
+  background-position: -844px -470px;
+  width: 60px;
+  height: 60px;
+}
+.hair_mustache_1_pblue2 {
+  background-image: url(spritesmith2.png);
+  background-position: -819px -546px;
+  width: 90px;
+  height: 90px;
+}
+.customize-option.hair_mustache_1_pblue2 {
+  background-image: url(spritesmith2.png);
+  background-position: -844px -561px;
+  width: 60px;
+  height: 60px;
+}
+.hair_mustache_1_pgreen2 {
+  background-image: url(spritesmith2.png);
+  background-position: -819px -637px;
+  width: 90px;
+  height: 90px;
+}
+.customize-option.hair_mustache_1_pgreen2 {
+  background-image: url(spritesmith2.png);
+  background-position: -844px -652px;
+  width: 60px;
+  height: 60px;
+}
+.hair_mustache_1_porange2 {
+  background-image: url(spritesmith2.png);
+  background-position: 0px -734px;
+  width: 90px;
+  height: 90px;
+}
+.customize-option.hair_mustache_1_porange2 {
+  background-image: url(spritesmith2.png);
+  background-position: -25px -749px;
+  width: 60px;
+  height: 60px;
+}
+.hair_mustache_1_ppink2 {
+  background-image: url(spritesmith2.png);
+  background-position: -91px -734px;
+  width: 90px;
+  height: 90px;
+}
+.customize-option.hair_mustache_1_ppink2 {
+  background-image: url(spritesmith2.png);
+  background-position: -116px -749px;
+  width: 60px;
+  height: 60px;
+}
+.hair_mustache_1_ppurple2 {
+  background-image: url(spritesmith2.png);
+  background-position: -182px -734px;
+  width: 90px;
+  height: 90px;
+}
+.customize-option.hair_mustache_1_ppurple2 {
+  background-image: url(spritesmith2.png);
+  background-position: -207px -749px;
+  width: 60px;
+  height: 60px;
+}
+.hair_mustache_1_pyellow2 {
+  background-image: url(spritesmith2.png);
+  background-position: -273px -734px;
+  width: 90px;
+  height: 90px;
+}
+.customize-option.hair_mustache_1_pyellow2 {
+  background-image: url(spritesmith2.png);
+  background-position: -298px -749px;
+  width: 60px;
+  height: 60px;
+}
+.hair_mustache_2_pblue2 {
+  background-image: url(spritesmith2.png);
+  background-position: -364px -734px;
+  width: 90px;
+  height: 90px;
+}
+.customize-option.hair_mustache_2_pblue2 {
+  background-image: url(spritesmith2.png);
+  background-position: -389px -749px;
+  width: 60px;
+  height: 60px;
+}
+.hair_mustache_2_pgreen2 {
+  background-image: url(spritesmith2.png);
+  background-position: -455px -734px;
+  width: 90px;
+  height: 90px;
+}
+.customize-option.hair_mustache_2_pgreen2 {
+  background-image: url(spritesmith2.png);
+  background-position: -480px -749px;
+  width: 60px;
+  height: 60px;
+}
+.hair_mustache_2_porange2 {
+  background-image: url(spritesmith2.png);
+  background-position: -546px -734px;
+  width: 90px;
+  height: 90px;
+}
+.customize-option.hair_mustache_2_porange2 {
+  background-image: url(spritesmith2.png);
+  background-position: -571px -749px;
+  width: 60px;
+  height: 60px;
+}
+.hair_mustache_2_ppink2 {
+  background-image: url(spritesmith2.png);
+  background-position: -637px -734px;
+  width: 90px;
+  height: 90px;
+}
+.customize-option.hair_mustache_2_ppink2 {
+  background-image: url(spritesmith2.png);
+  background-position: -662px -749px;
+  width: 60px;
+  height: 60px;
+}
+.hair_mustache_2_ppurple2 {
+  background-image: url(spritesmith2.png);
+  background-position: -728px -734px;
+  width: 90px;
+  height: 90px;
+}
+.customize-option.hair_mustache_2_ppurple2 {
+  background-image: url(spritesmith2.png);
+  background-position: -753px -749px;
+  width: 60px;
+  height: 60px;
+}
+.hair_mustache_2_pyellow2 {
+  background-image: url(spritesmith2.png);
+  background-position: -819px -734px;
+  width: 90px;
+  height: 90px;
+}
+.customize-option.hair_mustache_2_pyellow2 {
+  background-image: url(spritesmith2.png);
+  background-position: -844px -749px;
+  width: 60px;
+  height: 60px;
+}
+.broad_shirt_black {
+  background-image: url(spritesmith2.png);
+  background-position: -910px 0px;
+  width: 90px;
+  height: 90px;
+}
+.customize-option.broad_shirt_black {
+  background-image: url(spritesmith2.png);
+  background-position: -935px -30px;
+  width: 60px;
+  height: 60px;
+}
+.broad_shirt_blue {
+  background-image: url(spritesmith2.png);
+  background-position: -910px -91px;
+  width: 90px;
+  height: 90px;
+}
+.customize-option.broad_shirt_blue {
+  background-image: url(spritesmith2.png);
+  background-position: -935px -121px;
+  width: 60px;
+  height: 60px;
+}
+.broad_shirt_convict {
+  background-image: url(spritesmith2.png);
+  background-position: -910px -182px;
+  width: 90px;
+  height: 90px;
+}
+.customize-option.broad_shirt_convict {
+  background-image: url(spritesmith2.png);
+  background-position: -935px -212px;
+  width: 60px;
+  height: 60px;
+}
+.broad_shirt_cross {
+  background-image: url(spritesmith2.png);
+  background-position: -910px -273px;
+  width: 90px;
+  height: 90px;
+}
+.customize-option.broad_shirt_cross {
+  background-image: url(spritesmith2.png);
+  background-position: -935px -303px;
+  width: 60px;
+  height: 60px;
+}
+.broad_shirt_fire {
+  background-image: url(spritesmith2.png);
+  background-position: -910px -364px;
+  width: 90px;
+  height: 90px;
+}
+.customize-option.broad_shirt_fire {
+  background-image: url(spritesmith2.png);
+  background-position: -935px -394px;
+  width: 60px;
+  height: 60px;
+}
+.broad_shirt_green {
+  background-image: url(spritesmith2.png);
+  background-position: -910px -455px;
+  width: 90px;
+  height: 90px;
+}
+.customize-option.broad_shirt_green {
+  background-image: url(spritesmith2.png);
+  background-position: -935px -485px;
+  width: 60px;
+  height: 60px;
+}
+.broad_shirt_horizon {
+  background-image: url(spritesmith2.png);
+  background-position: -910px -546px;
+  width: 90px;
+  height: 90px;
+}
+.customize-option.broad_shirt_horizon {
+  background-image: url(spritesmith2.png);
+  background-position: -935px -576px;
+  width: 60px;
+  height: 60px;
+}
+.broad_shirt_ocean {
+  background-image: url(spritesmith2.png);
+  background-position: -910px -637px;
+  width: 90px;
+  height: 90px;
+}
+.customize-option.broad_shirt_ocean {
+  background-image: url(spritesmith2.png);
+  background-position: -935px -667px;
+  width: 60px;
+  height: 60px;
+}
+.broad_shirt_pink {
+  background-image: url(spritesmith2.png);
+  background-position: -910px -728px;
+  width: 90px;
+  height: 90px;
+}
+.customize-option.broad_shirt_pink {
+  background-image: url(spritesmith2.png);
+  background-position: -935px -758px;
+  width: 60px;
+  height: 60px;
+}
+.broad_shirt_purple {
+  background-image: url(spritesmith2.png);
+  background-position: 0px -825px;
+  width: 90px;
+  height: 90px;
+}
+.customize-option.broad_shirt_purple {
+  background-image: url(spritesmith2.png);
+  background-position: -25px -855px;
+  width: 60px;
+  height: 60px;
+}
+.broad_shirt_rainbow {
+  background-image: url(spritesmith2.png);
+  background-position: -91px -825px;
+  width: 90px;
+  height: 90px;
+}
+.customize-option.broad_shirt_rainbow {
+  background-image: url(spritesmith2.png);
+  background-position: -116px -855px;
+  width: 60px;
+  height: 60px;
+}
+.broad_shirt_redblue {
+  background-image: url(spritesmith2.png);
+  background-position: -182px -825px;
+  width: 90px;
+  height: 90px;
+}
+.customize-option.broad_shirt_redblue {
+  background-image: url(spritesmith2.png);
+  background-position: -207px -855px;
+  width: 60px;
+  height: 60px;
+}
+.broad_shirt_thunder {
+  background-image: url(spritesmith2.png);
+  background-position: -273px -825px;
+  width: 90px;
+  height: 90px;
+}
+.customize-option.broad_shirt_thunder {
+  background-image: url(spritesmith2.png);
+  background-position: -298px -855px;
+  width: 60px;
+  height: 60px;
+}
+.broad_shirt_tropical {
+  background-image: url(spritesmith2.png);
+  background-position: -364px -825px;
+  width: 90px;
+  height: 90px;
+}
+.customize-option.broad_shirt_tropical {
+  background-image: url(spritesmith2.png);
+  background-position: -389px -855px;
+  width: 60px;
+  height: 60px;
+}
+.broad_shirt_white {
+  background-image: url(spritesmith2.png);
+  background-position: -455px -825px;
+  width: 90px;
+  height: 90px;
+}
+.customize-option.broad_shirt_white {
+  background-image: url(spritesmith2.png);
+  background-position: -480px -855px;
+  width: 60px;
+  height: 60px;
+}
+.broad_shirt_yellow {
+  background-image: url(spritesmith2.png);
+  background-position: -546px -825px;
+  width: 90px;
+  height: 90px;
+}
+.customize-option.broad_shirt_yellow {
+  background-image: url(spritesmith2.png);
+  background-position: -571px -855px;
+  width: 60px;
+  height: 60px;
+}
+.broad_shirt_zombie {
+  background-image: url(spritesmith2.png);
+  background-position: -637px -825px;
+  width: 90px;
+  height: 90px;
+}
+.customize-option.broad_shirt_zombie {
+  background-image: url(spritesmith2.png);
+  background-position: -662px -855px;
+  width: 60px;
+  height: 60px;
+}
+.slim_shirt_black {
+  background-image: url(spritesmith2.png);
+  background-position: -728px -825px;
+  width: 90px;
+  height: 90px;
+}
+.customize-option.slim_shirt_black {
+  background-image: url(spritesmith2.png);
+  background-position: -753px -855px;
+  width: 60px;
+  height: 60px;
+}
+.slim_shirt_blue {
+  background-image: url(spritesmith2.png);
+  background-position: -819px -825px;
+  width: 90px;
+  height: 90px;
+}
+.customize-option.slim_shirt_blue {
+  background-image: url(spritesmith2.png);
+  background-position: -844px -855px;
+  width: 60px;
+  height: 60px;
+}
+.slim_shirt_convict {
+  background-image: url(spritesmith2.png);
+  background-position: -910px -825px;
+  width: 90px;
+  height: 90px;
+}
+.customize-option.slim_shirt_convict {
+  background-image: url(spritesmith2.png);
+  background-position: -935px -855px;
+  width: 60px;
+  height: 60px;
+}
+.slim_shirt_cross {
+  background-image: url(spritesmith2.png);
+  background-position: -1001px 0px;
+  width: 90px;
+  height: 90px;
+}
+.customize-option.slim_shirt_cross {
+  background-image: url(spritesmith2.png);
+  background-position: -1026px -30px;
+  width: 60px;
+  height: 60px;
+}
+.slim_shirt_fire {
+  background-image: url(spritesmith2.png);
+  background-position: -1001px -91px;
+  width: 90px;
+  height: 90px;
+}
+.customize-option.slim_shirt_fire {
+  background-image: url(spritesmith2.png);
+  background-position: -1026px -121px;
+  width: 60px;
+  height: 60px;
+}
+.slim_shirt_green {
+  background-image: url(spritesmith2.png);
+  background-position: -1001px -182px;
+  width: 90px;
+  height: 90px;
+}
+.customize-option.slim_shirt_green {
+  background-image: url(spritesmith2.png);
+  background-position: -1026px -212px;
+  width: 60px;
+  height: 60px;
+}
+.slim_shirt_horizon {
+  background-image: url(spritesmith2.png);
+  background-position: -1001px -273px;
+  width: 90px;
+  height: 90px;
+}
+.customize-option.slim_shirt_horizon {
+  background-image: url(spritesmith2.png);
+  background-position: -1026px -303px;
+  width: 60px;
+  height: 60px;
+}
+.slim_shirt_ocean {
+  background-image: url(spritesmith2.png);
+  background-position: -1001px -364px;
+  width: 90px;
+  height: 90px;
+}
+.customize-option.slim_shirt_ocean {
+  background-image: url(spritesmith2.png);
+  background-position: -1026px -394px;
+  width: 60px;
+  height: 60px;
+}
+.slim_shirt_pink {
+  background-image: url(spritesmith2.png);
+  background-position: -1001px -455px;
+  width: 90px;
+  height: 90px;
+}
+.customize-option.slim_shirt_pink {
+  background-image: url(spritesmith2.png);
+  background-position: -1026px -485px;
+  width: 60px;
+  height: 60px;
+}
+.slim_shirt_purple {
+  background-image: url(spritesmith2.png);
+  background-position: -1001px -546px;
+  width: 90px;
+  height: 90px;
+}
+.customize-option.slim_shirt_purple {
+  background-image: url(spritesmith2.png);
+  background-position: -1026px -576px;
+  width: 60px;
+  height: 60px;
+}
+.slim_shirt_rainbow {
+  background-image: url(spritesmith2.png);
+  background-position: -1001px -637px;
+  width: 90px;
+  height: 90px;
+}
+.customize-option.slim_shirt_rainbow {
+  background-image: url(spritesmith2.png);
+  background-position: -1026px -667px;
+  width: 60px;
+  height: 60px;
+}
+.slim_shirt_redblue {
+  background-image: url(spritesmith2.png);
+  background-position: -1001px -728px;
+  width: 90px;
+  height: 90px;
+}
+.customize-option.slim_shirt_redblue {
+  background-image: url(spritesmith2.png);
+  background-position: -1026px -758px;
+  width: 60px;
+  height: 60px;
+}
+.slim_shirt_thunder {
+  background-image: url(spritesmith2.png);
+  background-position: -1001px -819px;
+  width: 90px;
+  height: 90px;
+}
+.customize-option.slim_shirt_thunder {
+  background-image: url(spritesmith2.png);
+  background-position: -1026px -849px;
+  width: 60px;
+  height: 60px;
+}
+.slim_shirt_tropical {
+  background-image: url(spritesmith2.png);
+  background-position: 0px -916px;
+  width: 90px;
+  height: 90px;
+}
+.customize-option.slim_shirt_tropical {
+  background-image: url(spritesmith2.png);
+  background-position: -25px -946px;
+  width: 60px;
+  height: 60px;
+}
+.slim_shirt_white {
+  background-image: url(spritesmith2.png);
+  background-position: -91px -916px;
+  width: 90px;
+  height: 90px;
+}
+.customize-option.slim_shirt_white {
+  background-image: url(spritesmith2.png);
+  background-position: -116px -946px;
+  width: 60px;
+  height: 60px;
+}
+.slim_shirt_yellow {
+  background-image: url(spritesmith2.png);
+  background-position: -182px -916px;
+  width: 90px;
+  height: 90px;
+}
+.customize-option.slim_shirt_yellow {
+  background-image: url(spritesmith2.png);
+  background-position: -207px -946px;
+  width: 60px;
+  height: 60px;
+}
+.slim_shirt_zombie {
+  background-image: url(spritesmith2.png);
+  background-position: -273px -916px;
+  width: 90px;
+  height: 90px;
+}
+.customize-option.slim_shirt_zombie {
+  background-image: url(spritesmith2.png);
+  background-position: -298px -946px;
+  width: 60px;
+  height: 60px;
+}
+.skin_0ff591 {
+  background-image: url(spritesmith2.png);
+  background-position: -364px -916px;
+  width: 90px;
+  height: 90px;
+}
+.customize-option.skin_0ff591 {
+  background-image: url(spritesmith2.png);
+  background-position: -389px -931px;
+  width: 60px;
+  height: 60px;
+}
+.skin_0ff591_sleep {
+  background-image: url(spritesmith2.png);
+  background-position: -455px -916px;
+  width: 90px;
+  height: 90px;
+}
+.customize-option.skin_0ff591_sleep {
+  background-image: url(spritesmith2.png);
+  background-position: -480px -931px;
+  width: 60px;
+  height: 60px;
+}
+.skin_2b43f6 {
+  background-image: url(spritesmith2.png);
+  background-position: -546px -916px;
+  width: 90px;
+  height: 90px;
+}
+.customize-option.skin_2b43f6 {
+  background-image: url(spritesmith2.png);
+  background-position: -571px -931px;
+  width: 60px;
+  height: 60px;
+}
+.skin_2b43f6_sleep {
+  background-image: url(spritesmith2.png);
+  background-position: -637px -916px;
+  width: 90px;
+  height: 90px;
+}
+.customize-option.skin_2b43f6_sleep {
+  background-image: url(spritesmith2.png);
+  background-position: -662px -931px;
+  width: 60px;
+  height: 60px;
+}
+.skin_6bd049 {
+  background-image: url(spritesmith2.png);
+  background-position: -728px -916px;
+  width: 90px;
+  height: 90px;
+}
+.customize-option.skin_6bd049 {
+  background-image: url(spritesmith2.png);
+  background-position: -753px -931px;
+  width: 60px;
+  height: 60px;
+}
+.skin_6bd049_sleep {
+  background-image: url(spritesmith2.png);
+  background-position: -819px -916px;
+  width: 90px;
+  height: 90px;
+}
+.customize-option.skin_6bd049_sleep {
+  background-image: url(spritesmith2.png);
+  background-position: -844px -931px;
+  width: 60px;
+  height: 60px;
+}
+.skin_800ed0 {
+  background-image: url(spritesmith2.png);
+  background-position: -910px -916px;
+  width: 90px;
+  height: 90px;
+}
+.customize-option.skin_800ed0 {
+  background-image: url(spritesmith2.png);
+  background-position: -935px -931px;
+  width: 60px;
+  height: 60px;
+}
+.skin_800ed0_sleep {
+  background-image: url(spritesmith2.png);
+  background-position: -1001px -916px;
+  width: 90px;
+  height: 90px;
+}
+.customize-option.skin_800ed0_sleep {
+  background-image: url(spritesmith2.png);
+  background-position: -1026px -931px;
+  width: 60px;
+  height: 60px;
+}
+.skin_915533 {
+  background-image: url(spritesmith2.png);
+  background-position: -1092px 0px;
+  width: 90px;
+  height: 90px;
+}
+.customize-option.skin_915533 {
+  background-image: url(spritesmith2.png);
+  background-position: -1117px -15px;
+  width: 60px;
+  height: 60px;
+}
+.skin_915533_sleep {
+  background-image: url(spritesmith2.png);
+  background-position: -1092px -91px;
+  width: 90px;
+  height: 90px;
+}
+.customize-option.skin_915533_sleep {
+  background-image: url(spritesmith2.png);
+  background-position: -1117px -106px;
+  width: 60px;
+  height: 60px;
+}
+.skin_98461a {
+  background-image: url(spritesmith2.png);
+  background-position: -1092px -182px;
+  width: 90px;
+  height: 90px;
+}
+.customize-option.skin_98461a {
+  background-image: url(spritesmith2.png);
+  background-position: -1117px -197px;
+  width: 60px;
+  height: 60px;
+}
+.skin_98461a_sleep {
+  background-image: url(spritesmith2.png);
+  background-position: -1092px -273px;
+  width: 90px;
+  height: 90px;
+}
+.customize-option.skin_98461a_sleep {
+  background-image: url(spritesmith2.png);
+  background-position: -1117px -288px;
+  width: 60px;
+  height: 60px;
+}
+.skin_bear {
+  background-image: url(spritesmith2.png);
+  background-position: -1092px -364px;
+  width: 90px;
+  height: 90px;
+}
+.customize-option.skin_bear {
+  background-image: url(spritesmith2.png);
+  background-position: -1117px -379px;
+  width: 60px;
+  height: 60px;
+}
+.skin_bear_sleep {
+  background-image: url(spritesmith2.png);
+  background-position: -1092px -455px;
+  width: 90px;
+  height: 90px;
+}
+.customize-option.skin_bear_sleep {
+  background-image: url(spritesmith2.png);
+  background-position: -1117px -470px;
+  width: 60px;
+  height: 60px;
+}
+.skin_c06534 {
+  background-image: url(spritesmith2.png);
+  background-position: -1092px -546px;
+  width: 90px;
+  height: 90px;
+}
+.customize-option.skin_c06534 {
+  background-image: url(spritesmith2.png);
+  background-position: -1117px -561px;
+  width: 60px;
+  height: 60px;
+}
+.skin_c06534_sleep {
+  background-image: url(spritesmith2.png);
+  background-position: -1092px -637px;
+  width: 90px;
+  height: 90px;
+}
+.customize-option.skin_c06534_sleep {
+  background-image: url(spritesmith2.png);
+  background-position: -1117px -652px;
+  width: 60px;
+  height: 60px;
+}
+.skin_c3e1dc {
+  background-image: url(spritesmith2.png);
+  background-position: -1092px -728px;
+  width: 90px;
+  height: 90px;
+}
+.customize-option.skin_c3e1dc {
+  background-image: url(spritesmith2.png);
+  background-position: -1117px -743px;
+  width: 60px;
+  height: 60px;
+}
+.skin_c3e1dc_sleep {
+  background-image: url(spritesmith2.png);
+  background-position: -1092px -819px;
+  width: 90px;
+  height: 90px;
+}
+.customize-option.skin_c3e1dc_sleep {
+  background-image: url(spritesmith2.png);
+  background-position: -1117px -834px;
+  width: 60px;
+  height: 60px;
+}
+.skin_cactus {
+  background-image: url(spritesmith2.png);
+  background-position: -1092px -910px;
+  width: 90px;
+  height: 90px;
+}
+.customize-option.skin_cactus {
+  background-image: url(spritesmith2.png);
+  background-position: -1117px -925px;
+  width: 60px;
+  height: 60px;
+}
+.skin_cactus_sleep {
+  background-image: url(spritesmith2.png);
+  background-position: 0px -1007px;
+  width: 90px;
+  height: 90px;
+}
+.customize-option.skin_cactus_sleep {
+  background-image: url(spritesmith2.png);
+  background-position: -25px -1022px;
+  width: 60px;
+  height: 60px;
+}
+.skin_candycorn {
+  background-image: url(spritesmith2.png);
+  background-position: -91px -1007px;
+  width: 90px;
+  height: 90px;
+}
+.customize-option.skin_candycorn {
+  background-image: url(spritesmith2.png);
+  background-position: -116px -1022px;
+  width: 60px;
+  height: 60px;
+}
+.skin_candycorn_sleep {
+  background-image: url(spritesmith2.png);
+  background-position: -182px -1007px;
+  width: 90px;
+  height: 90px;
+}
+.customize-option.skin_candycorn_sleep {
+  background-image: url(spritesmith2.png);
+  background-position: -207px -1022px;
+  width: 60px;
+  height: 60px;
+}
+.skin_clownfish {
+  background-image: url(spritesmith2.png);
+  background-position: -273px -1007px;
+  width: 90px;
+  height: 90px;
+}
+.customize-option.skin_clownfish {
+  background-image: url(spritesmith2.png);
+  background-position: -298px -1022px;
+  width: 60px;
+  height: 60px;
+}
+.skin_clownfish_sleep {
+  background-image: url(spritesmith2.png);
+  background-position: -364px -1007px;
+  width: 90px;
+  height: 90px;
+}
+.customize-option.skin_clownfish_sleep {
+  background-image: url(spritesmith2.png);
+  background-position: -389px -1022px;
+  width: 60px;
+  height: 60px;
+}
+.skin_d7a9f7 {
+  background-image: url(spritesmith2.png);
+  background-position: -455px -1007px;
+  width: 90px;
+  height: 90px;
+}
+.customize-option.skin_d7a9f7 {
+  background-image: url(spritesmith2.png);
+  background-position: -480px -1022px;
+  width: 60px;
+  height: 60px;
+}
+.skin_d7a9f7_sleep {
+  background-image: url(spritesmith2.png);
+  background-position: -546px -1007px;
+  width: 90px;
+  height: 90px;
+}
+.customize-option.skin_d7a9f7_sleep {
+  background-image: url(spritesmith2.png);
+  background-position: -571px -1022px;
+  width: 60px;
+  height: 60px;
+}
+.skin_ddc994 {
+  background-image: url(spritesmith2.png);
+  background-position: -637px -1007px;
+  width: 90px;
+  height: 90px;
+}
+.customize-option.skin_ddc994 {
+  background-image: url(spritesmith2.png);
+  background-position: -662px -1022px;
+  width: 60px;
+  height: 60px;
+}
+.skin_ddc994_sleep {
+  background-image: url(spritesmith2.png);
+  background-position: -728px -1007px;
+  width: 90px;
+  height: 90px;
+}
+.customize-option.skin_ddc994_sleep {
+  background-image: url(spritesmith2.png);
+  background-position: -753px -1022px;
+  width: 60px;
+  height: 60px;
+}
+.skin_deepocean {
+  background-image: url(spritesmith2.png);
+  background-position: -819px -1007px;
+  width: 90px;
+  height: 90px;
+}
+.customize-option.skin_deepocean {
+  background-image: url(spritesmith2.png);
+  background-position: -844px -1022px;
+  width: 60px;
+  height: 60px;
+}
+.skin_deepocean_sleep {
+  background-image: url(spritesmith2.png);
+  background-position: -910px -1007px;
+  width: 90px;
+  height: 90px;
+}
+.customize-option.skin_deepocean_sleep {
+  background-image: url(spritesmith2.png);
+  background-position: -935px -1022px;
+  width: 60px;
+  height: 60px;
+}
+.skin_ea8349 {
+  background-image: url(spritesmith2.png);
+  background-position: -1001px -1007px;
+  width: 90px;
+  height: 90px;
+}
+.customize-option.skin_ea8349 {
+  background-image: url(spritesmith2.png);
+  background-position: -1026px -1022px;
+  width: 60px;
+  height: 60px;
+}
+.skin_ea8349_sleep {
+  background-image: url(spritesmith2.png);
+  background-position: -1092px -1007px;
+  width: 90px;
+  height: 90px;
+}
+.customize-option.skin_ea8349_sleep {
+  background-image: url(spritesmith2.png);
+  background-position: -1117px -1022px;
+  width: 60px;
+  height: 60px;
+}
+.skin_eb052b {
+  background-image: url(spritesmith2.png);
+  background-position: -1183px 0px;
+  width: 90px;
+  height: 90px;
+}
+.customize-option.skin_eb052b {
+  background-image: url(spritesmith2.png);
+  background-position: -1208px -15px;
+  width: 60px;
+  height: 60px;
+}
+.skin_eb052b_sleep {
+  background-image: url(spritesmith2.png);
+  background-position: -1183px -91px;
+  width: 90px;
+  height: 90px;
+}
+.customize-option.skin_eb052b_sleep {
+  background-image: url(spritesmith2.png);
+  background-position: -1208px -106px;
+  width: 60px;
+  height: 60px;
+}
+.skin_f5a76e {
+  background-image: url(spritesmith2.png);
+  background-position: -1183px -182px;
+  width: 90px;
+  height: 90px;
+}
+.customize-option.skin_f5a76e {
+  background-image: url(spritesmith2.png);
+  background-position: -1208px -197px;
+  width: 60px;
+  height: 60px;
+}
+.skin_f5a76e_sleep {
+  background-image: url(spritesmith2.png);
+  background-position: -1183px -273px;
+  width: 90px;
+  height: 90px;
+}
+.customize-option.skin_f5a76e_sleep {
+  background-image: url(spritesmith2.png);
+  background-position: -1208px -288px;
+  width: 60px;
+  height: 60px;
+}
+.skin_f5d70f {
+  background-image: url(spritesmith2.png);
+  background-position: -1183px -364px;
+  width: 90px;
+  height: 90px;
+}
+.customize-option.skin_f5d70f {
+  background-image: url(spritesmith2.png);
+  background-position: -1208px -379px;
+  width: 60px;
+  height: 60px;
+}
+.skin_f5d70f_sleep {
+  background-image: url(spritesmith2.png);
+  background-position: -1183px -455px;
+  width: 90px;
+  height: 90px;
+}
+.customize-option.skin_f5d70f_sleep {
+  background-image: url(spritesmith2.png);
+  background-position: -1208px -470px;
+  width: 60px;
+  height: 60px;
+}
+.skin_f69922 {
+  background-image: url(spritesmith2.png);
+  background-position: -1183px -546px;
+  width: 90px;
+  height: 90px;
+}
+.customize-option.skin_f69922 {
+  background-image: url(spritesmith2.png);
+  background-position: -1208px -561px;
+  width: 60px;
+  height: 60px;
+}
+.skin_f69922_sleep {
+  background-image: url(spritesmith2.png);
+  background-position: -1183px -637px;
+  width: 90px;
+  height: 90px;
+}
+.customize-option.skin_f69922_sleep {
+  background-image: url(spritesmith2.png);
+  background-position: -1208px -652px;
+  width: 60px;
+  height: 60px;
+}
+.skin_fox {
+  background-image: url(spritesmith2.png);
+  background-position: -1183px -728px;
+  width: 90px;
+  height: 90px;
+}
+.customize-option.skin_fox {
+  background-image: url(spritesmith2.png);
+  background-position: -1208px -743px;
+  width: 60px;
+  height: 60px;
+}
+.skin_fox_sleep {
+  background-image: url(spritesmith2.png);
+  background-position: -1183px -819px;
+  width: 90px;
+  height: 90px;
+}
+.customize-option.skin_fox_sleep {
+  background-image: url(spritesmith2.png);
+  background-position: -1208px -834px;
+  width: 60px;
+  height: 60px;
+}
+.skin_ghost {
+  background-image: url(spritesmith2.png);
+  background-position: -1183px -910px;
+  width: 90px;
+  height: 90px;
+}
+.customize-option.skin_ghost {
+  background-image: url(spritesmith2.png);
+  background-position: -1208px -925px;
+  width: 60px;
+  height: 60px;
+}
+.skin_ghost_sleep {
+  background-image: url(spritesmith2.png);
+  background-position: -1183px -1001px;
+  width: 90px;
+  height: 90px;
+}
+.customize-option.skin_ghost_sleep {
+  background-image: url(spritesmith2.png);
+  background-position: -1208px -1016px;
+  width: 60px;
+  height: 60px;
+}
+.skin_lion {
+  background-image: url(spritesmith2.png);
+  background-position: 0px -1098px;
+  width: 90px;
+  height: 90px;
+}
+.customize-option.skin_lion {
+  background-image: url(spritesmith2.png);
+  background-position: -25px -1113px;
+  width: 60px;
+  height: 60px;
+}
+.skin_lion_sleep {
+  background-image: url(spritesmith2.png);
+  background-position: -91px -1098px;
+  width: 90px;
+  height: 90px;
+}
+.customize-option.skin_lion_sleep {
+  background-image: url(spritesmith2.png);
+  background-position: -116px -1113px;
+  width: 60px;
+  height: 60px;
+}
+.skin_merblue {
+  background-image: url(spritesmith2.png);
+  background-position: -182px -1098px;
+  width: 90px;
+  height: 90px;
+}
+.customize-option.skin_merblue {
+  background-image: url(spritesmith2.png);
+  background-position: -207px -1113px;
+  width: 60px;
+  height: 60px;
+}
+.skin_merblue_sleep {
+  background-image: url(spritesmith2.png);
+  background-position: -273px -1098px;
+  width: 90px;
+  height: 90px;
+}
+.customize-option.skin_merblue_sleep {
+  background-image: url(spritesmith2.png);
+  background-position: -298px -1113px;
+  width: 60px;
+  height: 60px;
+}
+.skin_mergold {
+  background-image: url(spritesmith2.png);
+  background-position: -364px -1098px;
+  width: 90px;
+  height: 90px;
+}
+.customize-option.skin_mergold {
+  background-image: url(spritesmith2.png);
+  background-position: -389px -1113px;
+  width: 60px;
+  height: 60px;
+}
+.skin_mergold_sleep {
+  background-image: url(spritesmith2.png);
+  background-position: -455px -1098px;
+  width: 90px;
+  height: 90px;
+}
+.customize-option.skin_mergold_sleep {
+  background-image: url(spritesmith2.png);
+  background-position: -480px -1113px;
+  width: 60px;
+  height: 60px;
+}
+.skin_mergreen {
+  background-image: url(spritesmith2.png);
+  background-position: -546px -1098px;
+  width: 90px;
+  height: 90px;
+}
+.customize-option.skin_mergreen {
+  background-image: url(spritesmith2.png);
+  background-position: -571px -1113px;
+  width: 60px;
+  height: 60px;
+}
+.skin_mergreen_sleep {
+  background-image: url(spritesmith2.png);
+  background-position: -637px -1098px;
+  width: 90px;
+  height: 90px;
+}
+.customize-option.skin_mergreen_sleep {
+  background-image: url(spritesmith2.png);
+  background-position: -662px -1113px;
+  width: 60px;
+  height: 60px;
+}
+.skin_merruby {
+  background-image: url(spritesmith2.png);
+  background-position: -728px -1098px;
+  width: 90px;
+  height: 90px;
+}
+.customize-option.skin_merruby {
+  background-image: url(spritesmith2.png);
+  background-position: -753px -1113px;
+  width: 60px;
+  height: 60px;
+}
+.skin_merruby_sleep {
+  background-image: url(spritesmith2.png);
+  background-position: -819px -1098px;
+  width: 90px;
+  height: 90px;
+}
+.customize-option.skin_merruby_sleep {
+  background-image: url(spritesmith2.png);
+  background-position: -844px -1113px;
+  width: 60px;
+  height: 60px;
+}
+.skin_monster {
+  background-image: url(spritesmith2.png);
+  background-position: -910px -1098px;
+  width: 90px;
+  height: 90px;
+}
+.customize-option.skin_monster {
+  background-image: url(spritesmith2.png);
+  background-position: -935px -1113px;
+  width: 60px;
+  height: 60px;
+}
+.skin_monster_sleep {
+  background-image: url(spritesmith2.png);
+  background-position: -1001px -1098px;
+  width: 90px;
+  height: 90px;
+}
+.customize-option.skin_monster_sleep {
+  background-image: url(spritesmith2.png);
+  background-position: -1026px -1113px;
+  width: 60px;
+  height: 60px;
+}
+.skin_ogre {
+  background-image: url(spritesmith2.png);
+  background-position: -1092px -1098px;
+  width: 90px;
+  height: 90px;
+}
+.customize-option.skin_ogre {
+  background-image: url(spritesmith2.png);
+  background-position: -1117px -1113px;
+  width: 60px;
+  height: 60px;
+}
+.skin_ogre_sleep {
+  background-image: url(spritesmith2.png);
+  background-position: -1183px -1098px;
+  width: 90px;
+  height: 90px;
+}
+.customize-option.skin_ogre_sleep {
+  background-image: url(spritesmith2.png);
+  background-position: -1208px -1113px;
+  width: 60px;
+  height: 60px;
+}
+.skin_panda {
+  background-image: url(spritesmith2.png);
+  background-position: -1274px 0px;
+  width: 90px;
+  height: 90px;
+}
+.customize-option.skin_panda {
+  background-image: url(spritesmith2.png);
+  background-position: -1299px -15px;
+  width: 60px;
+  height: 60px;
+}
+.skin_panda_sleep {
+  background-image: url(spritesmith2.png);
+  background-position: -1274px -91px;
+  width: 90px;
+  height: 90px;
+}
+.customize-option.skin_panda_sleep {
+  background-image: url(spritesmith2.png);
+  background-position: -1299px -106px;
+  width: 60px;
+  height: 60px;
+}
+.skin_pastelBlue {
+  background-image: url(spritesmith2.png);
+  background-position: -1274px -182px;
+  width: 90px;
+  height: 90px;
+}
+.customize-option.skin_pastelBlue {
+  background-image: url(spritesmith2.png);
+  background-position: -1299px -197px;
+  width: 60px;
+  height: 60px;
+}
+.skin_pastelBlue_sleep {
+  background-image: url(spritesmith2.png);
+  background-position: -1274px -273px;
+  width: 90px;
+  height: 90px;
+}
+.customize-option.skin_pastelBlue_sleep {
+  background-image: url(spritesmith2.png);
+  background-position: -1299px -288px;
+  width: 60px;
+  height: 60px;
+}
+.skin_pastelGreen {
+  background-image: url(spritesmith2.png);
+  background-position: -1274px -364px;
+  width: 90px;
+  height: 90px;
+}
+.customize-option.skin_pastelGreen {
+  background-image: url(spritesmith2.png);
+  background-position: -1299px -379px;
+  width: 60px;
+  height: 60px;
+}
+.skin_pastelGreen_sleep {
+  background-image: url(spritesmith2.png);
+  background-position: -1274px -455px;
+  width: 90px;
+  height: 90px;
+}
+.customize-option.skin_pastelGreen_sleep {
+  background-image: url(spritesmith2.png);
+  background-position: -1299px -470px;
+  width: 60px;
+  height: 60px;
+}
+.skin_pastelOrange {
+  background-image: url(spritesmith2.png);
+  background-position: -1274px -546px;
+  width: 90px;
+  height: 90px;
+}
+.customize-option.skin_pastelOrange {
+  background-image: url(spritesmith2.png);
+  background-position: -1299px -561px;
+  width: 60px;
+  height: 60px;
+}
+.skin_pastelOrange_sleep {
+  background-image: url(spritesmith2.png);
+  background-position: -1274px -637px;
+  width: 90px;
+  height: 90px;
+}
+.customize-option.skin_pastelOrange_sleep {
+  background-image: url(spritesmith2.png);
+  background-position: -1299px -652px;
+  width: 60px;
+  height: 60px;
+}
+.skin_pastelPink {
+  background-image: url(spritesmith2.png);
+  background-position: -1274px -728px;
+  width: 90px;
+  height: 90px;
+}
+.customize-option.skin_pastelPink {
+  background-image: url(spritesmith2.png);
+  background-position: -1299px -743px;
+  width: 60px;
+  height: 60px;
+}
+.skin_pastelPink_sleep {
+  background-image: url(spritesmith2.png);
+  background-position: -1274px -819px;
+  width: 90px;
+  height: 90px;
+}
+.customize-option.skin_pastelPink_sleep {
+  background-image: url(spritesmith2.png);
+  background-position: -1299px -834px;
+  width: 60px;
+  height: 60px;
+}
+.skin_pastelPurple {
+  background-image: url(spritesmith2.png);
+  background-position: -1274px -910px;
+  width: 90px;
+  height: 90px;
+}
+.customize-option.skin_pastelPurple {
+  background-image: url(spritesmith2.png);
+  background-position: -1299px -925px;
+  width: 60px;
+  height: 60px;
+}
+.skin_pastelPurple_sleep {
+  background-image: url(spritesmith2.png);
+  background-position: -1274px -1001px;
+  width: 90px;
+  height: 90px;
+}
+.customize-option.skin_pastelPurple_sleep {
+  background-image: url(spritesmith2.png);
+  background-position: -1299px -1016px;
+  width: 60px;
+  height: 60px;
+}
+.skin_pastelRainbowChevron {
+  background-image: url(spritesmith2.png);
+  background-position: -1274px -1092px;
+  width: 90px;
+  height: 90px;
+}
+.customize-option.skin_pastelRainbowChevron {
+  background-image: url(spritesmith2.png);
+  background-position: -1299px -1107px;
+  width: 60px;
+  height: 60px;
+}
+.skin_pastelRainbowChevron_sleep {
+  background-image: url(spritesmith2.png);
+  background-position: 0px -1189px;
+  width: 90px;
+  height: 90px;
+}
+.customize-option.skin_pastelRainbowChevron_sleep {
+  background-image: url(spritesmith2.png);
+  background-position: -25px -1204px;
+  width: 60px;
+  height: 60px;
+}
+.skin_pastelRainbowDiagonal {
+  background-image: url(spritesmith2.png);
+  background-position: -91px -1189px;
+  width: 90px;
+  height: 90px;
+}
+.customize-option.skin_pastelRainbowDiagonal {
+  background-image: url(spritesmith2.png);
+  background-position: -116px -1204px;
+  width: 60px;
+  height: 60px;
+}
+.skin_pastelRainbowDiagonal_sleep {
+  background-image: url(spritesmith2.png);
+  background-position: -182px -1189px;
+  width: 90px;
+  height: 90px;
+}
+.customize-option.skin_pastelRainbowDiagonal_sleep {
+  background-image: url(spritesmith2.png);
+  background-position: -207px -1204px;
+  width: 60px;
+  height: 60px;
+}
+.skin_pastelYellow {
+  background-image: url(spritesmith2.png);
+  background-position: -273px -1189px;
+  width: 90px;
+  height: 90px;
+}
+.customize-option.skin_pastelYellow {
+  background-image: url(spritesmith2.png);
+  background-position: -298px -1204px;
+  width: 60px;
+  height: 60px;
+}
+.skin_pastelYellow_sleep {
+  background-image: url(spritesmith2.png);
+  background-position: -364px -1189px;
+  width: 90px;
+  height: 90px;
+}
+.customize-option.skin_pastelYellow_sleep {
+  background-image: url(spritesmith2.png);
+  background-position: -389px -1204px;
+  width: 60px;
+  height: 60px;
+}
+.skin_pig {
+  background-image: url(spritesmith2.png);
+  background-position: -455px -1189px;
+  width: 90px;
+  height: 90px;
+}
+.customize-option.skin_pig {
+  background-image: url(spritesmith2.png);
+  background-position: -480px -1204px;
+  width: 60px;
+  height: 60px;
+}
+.skin_pig_sleep {
+  background-image: url(spritesmith2.png);
+  background-position: -546px -1189px;
+  width: 90px;
+  height: 90px;
+}
+.customize-option.skin_pig_sleep {
+  background-image: url(spritesmith2.png);
+  background-position: -571px -1204px;
+  width: 60px;
+  height: 60px;
+}
+.skin_pumpkin {
+  background-image: url(spritesmith2.png);
+  background-position: -637px -1189px;
+  width: 90px;
+  height: 90px;
+}
+.customize-option.skin_pumpkin {
+  background-image: url(spritesmith2.png);
+  background-position: -662px -1204px;
+  width: 60px;
+  height: 60px;
+}
+.skin_pumpkin2 {
+  background-image: url(spritesmith2.png);
+  background-position: -728px -1189px;
+  width: 90px;
+  height: 90px;
+}
+.customize-option.skin_pumpkin2 {
+  background-image: url(spritesmith2.png);
+  background-position: -753px -1204px;
+  width: 60px;
+  height: 60px;
+}
+.skin_pumpkin2_sleep {
+  background-image: url(spritesmith2.png);
+  background-position: -819px -1189px;
+  width: 90px;
+  height: 90px;
+}
+.customize-option.skin_pumpkin2_sleep {
+  background-image: url(spritesmith2.png);
+  background-position: -844px -1204px;
+  width: 60px;
+  height: 60px;
+}
+.skin_pumpkin_sleep {
+  background-image: url(spritesmith2.png);
+  background-position: -910px -1189px;
+  width: 90px;
+  height: 90px;
+}
+.customize-option.skin_pumpkin_sleep {
+  background-image: url(spritesmith2.png);
+  background-position: -935px -1204px;
+  width: 60px;
+  height: 60px;
+}
+.skin_rainbow {
+  background-image: url(spritesmith2.png);
+  background-position: -1001px -1189px;
+  width: 90px;
+  height: 90px;
+}
+.customize-option.skin_rainbow {
+  background-image: url(spritesmith2.png);
+  background-position: -1026px -1204px;
+  width: 60px;
+  height: 60px;
+}
+.skin_rainbow_sleep {
+  background-image: url(spritesmith2.png);
+  background-position: -1092px -1189px;
+  width: 90px;
+  height: 90px;
+}
+.customize-option.skin_rainbow_sleep {
+  background-image: url(spritesmith2.png);
+  background-position: -1117px -1204px;
+  width: 60px;
+  height: 60px;
+}
+.skin_reptile {
+  background-image: url(spritesmith2.png);
+  background-position: -1183px -1189px;
+  width: 90px;
+  height: 90px;
+}
+.customize-option.skin_reptile {
+  background-image: url(spritesmith2.png);
+  background-position: -1208px -1204px;
+  width: 60px;
+  height: 60px;
+}
+.skin_reptile_sleep {
+  background-image: url(spritesmith2.png);
+  background-position: -1274px -1189px;
+  width: 90px;
+  height: 90px;
+}
+.customize-option.skin_reptile_sleep {
+  background-image: url(spritesmith2.png);
+  background-position: -1299px -1204px;
+  width: 60px;
+  height: 60px;
+}
+.skin_shadow {
+  background-image: url(spritesmith2.png);
+  background-position: -1365px 0px;
+  width: 90px;
+  height: 90px;
+}
+.customize-option.skin_shadow {
+  background-image: url(spritesmith2.png);
+  background-position: -1390px -15px;
+  width: 60px;
+  height: 60px;
+}
+.skin_shadow2 {
+  background-image: url(spritesmith2.png);
+  background-position: -1365px -91px;
+  width: 90px;
+  height: 90px;
+}
+.customize-option.skin_shadow2 {
+  background-image: url(spritesmith2.png);
+  background-position: -1390px -106px;
+  width: 60px;
+  height: 60px;
+}
+.skin_shadow2_sleep {
+  background-image: url(spritesmith2.png);
+  background-position: -1365px -182px;
+  width: 90px;
+  height: 90px;
+}
+.customize-option.skin_shadow2_sleep {
+  background-image: url(spritesmith2.png);
+  background-position: -1390px -197px;
+  width: 60px;
+  height: 60px;
+}
+.skin_shadow_sleep {
+  background-image: url(spritesmith2.png);
+  background-position: -1365px -273px;
+  width: 90px;
+  height: 90px;
+}
+.customize-option.skin_shadow_sleep {
+  background-image: url(spritesmith2.png);
+  background-position: -1390px -288px;
+  width: 60px;
+  height: 60px;
+}
+.skin_shark {
+  background-image: url(spritesmith2.png);
+  background-position: -1365px -364px;
+  width: 90px;
+  height: 90px;
+}
+.customize-option.skin_shark {
+  background-image: url(spritesmith2.png);
+  background-position: -1390px -379px;
+  width: 60px;
+  height: 60px;
+}
+.skin_shark_sleep {
+  background-image: url(spritesmith2.png);
+  background-position: -1365px -455px;
+  width: 90px;
+  height: 90px;
+}
+.customize-option.skin_shark_sleep {
+  background-image: url(spritesmith2.png);
+  background-position: -1390px -470px;
+  width: 60px;
+  height: 60px;
+}
+.skin_skeleton {
+  background-image: url(spritesmith2.png);
+  background-position: 0px -97px;
+  width: 90px;
+  height: 90px;
+}
+.customize-option.skin_skeleton {
+  background-image: url(spritesmith2.png);
+  background-position: -25px -112px;
+  width: 60px;
+  height: 60px;
+}
+.skin_skeleton2 {
+  background-image: url(spritesmith2.png);
+  background-position: -1365px -637px;
+  width: 90px;
+  height: 90px;
+}
+.customize-option.skin_skeleton2 {
+  background-image: url(spritesmith2.png);
+  background-position: -1390px -652px;
+  width: 60px;
+  height: 60px;
+}
+.skin_skeleton2_sleep {
+  background-image: url(spritesmith2.png);
+  background-position: -1365px -728px;
+  width: 90px;
+  height: 90px;
+}
+.customize-option.skin_skeleton2_sleep {
+  background-image: url(spritesmith2.png);
+  background-position: -1390px -743px;
+  width: 60px;
+  height: 60px;
+}
+.skin_skeleton_sleep {
+  background-image: url(spritesmith2.png);
+  background-position: -1365px -819px;
+  width: 90px;
+  height: 90px;
+}
+.customize-option.skin_skeleton_sleep {
+  background-image: url(spritesmith2.png);
+  background-position: -1390px -834px;
+  width: 60px;
+  height: 60px;
+}
+.skin_tiger {
+  background-image: url(spritesmith2.png);
+  background-position: -1365px -910px;
+  width: 90px;
+  height: 90px;
+}
+.customize-option.skin_tiger {
+  background-image: url(spritesmith2.png);
+  background-position: -1390px -925px;
+  width: 60px;
+  height: 60px;
+}
+.skin_tiger_sleep {
+  background-image: url(spritesmith2.png);
+  background-position: -1365px -1001px;
+  width: 90px;
+  height: 90px;
+}
+.customize-option.skin_tiger_sleep {
+  background-image: url(spritesmith2.png);
+  background-position: -1390px -1016px;
+  width: 60px;
+  height: 60px;
+}
+.skin_transparent {
+  background-image: url(spritesmith2.png);
+  background-position: -1365px -1092px;
+  width: 90px;
+  height: 90px;
+}
+.customize-option.skin_transparent {
+  background-image: url(spritesmith2.png);
+  background-position: -1390px -1107px;
+  width: 60px;
+  height: 60px;
+}
+.skin_transparent_sleep {
+  background-image: url(spritesmith2.png);
+  background-position: -1365px -1183px;
+  width: 90px;
+  height: 90px;
+}
+.customize-option.skin_transparent_sleep {
+  background-image: url(spritesmith2.png);
+  background-position: -1390px -1198px;
+  width: 60px;
+  height: 60px;
+}
+.skin_tropicalwater {
+  background-image: url(spritesmith2.png);
+  background-position: 0px -1280px;
+  width: 90px;
+  height: 90px;
+}
+.customize-option.skin_tropicalwater {
+  background-image: url(spritesmith2.png);
+  background-position: -25px -1295px;
+  width: 60px;
+  height: 60px;
+}
+.skin_tropicalwater_sleep {
+  background-image: url(spritesmith2.png);
+  background-position: -91px -1280px;
+  width: 90px;
+  height: 90px;
+}
+.customize-option.skin_tropicalwater_sleep {
+  background-image: url(spritesmith2.png);
+  background-position: -116px -1295px;
+  width: 60px;
+  height: 60px;
+}
+.skin_wolf {
+  background-image: url(spritesmith2.png);
+  background-position: -182px -1280px;
+  width: 90px;
+  height: 90px;
+}
+.customize-option.skin_wolf {
+  background-image: url(spritesmith2.png);
+  background-position: -207px -1295px;
+  width: 60px;
+  height: 60px;
+}
+.skin_wolf_sleep {
+  background-image: url(spritesmith2.png);
+  background-position: -273px -1280px;
+  width: 90px;
+  height: 90px;
+}
+.customize-option.skin_wolf_sleep {
+  background-image: url(spritesmith2.png);
+  background-position: -298px -1295px;
+  width: 60px;
+  height: 60px;
+}
+.skin_zombie {
+  background-image: url(spritesmith2.png);
+  background-position: -364px -1280px;
+  width: 90px;
+  height: 90px;
+}
+.customize-option.skin_zombie {
+  background-image: url(spritesmith2.png);
+  background-position: -389px -1295px;
+  width: 60px;
+  height: 60px;
+}
+.skin_zombie2 {
+  background-image: url(spritesmith2.png);
+  background-position: -455px -1280px;
+  width: 90px;
+  height: 90px;
+}
+.customize-option.skin_zombie2 {
+  background-image: url(spritesmith2.png);
+  background-position: -480px -1295px;
+  width: 60px;
+  height: 60px;
+}
+.skin_zombie2_sleep {
+  background-image: url(spritesmith2.png);
+  background-position: -546px -1280px;
+  width: 90px;
+  height: 90px;
+}
+.customize-option.skin_zombie2_sleep {
+  background-image: url(spritesmith2.png);
+  background-position: -571px -1295px;
+  width: 60px;
+  height: 60px;
+}
+.skin_zombie_sleep {
+  background-image: url(spritesmith2.png);
+  background-position: -637px -1280px;
+  width: 90px;
+  height: 90px;
+}
+.customize-option.skin_zombie_sleep {
+  background-image: url(spritesmith2.png);
+  background-position: -662px -1295px;
+  width: 60px;
+  height: 60px;
+}
+.broad_armor_armoire_gladiatorArmor {
+  background-image: url(spritesmith2.png);
+  background-position: -728px -1280px;
+  width: 90px;
+  height: 90px;
+}
+.broad_armor_armoire_goldenToga {
+  background-image: url(spritesmith2.png);
+  background-position: -819px -1280px;
+  width: 90px;
+  height: 90px;
+}
+.broad_armor_armoire_hornedIronArmor {
+  background-image: url(spritesmith2.png);
+  background-position: -910px -1280px;
+  width: 90px;
+  height: 90px;
+}
+.broad_armor_armoire_lunarArmor {
+  background-image: url(spritesmith2.png);
+  background-position: -1001px -1280px;
+  width: 90px;
+  height: 90px;
+}
+.broad_armor_armoire_plagueDoctorOvercoat {
+  background-image: url(spritesmith2.png);
+  background-position: -1092px -1280px;
+  width: 90px;
+  height: 90px;
+}
+.broad_armor_armoire_rancherRobes {
+  background-image: url(spritesmith2.png);
+  background-position: -1183px -1280px;
+  width: 90px;
+  height: 90px;
+}
+.eyewear_armoire_plagueDoctorMask {
+  background-image: url(spritesmith2.png);
+  background-position: -1274px -1280px;
+  width: 90px;
+  height: 90px;
+}
+.head_armoire_blueHairbow {
+  background-image: url(spritesmith2.png);
+  background-position: -1365px -1280px;
+  width: 90px;
+  height: 90px;
+}
+.head_armoire_gladiatorHelm {
+  background-image: url(spritesmith2.png);
+  background-position: -1456px 0px;
+  width: 90px;
+  height: 90px;
+}
+.head_armoire_goldenLaurels {
+  background-image: url(spritesmith2.png);
+  background-position: -1456px -91px;
+  width: 90px;
+  height: 90px;
+}
+.head_armoire_hornedIronHelm {
+  background-image: url(spritesmith2.png);
+  background-position: -1456px -182px;
+  width: 90px;
+  height: 90px;
+}
+.head_armoire_lunarCrown {
+  background-image: url(spritesmith2.png);
+  background-position: -1456px -273px;
+  width: 90px;
+  height: 90px;
+}
+.head_armoire_plagueDoctorHat {
+  background-image: url(spritesmith2.png);
+  background-position: -1456px -364px;
+  width: 90px;
+  height: 90px;
+}
+.head_armoire_rancherHat {
+  background-image: url(spritesmith2.png);
+  background-position: -1456px -455px;
+  width: 90px;
+  height: 90px;
+}
+.head_armoire_redFloppyHat {
+  background-image: url(spritesmith2.png);
+  background-position: -1456px -546px;
+  width: 90px;
+  height: 90px;
+}
+.head_armoire_redHairbow {
+  background-image: url(spritesmith2.png);
+  background-position: -1456px -637px;
+  width: 90px;
+  height: 90px;
+}
+.head_armoire_royalCrown {
+  background-image: url(spritesmith2.png);
+  background-position: -1456px -728px;
+  width: 90px;
+  height: 90px;
+}
+.head_armoire_violetFloppyHat {
+  background-image: url(spritesmith2.png);
+  background-position: -1456px -819px;
+  width: 90px;
+  height: 90px;
+}
+.head_armoire_yellowHairbow {
+  background-image: url(spritesmith2.png);
+  background-position: -1456px -910px;
+  width: 90px;
+  height: 90px;
+}
+.shield_armoire_gladiatorShield {
+  background-image: url(spritesmith2.png);
+  background-position: -1456px -1001px;
+  width: 90px;
+  height: 90px;
+}
+.shop_armor_armoire_gladiatorArmor {
+  background-image: url(spritesmith2.png);
+  background-position: -287px -1685px;
+  width: 40px;
+  height: 40px;
+}
+.shop_armor_armoire_goldenToga {
+  background-image: url(spritesmith2.png);
+  background-position: -246px -1685px;
+  width: 40px;
+  height: 40px;
+}
+.shop_armor_armoire_hornedIronArmor {
+  background-image: url(spritesmith2.png);
+  background-position: -205px -1685px;
+  width: 40px;
+  height: 40px;
+}
+.shop_armor_armoire_lunarArmor {
+  background-image: url(spritesmith2.png);
+  background-position: -82px -1685px;
+  width: 40px;
+  height: 40px;
+}
+.shop_armor_armoire_plagueDoctorOvercoat {
+  background-image: url(spritesmith2.png);
+  background-position: -41px -1685px;
+  width: 40px;
+  height: 40px;
+}
+.shop_armor_armoire_rancherRobes {
+  background-image: url(spritesmith2.png);
+  background-position: 0px -1685px;
+  width: 40px;
+  height: 40px;
+}
+.shop_eyewear_armoire_plagueDoctorMask {
+  background-image: url(spritesmith2.png);
+  background-position: -1681px -1644px;
+  width: 40px;
+  height: 40px;
+}
+.shop_head_armoire_blueHairbow {
+  background-image: url(spritesmith2.png);
+  background-position: -1640px -1644px;
+  width: 40px;
+  height: 40px;
+}
+.shop_head_armoire_gladiatorHelm {
+  background-image: url(spritesmith2.png);
+  background-position: -1517px -1644px;
+  width: 40px;
+  height: 40px;
+}
+.shop_head_armoire_goldenLaurels {
+  background-image: url(spritesmith2.png);
+  background-position: -1476px -1644px;
+  width: 40px;
+  height: 40px;
+}
+.shop_head_armoire_hornedIronHelm {
+  background-image: url(spritesmith2.png);
+  background-position: -1435px -1644px;
+  width: 40px;
+  height: 40px;
+}
+.shop_head_armoire_lunarCrown {
+  background-image: url(spritesmith2.png);
+  background-position: -1312px -1644px;
+  width: 40px;
+  height: 40px;
+}
+.shop_head_armoire_plagueDoctorHat {
+  background-image: url(spritesmith2.png);
+  background-position: -1271px -1644px;
+  width: 40px;
+  height: 40px;
+}
+.shop_head_armoire_rancherHat {
+  background-image: url(spritesmith2.png);
+  background-position: -1230px -1644px;
+  width: 40px;
+  height: 40px;
+}
+.shop_head_armoire_redFloppyHat {
+  background-image: url(spritesmith2.png);
+  background-position: -1066px -1644px;
+  width: 40px;
+  height: 40px;
+}
+.shop_head_armoire_redHairbow {
+  background-image: url(spritesmith2.png);
+  background-position: -1025px -1644px;
+  width: 40px;
+  height: 40px;
+}
+.shop_head_armoire_royalCrown {
+  background-image: url(spritesmith2.png);
+  background-position: -984px -1644px;
+  width: 40px;
+  height: 40px;
+}
+.shop_head_armoire_violetFloppyHat {
+  background-image: url(spritesmith2.png);
+  background-position: -943px -1644px;
+  width: 40px;
+  height: 40px;
+}
+.shop_head_armoire_yellowHairbow {
+  background-image: url(spritesmith2.png);
+  background-position: -820px -1644px;
+  width: 40px;
+  height: 40px;
+}
+.shop_shield_armoire_gladiatorShield {
+  background-image: url(spritesmith2.png);
+  background-position: -779px -1644px;
+  width: 40px;
+  height: 40px;
+}
+.shop_weapon_armoire_basicCrossbow {
+  background-image: url(spritesmith2.png);
+  background-position: -738px -1644px;
+  width: 40px;
+  height: 40px;
+}
+.shop_weapon_armoire_goldWingStaff {
+  background-image: url(spritesmith2.png);
+  background-position: -697px -1644px;
+  width: 40px;
+  height: 40px;
+}
+.shop_weapon_armoire_ironCrook {
+  background-image: url(spritesmith2.png);
+  background-position: -656px -1644px;
+  width: 40px;
+  height: 40px;
+}
+.shop_weapon_armoire_lunarSceptre {
+  background-image: url(spritesmith2.png);
+  background-position: -615px -1644px;
+  width: 40px;
+  height: 40px;
+}
+.shop_weapon_armoire_mythmakerSword {
+  background-image: url(spritesmith2.png);
+  background-position: -574px -1644px;
+  width: 40px;
+  height: 40px;
+}
+.shop_weapon_armoire_rancherLasso {
+  background-image: url(spritesmith2.png);
+  background-position: -533px -1644px;
+  width: 40px;
+  height: 40px;
+}
+.slim_armor_armoire_gladiatorArmor {
+  background-image: url(spritesmith2.png);
+  background-position: -1547px -273px;
+  width: 90px;
+  height: 90px;
+}
+.slim_armor_armoire_goldenToga {
+  background-image: url(spritesmith2.png);
+  background-position: -1547px -364px;
+  width: 90px;
+  height: 90px;
+}
+.slim_armor_armoire_hornedIronArmor {
+  background-image: url(spritesmith2.png);
+  background-position: -1547px -455px;
+  width: 90px;
+  height: 90px;
+}
+.slim_armor_armoire_lunarArmor {
+  background-image: url(spritesmith2.png);
+  background-position: -1547px -546px;
+  width: 90px;
+  height: 90px;
+}
+.slim_armor_armoire_plagueDoctorOvercoat {
+  background-image: url(spritesmith2.png);
+  background-position: -1547px -637px;
+  width: 90px;
+  height: 90px;
+}
+.slim_armor_armoire_rancherRobes {
+  background-image: url(spritesmith2.png);
+  background-position: -1547px -728px;
+  width: 90px;
+  height: 90px;
+}
+.weapon_armoire_basicCrossbow {
+  background-image: url(spritesmith2.png);
+  background-position: -1547px -819px;
+  width: 90px;
+  height: 90px;
+}
+.weapon_armoire_goldWingStaff {
+  background-image: url(spritesmith2.png);
+  background-position: -1547px -910px;
+  width: 90px;
+  height: 90px;
+}
+.weapon_armoire_ironCrook {
+  background-image: url(spritesmith2.png);
+  background-position: -1547px -1001px;
+  width: 90px;
+  height: 90px;
+}
+.weapon_armoire_lunarSceptre {
+  background-image: url(spritesmith2.png);
+  background-position: -1547px -1092px;
+  width: 90px;
+  height: 90px;
+}
+.weapon_armoire_mythmakerSword {
+  background-image: url(spritesmith2.png);
+  background-position: -1547px -1183px;
+  width: 90px;
+  height: 90px;
+}
+.weapon_armoire_rancherLasso {
+  background-image: url(spritesmith2.png);
+  background-position: -1547px -1274px;
+  width: 90px;
+  height: 90px;
+}
+.broad_armor_healer_1 {
+  background-image: url(spritesmith2.png);
+  background-position: -1547px -1365px;
+  width: 90px;
+  height: 90px;
+}
+.broad_armor_healer_2 {
+  background-image: url(spritesmith2.png);
+  background-position: -333px -1462px;
+  width: 90px;
+  height: 90px;
+}
+.broad_armor_healer_3 {
+  background-image: url(spritesmith2.png);
+  background-position: -424px -1462px;
+  width: 90px;
+  height: 90px;
+}
+.broad_armor_healer_4 {
+  background-image: url(spritesmith2.png);
+  background-position: -515px -1462px;
+  width: 90px;
+  height: 90px;
+}
+.broad_armor_healer_5 {
+  background-image: url(spritesmith2.png);
+  background-position: -606px -1462px;
+  width: 90px;
+  height: 90px;
+}
+.broad_armor_rogue_1 {
+  background-image: url(spritesmith2.png);
+  background-position: -697px -1462px;
+  width: 90px;
+  height: 90px;
+}
+.broad_armor_rogue_2 {
+  background-image: url(spritesmith2.png);
+  background-position: -788px -1462px;
+  width: 90px;
+  height: 90px;
+}
+.broad_armor_rogue_3 {
+  background-image: url(spritesmith2.png);
+  background-position: -879px -1462px;
+  width: 90px;
+  height: 90px;
+}
+.broad_armor_rogue_4 {
+  background-image: url(spritesmith2.png);
+  background-position: -970px -1462px;
+  width: 90px;
+  height: 90px;
+}
+.broad_armor_rogue_5 {
+  background-image: url(spritesmith2.png);
+  background-position: -1061px -1462px;
+  width: 90px;
+  height: 90px;
+}
+.broad_armor_special_2 {
+  background-image: url(spritesmith2.png);
+  background-position: -1152px -1462px;
+  width: 90px;
+  height: 90px;
+}
+.broad_armor_special_finnedOceanicArmor {
+  background-image: url(spritesmith2.png);
+  background-position: -1243px -1462px;
+  width: 90px;
+  height: 90px;
+}
+.broad_armor_warrior_1 {
+  background-image: url(spritesmith2.png);
+  background-position: -1334px -1462px;
+  width: 90px;
+  height: 90px;
+}
+.broad_armor_warrior_2 {
+  background-image: url(spritesmith2.png);
+  background-position: -1425px -1462px;
+  width: 90px;
+  height: 90px;
+}
+.broad_armor_warrior_3 {
+  background-image: url(spritesmith2.png);
+  background-position: -1516px -1462px;
+  width: 90px;
+  height: 90px;
+}
+.broad_armor_warrior_4 {
+  background-image: url(spritesmith2.png);
+  background-position: -1638px 0px;
+  width: 90px;
+  height: 90px;
+}
+.broad_armor_warrior_5 {
+  background-image: url(spritesmith2.png);
+  background-position: -1638px -91px;
+  width: 90px;
+  height: 90px;
+}
+.broad_armor_wizard_1 {
+  background-image: url(spritesmith2.png);
+  background-position: -1638px -182px;
+  width: 90px;
+  height: 90px;
+}
+.broad_armor_wizard_2 {
+  background-image: url(spritesmith2.png);
+  background-position: -1638px -273px;
+  width: 90px;
+  height: 90px;
+}
+.broad_armor_wizard_3 {
+  background-image: url(spritesmith2.png);
+  background-position: -1638px -364px;
+  width: 90px;
+  height: 90px;
+}
+.broad_armor_wizard_4 {
+  background-image: url(spritesmith2.png);
+  background-position: -1638px -455px;
+  width: 90px;
+  height: 90px;
+}
+.broad_armor_wizard_5 {
+  background-image: url(spritesmith2.png);
+  background-position: -1638px -546px;
+  width: 90px;
+  height: 90px;
+}
+.shop_armor_healer_1 {
+  background-image: url(spritesmith2.png);
+  background-position: -1729px -1092px;
+  width: 40px;
+  height: 40px;
+}
+.shop_armor_healer_2 {
+  background-image: url(spritesmith2.png);
+  background-position: -451px -1644px;
+  width: 40px;
+  height: 40px;
+}
+.shop_armor_healer_3 {
+  background-image: url(spritesmith2.png);
+  background-position: -1770px -1543px;
+  width: 40px;
+  height: 40px;
+}
+.shop_armor_healer_4 {
+  background-image: url(spritesmith2.png);
+  background-position: -1729px -1543px;
+  width: 40px;
+  height: 40px;
+}
+.shop_armor_healer_5 {
+  background-image: url(spritesmith2.png);
+  background-position: -1770px -1502px;
+  width: 40px;
+  height: 40px;
+}
+.shop_armor_rogue_1 {
+  background-image: url(spritesmith2.png);
+  background-position: -1729px -1502px;
+  width: 40px;
+  height: 40px;
+}
+.shop_armor_rogue_2 {
+  background-image: url(spritesmith2.png);
+  background-position: -1770px -1461px;
+  width: 40px;
+  height: 40px;
+}
+.shop_armor_rogue_3 {
+  background-image: url(spritesmith2.png);
+  background-position: -1729px -1461px;
+  width: 40px;
+  height: 40px;
+}
+.shop_armor_rogue_4 {
+  background-image: url(spritesmith2.png);
+  background-position: -1770px -1420px;
+  width: 40px;
+  height: 40px;
+}
+.shop_armor_rogue_5 {
+  background-image: url(spritesmith2.png);
+  background-position: -1729px -1420px;
+  width: 40px;
+  height: 40px;
+}
+.shop_armor_special_0 {
+  background-image: url(spritesmith2.png);
+  background-position: -1770px -1379px;
+  width: 40px;
+  height: 40px;
+}
+.shop_armor_special_1 {
+  background-image: url(spritesmith2.png);
+  background-position: -1729px -1379px;
+  width: 40px;
+  height: 40px;
+}
+.shop_armor_special_2 {
+  background-image: url(spritesmith2.png);
+  background-position: -1770px -1338px;
+  width: 40px;
+  height: 40px;
+}
+.shop_armor_special_finnedOceanicArmor {
+  background-image: url(spritesmith2.png);
+  background-position: -1729px -1338px;
+  width: 40px;
+  height: 40px;
+}
+.shop_armor_warrior_1 {
+  background-image: url(spritesmith2.png);
+  background-position: -1770px -1297px;
+  width: 40px;
+  height: 40px;
+}
+.shop_armor_warrior_2 {
+  background-image: url(spritesmith2.png);
+  background-position: -1729px -1256px;
+  width: 40px;
+  height: 40px;
+}
+.shop_armor_warrior_3 {
+  background-image: url(spritesmith2.png);
+  background-position: -1770px -1215px;
+  width: 40px;
+  height: 40px;
+}
+.shop_armor_warrior_4 {
+  background-image: url(spritesmith2.png);
+  background-position: -1729px -1215px;
+  width: 40px;
+  height: 40px;
+}
+.shop_armor_warrior_5 {
+  background-image: url(spritesmith2.png);
+  background-position: -1770px -1174px;
+  width: 40px;
+  height: 40px;
+}
+.shop_armor_wizard_1 {
+  background-image: url(spritesmith2.png);
+  background-position: -1729px -1174px;
+  width: 40px;
+  height: 40px;
+}
+.shop_armor_wizard_2 {
+  background-image: url(spritesmith2.png);
+  background-position: -1770px -1133px;
+  width: 40px;
+  height: 40px;
+}
+.shop_armor_wizard_3 {
+  background-image: url(spritesmith2.png);
+  background-position: -1729px -1133px;
+  width: 40px;
+  height: 40px;
+}
+.shop_armor_wizard_4 {
+  background-image: url(spritesmith2.png);
+  background-position: -492px -1644px;
+  width: 40px;
+  height: 40px;
+}
+.shop_armor_wizard_5 {
+  background-image: url(spritesmith2.png);
+  background-position: -1770px -1092px;
+  width: 40px;
+  height: 40px;
+}
+.slim_armor_healer_1 {
+  background-image: url(spritesmith2.png);
+  background-position: -1409px -1553px;
+  width: 90px;
+  height: 90px;
+}
+.slim_armor_healer_2 {
+  background-image: url(spritesmith2.png);
+  background-position: -1500px -1553px;
+  width: 90px;
+  height: 90px;
+}
+.slim_armor_healer_3 {
+  background-image: url(spritesmith2.png);
+  background-position: -1591px -1553px;
+  width: 90px;
+  height: 90px;
+}
+.slim_armor_healer_4 {
+  background-image: url(spritesmith2.png);
+  background-position: -1729px 0px;
+  width: 90px;
+  height: 90px;
+}
+.slim_armor_healer_5 {
+  background-image: url(spritesmith2.png);
+  background-position: -1729px -91px;
+  width: 90px;
+  height: 90px;
+}
+.slim_armor_rogue_1 {
+  background-image: url(spritesmith2.png);
+  background-position: -1729px -182px;
+  width: 90px;
+  height: 90px;
+}
+.slim_armor_rogue_2 {
+  background-image: url(spritesmith2.png);
+  background-position: -1729px -273px;
+  width: 90px;
+  height: 90px;
+}
+.slim_armor_rogue_3 {
+  background-image: url(spritesmith2.png);
+  background-position: -1729px -364px;
+  width: 90px;
+  height: 90px;
+}
+.slim_armor_rogue_4 {
+  background-image: url(spritesmith2.png);
+  background-position: -1729px -455px;
+  width: 90px;
+  height: 90px;
+}
+.slim_armor_rogue_5 {
+  background-image: url(spritesmith2.png);
+  background-position: -1729px -546px;
+  width: 90px;
+  height: 90px;
+}
+.slim_armor_special_2 {
+  background-image: url(spritesmith2.png);
+  background-position: -1729px -637px;
+  width: 90px;
+  height: 90px;
+}
+.slim_armor_special_finnedOceanicArmor {
+  background-image: url(spritesmith2.png);
+  background-position: -1729px -728px;
+  width: 90px;
+  height: 90px;
+}
+.slim_armor_warrior_1 {
+  background-image: url(spritesmith2.png);
+  background-position: -1729px -819px;
+  width: 90px;
+  height: 90px;
+}
+.slim_armor_warrior_2 {
+  background-image: url(spritesmith2.png);
+  background-position: -1729px -910px;
+  width: 90px;
+  height: 90px;
+}
+.slim_armor_warrior_3 {
+  background-image: url(spritesmith2.png);
+  background-position: -1729px -1001px;
+  width: 90px;
+  height: 90px;
+}
+.slim_armor_warrior_4 {
+  background-image: url(spritesmith2.png);
+  background-position: -1318px -1553px;
+  width: 90px;
+  height: 90px;
+}
+.slim_armor_warrior_5 {
+  background-image: url(spritesmith2.png);
+  background-position: -1227px -1553px;
+  width: 90px;
+  height: 90px;
+}
+.slim_armor_wizard_1 {
+  background-image: url(spritesmith2.png);
+  background-position: -1136px -1553px;
+  width: 90px;
+  height: 90px;
+}
+.slim_armor_wizard_2 {
+  background-image: url(spritesmith2.png);
+  background-position: -1045px -1553px;
+  width: 90px;
+  height: 90px;
+}
+.slim_armor_wizard_3 {
+  background-image: url(spritesmith2.png);
+  background-position: -954px -1553px;
+  width: 90px;
+  height: 90px;
+}
+.slim_armor_wizard_4 {
+  background-image: url(spritesmith2.png);
+  background-position: -863px -1553px;
+  width: 90px;
+  height: 90px;
+}
+.slim_armor_wizard_5 {
+  background-image: url(spritesmith2.png);
+  background-position: -772px -1553px;
+  width: 90px;
+  height: 90px;
+}
+.broad_armor_special_birthday {
+  background-image: url(spritesmith2.png);
+  background-position: -681px -1553px;
+  width: 90px;
+  height: 90px;
+}
+.broad_armor_special_birthday2015 {
+  background-image: url(spritesmith2.png);
+  background-position: -1638px -1456px;
+  width: 90px;
+  height: 90px;
+}
+.shop_armor_special_birthday {
+  background-image: url(spritesmith2.png);
+  background-position: -1770px -1256px;
+  width: 40px;
+  height: 40px;
+}
+.shop_armor_special_birthday2015 {
+  background-image: url(spritesmith2.png);
+  background-position: -1729px -1297px;
+  width: 40px;
+  height: 40px;
+}
+.slim_armor_special_birthday {
+  background-image: url(spritesmith2.png);
+  background-position: -1638px -1365px;
+  width: 90px;
+  height: 90px;
+}
+.slim_armor_special_birthday2015 {
+  background-image: url(spritesmith2.png);
+  background-position: -1638px -1274px;
+  width: 90px;
+  height: 90px;
+}
+.broad_armor_special_fallHealer {
+  background-image: url(spritesmith2.png);
+  background-position: -1638px -1183px;
+  width: 90px;
+  height: 90px;
+}
+.broad_armor_special_fallMage {
+  background-image: url(spritesmith2.png);
+  background-position: -560px -1553px;
+  width: 120px;
+  height: 90px;
+}
+.broad_armor_special_fallRogue {
+  background-image: url(spritesmith2.png);
+  background-position: -454px -1553px;
+  width: 105px;
+  height: 90px;
+}
+.broad_armor_special_fallWarrior {
+  background-image: url(spritesmith2.png);
+  background-position: -1638px -1092px;
+  width: 90px;
+  height: 90px;
+}
+.head_special_fallHealer {
+  background-image: url(spritesmith2.png);
+  background-position: -1638px -1001px;
+  width: 90px;
+  height: 90px;
+}
+.head_special_fallMage {
+  background-image: url(spritesmith2.png);
+  background-position: -333px -1553px;
+  width: 120px;
+  height: 90px;
+}
+.head_special_fallRogue {
+  background-image: url(spritesmith2.png);
+  background-position: -227px -1553px;
+  width: 105px;
+  height: 90px;
+}
+.head_special_fallWarrior {
+  background-image: url(spritesmith2.png);
+  background-position: -1638px -910px;
+  width: 90px;
+  height: 90px;
+}
+.shield_special_fallHealer {
+  background-image: url(spritesmith2.png);
+  background-position: -1638px -819px;
+  width: 90px;
+  height: 90px;
+}
+.shield_special_fallRogue {
+  background-image: url(spritesmith2.png);
+  background-position: -121px -1553px;
+  width: 105px;
+  height: 90px;
+}
+.shield_special_fallWarrior {
+  background-image: url(spritesmith2.png);
+  background-position: -1638px -728px;
+  width: 90px;
+  height: 90px;
+}
+.shop_armor_special_fallHealer {
+  background-image: url(spritesmith2.png);
+  background-position: -1729px -1584px;
+  width: 40px;
+  height: 40px;
+}
+.shop_armor_special_fallMage {
+  background-image: url(spritesmith2.png);
+  background-position: -1770px -1584px;
+  width: 40px;
+  height: 40px;
+}
+.shop_armor_special_fallRogue {
+  background-image: url(spritesmith2.png);
+  background-position: -1682px -1553px;
+  width: 40px;
+  height: 40px;
+}
+.shop_armor_special_fallWarrior {
+  background-image: url(spritesmith2.png);
+  background-position: -1682px -1594px;
+  width: 40px;
+  height: 40px;
+}
+.shop_head_special_fallHealer {
+  background-image: url(spritesmith2.png);
+  background-position: 0px -1644px;
+  width: 40px;
+  height: 40px;
+}
+.shop_head_special_fallMage {
+  background-image: url(spritesmith2.png);
+  background-position: -41px -1644px;
+  width: 40px;
+  height: 40px;
+}
+.shop_head_special_fallRogue {
+  background-image: url(spritesmith2.png);
+  background-position: -82px -1644px;
+  width: 40px;
+  height: 40px;
+}
+.shop_head_special_fallWarrior {
+  background-image: url(spritesmith2.png);
+  background-position: -123px -1644px;
+  width: 40px;
+  height: 40px;
+}
+.shop_shield_special_fallHealer {
+  background-image: url(spritesmith2.png);
+  background-position: -164px -1644px;
+  width: 40px;
+  height: 40px;
+}
+.shop_shield_special_fallRogue {
+  background-image: url(spritesmith2.png);
+  background-position: -205px -1644px;
+  width: 40px;
+  height: 40px;
+}
+.shop_shield_special_fallWarrior {
+  background-image: url(spritesmith2.png);
+  background-position: -246px -1644px;
+  width: 40px;
+  height: 40px;
+}
+.shop_weapon_special_fallHealer {
+  background-image: url(spritesmith2.png);
+  background-position: -287px -1644px;
+  width: 40px;
+  height: 40px;
+}
+.shop_weapon_special_fallMage {
+  background-image: url(spritesmith2.png);
+  background-position: -328px -1644px;
+  width: 40px;
+  height: 40px;
+}
+.shop_weapon_special_fallRogue {
+  background-image: url(spritesmith2.png);
+  background-position: -369px -1644px;
+  width: 40px;
+  height: 40px;
+}
+.shop_weapon_special_fallWarrior {
+  background-image: url(spritesmith2.png);
+  background-position: -410px -1644px;
+  width: 40px;
+  height: 40px;
+}
+.slim_armor_special_fallHealer {
+  background-image: url(spritesmith2.png);
+  background-position: -1638px -637px;
+  width: 90px;
+  height: 90px;
+}
+.slim_armor_special_fallMage {
+  background-image: url(spritesmith2.png);
+  background-position: 0px -1553px;
+  width: 120px;
+  height: 90px;
+}
+.slim_armor_special_fallRogue {
+  background-image: url(spritesmith2.png);
+  background-position: -227px -1462px;
+  width: 105px;
+  height: 90px;
+}
+.slim_armor_special_fallWarrior {
+  background-image: url(spritesmith2.png);
+  background-position: -1547px -182px;
+  width: 90px;
+  height: 90px;
+}
+.weapon_special_fallHealer {
+  background-image: url(spritesmith2.png);
+  background-position: -1547px -91px;
+  width: 90px;
+  height: 90px;
+}
+.weapon_special_fallMage {
+  background-image: url(spritesmith2.png);
+  background-position: -106px -1462px;
+  width: 120px;
+  height: 90px;
+}
+.weapon_special_fallRogue {
+  background-image: url(spritesmith2.png);
+  background-position: 0px -1462px;
+  width: 105px;
+  height: 90px;
+}
+.weapon_special_fallWarrior {
+  background-image: url(spritesmith2.png);
+  background-position: -1547px 0px;
+  width: 90px;
+  height: 90px;
+}
+.broad_armor_special_gaymerx {
+  background-image: url(spritesmith2.png);
+  background-position: -1456px -1371px;
+  width: 90px;
+  height: 90px;
+}
+.head_special_gaymerx {
+  background-image: url(spritesmith2.png);
+  background-position: -1365px -1371px;
+  width: 90px;
+  height: 90px;
+}
+.shop_armor_special_gaymerx {
+  background-image: url(spritesmith2.png);
+  background-position: -861px -1644px;
+  width: 40px;
+  height: 40px;
+}
+.shop_head_special_gaymerx {
+  background-image: url(spritesmith2.png);
+  background-position: -902px -1644px;
+  width: 40px;
+  height: 40px;
+}
+.slim_armor_special_gaymerx {
+  background-image: url(spritesmith2.png);
+  background-position: -1274px -1371px;
+  width: 90px;
+  height: 90px;
+}
+.back_mystery_201402 {
+  background-image: url(spritesmith2.png);
+  background-position: -1183px -1371px;
+  width: 90px;
+  height: 90px;
+}
+.broad_armor_mystery_201402 {
+  background-image: url(spritesmith2.png);
+  background-position: -1092px -1371px;
+  width: 90px;
+  height: 90px;
+}
+.head_mystery_201402 {
+  background-image: url(spritesmith2.png);
+  background-position: -1001px -1371px;
+  width: 90px;
+  height: 90px;
+}
+.shop_armor_mystery_201402 {
+  background-image: url(spritesmith2.png);
+  background-position: -1107px -1644px;
+  width: 40px;
+  height: 40px;
+}
+.shop_back_mystery_201402 {
+  background-image: url(spritesmith2.png);
+  background-position: -1148px -1644px;
+  width: 40px;
+  height: 40px;
+}
+.shop_head_mystery_201402 {
+  background-image: url(spritesmith2.png);
+  background-position: -1189px -1644px;
+  width: 40px;
+  height: 40px;
+}
+.slim_armor_mystery_201402 {
+  background-image: url(spritesmith2.png);
+  background-position: -910px -1371px;
+  width: 90px;
+  height: 90px;
+}
+.broad_armor_mystery_201403 {
+  background-image: url(spritesmith2.png);
+  background-position: -819px -1371px;
+  width: 90px;
+  height: 90px;
+}
+.headAccessory_mystery_201403 {
+  background-image: url(spritesmith2.png);
+  background-position: -728px -1371px;
+  width: 90px;
+  height: 90px;
+}
+.shop_armor_mystery_201403 {
+  background-image: url(spritesmith2.png);
+  background-position: -1353px -1644px;
+  width: 40px;
+  height: 40px;
+}
+.shop_headAccessory_mystery_201403 {
+  background-image: url(spritesmith2.png);
+  background-position: -1394px -1644px;
+  width: 40px;
+  height: 40px;
+}
+.slim_armor_mystery_201403 {
+  background-image: url(spritesmith2.png);
+  background-position: -637px -1371px;
+  width: 90px;
+  height: 90px;
+}
+.back_mystery_201404 {
+  background-image: url(spritesmith2.png);
+  background-position: -546px -1371px;
+  width: 90px;
+  height: 90px;
+}
+.headAccessory_mystery_201404 {
+  background-image: url(spritesmith2.png);
+  background-position: -455px -1371px;
+  width: 90px;
+  height: 90px;
+}
+.shop_back_mystery_201404 {
+  background-image: url(spritesmith2.png);
+  background-position: -1558px -1644px;
+  width: 40px;
+  height: 40px;
+}
+.shop_headAccessory_mystery_201404 {
+  background-image: url(spritesmith2.png);
+  background-position: -1599px -1644px;
+  width: 40px;
+  height: 40px;
+}
+.broad_armor_mystery_201405 {
+  background-image: url(spritesmith2.png);
+  background-position: -364px -1371px;
+  width: 90px;
+  height: 90px;
+}
+.head_mystery_201405 {
+  background-image: url(spritesmith2.png);
+  background-position: -273px -1371px;
+  width: 90px;
+  height: 90px;
+}
+.shop_armor_mystery_201405 {
+  background-image: url(spritesmith2.png);
+  background-position: -1722px -1644px;
+  width: 40px;
+  height: 40px;
+}
+.shop_head_mystery_201405 {
+  background-image: url(spritesmith2.png);
+  background-position: -1763px -1644px;
+  width: 40px;
+  height: 40px;
+}
+.slim_armor_mystery_201405 {
+  background-image: url(spritesmith2.png);
+  background-position: -182px -1371px;
+  width: 90px;
+  height: 90px;
+}
+.broad_armor_mystery_201406 {
+  background-image: url(spritesmith2.png);
+  background-position: -182px 0px;
+  width: 90px;
+  height: 96px;
+}
+.head_mystery_201406 {
+  background-image: url(spritesmith2.png);
+  background-position: -91px 0px;
+  width: 90px;
+  height: 96px;
+}
+.shop_armor_mystery_201406 {
+  background-image: url(spritesmith2.png);
+  background-position: -123px -1685px;
+  width: 40px;
+  height: 40px;
+}
+.shop_head_mystery_201406 {
+  background-image: url(spritesmith2.png);
+  background-position: -164px -1685px;
+  width: 40px;
+  height: 40px;
+}
+.slim_armor_mystery_201406 {
+  background-image: url(spritesmith2.png);
+  background-position: 0px 0px;
+  width: 90px;
+  height: 96px;
+}
+.broad_armor_mystery_201407 {
+  background-image: url(spritesmith2.png);
   background-position: -1456px -1183px;
   width: 90px;
   height: 90px;
 }
-.customize-option.hair_base_8_peppermint {
-  background-image: url(spritesmith2.png);
-  background-position: -1481px -1198px;
-  width: 60px;
-  height: 60px;
-}
-.hair_base_8_pgreen {
-  background-image: url(spritesmith2.png);
-  background-position: -1365px -455px;
-  width: 90px;
-  height: 90px;
-}
-.customize-option.hair_base_8_pgreen {
-  background-image: url(spritesmith2.png);
-  background-position: -1390px -470px;
-  width: 60px;
-  height: 60px;
-}
-.hair_base_8_pgreen2 {
-  background-image: url(spritesmith2.png);
-  background-position: -1456px -1274px;
-  width: 90px;
-  height: 90px;
-}
-.customize-option.hair_base_8_pgreen2 {
-  background-image: url(spritesmith2.png);
-  background-position: -1481px -1289px;
-  width: 60px;
-  height: 60px;
-}
-.hair_base_8_porange {
-  background-image: url(spritesmith2.png);
-  background-position: 0px -1371px;
-  width: 90px;
-  height: 90px;
-}
-.customize-option.hair_base_8_porange {
-  background-image: url(spritesmith2.png);
-  background-position: -25px -1386px;
-  width: 60px;
-  height: 60px;
-}
-.hair_base_8_porange2 {
-  background-image: url(spritesmith2.png);
-  background-position: -91px -97px;
-  width: 90px;
-  height: 90px;
-}
-.customize-option.hair_base_8_porange2 {
-  background-image: url(spritesmith2.png);
-  background-position: -116px -112px;
-  width: 60px;
-  height: 60px;
-}
-.hair_base_8_ppink {
-  background-image: url(spritesmith2.png);
-  background-position: -182px -97px;
-  width: 90px;
-  height: 90px;
-}
-.customize-option.hair_base_8_ppink {
-  background-image: url(spritesmith2.png);
-  background-position: -207px -112px;
-  width: 60px;
-  height: 60px;
-}
-.hair_base_8_ppink2 {
-  background-image: url(spritesmith2.png);
-  background-position: -273px 0px;
-  width: 90px;
-  height: 90px;
-}
-.customize-option.hair_base_8_ppink2 {
-  background-image: url(spritesmith2.png);
-  background-position: -298px -15px;
-  width: 60px;
-  height: 60px;
-}
-.hair_base_8_ppurple {
-  background-image: url(spritesmith2.png);
-  background-position: -273px -91px;
-  width: 90px;
-  height: 90px;
-}
-.customize-option.hair_base_8_ppurple {
-  background-image: url(spritesmith2.png);
-  background-position: -298px -106px;
-  width: 60px;
-  height: 60px;
-}
-.hair_base_8_ppurple2 {
-  background-image: url(spritesmith2.png);
-  background-position: 0px -188px;
-  width: 90px;
-  height: 90px;
-}
-.customize-option.hair_base_8_ppurple2 {
-  background-image: url(spritesmith2.png);
-  background-position: -25px -203px;
-  width: 60px;
-  height: 60px;
-}
-.hair_base_8_pumpkin {
-  background-image: url(spritesmith2.png);
-  background-position: -91px -188px;
-  width: 90px;
-  height: 90px;
-}
-.customize-option.hair_base_8_pumpkin {
-  background-image: url(spritesmith2.png);
-  background-position: -116px -203px;
-  width: 60px;
-  height: 60px;
-}
-.hair_base_8_purple {
-  background-image: url(spritesmith2.png);
-  background-position: -182px -188px;
-  width: 90px;
-  height: 90px;
-}
-.customize-option.hair_base_8_purple {
-  background-image: url(spritesmith2.png);
-  background-position: -207px -203px;
-  width: 60px;
-  height: 60px;
-}
-.hair_base_8_pyellow {
-  background-image: url(spritesmith2.png);
-  background-position: -273px -188px;
-  width: 90px;
-  height: 90px;
-}
-.customize-option.hair_base_8_pyellow {
-  background-image: url(spritesmith2.png);
-  background-position: -298px -203px;
-  width: 60px;
-  height: 60px;
-}
-.hair_base_8_pyellow2 {
-  background-image: url(spritesmith2.png);
-  background-position: -364px 0px;
-  width: 90px;
-  height: 90px;
-}
-.customize-option.hair_base_8_pyellow2 {
-  background-image: url(spritesmith2.png);
-  background-position: -389px -15px;
-  width: 60px;
-  height: 60px;
-}
-.hair_base_8_rainbow {
-  background-image: url(spritesmith2.png);
-  background-position: -364px -91px;
-  width: 90px;
-  height: 90px;
-}
-.customize-option.hair_base_8_rainbow {
-  background-image: url(spritesmith2.png);
-  background-position: -389px -106px;
-  width: 60px;
-  height: 60px;
-}
-.hair_base_8_red {
-  background-image: url(spritesmith2.png);
-  background-position: -364px -182px;
-  width: 90px;
-  height: 90px;
-}
-.customize-option.hair_base_8_red {
-  background-image: url(spritesmith2.png);
-  background-position: -389px -197px;
-  width: 60px;
-  height: 60px;
-}
-.hair_base_8_snowy {
-  background-image: url(spritesmith2.png);
-  background-position: 0px -279px;
-  width: 90px;
-  height: 90px;
-}
-.customize-option.hair_base_8_snowy {
-  background-image: url(spritesmith2.png);
-  background-position: -25px -294px;
-  width: 60px;
-  height: 60px;
-}
-.hair_base_8_white {
-  background-image: url(spritesmith2.png);
-  background-position: -91px -279px;
-  width: 90px;
-  height: 90px;
-}
-.customize-option.hair_base_8_white {
-  background-image: url(spritesmith2.png);
-  background-position: -116px -294px;
-  width: 60px;
-  height: 60px;
-}
-.hair_base_8_winternight {
-  background-image: url(spritesmith2.png);
-  background-position: -182px -279px;
-  width: 90px;
-  height: 90px;
-}
-.customize-option.hair_base_8_winternight {
-  background-image: url(spritesmith2.png);
-  background-position: -207px -294px;
-  width: 60px;
-  height: 60px;
-}
-.hair_base_8_winterstar {
-  background-image: url(spritesmith2.png);
-  background-position: -273px -279px;
-  width: 90px;
-  height: 90px;
-}
-.customize-option.hair_base_8_winterstar {
-  background-image: url(spritesmith2.png);
-  background-position: -298px -294px;
-  width: 60px;
-  height: 60px;
-}
-.hair_base_8_yellow {
-  background-image: url(spritesmith2.png);
-  background-position: -364px -279px;
-  width: 90px;
-  height: 90px;
-}
-.customize-option.hair_base_8_yellow {
-  background-image: url(spritesmith2.png);
-  background-position: -389px -294px;
-  width: 60px;
-  height: 60px;
-}
-.hair_base_8_zombie {
-  background-image: url(spritesmith2.png);
-  background-position: -455px 0px;
-  width: 90px;
-  height: 90px;
-}
-.customize-option.hair_base_8_zombie {
-  background-image: url(spritesmith2.png);
-  background-position: -480px -15px;
-  width: 60px;
-  height: 60px;
-}
-.hair_base_9_TRUred {
-  background-image: url(spritesmith2.png);
-  background-position: -455px -91px;
-  width: 90px;
-  height: 90px;
-}
-.customize-option.hair_base_9_TRUred {
-  background-image: url(spritesmith2.png);
-  background-position: -480px -106px;
-  width: 60px;
-  height: 60px;
-}
-.hair_base_9_aurora {
-  background-image: url(spritesmith2.png);
-  background-position: -455px -182px;
-  width: 90px;
-  height: 90px;
-}
-.customize-option.hair_base_9_aurora {
-  background-image: url(spritesmith2.png);
-  background-position: -480px -197px;
-  width: 60px;
-  height: 60px;
-}
-.hair_base_9_black {
-  background-image: url(spritesmith2.png);
-  background-position: -455px -273px;
-  width: 90px;
-  height: 90px;
-}
-.customize-option.hair_base_9_black {
-  background-image: url(spritesmith2.png);
-  background-position: -480px -288px;
-  width: 60px;
-  height: 60px;
-}
-.hair_base_9_blond {
-  background-image: url(spritesmith2.png);
-  background-position: 0px -370px;
-  width: 90px;
-  height: 90px;
-}
-.customize-option.hair_base_9_blond {
-  background-image: url(spritesmith2.png);
-  background-position: -25px -385px;
-  width: 60px;
-  height: 60px;
-}
-.hair_base_9_blue {
-  background-image: url(spritesmith2.png);
-  background-position: -91px -370px;
-  width: 90px;
-  height: 90px;
-}
-.customize-option.hair_base_9_blue {
-  background-image: url(spritesmith2.png);
-  background-position: -116px -385px;
-  width: 60px;
-  height: 60px;
-}
-.hair_base_9_brown {
-  background-image: url(spritesmith2.png);
-  background-position: -182px -370px;
-  width: 90px;
-  height: 90px;
-}
-.customize-option.hair_base_9_brown {
-  background-image: url(spritesmith2.png);
-  background-position: -207px -385px;
-  width: 60px;
-  height: 60px;
-}
-.hair_base_9_candycane {
-  background-image: url(spritesmith2.png);
-  background-position: -273px -370px;
-  width: 90px;
-  height: 90px;
-}
-.customize-option.hair_base_9_candycane {
-  background-image: url(spritesmith2.png);
-  background-position: -298px -385px;
-  width: 60px;
-  height: 60px;
-}
-.hair_base_9_candycorn {
-  background-image: url(spritesmith2.png);
-  background-position: -364px -370px;
-  width: 90px;
-  height: 90px;
-}
-.customize-option.hair_base_9_candycorn {
-  background-image: url(spritesmith2.png);
-  background-position: -389px -385px;
-  width: 60px;
-  height: 60px;
-}
-.hair_base_9_festive {
-  background-image: url(spritesmith2.png);
-  background-position: -455px -370px;
-  width: 90px;
-  height: 90px;
-}
-.customize-option.hair_base_9_festive {
-  background-image: url(spritesmith2.png);
-  background-position: -480px -385px;
-  width: 60px;
-  height: 60px;
-}
-.hair_base_9_frost {
-  background-image: url(spritesmith2.png);
-  background-position: -546px 0px;
-  width: 90px;
-  height: 90px;
-}
-.customize-option.hair_base_9_frost {
-  background-image: url(spritesmith2.png);
-  background-position: -571px -15px;
-  width: 60px;
-  height: 60px;
-}
-.hair_base_9_ghostwhite {
-  background-image: url(spritesmith2.png);
-  background-position: -546px -91px;
-  width: 90px;
-  height: 90px;
-}
-.customize-option.hair_base_9_ghostwhite {
-  background-image: url(spritesmith2.png);
-  background-position: -571px -106px;
-  width: 60px;
-  height: 60px;
-}
-.hair_base_9_green {
-  background-image: url(spritesmith2.png);
-  background-position: -546px -182px;
-  width: 90px;
-  height: 90px;
-}
-.customize-option.hair_base_9_green {
-  background-image: url(spritesmith2.png);
-  background-position: -571px -197px;
-  width: 60px;
-  height: 60px;
-}
-.hair_base_9_halloween {
-  background-image: url(spritesmith2.png);
-  background-position: -546px -273px;
-  width: 90px;
-  height: 90px;
-}
-.customize-option.hair_base_9_halloween {
-  background-image: url(spritesmith2.png);
-  background-position: -571px -288px;
-  width: 60px;
-  height: 60px;
-}
-.hair_base_9_holly {
-  background-image: url(spritesmith2.png);
-  background-position: -546px -364px;
-  width: 90px;
-  height: 90px;
-}
-.customize-option.hair_base_9_holly {
-  background-image: url(spritesmith2.png);
-  background-position: -571px -379px;
-  width: 60px;
-  height: 60px;
-}
-.hair_base_9_hollygreen {
-  background-image: url(spritesmith2.png);
-  background-position: 0px -461px;
-  width: 90px;
-  height: 90px;
-}
-.customize-option.hair_base_9_hollygreen {
-  background-image: url(spritesmith2.png);
-  background-position: -25px -476px;
-  width: 60px;
-  height: 60px;
-}
-.hair_base_9_midnight {
-  background-image: url(spritesmith2.png);
-  background-position: -91px -461px;
-  width: 90px;
-  height: 90px;
-}
-.customize-option.hair_base_9_midnight {
-  background-image: url(spritesmith2.png);
-  background-position: -116px -476px;
-  width: 60px;
-  height: 60px;
-}
-.hair_base_9_pblue {
-  background-image: url(spritesmith2.png);
-  background-position: -182px -461px;
-  width: 90px;
-  height: 90px;
-}
-.customize-option.hair_base_9_pblue {
-  background-image: url(spritesmith2.png);
-  background-position: -207px -476px;
-  width: 60px;
-  height: 60px;
-}
-.hair_base_9_pblue2 {
-  background-image: url(spritesmith2.png);
-  background-position: -273px -461px;
-  width: 90px;
-  height: 90px;
-}
-.customize-option.hair_base_9_pblue2 {
-  background-image: url(spritesmith2.png);
-  background-position: -298px -476px;
-  width: 60px;
-  height: 60px;
-}
-.hair_base_9_peppermint {
-  background-image: url(spritesmith2.png);
-  background-position: -364px -461px;
-  width: 90px;
-  height: 90px;
-}
-.customize-option.hair_base_9_peppermint {
-  background-image: url(spritesmith2.png);
-  background-position: -389px -476px;
-  width: 60px;
-  height: 60px;
-}
-.hair_base_9_pgreen {
-  background-image: url(spritesmith2.png);
-  background-position: -455px -461px;
-  width: 90px;
-  height: 90px;
-}
-.customize-option.hair_base_9_pgreen {
-  background-image: url(spritesmith2.png);
-  background-position: -480px -476px;
-  width: 60px;
-  height: 60px;
-}
-.hair_base_9_pgreen2 {
-  background-image: url(spritesmith2.png);
-  background-position: -546px -461px;
-  width: 90px;
-  height: 90px;
-}
-.customize-option.hair_base_9_pgreen2 {
-  background-image: url(spritesmith2.png);
-  background-position: -571px -476px;
-  width: 60px;
-  height: 60px;
-}
-.hair_base_9_porange {
-  background-image: url(spritesmith2.png);
-  background-position: -637px 0px;
-  width: 90px;
-  height: 90px;
-}
-.customize-option.hair_base_9_porange {
-  background-image: url(spritesmith2.png);
-  background-position: -662px -15px;
-  width: 60px;
-  height: 60px;
-}
-.hair_base_9_porange2 {
-  background-image: url(spritesmith2.png);
-  background-position: -637px -91px;
-  width: 90px;
-  height: 90px;
-}
-.customize-option.hair_base_9_porange2 {
-  background-image: url(spritesmith2.png);
-  background-position: -662px -106px;
-  width: 60px;
-  height: 60px;
-}
-.hair_base_9_ppink {
-  background-image: url(spritesmith2.png);
-  background-position: -637px -182px;
-  width: 90px;
-  height: 90px;
-}
-.customize-option.hair_base_9_ppink {
-  background-image: url(spritesmith2.png);
-  background-position: -662px -197px;
-  width: 60px;
-  height: 60px;
-}
-.hair_base_9_ppink2 {
-  background-image: url(spritesmith2.png);
-  background-position: -637px -273px;
-  width: 90px;
-  height: 90px;
-}
-.customize-option.hair_base_9_ppink2 {
-  background-image: url(spritesmith2.png);
-  background-position: -662px -288px;
-  width: 60px;
-  height: 60px;
-}
-.hair_base_9_ppurple {
-  background-image: url(spritesmith2.png);
-  background-position: -637px -364px;
-  width: 90px;
-  height: 90px;
-}
-.customize-option.hair_base_9_ppurple {
-  background-image: url(spritesmith2.png);
-  background-position: -662px -379px;
-  width: 60px;
-  height: 60px;
-}
-.hair_base_9_ppurple2 {
-  background-image: url(spritesmith2.png);
-  background-position: -637px -455px;
-  width: 90px;
-  height: 90px;
-}
-.customize-option.hair_base_9_ppurple2 {
-  background-image: url(spritesmith2.png);
-  background-position: -662px -470px;
-  width: 60px;
-  height: 60px;
-}
-.hair_base_9_pumpkin {
-  background-image: url(spritesmith2.png);
-  background-position: 0px -552px;
-  width: 90px;
-  height: 90px;
-}
-.customize-option.hair_base_9_pumpkin {
-  background-image: url(spritesmith2.png);
-  background-position: -25px -567px;
-  width: 60px;
-  height: 60px;
-}
-.hair_base_9_purple {
-  background-image: url(spritesmith2.png);
-  background-position: -91px -552px;
-  width: 90px;
-  height: 90px;
-}
-.customize-option.hair_base_9_purple {
-  background-image: url(spritesmith2.png);
-  background-position: -116px -567px;
-  width: 60px;
-  height: 60px;
-}
-.hair_base_9_pyellow {
-  background-image: url(spritesmith2.png);
-  background-position: -182px -552px;
-  width: 90px;
-  height: 90px;
-}
-.customize-option.hair_base_9_pyellow {
-  background-image: url(spritesmith2.png);
-  background-position: -207px -567px;
-  width: 60px;
-  height: 60px;
-}
-.hair_base_9_pyellow2 {
-  background-image: url(spritesmith2.png);
-  background-position: -273px -552px;
-  width: 90px;
-  height: 90px;
-}
-.customize-option.hair_base_9_pyellow2 {
-  background-image: url(spritesmith2.png);
-  background-position: -298px -567px;
-  width: 60px;
-  height: 60px;
-}
-.hair_base_9_rainbow {
-  background-image: url(spritesmith2.png);
-  background-position: -364px -552px;
-  width: 90px;
-  height: 90px;
-}
-.customize-option.hair_base_9_rainbow {
-  background-image: url(spritesmith2.png);
-  background-position: -389px -567px;
-  width: 60px;
-  height: 60px;
-}
-.hair_base_9_red {
-  background-image: url(spritesmith2.png);
-  background-position: -455px -552px;
-  width: 90px;
-  height: 90px;
-}
-.customize-option.hair_base_9_red {
-  background-image: url(spritesmith2.png);
-  background-position: -480px -567px;
-  width: 60px;
-  height: 60px;
-}
-.hair_base_9_snowy {
-  background-image: url(spritesmith2.png);
-  background-position: -546px -552px;
-  width: 90px;
-  height: 90px;
-}
-.customize-option.hair_base_9_snowy {
-  background-image: url(spritesmith2.png);
-  background-position: -571px -567px;
-  width: 60px;
-  height: 60px;
-}
-.hair_base_9_white {
-  background-image: url(spritesmith2.png);
-  background-position: -637px -552px;
-  width: 90px;
-  height: 90px;
-}
-.customize-option.hair_base_9_white {
-  background-image: url(spritesmith2.png);
-  background-position: -662px -567px;
-  width: 60px;
-  height: 60px;
-}
-.hair_base_9_winternight {
-  background-image: url(spritesmith2.png);
-  background-position: -728px 0px;
-  width: 90px;
-  height: 90px;
-}
-.customize-option.hair_base_9_winternight {
-  background-image: url(spritesmith2.png);
-  background-position: -753px -15px;
-  width: 60px;
-  height: 60px;
-}
-.hair_base_9_winterstar {
-  background-image: url(spritesmith2.png);
-  background-position: -728px -91px;
-  width: 90px;
-  height: 90px;
-}
-.customize-option.hair_base_9_winterstar {
-  background-image: url(spritesmith2.png);
-  background-position: -753px -106px;
-  width: 60px;
-  height: 60px;
-}
-.hair_base_9_yellow {
-  background-image: url(spritesmith2.png);
-  background-position: -728px -182px;
-  width: 90px;
-  height: 90px;
-}
-.customize-option.hair_base_9_yellow {
-  background-image: url(spritesmith2.png);
-  background-position: -753px -197px;
-  width: 60px;
-  height: 60px;
-}
-.hair_base_9_zombie {
-  background-image: url(spritesmith2.png);
-  background-position: -728px -273px;
-  width: 90px;
-  height: 90px;
-}
-.customize-option.hair_base_9_zombie {
-  background-image: url(spritesmith2.png);
-  background-position: -753px -288px;
-  width: 60px;
-  height: 60px;
-}
-.hair_beard_1_pblue2 {
-  background-image: url(spritesmith2.png);
-  background-position: -728px -364px;
-  width: 90px;
-  height: 90px;
-}
-.customize-option.hair_beard_1_pblue2 {
-  background-image: url(spritesmith2.png);
-  background-position: -753px -379px;
-  width: 60px;
-  height: 60px;
-}
-.hair_beard_1_pgreen2 {
-  background-image: url(spritesmith2.png);
-  background-position: -728px -455px;
-  width: 90px;
-  height: 90px;
-}
-.customize-option.hair_beard_1_pgreen2 {
-  background-image: url(spritesmith2.png);
-  background-position: -753px -470px;
-  width: 60px;
-  height: 60px;
-}
-.hair_beard_1_porange2 {
-  background-image: url(spritesmith2.png);
-  background-position: -728px -546px;
-  width: 90px;
-  height: 90px;
-}
-.customize-option.hair_beard_1_porange2 {
-  background-image: url(spritesmith2.png);
-  background-position: -753px -561px;
-  width: 60px;
-  height: 60px;
-}
-.hair_beard_1_ppink2 {
-  background-image: url(spritesmith2.png);
-  background-position: 0px -643px;
-  width: 90px;
-  height: 90px;
-}
-.customize-option.hair_beard_1_ppink2 {
-  background-image: url(spritesmith2.png);
-  background-position: -25px -658px;
-  width: 60px;
-  height: 60px;
-}
-.hair_beard_1_ppurple2 {
-  background-image: url(spritesmith2.png);
-  background-position: -91px -643px;
-  width: 90px;
-  height: 90px;
-}
-.customize-option.hair_beard_1_ppurple2 {
-  background-image: url(spritesmith2.png);
-  background-position: -116px -658px;
-  width: 60px;
-  height: 60px;
-}
-.hair_beard_1_pyellow2 {
-  background-image: url(spritesmith2.png);
-  background-position: -182px -643px;
-  width: 90px;
-  height: 90px;
-}
-.customize-option.hair_beard_1_pyellow2 {
-  background-image: url(spritesmith2.png);
-  background-position: -207px -658px;
-  width: 60px;
-  height: 60px;
-}
-.hair_beard_2_pblue2 {
-  background-image: url(spritesmith2.png);
-  background-position: -273px -643px;
-  width: 90px;
-  height: 90px;
-}
-.customize-option.hair_beard_2_pblue2 {
-  background-image: url(spritesmith2.png);
-  background-position: -298px -658px;
-  width: 60px;
-  height: 60px;
-}
-.hair_beard_2_pgreen2 {
-  background-image: url(spritesmith2.png);
-  background-position: -364px -643px;
-  width: 90px;
-  height: 90px;
-}
-.customize-option.hair_beard_2_pgreen2 {
-  background-image: url(spritesmith2.png);
-  background-position: -389px -658px;
-  width: 60px;
-  height: 60px;
-}
-.hair_beard_2_porange2 {
-  background-image: url(spritesmith2.png);
-  background-position: -455px -643px;
-  width: 90px;
-  height: 90px;
-}
-.customize-option.hair_beard_2_porange2 {
-  background-image: url(spritesmith2.png);
-  background-position: -480px -658px;
-  width: 60px;
-  height: 60px;
-}
-.hair_beard_2_ppink2 {
-  background-image: url(spritesmith2.png);
-  background-position: -546px -643px;
-  width: 90px;
-  height: 90px;
-}
-.customize-option.hair_beard_2_ppink2 {
-  background-image: url(spritesmith2.png);
-  background-position: -571px -658px;
-  width: 60px;
-  height: 60px;
-}
-.hair_beard_2_ppurple2 {
-  background-image: url(spritesmith2.png);
-  background-position: -637px -643px;
-  width: 90px;
-  height: 90px;
-}
-.customize-option.hair_beard_2_ppurple2 {
-  background-image: url(spritesmith2.png);
-  background-position: -662px -658px;
-  width: 60px;
-  height: 60px;
-}
-.hair_beard_2_pyellow2 {
-  background-image: url(spritesmith2.png);
-  background-position: -728px -643px;
-  width: 90px;
-  height: 90px;
-}
-.customize-option.hair_beard_2_pyellow2 {
-  background-image: url(spritesmith2.png);
-  background-position: -753px -658px;
-  width: 60px;
-  height: 60px;
-}
-.hair_beard_3_pblue2 {
-  background-image: url(spritesmith2.png);
-  background-position: -819px 0px;
-  width: 90px;
-  height: 90px;
-}
-.customize-option.hair_beard_3_pblue2 {
-  background-image: url(spritesmith2.png);
-  background-position: -844px -15px;
-  width: 60px;
-  height: 60px;
-}
-.hair_beard_3_pgreen2 {
-  background-image: url(spritesmith2.png);
-  background-position: -819px -91px;
-  width: 90px;
-  height: 90px;
-}
-.customize-option.hair_beard_3_pgreen2 {
-  background-image: url(spritesmith2.png);
-  background-position: -844px -106px;
-  width: 60px;
-  height: 60px;
-}
-.hair_beard_3_porange2 {
-  background-image: url(spritesmith2.png);
-  background-position: -819px -182px;
-  width: 90px;
-  height: 90px;
-}
-.customize-option.hair_beard_3_porange2 {
-  background-image: url(spritesmith2.png);
-  background-position: -844px -197px;
-  width: 60px;
-  height: 60px;
-}
-.hair_beard_3_ppink2 {
-  background-image: url(spritesmith2.png);
-  background-position: -819px -273px;
-  width: 90px;
-  height: 90px;
-}
-.customize-option.hair_beard_3_ppink2 {
-  background-image: url(spritesmith2.png);
-  background-position: -844px -288px;
-  width: 60px;
-  height: 60px;
-}
-.hair_beard_3_ppurple2 {
-  background-image: url(spritesmith2.png);
-  background-position: -819px -364px;
-  width: 90px;
-  height: 90px;
-}
-.customize-option.hair_beard_3_ppurple2 {
-  background-image: url(spritesmith2.png);
-  background-position: -844px -379px;
-  width: 60px;
-  height: 60px;
-}
-.hair_beard_3_pyellow2 {
-  background-image: url(spritesmith2.png);
-  background-position: -819px -455px;
-  width: 90px;
-  height: 90px;
-}
-.customize-option.hair_beard_3_pyellow2 {
-  background-image: url(spritesmith2.png);
-  background-position: -844px -470px;
-  width: 60px;
-  height: 60px;
-}
-.hair_mustache_1_pblue2 {
-  background-image: url(spritesmith2.png);
-  background-position: -819px -546px;
-  width: 90px;
-  height: 90px;
-}
-.customize-option.hair_mustache_1_pblue2 {
-  background-image: url(spritesmith2.png);
-  background-position: -844px -561px;
-  width: 60px;
-  height: 60px;
-}
-.hair_mustache_1_pgreen2 {
-  background-image: url(spritesmith2.png);
-  background-position: -819px -637px;
-  width: 90px;
-  height: 90px;
-}
-.customize-option.hair_mustache_1_pgreen2 {
-  background-image: url(spritesmith2.png);
-  background-position: -844px -652px;
-  width: 60px;
-  height: 60px;
-}
-.hair_mustache_1_porange2 {
-  background-image: url(spritesmith2.png);
-  background-position: 0px -734px;
-  width: 90px;
-  height: 90px;
-}
-.customize-option.hair_mustache_1_porange2 {
-  background-image: url(spritesmith2.png);
-  background-position: -25px -749px;
-  width: 60px;
-  height: 60px;
-}
-.hair_mustache_1_ppink2 {
-  background-image: url(spritesmith2.png);
-  background-position: -91px -734px;
-  width: 90px;
-  height: 90px;
-}
-.customize-option.hair_mustache_1_ppink2 {
-  background-image: url(spritesmith2.png);
-  background-position: -116px -749px;
-  width: 60px;
-  height: 60px;
-}
-.hair_mustache_1_ppurple2 {
-  background-image: url(spritesmith2.png);
-  background-position: -182px -734px;
-  width: 90px;
-  height: 90px;
-}
-.customize-option.hair_mustache_1_ppurple2 {
-  background-image: url(spritesmith2.png);
-  background-position: -207px -749px;
-  width: 60px;
-  height: 60px;
-}
-.hair_mustache_1_pyellow2 {
-  background-image: url(spritesmith2.png);
-  background-position: -273px -734px;
-  width: 90px;
-  height: 90px;
-}
-.customize-option.hair_mustache_1_pyellow2 {
-  background-image: url(spritesmith2.png);
-  background-position: -298px -749px;
-  width: 60px;
-  height: 60px;
-}
-.hair_mustache_2_pblue2 {
-  background-image: url(spritesmith2.png);
-  background-position: -364px -734px;
-  width: 90px;
-  height: 90px;
-}
-.customize-option.hair_mustache_2_pblue2 {
-  background-image: url(spritesmith2.png);
-  background-position: -389px -749px;
-  width: 60px;
-  height: 60px;
-}
-.hair_mustache_2_pgreen2 {
-  background-image: url(spritesmith2.png);
-  background-position: -455px -734px;
-  width: 90px;
-  height: 90px;
-}
-.customize-option.hair_mustache_2_pgreen2 {
-  background-image: url(spritesmith2.png);
-  background-position: -480px -749px;
-  width: 60px;
-  height: 60px;
-}
-.hair_mustache_2_porange2 {
-  background-image: url(spritesmith2.png);
-  background-position: -546px -734px;
-  width: 90px;
-  height: 90px;
-}
-.customize-option.hair_mustache_2_porange2 {
-  background-image: url(spritesmith2.png);
-  background-position: -571px -749px;
-  width: 60px;
-  height: 60px;
-}
-.hair_mustache_2_ppink2 {
-  background-image: url(spritesmith2.png);
-  background-position: -637px -734px;
-  width: 90px;
-  height: 90px;
-}
-.customize-option.hair_mustache_2_ppink2 {
-  background-image: url(spritesmith2.png);
-  background-position: -662px -749px;
-  width: 60px;
-  height: 60px;
-}
-.hair_mustache_2_ppurple2 {
-  background-image: url(spritesmith2.png);
-  background-position: -728px -734px;
-  width: 90px;
-  height: 90px;
-}
-.customize-option.hair_mustache_2_ppurple2 {
-  background-image: url(spritesmith2.png);
-  background-position: -753px -749px;
-  width: 60px;
-  height: 60px;
-}
-.hair_mustache_2_pyellow2 {
-  background-image: url(spritesmith2.png);
-  background-position: -819px -734px;
-  width: 90px;
-  height: 90px;
-}
-.customize-option.hair_mustache_2_pyellow2 {
-  background-image: url(spritesmith2.png);
-  background-position: -844px -749px;
-  width: 60px;
-  height: 60px;
-}
-.broad_shirt_black {
-  background-image: url(spritesmith2.png);
-  background-position: -910px 0px;
-  width: 90px;
-  height: 90px;
-}
-.customize-option.broad_shirt_black {
-  background-image: url(spritesmith2.png);
-  background-position: -935px -30px;
-  width: 60px;
-  height: 60px;
-}
-.broad_shirt_blue {
-  background-image: url(spritesmith2.png);
-  background-position: -910px -91px;
-  width: 90px;
-  height: 90px;
-}
-.customize-option.broad_shirt_blue {
-  background-image: url(spritesmith2.png);
-  background-position: -935px -121px;
-  width: 60px;
-  height: 60px;
-}
-.broad_shirt_convict {
-  background-image: url(spritesmith2.png);
-  background-position: -910px -182px;
-  width: 90px;
-  height: 90px;
-}
-.customize-option.broad_shirt_convict {
-  background-image: url(spritesmith2.png);
-  background-position: -935px -212px;
-  width: 60px;
-  height: 60px;
-}
-.broad_shirt_cross {
-  background-image: url(spritesmith2.png);
-  background-position: -910px -273px;
-  width: 90px;
-  height: 90px;
-}
-.customize-option.broad_shirt_cross {
-  background-image: url(spritesmith2.png);
-  background-position: -935px -303px;
-  width: 60px;
-  height: 60px;
-}
-.broad_shirt_fire {
-  background-image: url(spritesmith2.png);
-  background-position: -910px -364px;
-  width: 90px;
-  height: 90px;
-}
-.customize-option.broad_shirt_fire {
-  background-image: url(spritesmith2.png);
-  background-position: -935px -394px;
-  width: 60px;
-  height: 60px;
-}
-.broad_shirt_green {
-  background-image: url(spritesmith2.png);
-  background-position: -910px -455px;
-  width: 90px;
-  height: 90px;
-}
-.customize-option.broad_shirt_green {
-  background-image: url(spritesmith2.png);
-  background-position: -935px -485px;
-  width: 60px;
-  height: 60px;
-}
-.broad_shirt_horizon {
-  background-image: url(spritesmith2.png);
-  background-position: -910px -546px;
-  width: 90px;
-  height: 90px;
-}
-.customize-option.broad_shirt_horizon {
-  background-image: url(spritesmith2.png);
-  background-position: -935px -576px;
-  width: 60px;
-  height: 60px;
-}
-.broad_shirt_ocean {
-  background-image: url(spritesmith2.png);
-  background-position: -910px -637px;
-  width: 90px;
-  height: 90px;
-}
-.customize-option.broad_shirt_ocean {
-  background-image: url(spritesmith2.png);
-  background-position: -935px -667px;
-  width: 60px;
-  height: 60px;
-}
-.broad_shirt_pink {
-  background-image: url(spritesmith2.png);
-  background-position: -910px -728px;
-  width: 90px;
-  height: 90px;
-}
-.customize-option.broad_shirt_pink {
-  background-image: url(spritesmith2.png);
-  background-position: -935px -758px;
-  width: 60px;
-  height: 60px;
-}
-.broad_shirt_purple {
-  background-image: url(spritesmith2.png);
-  background-position: 0px -825px;
-  width: 90px;
-  height: 90px;
-}
-.customize-option.broad_shirt_purple {
-  background-image: url(spritesmith2.png);
-  background-position: -25px -855px;
-  width: 60px;
-  height: 60px;
-}
-.broad_shirt_rainbow {
-  background-image: url(spritesmith2.png);
-  background-position: -91px -825px;
-  width: 90px;
-  height: 90px;
-}
-.customize-option.broad_shirt_rainbow {
-  background-image: url(spritesmith2.png);
-  background-position: -116px -855px;
-  width: 60px;
-  height: 60px;
-}
-.broad_shirt_redblue {
-  background-image: url(spritesmith2.png);
-  background-position: -182px -825px;
-  width: 90px;
-  height: 90px;
-}
-.customize-option.broad_shirt_redblue {
-  background-image: url(spritesmith2.png);
-  background-position: -207px -855px;
-  width: 60px;
-  height: 60px;
-}
-.broad_shirt_thunder {
-  background-image: url(spritesmith2.png);
-  background-position: -273px -825px;
-  width: 90px;
-  height: 90px;
-}
-.customize-option.broad_shirt_thunder {
-  background-image: url(spritesmith2.png);
-  background-position: -298px -855px;
-  width: 60px;
-  height: 60px;
-}
-.broad_shirt_tropical {
-  background-image: url(spritesmith2.png);
-  background-position: -364px -825px;
-  width: 90px;
-  height: 90px;
-}
-.customize-option.broad_shirt_tropical {
-  background-image: url(spritesmith2.png);
-  background-position: -389px -855px;
-  width: 60px;
-  height: 60px;
-}
-.broad_shirt_white {
-  background-image: url(spritesmith2.png);
-  background-position: -455px -825px;
-  width: 90px;
-  height: 90px;
-}
-.customize-option.broad_shirt_white {
-  background-image: url(spritesmith2.png);
-  background-position: -480px -855px;
-  width: 60px;
-  height: 60px;
-}
-.broad_shirt_yellow {
-  background-image: url(spritesmith2.png);
-  background-position: -546px -825px;
-  width: 90px;
-  height: 90px;
-}
-.customize-option.broad_shirt_yellow {
-  background-image: url(spritesmith2.png);
-  background-position: -571px -855px;
-  width: 60px;
-  height: 60px;
-}
-.broad_shirt_zombie {
-  background-image: url(spritesmith2.png);
-  background-position: -637px -825px;
-  width: 90px;
-  height: 90px;
-}
-.customize-option.broad_shirt_zombie {
-  background-image: url(spritesmith2.png);
-  background-position: -662px -855px;
-  width: 60px;
-  height: 60px;
-}
-.slim_shirt_black {
-  background-image: url(spritesmith2.png);
-  background-position: -728px -825px;
-  width: 90px;
-  height: 90px;
-}
-.customize-option.slim_shirt_black {
-  background-image: url(spritesmith2.png);
-  background-position: -753px -855px;
-  width: 60px;
-  height: 60px;
-}
-.slim_shirt_blue {
-  background-image: url(spritesmith2.png);
-  background-position: -819px -825px;
-  width: 90px;
-  height: 90px;
-}
-.customize-option.slim_shirt_blue {
-  background-image: url(spritesmith2.png);
-  background-position: -844px -855px;
-  width: 60px;
-  height: 60px;
-}
-.slim_shirt_convict {
-  background-image: url(spritesmith2.png);
-  background-position: -910px -825px;
-  width: 90px;
-  height: 90px;
-}
-.customize-option.slim_shirt_convict {
-  background-image: url(spritesmith2.png);
-  background-position: -935px -855px;
-  width: 60px;
-  height: 60px;
-}
-.slim_shirt_cross {
-  background-image: url(spritesmith2.png);
-  background-position: -1001px 0px;
-  width: 90px;
-  height: 90px;
-}
-.customize-option.slim_shirt_cross {
-  background-image: url(spritesmith2.png);
-  background-position: -1026px -30px;
-  width: 60px;
-  height: 60px;
-}
-.slim_shirt_fire {
-  background-image: url(spritesmith2.png);
-  background-position: -1001px -91px;
-  width: 90px;
-  height: 90px;
-}
-.customize-option.slim_shirt_fire {
-  background-image: url(spritesmith2.png);
-  background-position: -1026px -121px;
-  width: 60px;
-  height: 60px;
-}
-.slim_shirt_green {
-  background-image: url(spritesmith2.png);
-  background-position: -1001px -182px;
-  width: 90px;
-  height: 90px;
-}
-.customize-option.slim_shirt_green {
-  background-image: url(spritesmith2.png);
-  background-position: -1026px -212px;
-  width: 60px;
-  height: 60px;
-}
-.slim_shirt_horizon {
-  background-image: url(spritesmith2.png);
-  background-position: -1001px -273px;
-  width: 90px;
-  height: 90px;
-}
-.customize-option.slim_shirt_horizon {
-  background-image: url(spritesmith2.png);
-  background-position: -1026px -303px;
-  width: 60px;
-  height: 60px;
-}
-.slim_shirt_ocean {
-  background-image: url(spritesmith2.png);
-  background-position: -1001px -364px;
-  width: 90px;
-  height: 90px;
-}
-.customize-option.slim_shirt_ocean {
-  background-image: url(spritesmith2.png);
-  background-position: -1026px -394px;
-  width: 60px;
-  height: 60px;
-}
-.slim_shirt_pink {
-  background-image: url(spritesmith2.png);
-  background-position: -1001px -455px;
-  width: 90px;
-  height: 90px;
-}
-.customize-option.slim_shirt_pink {
-  background-image: url(spritesmith2.png);
-  background-position: -1026px -485px;
-  width: 60px;
-  height: 60px;
-}
-.slim_shirt_purple {
-  background-image: url(spritesmith2.png);
-  background-position: -1001px -546px;
-  width: 90px;
-  height: 90px;
-}
-.customize-option.slim_shirt_purple {
-  background-image: url(spritesmith2.png);
-  background-position: -1026px -576px;
-  width: 60px;
-  height: 60px;
-}
-.slim_shirt_rainbow {
-  background-image: url(spritesmith2.png);
-  background-position: -1001px -637px;
-  width: 90px;
-  height: 90px;
-}
-.customize-option.slim_shirt_rainbow {
-  background-image: url(spritesmith2.png);
-  background-position: -1026px -667px;
-  width: 60px;
-  height: 60px;
-}
-.slim_shirt_redblue {
-  background-image: url(spritesmith2.png);
-  background-position: -1001px -728px;
-  width: 90px;
-  height: 90px;
-}
-.customize-option.slim_shirt_redblue {
-  background-image: url(spritesmith2.png);
-  background-position: -1026px -758px;
-  width: 60px;
-  height: 60px;
-}
-.slim_shirt_thunder {
-  background-image: url(spritesmith2.png);
-  background-position: -1001px -819px;
-  width: 90px;
-  height: 90px;
-}
-.customize-option.slim_shirt_thunder {
-  background-image: url(spritesmith2.png);
-  background-position: -1026px -849px;
-  width: 60px;
-  height: 60px;
-}
-.slim_shirt_tropical {
-  background-image: url(spritesmith2.png);
-  background-position: 0px -916px;
-  width: 90px;
-  height: 90px;
-}
-.customize-option.slim_shirt_tropical {
-  background-image: url(spritesmith2.png);
-  background-position: -25px -946px;
-  width: 60px;
-  height: 60px;
-}
-.slim_shirt_white {
-  background-image: url(spritesmith2.png);
-  background-position: -91px -916px;
-  width: 90px;
-  height: 90px;
-}
-.customize-option.slim_shirt_white {
-  background-image: url(spritesmith2.png);
-  background-position: -116px -946px;
-  width: 60px;
-  height: 60px;
-}
-.slim_shirt_yellow {
-  background-image: url(spritesmith2.png);
-  background-position: -182px -916px;
-  width: 90px;
-  height: 90px;
-}
-.customize-option.slim_shirt_yellow {
-  background-image: url(spritesmith2.png);
-  background-position: -207px -946px;
-  width: 60px;
-  height: 60px;
-}
-.slim_shirt_zombie {
-  background-image: url(spritesmith2.png);
-  background-position: -273px -916px;
-  width: 90px;
-  height: 90px;
-}
-.customize-option.slim_shirt_zombie {
-  background-image: url(spritesmith2.png);
-  background-position: -298px -946px;
-  width: 60px;
-  height: 60px;
-}
-.skin_0ff591 {
-  background-image: url(spritesmith2.png);
-  background-position: -364px -916px;
-  width: 90px;
-  height: 90px;
-}
-.customize-option.skin_0ff591 {
-  background-image: url(spritesmith2.png);
-  background-position: -389px -931px;
-  width: 60px;
-  height: 60px;
-}
-.skin_0ff591_sleep {
-  background-image: url(spritesmith2.png);
-  background-position: -455px -916px;
-  width: 90px;
-  height: 90px;
-}
-.customize-option.skin_0ff591_sleep {
-  background-image: url(spritesmith2.png);
-  background-position: -480px -931px;
-  width: 60px;
-  height: 60px;
-}
-.skin_2b43f6 {
-  background-image: url(spritesmith2.png);
-  background-position: -546px -916px;
-  width: 90px;
-  height: 90px;
-}
-.customize-option.skin_2b43f6 {
-  background-image: url(spritesmith2.png);
-  background-position: -571px -931px;
-  width: 60px;
-  height: 60px;
-}
-.skin_2b43f6_sleep {
-  background-image: url(spritesmith2.png);
-  background-position: -637px -916px;
-  width: 90px;
-  height: 90px;
-}
-.customize-option.skin_2b43f6_sleep {
-  background-image: url(spritesmith2.png);
-  background-position: -662px -931px;
-  width: 60px;
-  height: 60px;
-}
-.skin_6bd049 {
-  background-image: url(spritesmith2.png);
-  background-position: -728px -916px;
-  width: 90px;
-  height: 90px;
-}
-.customize-option.skin_6bd049 {
-  background-image: url(spritesmith2.png);
-  background-position: -753px -931px;
-  width: 60px;
-  height: 60px;
-}
-.skin_6bd049_sleep {
-  background-image: url(spritesmith2.png);
-  background-position: -819px -916px;
-  width: 90px;
-  height: 90px;
-}
-.customize-option.skin_6bd049_sleep {
-  background-image: url(spritesmith2.png);
-  background-position: -844px -931px;
-  width: 60px;
-  height: 60px;
-}
-.skin_800ed0 {
-  background-image: url(spritesmith2.png);
-  background-position: -910px -916px;
-  width: 90px;
-  height: 90px;
-}
-.customize-option.skin_800ed0 {
-  background-image: url(spritesmith2.png);
-  background-position: -935px -931px;
-  width: 60px;
-  height: 60px;
-}
-.skin_800ed0_sleep {
-  background-image: url(spritesmith2.png);
-  background-position: -1001px -916px;
-  width: 90px;
-  height: 90px;
-}
-.customize-option.skin_800ed0_sleep {
-  background-image: url(spritesmith2.png);
-  background-position: -1026px -931px;
-  width: 60px;
-  height: 60px;
-}
-.skin_915533 {
-  background-image: url(spritesmith2.png);
-  background-position: -1092px 0px;
-  width: 90px;
-  height: 90px;
-}
-.customize-option.skin_915533 {
-  background-image: url(spritesmith2.png);
-  background-position: -1117px -15px;
-  width: 60px;
-  height: 60px;
-}
-.skin_915533_sleep {
-  background-image: url(spritesmith2.png);
-  background-position: -1092px -91px;
-  width: 90px;
-  height: 90px;
-}
-.customize-option.skin_915533_sleep {
-  background-image: url(spritesmith2.png);
-  background-position: -1117px -106px;
-  width: 60px;
-  height: 60px;
-}
-.skin_98461a {
-  background-image: url(spritesmith2.png);
-  background-position: -1092px -182px;
-  width: 90px;
-  height: 90px;
-}
-.customize-option.skin_98461a {
-  background-image: url(spritesmith2.png);
-  background-position: -1117px -197px;
-  width: 60px;
-  height: 60px;
-}
-.skin_98461a_sleep {
-  background-image: url(spritesmith2.png);
-  background-position: -1092px -273px;
-  width: 90px;
-  height: 90px;
-}
-.customize-option.skin_98461a_sleep {
-  background-image: url(spritesmith2.png);
-  background-position: -1117px -288px;
-  width: 60px;
-  height: 60px;
-}
-.skin_bear {
-  background-image: url(spritesmith2.png);
-  background-position: -1092px -364px;
-  width: 90px;
-  height: 90px;
-}
-.customize-option.skin_bear {
-  background-image: url(spritesmith2.png);
-  background-position: -1117px -379px;
-  width: 60px;
-  height: 60px;
-}
-.skin_bear_sleep {
-  background-image: url(spritesmith2.png);
-  background-position: -1092px -455px;
-  width: 90px;
-  height: 90px;
-}
-.customize-option.skin_bear_sleep {
-  background-image: url(spritesmith2.png);
-  background-position: -1117px -470px;
-  width: 60px;
-  height: 60px;
-}
-.skin_c06534 {
-  background-image: url(spritesmith2.png);
-  background-position: -1092px -546px;
-  width: 90px;
-  height: 90px;
-}
-.customize-option.skin_c06534 {
-  background-image: url(spritesmith2.png);
-  background-position: -1117px -561px;
-  width: 60px;
-  height: 60px;
-}
-.skin_c06534_sleep {
-  background-image: url(spritesmith2.png);
-  background-position: -1092px -637px;
-  width: 90px;
-  height: 90px;
-}
-.customize-option.skin_c06534_sleep {
-  background-image: url(spritesmith2.png);
-  background-position: -1117px -652px;
-  width: 60px;
-  height: 60px;
-}
-.skin_c3e1dc {
-  background-image: url(spritesmith2.png);
-  background-position: -1092px -728px;
-  width: 90px;
-  height: 90px;
-}
-.customize-option.skin_c3e1dc {
-  background-image: url(spritesmith2.png);
-  background-position: -1117px -743px;
-  width: 60px;
-  height: 60px;
-}
-.skin_c3e1dc_sleep {
-  background-image: url(spritesmith2.png);
-  background-position: -1092px -819px;
-  width: 90px;
-  height: 90px;
-}
-.customize-option.skin_c3e1dc_sleep {
-  background-image: url(spritesmith2.png);
-  background-position: -1117px -834px;
-  width: 60px;
-  height: 60px;
-}
-.skin_cactus {
-  background-image: url(spritesmith2.png);
-  background-position: -1092px -910px;
-  width: 90px;
-  height: 90px;
-}
-.customize-option.skin_cactus {
-  background-image: url(spritesmith2.png);
-  background-position: -1117px -925px;
-  width: 60px;
-  height: 60px;
-}
-.skin_cactus_sleep {
-  background-image: url(spritesmith2.png);
-  background-position: 0px -1007px;
-  width: 90px;
-  height: 90px;
-}
-.customize-option.skin_cactus_sleep {
-  background-image: url(spritesmith2.png);
-  background-position: -25px -1022px;
-  width: 60px;
-  height: 60px;
-}
-.skin_candycorn {
-  background-image: url(spritesmith2.png);
-  background-position: -91px -1007px;
-  width: 90px;
-  height: 90px;
-}
-.customize-option.skin_candycorn {
-  background-image: url(spritesmith2.png);
-  background-position: -116px -1022px;
-  width: 60px;
-  height: 60px;
-}
-.skin_candycorn_sleep {
-  background-image: url(spritesmith2.png);
-  background-position: -182px -1007px;
-  width: 90px;
-  height: 90px;
-}
-.customize-option.skin_candycorn_sleep {
-  background-image: url(spritesmith2.png);
-  background-position: -207px -1022px;
-  width: 60px;
-  height: 60px;
-}
-.skin_clownfish {
-  background-image: url(spritesmith2.png);
-  background-position: -273px -1007px;
-  width: 90px;
-  height: 90px;
-}
-.customize-option.skin_clownfish {
-  background-image: url(spritesmith2.png);
-  background-position: -298px -1022px;
-  width: 60px;
-  height: 60px;
-}
-.skin_clownfish_sleep {
-  background-image: url(spritesmith2.png);
-  background-position: -364px -1007px;
-  width: 90px;
-  height: 90px;
-}
-.customize-option.skin_clownfish_sleep {
-  background-image: url(spritesmith2.png);
-  background-position: -389px -1022px;
-  width: 60px;
-  height: 60px;
-}
-.skin_d7a9f7 {
-  background-image: url(spritesmith2.png);
-  background-position: -455px -1007px;
-  width: 90px;
-  height: 90px;
-}
-.customize-option.skin_d7a9f7 {
-  background-image: url(spritesmith2.png);
-  background-position: -480px -1022px;
-  width: 60px;
-  height: 60px;
-}
-.skin_d7a9f7_sleep {
-  background-image: url(spritesmith2.png);
-  background-position: -546px -1007px;
-  width: 90px;
-  height: 90px;
-}
-.customize-option.skin_d7a9f7_sleep {
-  background-image: url(spritesmith2.png);
-  background-position: -571px -1022px;
-  width: 60px;
-  height: 60px;
-}
-.skin_ddc994 {
-  background-image: url(spritesmith2.png);
-  background-position: -637px -1007px;
-  width: 90px;
-  height: 90px;
-}
-.customize-option.skin_ddc994 {
-  background-image: url(spritesmith2.png);
-  background-position: -662px -1022px;
-  width: 60px;
-  height: 60px;
-}
-.skin_ddc994_sleep {
-  background-image: url(spritesmith2.png);
-  background-position: -728px -1007px;
-  width: 90px;
-  height: 90px;
-}
-.customize-option.skin_ddc994_sleep {
-  background-image: url(spritesmith2.png);
-  background-position: -753px -1022px;
-  width: 60px;
-  height: 60px;
-}
-.skin_deepocean {
-  background-image: url(spritesmith2.png);
-  background-position: -819px -1007px;
-  width: 90px;
-  height: 90px;
-}
-.customize-option.skin_deepocean {
-  background-image: url(spritesmith2.png);
-  background-position: -844px -1022px;
-  width: 60px;
-  height: 60px;
-}
-.skin_deepocean_sleep {
-  background-image: url(spritesmith2.png);
-  background-position: -910px -1007px;
-  width: 90px;
-  height: 90px;
-}
-.customize-option.skin_deepocean_sleep {
-  background-image: url(spritesmith2.png);
-  background-position: -935px -1022px;
-  width: 60px;
-  height: 60px;
-}
-.skin_ea8349 {
-  background-image: url(spritesmith2.png);
-  background-position: -1001px -1007px;
-  width: 90px;
-  height: 90px;
-}
-.customize-option.skin_ea8349 {
-  background-image: url(spritesmith2.png);
-  background-position: -1026px -1022px;
-  width: 60px;
-  height: 60px;
-}
-.skin_ea8349_sleep {
-  background-image: url(spritesmith2.png);
-  background-position: -1092px -1007px;
-  width: 90px;
-  height: 90px;
-}
-.customize-option.skin_ea8349_sleep {
-  background-image: url(spritesmith2.png);
-  background-position: -1117px -1022px;
-  width: 60px;
-  height: 60px;
-}
-.skin_eb052b {
-  background-image: url(spritesmith2.png);
-  background-position: -1183px 0px;
-  width: 90px;
-  height: 90px;
-}
-.customize-option.skin_eb052b {
-  background-image: url(spritesmith2.png);
-  background-position: -1208px -15px;
-  width: 60px;
-  height: 60px;
-}
-.skin_eb052b_sleep {
-  background-image: url(spritesmith2.png);
-  background-position: -1183px -91px;
-  width: 90px;
-  height: 90px;
-}
-.customize-option.skin_eb052b_sleep {
-  background-image: url(spritesmith2.png);
-  background-position: -1208px -106px;
-  width: 60px;
-  height: 60px;
-}
-.skin_f5a76e {
-  background-image: url(spritesmith2.png);
-  background-position: -1183px -182px;
-  width: 90px;
-  height: 90px;
-}
-.customize-option.skin_f5a76e {
-  background-image: url(spritesmith2.png);
-  background-position: -1208px -197px;
-  width: 60px;
-  height: 60px;
-}
-.skin_f5a76e_sleep {
-  background-image: url(spritesmith2.png);
-  background-position: -1183px -273px;
-  width: 90px;
-  height: 90px;
-}
-.customize-option.skin_f5a76e_sleep {
-  background-image: url(spritesmith2.png);
-  background-position: -1208px -288px;
-  width: 60px;
-  height: 60px;
-}
-.skin_f5d70f {
-  background-image: url(spritesmith2.png);
-  background-position: -1183px -364px;
-  width: 90px;
-  height: 90px;
-}
-.customize-option.skin_f5d70f {
-  background-image: url(spritesmith2.png);
-  background-position: -1208px -379px;
-  width: 60px;
-  height: 60px;
-}
-.skin_f5d70f_sleep {
-  background-image: url(spritesmith2.png);
-  background-position: -1183px -455px;
-  width: 90px;
-  height: 90px;
-}
-.customize-option.skin_f5d70f_sleep {
-  background-image: url(spritesmith2.png);
-  background-position: -1208px -470px;
-  width: 60px;
-  height: 60px;
-}
-.skin_f69922 {
-  background-image: url(spritesmith2.png);
-  background-position: -1183px -546px;
-  width: 90px;
-  height: 90px;
-}
-.customize-option.skin_f69922 {
-  background-image: url(spritesmith2.png);
-  background-position: -1208px -561px;
-  width: 60px;
-  height: 60px;
-}
-.skin_f69922_sleep {
-  background-image: url(spritesmith2.png);
-  background-position: -1183px -637px;
-  width: 90px;
-  height: 90px;
-}
-.customize-option.skin_f69922_sleep {
-  background-image: url(spritesmith2.png);
-  background-position: -1208px -652px;
-  width: 60px;
-  height: 60px;
-}
-.skin_fox {
-  background-image: url(spritesmith2.png);
-  background-position: -1183px -728px;
-  width: 90px;
-  height: 90px;
-}
-.customize-option.skin_fox {
-  background-image: url(spritesmith2.png);
-  background-position: -1208px -743px;
-  width: 60px;
-  height: 60px;
-}
-.skin_fox_sleep {
-  background-image: url(spritesmith2.png);
-  background-position: -1183px -819px;
-  width: 90px;
-  height: 90px;
-}
-.customize-option.skin_fox_sleep {
-  background-image: url(spritesmith2.png);
-  background-position: -1208px -834px;
-  width: 60px;
-  height: 60px;
-}
-.skin_ghost {
-  background-image: url(spritesmith2.png);
-  background-position: -1183px -910px;
-  width: 90px;
-  height: 90px;
-}
-.customize-option.skin_ghost {
-  background-image: url(spritesmith2.png);
-  background-position: -1208px -925px;
-  width: 60px;
-  height: 60px;
-}
-.skin_ghost_sleep {
-  background-image: url(spritesmith2.png);
-  background-position: -1183px -1001px;
-  width: 90px;
-  height: 90px;
-}
-.customize-option.skin_ghost_sleep {
-  background-image: url(spritesmith2.png);
-  background-position: -1208px -1016px;
-  width: 60px;
-  height: 60px;
-}
-.skin_lion {
-  background-image: url(spritesmith2.png);
-  background-position: 0px -1098px;
-  width: 90px;
-  height: 90px;
-}
-.customize-option.skin_lion {
-  background-image: url(spritesmith2.png);
-  background-position: -25px -1113px;
-  width: 60px;
-  height: 60px;
-}
-.skin_lion_sleep {
-  background-image: url(spritesmith2.png);
-  background-position: -91px -1098px;
-  width: 90px;
-  height: 90px;
-}
-.customize-option.skin_lion_sleep {
-  background-image: url(spritesmith2.png);
-  background-position: -116px -1113px;
-  width: 60px;
-  height: 60px;
-}
-.skin_merblue {
-  background-image: url(spritesmith2.png);
-  background-position: -182px -1098px;
-  width: 90px;
-  height: 90px;
-}
-.customize-option.skin_merblue {
-  background-image: url(spritesmith2.png);
-  background-position: -207px -1113px;
-  width: 60px;
-  height: 60px;
-}
-.skin_merblue_sleep {
-  background-image: url(spritesmith2.png);
-  background-position: -273px -1098px;
-  width: 90px;
-  height: 90px;
-}
-.customize-option.skin_merblue_sleep {
-  background-image: url(spritesmith2.png);
-  background-position: -298px -1113px;
-  width: 60px;
-  height: 60px;
-}
-.skin_mergold {
-  background-image: url(spritesmith2.png);
-  background-position: -364px -1098px;
-  width: 90px;
-  height: 90px;
-}
-.customize-option.skin_mergold {
-  background-image: url(spritesmith2.png);
-  background-position: -389px -1113px;
-  width: 60px;
-  height: 60px;
-}
-.skin_mergold_sleep {
-  background-image: url(spritesmith2.png);
-  background-position: -455px -1098px;
-  width: 90px;
-  height: 90px;
-}
-.customize-option.skin_mergold_sleep {
-  background-image: url(spritesmith2.png);
-  background-position: -480px -1113px;
-  width: 60px;
-  height: 60px;
-}
-.skin_mergreen {
-  background-image: url(spritesmith2.png);
-  background-position: -546px -1098px;
-  width: 90px;
-  height: 90px;
-}
-.customize-option.skin_mergreen {
-  background-image: url(spritesmith2.png);
-  background-position: -571px -1113px;
-  width: 60px;
-  height: 60px;
-}
-.skin_mergreen_sleep {
-  background-image: url(spritesmith2.png);
-  background-position: -637px -1098px;
-  width: 90px;
-  height: 90px;
-}
-.customize-option.skin_mergreen_sleep {
-  background-image: url(spritesmith2.png);
-  background-position: -662px -1113px;
-  width: 60px;
-  height: 60px;
-}
-.skin_merruby {
-  background-image: url(spritesmith2.png);
-  background-position: -728px -1098px;
-  width: 90px;
-  height: 90px;
-}
-.customize-option.skin_merruby {
-  background-image: url(spritesmith2.png);
-  background-position: -753px -1113px;
-  width: 60px;
-  height: 60px;
-}
-.skin_merruby_sleep {
-  background-image: url(spritesmith2.png);
-  background-position: -819px -1098px;
-  width: 90px;
-  height: 90px;
-}
-.customize-option.skin_merruby_sleep {
-  background-image: url(spritesmith2.png);
-  background-position: -844px -1113px;
-  width: 60px;
-  height: 60px;
-}
-.skin_monster {
-  background-image: url(spritesmith2.png);
-  background-position: -910px -1098px;
-  width: 90px;
-  height: 90px;
-}
-.customize-option.skin_monster {
-  background-image: url(spritesmith2.png);
-  background-position: -935px -1113px;
-  width: 60px;
-  height: 60px;
-}
-.skin_monster_sleep {
-  background-image: url(spritesmith2.png);
-  background-position: -1001px -1098px;
-  width: 90px;
-  height: 90px;
-}
-.customize-option.skin_monster_sleep {
-  background-image: url(spritesmith2.png);
-  background-position: -1026px -1113px;
-  width: 60px;
-  height: 60px;
-}
-.skin_ogre {
-  background-image: url(spritesmith2.png);
-  background-position: -1092px -1098px;
-  width: 90px;
-  height: 90px;
-}
-.customize-option.skin_ogre {
-  background-image: url(spritesmith2.png);
-  background-position: -1117px -1113px;
-  width: 60px;
-  height: 60px;
-}
-.skin_ogre_sleep {
-  background-image: url(spritesmith2.png);
-  background-position: -1183px -1098px;
-  width: 90px;
-  height: 90px;
-}
-.customize-option.skin_ogre_sleep {
-  background-image: url(spritesmith2.png);
-  background-position: -1208px -1113px;
-  width: 60px;
-  height: 60px;
-}
-.skin_panda {
-  background-image: url(spritesmith2.png);
-  background-position: -1274px 0px;
-  width: 90px;
-  height: 90px;
-}
-.customize-option.skin_panda {
-  background-image: url(spritesmith2.png);
-  background-position: -1299px -15px;
-  width: 60px;
-  height: 60px;
-}
-.skin_panda_sleep {
-  background-image: url(spritesmith2.png);
-  background-position: -1274px -91px;
-  width: 90px;
-  height: 90px;
-}
-.customize-option.skin_panda_sleep {
-  background-image: url(spritesmith2.png);
-  background-position: -1299px -106px;
-  width: 60px;
-  height: 60px;
-}
-.skin_pastelBlue {
-  background-image: url(spritesmith2.png);
-  background-position: -1274px -182px;
-  width: 90px;
-  height: 90px;
-}
-.customize-option.skin_pastelBlue {
-  background-image: url(spritesmith2.png);
-  background-position: -1299px -197px;
-  width: 60px;
-  height: 60px;
-}
-.skin_pastelBlue_sleep {
-  background-image: url(spritesmith2.png);
-  background-position: -1274px -273px;
-  width: 90px;
-  height: 90px;
-}
-.customize-option.skin_pastelBlue_sleep {
-  background-image: url(spritesmith2.png);
-  background-position: -1299px -288px;
-  width: 60px;
-  height: 60px;
-}
-.skin_pastelGreen {
-  background-image: url(spritesmith2.png);
-  background-position: -1274px -364px;
-  width: 90px;
-  height: 90px;
-}
-.customize-option.skin_pastelGreen {
-  background-image: url(spritesmith2.png);
-  background-position: -1299px -379px;
-  width: 60px;
-  height: 60px;
-}
-.skin_pastelGreen_sleep {
-  background-image: url(spritesmith2.png);
-  background-position: -1274px -455px;
-  width: 90px;
-  height: 90px;
-}
-.customize-option.skin_pastelGreen_sleep {
-  background-image: url(spritesmith2.png);
-  background-position: -1299px -470px;
-  width: 60px;
-  height: 60px;
-}
-.skin_pastelOrange {
-  background-image: url(spritesmith2.png);
-  background-position: -1274px -546px;
-  width: 90px;
-  height: 90px;
-}
-.customize-option.skin_pastelOrange {
-  background-image: url(spritesmith2.png);
-  background-position: -1299px -561px;
-  width: 60px;
-  height: 60px;
-}
-.skin_pastelOrange_sleep {
-  background-image: url(spritesmith2.png);
-  background-position: -1274px -637px;
-  width: 90px;
-  height: 90px;
-}
-.customize-option.skin_pastelOrange_sleep {
-  background-image: url(spritesmith2.png);
-  background-position: -1299px -652px;
-  width: 60px;
-  height: 60px;
-}
-.skin_pastelPink {
-  background-image: url(spritesmith2.png);
-  background-position: -1274px -728px;
-  width: 90px;
-  height: 90px;
-}
-.customize-option.skin_pastelPink {
-  background-image: url(spritesmith2.png);
-  background-position: -1299px -743px;
-  width: 60px;
-  height: 60px;
-}
-.skin_pastelPink_sleep {
-  background-image: url(spritesmith2.png);
-  background-position: -1274px -819px;
-  width: 90px;
-  height: 90px;
-}
-.customize-option.skin_pastelPink_sleep {
-  background-image: url(spritesmith2.png);
-  background-position: -1299px -834px;
-  width: 60px;
-  height: 60px;
-}
-.skin_pastelPurple {
-  background-image: url(spritesmith2.png);
-  background-position: -1274px -910px;
-  width: 90px;
-  height: 90px;
-}
-.customize-option.skin_pastelPurple {
-  background-image: url(spritesmith2.png);
-  background-position: -1299px -925px;
-  width: 60px;
-  height: 60px;
-}
-.skin_pastelPurple_sleep {
-  background-image: url(spritesmith2.png);
-  background-position: -1274px -1001px;
-  width: 90px;
-  height: 90px;
-}
-.customize-option.skin_pastelPurple_sleep {
-  background-image: url(spritesmith2.png);
-  background-position: -1299px -1016px;
-  width: 60px;
-  height: 60px;
-}
-.skin_pastelRainbowChevron {
-  background-image: url(spritesmith2.png);
-  background-position: -1274px -1092px;
-  width: 90px;
-  height: 90px;
-}
-.customize-option.skin_pastelRainbowChevron {
-  background-image: url(spritesmith2.png);
-  background-position: -1299px -1107px;
-  width: 60px;
-  height: 60px;
-}
-.skin_pastelRainbowChevron_sleep {
-  background-image: url(spritesmith2.png);
-  background-position: 0px -1189px;
-  width: 90px;
-  height: 90px;
-}
-.customize-option.skin_pastelRainbowChevron_sleep {
-  background-image: url(spritesmith2.png);
-  background-position: -25px -1204px;
-  width: 60px;
-  height: 60px;
-}
-.skin_pastelRainbowDiagonal {
-  background-image: url(spritesmith2.png);
-  background-position: -91px -1189px;
-  width: 90px;
-  height: 90px;
-}
-.customize-option.skin_pastelRainbowDiagonal {
-  background-image: url(spritesmith2.png);
-  background-position: -116px -1204px;
-  width: 60px;
-  height: 60px;
-}
-.skin_pastelRainbowDiagonal_sleep {
-  background-image: url(spritesmith2.png);
-  background-position: -182px -1189px;
-  width: 90px;
-  height: 90px;
-}
-.customize-option.skin_pastelRainbowDiagonal_sleep {
-  background-image: url(spritesmith2.png);
-  background-position: -207px -1204px;
-  width: 60px;
-  height: 60px;
-}
-.skin_pastelYellow {
-  background-image: url(spritesmith2.png);
-  background-position: -273px -1189px;
-  width: 90px;
-  height: 90px;
-}
-.customize-option.skin_pastelYellow {
-  background-image: url(spritesmith2.png);
-  background-position: -298px -1204px;
-  width: 60px;
-  height: 60px;
-}
-.skin_pastelYellow_sleep {
-  background-image: url(spritesmith2.png);
-  background-position: -364px -1189px;
-  width: 90px;
-  height: 90px;
-}
-.customize-option.skin_pastelYellow_sleep {
-  background-image: url(spritesmith2.png);
-  background-position: -389px -1204px;
-  width: 60px;
-  height: 60px;
-}
-.skin_pig {
-  background-image: url(spritesmith2.png);
-  background-position: -455px -1189px;
-  width: 90px;
-  height: 90px;
-}
-.customize-option.skin_pig {
-  background-image: url(spritesmith2.png);
-  background-position: -480px -1204px;
-  width: 60px;
-  height: 60px;
-}
-.skin_pig_sleep {
-  background-image: url(spritesmith2.png);
-  background-position: -546px -1189px;
-  width: 90px;
-  height: 90px;
-}
-.customize-option.skin_pig_sleep {
-  background-image: url(spritesmith2.png);
-  background-position: -571px -1204px;
-  width: 60px;
-  height: 60px;
-}
-.skin_pumpkin {
-  background-image: url(spritesmith2.png);
-  background-position: -637px -1189px;
-  width: 90px;
-  height: 90px;
-}
-.customize-option.skin_pumpkin {
-  background-image: url(spritesmith2.png);
-  background-position: -662px -1204px;
-  width: 60px;
-  height: 60px;
-}
-.skin_pumpkin2 {
-  background-image: url(spritesmith2.png);
-  background-position: -728px -1189px;
-  width: 90px;
-  height: 90px;
-}
-.customize-option.skin_pumpkin2 {
-  background-image: url(spritesmith2.png);
-  background-position: -753px -1204px;
-  width: 60px;
-  height: 60px;
-}
-.skin_pumpkin2_sleep {
-  background-image: url(spritesmith2.png);
-  background-position: -819px -1189px;
-  width: 90px;
-  height: 90px;
-}
-.customize-option.skin_pumpkin2_sleep {
-  background-image: url(spritesmith2.png);
-  background-position: -844px -1204px;
-  width: 60px;
-  height: 60px;
-}
-.skin_pumpkin_sleep {
-  background-image: url(spritesmith2.png);
-  background-position: -910px -1189px;
-  width: 90px;
-  height: 90px;
-}
-.customize-option.skin_pumpkin_sleep {
-  background-image: url(spritesmith2.png);
-  background-position: -935px -1204px;
-  width: 60px;
-  height: 60px;
-}
-.skin_rainbow {
-  background-image: url(spritesmith2.png);
-  background-position: -1001px -1189px;
-  width: 90px;
-  height: 90px;
-}
-.customize-option.skin_rainbow {
-  background-image: url(spritesmith2.png);
-  background-position: -1026px -1204px;
-  width: 60px;
-  height: 60px;
-}
-.skin_rainbow_sleep {
-  background-image: url(spritesmith2.png);
-  background-position: -1092px -1189px;
-  width: 90px;
-  height: 90px;
-}
-.customize-option.skin_rainbow_sleep {
-  background-image: url(spritesmith2.png);
-  background-position: -1117px -1204px;
-  width: 60px;
-  height: 60px;
-}
-.skin_reptile {
-  background-image: url(spritesmith2.png);
-  background-position: -1183px -1189px;
-  width: 90px;
-  height: 90px;
-}
-.customize-option.skin_reptile {
-  background-image: url(spritesmith2.png);
-  background-position: -1208px -1204px;
-  width: 60px;
-  height: 60px;
-}
-.skin_reptile_sleep {
-  background-image: url(spritesmith2.png);
-  background-position: -1274px -1189px;
-  width: 90px;
-  height: 90px;
-}
-.customize-option.skin_reptile_sleep {
-  background-image: url(spritesmith2.png);
-  background-position: -1299px -1204px;
-  width: 60px;
-  height: 60px;
-}
-.skin_shadow {
-  background-image: url(spritesmith2.png);
-  background-position: -1365px 0px;
-  width: 90px;
-  height: 90px;
-}
-.customize-option.skin_shadow {
-  background-image: url(spritesmith2.png);
-  background-position: -1390px -15px;
-  width: 60px;
-  height: 60px;
-}
-.skin_shadow2 {
-  background-image: url(spritesmith2.png);
-  background-position: -1365px -91px;
-  width: 90px;
-  height: 90px;
-}
-.customize-option.skin_shadow2 {
-  background-image: url(spritesmith2.png);
-  background-position: -1390px -106px;
-  width: 60px;
-  height: 60px;
-}
-.skin_shadow2_sleep {
-  background-image: url(spritesmith2.png);
-  background-position: -1365px -182px;
-  width: 90px;
-  height: 90px;
-}
-.customize-option.skin_shadow2_sleep {
-  background-image: url(spritesmith2.png);
-  background-position: -1390px -197px;
-  width: 60px;
-  height: 60px;
-}
-.skin_shadow_sleep {
-  background-image: url(spritesmith2.png);
-  background-position: -1365px -273px;
-  width: 90px;
-  height: 90px;
-}
-.customize-option.skin_shadow_sleep {
-  background-image: url(spritesmith2.png);
-  background-position: -1390px -288px;
-  width: 60px;
-  height: 60px;
-}
-.skin_shark {
-  background-image: url(spritesmith2.png);
-  background-position: -1365px -364px;
-  width: 90px;
-  height: 90px;
-}
-.customize-option.skin_shark {
-  background-image: url(spritesmith2.png);
-  background-position: -1390px -379px;
-  width: 60px;
-  height: 60px;
-}
-.skin_shark_sleep {
-  background-image: url(spritesmith2.png);
-  background-position: 0px -97px;
-  width: 90px;
-  height: 90px;
-}
-.customize-option.skin_shark_sleep {
-  background-image: url(spritesmith2.png);
-  background-position: -25px -112px;
-  width: 60px;
-  height: 60px;
-}
-.skin_skeleton {
-  background-image: url(spritesmith2.png);
-  background-position: -1365px -546px;
-  width: 90px;
-  height: 90px;
-}
-.customize-option.skin_skeleton {
-  background-image: url(spritesmith2.png);
-  background-position: -1390px -561px;
-  width: 60px;
-  height: 60px;
-}
-.skin_skeleton2 {
-  background-image: url(spritesmith2.png);
-  background-position: -1365px -637px;
-  width: 90px;
-  height: 90px;
-}
-.customize-option.skin_skeleton2 {
-  background-image: url(spritesmith2.png);
-  background-position: -1390px -652px;
-  width: 60px;
-  height: 60px;
-}
-.skin_skeleton2_sleep {
-  background-image: url(spritesmith2.png);
-  background-position: -1365px -728px;
-  width: 90px;
-  height: 90px;
-}
-.customize-option.skin_skeleton2_sleep {
-  background-image: url(spritesmith2.png);
-  background-position: -1390px -743px;
-  width: 60px;
-  height: 60px;
-}
-.skin_skeleton_sleep {
-  background-image: url(spritesmith2.png);
-  background-position: -1365px -819px;
-  width: 90px;
-  height: 90px;
-}
-.customize-option.skin_skeleton_sleep {
-  background-image: url(spritesmith2.png);
-  background-position: -1390px -834px;
-  width: 60px;
-  height: 60px;
-}
-.skin_tiger {
-  background-image: url(spritesmith2.png);
-  background-position: -1365px -910px;
-  width: 90px;
-  height: 90px;
-}
-.customize-option.skin_tiger {
-  background-image: url(spritesmith2.png);
-  background-position: -1390px -925px;
-  width: 60px;
-  height: 60px;
-}
-.skin_tiger_sleep {
-  background-image: url(spritesmith2.png);
-  background-position: -1365px -1001px;
-  width: 90px;
-  height: 90px;
-}
-.customize-option.skin_tiger_sleep {
-  background-image: url(spritesmith2.png);
-  background-position: -1390px -1016px;
-  width: 60px;
-  height: 60px;
-}
-.skin_transparent {
-  background-image: url(spritesmith2.png);
-  background-position: -1365px -1092px;
-  width: 90px;
-  height: 90px;
-}
-.customize-option.skin_transparent {
-  background-image: url(spritesmith2.png);
-  background-position: -1390px -1107px;
-  width: 60px;
-  height: 60px;
-}
-.skin_transparent_sleep {
-  background-image: url(spritesmith2.png);
-  background-position: -1365px -1183px;
-  width: 90px;
-  height: 90px;
-}
-.customize-option.skin_transparent_sleep {
-  background-image: url(spritesmith2.png);
-  background-position: -1390px -1198px;
-  width: 60px;
-  height: 60px;
-}
-.skin_tropicalwater {
-  background-image: url(spritesmith2.png);
-  background-position: 0px -1280px;
-  width: 90px;
-  height: 90px;
-}
-.customize-option.skin_tropicalwater {
-  background-image: url(spritesmith2.png);
-  background-position: -25px -1295px;
-  width: 60px;
-  height: 60px;
-}
-.skin_tropicalwater_sleep {
-  background-image: url(spritesmith2.png);
-  background-position: -91px -1280px;
-  width: 90px;
-  height: 90px;
-}
-.customize-option.skin_tropicalwater_sleep {
-  background-image: url(spritesmith2.png);
-  background-position: -116px -1295px;
-  width: 60px;
-  height: 60px;
-}
-.skin_wolf {
-  background-image: url(spritesmith2.png);
-  background-position: -182px -1280px;
-  width: 90px;
-  height: 90px;
-}
-.customize-option.skin_wolf {
-  background-image: url(spritesmith2.png);
-  background-position: -207px -1295px;
-  width: 60px;
-  height: 60px;
-}
-.skin_wolf_sleep {
-  background-image: url(spritesmith2.png);
-  background-position: -273px -1280px;
-  width: 90px;
-  height: 90px;
-}
-.customize-option.skin_wolf_sleep {
-  background-image: url(spritesmith2.png);
-  background-position: -298px -1295px;
-  width: 60px;
-  height: 60px;
-}
-.skin_zombie {
-  background-image: url(spritesmith2.png);
-  background-position: -364px -1280px;
-  width: 90px;
-  height: 90px;
-}
-.customize-option.skin_zombie {
-  background-image: url(spritesmith2.png);
-  background-position: -389px -1295px;
-  width: 60px;
-  height: 60px;
-}
-.skin_zombie2 {
-  background-image: url(spritesmith2.png);
-  background-position: -455px -1280px;
-  width: 90px;
-  height: 90px;
-}
-.customize-option.skin_zombie2 {
-  background-image: url(spritesmith2.png);
-  background-position: -480px -1295px;
-  width: 60px;
-  height: 60px;
-}
-.skin_zombie2_sleep {
-  background-image: url(spritesmith2.png);
-  background-position: -546px -1280px;
-  width: 90px;
-  height: 90px;
-}
-.customize-option.skin_zombie2_sleep {
-  background-image: url(spritesmith2.png);
-  background-position: -571px -1295px;
-  width: 60px;
-  height: 60px;
-}
-.skin_zombie_sleep {
-  background-image: url(spritesmith2.png);
-  background-position: -637px -1280px;
-  width: 90px;
-  height: 90px;
-}
-.customize-option.skin_zombie_sleep {
-  background-image: url(spritesmith2.png);
-  background-position: -662px -1295px;
-  width: 60px;
-  height: 60px;
-}
-.broad_armor_armoire_gladiatorArmor {
-  background-image: url(spritesmith2.png);
-  background-position: -728px -1280px;
-  width: 90px;
-  height: 90px;
-}
-.broad_armor_armoire_goldenToga {
-  background-image: url(spritesmith2.png);
-  background-position: -819px -1280px;
-  width: 90px;
-  height: 90px;
-}
-.broad_armor_armoire_hornedIronArmor {
-  background-image: url(spritesmith2.png);
-  background-position: -910px -1280px;
-  width: 90px;
-  height: 90px;
-}
-.broad_armor_armoire_lunarArmor {
-  background-image: url(spritesmith2.png);
-  background-position: -1001px -1280px;
-  width: 90px;
-  height: 90px;
-}
-.broad_armor_armoire_plagueDoctorOvercoat {
-  background-image: url(spritesmith2.png);
-  background-position: -1092px -1280px;
-  width: 90px;
-  height: 90px;
-}
-.broad_armor_armoire_rancherRobes {
-  background-image: url(spritesmith2.png);
-  background-position: -1183px -1280px;
-  width: 90px;
-  height: 90px;
-}
-.eyewear_armoire_plagueDoctorMask {
-  background-image: url(spritesmith2.png);
-  background-position: -1274px -1280px;
-  width: 90px;
-  height: 90px;
-}
-.head_armoire_blueHairbow {
-  background-image: url(spritesmith2.png);
-  background-position: -1365px -1280px;
-  width: 90px;
-  height: 90px;
-}
-.head_armoire_gladiatorHelm {
-  background-image: url(spritesmith2.png);
-  background-position: -1456px 0px;
-  width: 90px;
-  height: 90px;
-}
-.head_armoire_goldenLaurels {
-  background-image: url(spritesmith2.png);
-  background-position: -1456px -91px;
-  width: 90px;
-  height: 90px;
-}
-.head_armoire_hornedIronHelm {
-  background-image: url(spritesmith2.png);
-  background-position: -1456px -182px;
-  width: 90px;
-  height: 90px;
-}
-.head_armoire_lunarCrown {
-  background-image: url(spritesmith2.png);
-  background-position: -1456px -273px;
-  width: 90px;
-  height: 90px;
-}
-.head_armoire_plagueDoctorHat {
-  background-image: url(spritesmith2.png);
-  background-position: -1456px -364px;
-  width: 90px;
-  height: 90px;
-}
-.head_armoire_rancherHat {
-  background-image: url(spritesmith2.png);
-  background-position: -1456px -455px;
-  width: 90px;
-  height: 90px;
-}
-.head_armoire_redFloppyHat {
-  background-image: url(spritesmith2.png);
-  background-position: -1456px -546px;
-  width: 90px;
-  height: 90px;
-}
-.head_armoire_redHairbow {
-  background-image: url(spritesmith2.png);
-  background-position: -1456px -637px;
-  width: 90px;
-  height: 90px;
-}
-.head_armoire_royalCrown {
-  background-image: url(spritesmith2.png);
-  background-position: -1456px -728px;
-  width: 90px;
-  height: 90px;
-}
-.head_armoire_violetFloppyHat {
-  background-image: url(spritesmith2.png);
-  background-position: -1456px -819px;
-  width: 90px;
-  height: 90px;
-}
-.head_armoire_yellowHairbow {
-  background-image: url(spritesmith2.png);
-  background-position: -1456px -910px;
-  width: 90px;
-  height: 90px;
-}
-.shield_armoire_gladiatorShield {
-  background-image: url(spritesmith2.png);
-  background-position: -1456px -1001px;
-  width: 90px;
-  height: 90px;
-}
-.shop_armor_armoire_gladiatorArmor {
-  background-image: url(spritesmith2.png);
-<<<<<<< HEAD
-  background-position: -1774px -1640px;
-=======
-  background-position: -123px -1729px;
->>>>>>> 54fde74c
-  width: 40px;
-  height: 40px;
-}
-.shop_armor_armoire_goldenToga {
-  background-image: url(spritesmith2.png);
-<<<<<<< HEAD
-  background-position: -1774px -1599px;
-=======
-  background-position: -82px -1729px;
->>>>>>> 54fde74c
-  width: 40px;
-  height: 40px;
-}
-.shop_armor_armoire_hornedIronArmor {
-  background-image: url(spritesmith2.png);
-<<<<<<< HEAD
-  background-position: -1774px -1476px;
-=======
-  background-position: -41px -1729px;
->>>>>>> 54fde74c
-  width: 40px;
-  height: 40px;
-}
-.shop_armor_armoire_lunarArmor {
-  background-image: url(spritesmith2.png);
-<<<<<<< HEAD
-  background-position: -1774px -1435px;
-=======
-  background-position: -1729px -1640px;
->>>>>>> 54fde74c
-  width: 40px;
-  height: 40px;
-}
-.shop_armor_armoire_plagueDoctorOvercoat {
-  background-image: url(spritesmith2.png);
-<<<<<<< HEAD
-  background-position: -1774px -1394px;
-=======
-  background-position: -1729px -1599px;
->>>>>>> 54fde74c
-  width: 40px;
-  height: 40px;
-}
-.shop_armor_armoire_rancherRobes {
-  background-image: url(spritesmith2.png);
-<<<<<<< HEAD
-  background-position: -1774px -1271px;
-=======
-  background-position: -1729px -1558px;
->>>>>>> 54fde74c
-  width: 40px;
-  height: 40px;
-}
-.shop_eyewear_armoire_plagueDoctorMask {
-  background-image: url(spritesmith2.png);
-<<<<<<< HEAD
-  background-position: -1774px -1230px;
-=======
-  background-position: -1729px -1394px;
->>>>>>> 54fde74c
-  width: 40px;
-  height: 40px;
-}
-.shop_head_armoire_blueHairbow {
-  background-image: url(spritesmith2.png);
-<<<<<<< HEAD
-  background-position: -1774px -1107px;
-=======
-  background-position: -1729px -1353px;
->>>>>>> 54fde74c
-  width: 40px;
-  height: 40px;
-}
-.shop_head_armoire_gladiatorHelm {
-  background-image: url(spritesmith2.png);
-<<<<<<< HEAD
-  background-position: -1774px -1066px;
-=======
-  background-position: -1729px -1312px;
->>>>>>> 54fde74c
-  width: 40px;
-  height: 40px;
-}
-.shop_head_armoire_goldenLaurels {
-  background-image: url(spritesmith2.png);
-<<<<<<< HEAD
-  background-position: -1774px -1025px;
-=======
-  background-position: -1729px -1271px;
->>>>>>> 54fde74c
-  width: 40px;
-  height: 40px;
-}
-.shop_head_armoire_hornedIronHelm {
-  background-image: url(spritesmith2.png);
-<<<<<<< HEAD
-  background-position: -1774px -902px;
-=======
-  background-position: -1729px -1148px;
->>>>>>> 54fde74c
-  width: 40px;
-  height: 40px;
-}
-.shop_head_armoire_lunarCrown {
-  background-image: url(spritesmith2.png);
-<<<<<<< HEAD
-  background-position: -1774px -861px;
-=======
-  background-position: -1729px -1107px;
->>>>>>> 54fde74c
-  width: 40px;
-  height: 40px;
-}
-.shop_head_armoire_plagueDoctorHat {
-  background-image: url(spritesmith2.png);
-<<<<<<< HEAD
-  background-position: -1774px -820px;
-=======
-  background-position: -1729px -1066px;
->>>>>>> 54fde74c
-  width: 40px;
-  height: 40px;
-}
-.shop_head_armoire_rancherHat {
-  background-image: url(spritesmith2.png);
-<<<<<<< HEAD
-  background-position: -1774px -656px;
-=======
-  background-position: -1729px -1025px;
->>>>>>> 54fde74c
-  width: 40px;
-  height: 40px;
-}
-.shop_head_armoire_redFloppyHat {
-  background-image: url(spritesmith2.png);
-<<<<<<< HEAD
-  background-position: -1774px -615px;
-=======
-  background-position: -1729px -984px;
->>>>>>> 54fde74c
-  width: 40px;
-  height: 40px;
-}
-.shop_head_armoire_redHairbow {
-  background-image: url(spritesmith2.png);
-<<<<<<< HEAD
-  background-position: -1774px -574px;
-=======
-  background-position: -1729px -943px;
->>>>>>> 54fde74c
-  width: 40px;
-  height: 40px;
-}
-.shop_head_armoire_royalCrown {
-  background-image: url(spritesmith2.png);
-<<<<<<< HEAD
-  background-position: -1774px -533px;
-=======
-  background-position: -1729px -902px;
->>>>>>> 54fde74c
-  width: 40px;
-  height: 40px;
-}
-.shop_head_armoire_violetFloppyHat {
-  background-image: url(spritesmith2.png);
-<<<<<<< HEAD
-  background-position: -1774px -410px;
-=======
-  background-position: -1729px -861px;
->>>>>>> 54fde74c
-  width: 40px;
-  height: 40px;
-}
-.shop_head_armoire_yellowHairbow {
-  background-image: url(spritesmith2.png);
-<<<<<<< HEAD
-  background-position: -1774px -369px;
-=======
-  background-position: -1729px -820px;
->>>>>>> 54fde74c
-  width: 40px;
-  height: 40px;
-}
-.shop_shield_armoire_gladiatorShield {
-  background-image: url(spritesmith2.png);
-<<<<<<< HEAD
-  background-position: -1774px -328px;
-=======
-  background-position: -1729px -779px;
->>>>>>> 54fde74c
-  width: 40px;
-  height: 40px;
-}
-.shop_weapon_armoire_basicCrossbow {
-  background-image: url(spritesmith2.png);
-<<<<<<< HEAD
-  background-position: -1774px -287px;
-=======
-  background-position: -1729px -123px;
->>>>>>> 54fde74c
-  width: 40px;
-  height: 40px;
-}
-.shop_weapon_armoire_goldWingStaff {
-  background-image: url(spritesmith2.png);
-<<<<<<< HEAD
-  background-position: -1774px -246px;
-=======
-  background-position: -1729px -82px;
->>>>>>> 54fde74c
-  width: 40px;
-  height: 40px;
-}
-.shop_weapon_armoire_ironCrook {
-  background-image: url(spritesmith2.png);
-<<<<<<< HEAD
-  background-position: -1774px -205px;
-=======
-  background-position: -1729px -41px;
->>>>>>> 54fde74c
-  width: 40px;
-  height: 40px;
-}
-.shop_weapon_armoire_lunarSceptre {
-  background-image: url(spritesmith2.png);
-<<<<<<< HEAD
-  background-position: -1774px -164px;
-=======
-  background-position: -1729px 0px;
->>>>>>> 54fde74c
-  width: 40px;
-  height: 40px;
-}
-.shop_weapon_armoire_mythmakerSword {
-  background-image: url(spritesmith2.png);
-<<<<<<< HEAD
-  background-position: -1774px -123px;
-=======
-  background-position: -1670px -1679px;
->>>>>>> 54fde74c
-  width: 40px;
-  height: 40px;
-}
-.shop_weapon_armoire_rancherLasso {
-  background-image: url(spritesmith2.png);
-<<<<<<< HEAD
-  background-position: -1774px -82px;
-=======
-  background-position: -1629px -1679px;
->>>>>>> 54fde74c
-  width: 40px;
-  height: 40px;
-}
-.slim_armor_armoire_gladiatorArmor {
-  background-image: url(spritesmith2.png);
-  background-position: -1547px -364px;
-  width: 90px;
-  height: 90px;
-}
-.slim_armor_armoire_goldenToga {
-  background-image: url(spritesmith2.png);
-  background-position: -1547px -455px;
-  width: 90px;
-  height: 90px;
-}
-.slim_armor_armoire_hornedIronArmor {
-  background-image: url(spritesmith2.png);
-  background-position: -1547px -546px;
-  width: 90px;
-  height: 90px;
-}
-.slim_armor_armoire_lunarArmor {
-  background-image: url(spritesmith2.png);
-  background-position: -1547px -637px;
-  width: 90px;
-  height: 90px;
-}
-.slim_armor_armoire_plagueDoctorOvercoat {
-  background-image: url(spritesmith2.png);
-  background-position: -1547px -728px;
-  width: 90px;
-  height: 90px;
-}
-.slim_armor_armoire_rancherRobes {
-  background-image: url(spritesmith2.png);
-  background-position: -1547px -819px;
-  width: 90px;
-  height: 90px;
-}
-.weapon_armoire_basicCrossbow {
-  background-image: url(spritesmith2.png);
-  background-position: -1547px -910px;
-  width: 90px;
-  height: 90px;
-}
-.weapon_armoire_goldWingStaff {
-  background-image: url(spritesmith2.png);
-  background-position: -1547px -1001px;
-  width: 90px;
-  height: 90px;
-}
-.weapon_armoire_ironCrook {
-  background-image: url(spritesmith2.png);
-  background-position: -1547px -1092px;
-  width: 90px;
-  height: 90px;
-}
-.weapon_armoire_lunarSceptre {
-  background-image: url(spritesmith2.png);
-  background-position: -1547px -1183px;
-  width: 90px;
-  height: 90px;
-}
-.weapon_armoire_mythmakerSword {
-  background-image: url(spritesmith2.png);
-  background-position: -1547px -1274px;
-  width: 90px;
-  height: 90px;
-}
-.weapon_armoire_rancherLasso {
-  background-image: url(spritesmith2.png);
-  background-position: -1547px -1365px;
-  width: 90px;
-  height: 90px;
-}
-.broad_armor_healer_1 {
-  background-image: url(spritesmith2.png);
-  background-position: -242px -1462px;
-  width: 90px;
-  height: 90px;
-}
-.broad_armor_healer_2 {
-  background-image: url(spritesmith2.png);
-  background-position: -333px -1462px;
-  width: 90px;
-  height: 90px;
-}
-.broad_armor_healer_3 {
-  background-image: url(spritesmith2.png);
-  background-position: -424px -1462px;
-  width: 90px;
-  height: 90px;
-}
-.broad_armor_healer_4 {
-  background-image: url(spritesmith2.png);
-  background-position: -515px -1462px;
-  width: 90px;
-  height: 90px;
-}
-.broad_armor_healer_5 {
-  background-image: url(spritesmith2.png);
-  background-position: -606px -1462px;
-  width: 90px;
-  height: 90px;
-}
-.broad_armor_rogue_1 {
-  background-image: url(spritesmith2.png);
-  background-position: -697px -1462px;
-  width: 90px;
-  height: 90px;
-}
-.broad_armor_rogue_2 {
-  background-image: url(spritesmith2.png);
-  background-position: -788px -1462px;
-  width: 90px;
-  height: 90px;
-}
-.broad_armor_rogue_3 {
-  background-image: url(spritesmith2.png);
-  background-position: -879px -1462px;
-  width: 90px;
-  height: 90px;
-}
-.broad_armor_rogue_4 {
-  background-image: url(spritesmith2.png);
-  background-position: -970px -1462px;
-  width: 90px;
-  height: 90px;
-}
-.broad_armor_rogue_5 {
-  background-image: url(spritesmith2.png);
-  background-position: -1061px -1462px;
-  width: 90px;
-  height: 90px;
-}
-.broad_armor_special_2 {
-  background-image: url(spritesmith2.png);
-  background-position: -1152px -1462px;
-  width: 90px;
-  height: 90px;
-}
-.broad_armor_special_finnedOceanicArmor {
-  background-image: url(spritesmith2.png);
-  background-position: -1243px -1462px;
-  width: 90px;
-  height: 90px;
-}
-.broad_armor_warrior_1 {
-  background-image: url(spritesmith2.png);
-  background-position: -1334px -1462px;
-  width: 90px;
-  height: 90px;
-}
-.broad_armor_warrior_2 {
-  background-image: url(spritesmith2.png);
-  background-position: -1425px -1462px;
-  width: 90px;
-  height: 90px;
-}
-.broad_armor_warrior_3 {
-  background-image: url(spritesmith2.png);
-  background-position: -1516px -1462px;
-  width: 90px;
-  height: 90px;
-}
-.broad_armor_warrior_4 {
-  background-image: url(spritesmith2.png);
-  background-position: 0px -1553px;
-  width: 90px;
-  height: 90px;
-}
-.broad_armor_warrior_5 {
-  background-image: url(spritesmith2.png);
-  background-position: -91px -1553px;
-  width: 90px;
-  height: 90px;
-}
-.broad_armor_wizard_1 {
-  background-image: url(spritesmith2.png);
-  background-position: -182px -1553px;
-  width: 90px;
-  height: 90px;
-}
-.broad_armor_wizard_2 {
-  background-image: url(spritesmith2.png);
-  background-position: -273px -1553px;
-  width: 90px;
-  height: 90px;
-}
-.broad_armor_wizard_3 {
-  background-image: url(spritesmith2.png);
-  background-position: -364px -1553px;
-  width: 90px;
-  height: 90px;
-}
-.broad_armor_wizard_4 {
-  background-image: url(spritesmith2.png);
-  background-position: -455px -1553px;
-  width: 90px;
-  height: 90px;
-}
-.broad_armor_wizard_5 {
-  background-image: url(spritesmith2.png);
-  background-position: -546px -1553px;
-  width: 90px;
-  height: 90px;
-}
-.shop_armor_healer_1 {
-  background-image: url(spritesmith2.png);
-<<<<<<< HEAD
-  background-position: -1774px -1681px;
-=======
-  background-position: -1588px -1679px;
->>>>>>> 54fde74c
-  width: 40px;
-  height: 40px;
-}
-.shop_armor_healer_2 {
-  background-image: url(spritesmith2.png);
-<<<<<<< HEAD
-  background-position: -1124px -1685px;
-=======
-  background-position: -1547px -1679px;
->>>>>>> 54fde74c
-  width: 40px;
-  height: 40px;
-}
-.shop_armor_healer_3 {
-  background-image: url(spritesmith2.png);
-<<<<<<< HEAD
-  background-position: -1083px -1685px;
-=======
-  background-position: -1506px -1679px;
->>>>>>> 54fde74c
-  width: 40px;
-  height: 40px;
-}
-.shop_armor_healer_4 {
-  background-image: url(spritesmith2.png);
-<<<<<<< HEAD
-  background-position: -1042px -1685px;
-=======
-  background-position: -1465px -1679px;
->>>>>>> 54fde74c
-  width: 40px;
-  height: 40px;
-}
-.shop_armor_healer_5 {
-  background-image: url(spritesmith2.png);
-<<<<<<< HEAD
-  background-position: -1001px -1685px;
-=======
-  background-position: -1424px -1679px;
->>>>>>> 54fde74c
-  width: 40px;
-  height: 40px;
-}
-.shop_armor_rogue_1 {
-  background-image: url(spritesmith2.png);
-<<<<<<< HEAD
-  background-position: -1698px -1644px;
-=======
-  background-position: -1383px -1679px;
->>>>>>> 54fde74c
-  width: 40px;
-  height: 40px;
-}
-.shop_armor_rogue_2 {
-  background-image: url(spritesmith2.png);
-<<<<<<< HEAD
-  background-position: -1657px -1644px;
-=======
-  background-position: -1342px -1679px;
->>>>>>> 54fde74c
-  width: 40px;
-  height: 40px;
-}
-.shop_armor_rogue_3 {
-  background-image: url(spritesmith2.png);
-<<<<<<< HEAD
-  background-position: -1616px -1644px;
-=======
-  background-position: -1219px -1679px;
->>>>>>> 54fde74c
-  width: 40px;
-  height: 40px;
-}
-.shop_armor_rogue_4 {
-  background-image: url(spritesmith2.png);
-<<<<<<< HEAD
-  background-position: -1575px -1644px;
-=======
-  background-position: -1178px -1679px;
->>>>>>> 54fde74c
-  width: 40px;
-  height: 40px;
-}
-.shop_armor_rogue_5 {
-  background-image: url(spritesmith2.png);
-<<<<<<< HEAD
-  background-position: -1534px -1644px;
-=======
-  background-position: -1137px -1679px;
->>>>>>> 54fde74c
-  width: 40px;
-  height: 40px;
-}
-.shop_armor_special_0 {
-  background-image: url(spritesmith2.png);
-<<<<<<< HEAD
-  background-position: -1493px -1644px;
-=======
-  background-position: -1670px -1638px;
->>>>>>> 54fde74c
-  width: 40px;
-  height: 40px;
-}
-.shop_armor_special_1 {
-  background-image: url(spritesmith2.png);
-<<<<<<< HEAD
-  background-position: -1452px -1644px;
-=======
-  background-position: -1629px -1638px;
->>>>>>> 54fde74c
-  width: 40px;
-  height: 40px;
-}
-.shop_armor_special_2 {
-  background-image: url(spritesmith2.png);
-<<<<<<< HEAD
-  background-position: -1411px -1644px;
-=======
-  background-position: -1588px -1638px;
->>>>>>> 54fde74c
-  width: 40px;
-  height: 40px;
-}
-.shop_armor_special_finnedOceanicArmor {
-  background-image: url(spritesmith2.png);
-<<<<<<< HEAD
-  background-position: -1370px -1644px;
-=======
-  background-position: -1547px -1638px;
->>>>>>> 54fde74c
-  width: 40px;
-  height: 40px;
-}
-.shop_armor_warrior_1 {
-  background-image: url(spritesmith2.png);
-<<<<<<< HEAD
-  background-position: -1247px -1644px;
-=======
-  background-position: -1506px -1638px;
->>>>>>> 54fde74c
-  width: 40px;
-  height: 40px;
-}
-.shop_armor_warrior_2 {
-  background-image: url(spritesmith2.png);
-<<<<<<< HEAD
-  background-position: -1206px -1644px;
-=======
-  background-position: -1465px -1638px;
->>>>>>> 54fde74c
-  width: 40px;
-  height: 40px;
-}
-.shop_armor_warrior_3 {
-  background-image: url(spritesmith2.png);
-<<<<<<< HEAD
-  background-position: -1165px -1644px;
-=======
-  background-position: -1424px -1638px;
->>>>>>> 54fde74c
-  width: 40px;
-  height: 40px;
-}
-.shop_armor_warrior_4 {
-  background-image: url(spritesmith2.png);
-<<<<<<< HEAD
-  background-position: -1124px -1644px;
-=======
-  background-position: -1383px -1638px;
->>>>>>> 54fde74c
-  width: 40px;
-  height: 40px;
-}
-.shop_armor_warrior_5 {
-  background-image: url(spritesmith2.png);
-<<<<<<< HEAD
-  background-position: -1083px -1644px;
-=======
-  background-position: -1342px -1638px;
->>>>>>> 54fde74c
-  width: 40px;
-  height: 40px;
-}
-.shop_armor_wizard_1 {
-  background-image: url(spritesmith2.png);
-<<<<<<< HEAD
-  background-position: -1042px -1644px;
-=======
-  background-position: -1301px -1638px;
->>>>>>> 54fde74c
-  width: 40px;
-  height: 40px;
-}
-.shop_armor_wizard_2 {
-  background-image: url(spritesmith2.png);
-<<<<<<< HEAD
-  background-position: -1001px -1644px;
-=======
-  background-position: -1260px -1638px;
->>>>>>> 54fde74c
-  width: 40px;
-  height: 40px;
-}
-.shop_armor_wizard_3 {
-  background-image: url(spritesmith2.png);
-<<<<<<< HEAD
-  background-position: -1607px -1503px;
-=======
-  background-position: -1219px -1638px;
->>>>>>> 54fde74c
-  width: 40px;
-  height: 40px;
-}
-.shop_armor_wizard_4 {
-  background-image: url(spritesmith2.png);
-<<<<<<< HEAD
-  background-position: -1774px -41px;
-=======
-  background-position: -1729px -369px;
->>>>>>> 54fde74c
-  width: 40px;
-  height: 40px;
-}
-.shop_armor_wizard_5 {
-  background-image: url(spritesmith2.png);
-<<<<<<< HEAD
-  background-position: -1607px -1462px;
-=======
-  background-position: -1178px -1638px;
->>>>>>> 54fde74c
-  width: 40px;
-  height: 40px;
-}
-.slim_armor_healer_1 {
-  background-image: url(spritesmith2.png);
-<<<<<<< HEAD
-  background-position: -1653px -1274px;
-=======
-  background-position: -500px -1638px;
->>>>>>> 54fde74c
-  width: 90px;
-  height: 90px;
-}
-.slim_armor_healer_2 {
-  background-image: url(spritesmith2.png);
-<<<<<<< HEAD
-  background-position: -1653px -1365px;
-=======
-  background-position: -591px -1638px;
->>>>>>> 54fde74c
-  width: 90px;
-  height: 90px;
-}
-.slim_armor_healer_3 {
-  background-image: url(spritesmith2.png);
-<<<<<<< HEAD
-  background-position: -1653px -1456px;
-=======
-  background-position: -682px -1638px;
->>>>>>> 54fde74c
-  width: 90px;
-  height: 90px;
-}
-.slim_armor_healer_4 {
-  background-image: url(spritesmith2.png);
-<<<<<<< HEAD
-  background-position: -1653px -1547px;
-=======
-  background-position: -773px -1638px;
->>>>>>> 54fde74c
-  width: 90px;
-  height: 90px;
-}
-.slim_armor_healer_5 {
-  background-image: url(spritesmith2.png);
-<<<<<<< HEAD
-  background-position: 0px -1644px;
-=======
-  background-position: -864px -1638px;
->>>>>>> 54fde74c
-  width: 90px;
-  height: 90px;
-}
-.slim_armor_rogue_1 {
-  background-image: url(spritesmith2.png);
-<<<<<<< HEAD
-  background-position: -91px -1644px;
-=======
-  background-position: -955px -1638px;
->>>>>>> 54fde74c
-  width: 90px;
-  height: 90px;
-}
-.slim_armor_rogue_2 {
-  background-image: url(spritesmith2.png);
-<<<<<<< HEAD
-  background-position: -182px -1644px;
-=======
-  background-position: -1046px -1638px;
->>>>>>> 54fde74c
-  width: 90px;
-  height: 90px;
-}
-.slim_armor_rogue_3 {
-  background-image: url(spritesmith2.png);
-<<<<<<< HEAD
-  background-position: -273px -1644px;
-=======
-  background-position: -409px -1638px;
->>>>>>> 54fde74c
-  width: 90px;
-  height: 90px;
-}
-.slim_armor_rogue_4 {
-  background-image: url(spritesmith2.png);
-<<<<<<< HEAD
-  background-position: -364px -1644px;
-=======
-  background-position: -318px -1638px;
->>>>>>> 54fde74c
-  width: 90px;
-  height: 90px;
-}
-.slim_armor_rogue_5 {
-  background-image: url(spritesmith2.png);
-<<<<<<< HEAD
-  background-position: -455px -1644px;
-=======
-  background-position: -227px -1638px;
->>>>>>> 54fde74c
-  width: 90px;
-  height: 90px;
-}
-.slim_armor_special_2 {
-  background-image: url(spritesmith2.png);
-  background-position: -546px -1644px;
-  width: 90px;
-  height: 90px;
-}
-.slim_armor_special_finnedOceanicArmor {
-  background-image: url(spritesmith2.png);
-  background-position: -637px -1644px;
-  width: 90px;
-  height: 90px;
-}
-.slim_armor_warrior_1 {
-  background-image: url(spritesmith2.png);
-  background-position: -728px -1644px;
-  width: 90px;
-  height: 90px;
-}
-.slim_armor_warrior_2 {
-  background-image: url(spritesmith2.png);
-  background-position: -819px -1644px;
-  width: 90px;
-  height: 90px;
-}
-.slim_armor_warrior_3 {
-  background-image: url(spritesmith2.png);
-  background-position: -1653px -1183px;
-  width: 90px;
-  height: 90px;
-}
-.slim_armor_warrior_4 {
-  background-image: url(spritesmith2.png);
-  background-position: -1653px -1092px;
-  width: 90px;
-  height: 90px;
-}
-.slim_armor_warrior_5 {
-  background-image: url(spritesmith2.png);
-  background-position: -1653px -1001px;
-  width: 90px;
-  height: 90px;
-}
-.slim_armor_wizard_1 {
-  background-image: url(spritesmith2.png);
-  background-position: -1653px -910px;
-  width: 90px;
-  height: 90px;
-}
-.slim_armor_wizard_2 {
-  background-image: url(spritesmith2.png);
-  background-position: -1653px -819px;
-  width: 90px;
-  height: 90px;
-}
-.slim_armor_wizard_3 {
-  background-image: url(spritesmith2.png);
-  background-position: -1653px -728px;
-  width: 90px;
-  height: 90px;
-}
-.slim_armor_wizard_4 {
-  background-image: url(spritesmith2.png);
-  background-position: -1653px -637px;
-  width: 90px;
-  height: 90px;
-}
-.slim_armor_wizard_5 {
-  background-image: url(spritesmith2.png);
-  background-position: -1653px -546px;
-  width: 90px;
-  height: 90px;
-}
-.broad_armor_special_birthday {
-  background-image: url(spritesmith2.png);
-  background-position: -1653px -455px;
-  width: 90px;
-  height: 90px;
-}
-.broad_armor_special_birthday2015 {
-  background-image: url(spritesmith2.png);
-  background-position: -1653px -364px;
-  width: 90px;
-  height: 90px;
-}
-.shop_armor_special_birthday {
-  background-image: url(spritesmith2.png);
-<<<<<<< HEAD
-  background-position: -1288px -1644px;
-=======
-  background-position: -1260px -1679px;
->>>>>>> 54fde74c
-  width: 40px;
-  height: 40px;
-}
-.shop_armor_special_birthday2015 {
-  background-image: url(spritesmith2.png);
-<<<<<<< HEAD
-  background-position: -1329px -1644px;
-=======
-  background-position: -1301px -1679px;
->>>>>>> 54fde74c
-  width: 40px;
-  height: 40px;
-}
-.slim_armor_special_birthday {
-  background-image: url(spritesmith2.png);
-  background-position: -1653px -273px;
-  width: 90px;
-  height: 90px;
-}
-.slim_armor_special_birthday2015 {
-  background-image: url(spritesmith2.png);
-  background-position: -1653px -182px;
-  width: 90px;
-  height: 90px;
-}
-.broad_armor_special_fallHealer {
-  background-image: url(spritesmith2.png);
-  background-position: -1653px -91px;
-  width: 90px;
-  height: 90px;
-}
-.broad_armor_special_fallMage {
-  background-image: url(spritesmith2.png);
-<<<<<<< HEAD
-  background-position: -1653px 0px;
-=======
-  background-position: -106px -1638px;
->>>>>>> 54fde74c
-  width: 120px;
-  height: 90px;
-}
-.broad_armor_special_fallRogue {
-  background-image: url(spritesmith2.png);
-<<<<<<< HEAD
-  background-position: -1516px -1553px;
-=======
-  background-position: 0px -1638px;
->>>>>>> 54fde74c
-  width: 105px;
-  height: 90px;
-}
-.broad_armor_special_fallWarrior {
-  background-image: url(spritesmith2.png);
-<<<<<<< HEAD
-  background-position: -1425px -1553px;
-=======
-  background-position: -1638px 0px;
->>>>>>> 54fde74c
-  width: 90px;
-  height: 90px;
-}
-.head_special_fallHealer {
-  background-image: url(spritesmith2.png);
-<<<<<<< HEAD
-  background-position: -1334px -1553px;
-=======
-  background-position: -1547px -1547px;
->>>>>>> 54fde74c
-  width: 90px;
-  height: 90px;
-}
-.head_special_fallMage {
-  background-image: url(spritesmith2.png);
-<<<<<<< HEAD
-  background-position: -1213px -1553px;
-=======
-  background-position: -1394px -1456px;
->>>>>>> 54fde74c
-  width: 120px;
-  height: 90px;
-}
-.head_special_fallRogue {
-  background-image: url(spritesmith2.png);
-<<<<<<< HEAD
-  background-position: -1107px -1553px;
-=======
-  background-position: -1288px -1456px;
->>>>>>> 54fde74c
-  width: 105px;
-  height: 90px;
-}
-.head_special_fallWarrior {
-  background-image: url(spritesmith2.png);
-<<<<<<< HEAD
-  background-position: -1016px -1553px;
-=======
-  background-position: -1197px -1456px;
->>>>>>> 54fde74c
-  width: 90px;
-  height: 90px;
-}
-.shield_special_fallHealer {
-  background-image: url(spritesmith2.png);
-<<<<<<< HEAD
-  background-position: -925px -1553px;
-=======
-  background-position: -1106px -1456px;
->>>>>>> 54fde74c
-  width: 90px;
-  height: 90px;
-}
-.shield_special_fallRogue {
-  background-image: url(spritesmith2.png);
-<<<<<<< HEAD
-  background-position: -819px -1553px;
-=======
-  background-position: -1000px -1456px;
->>>>>>> 54fde74c
-  width: 105px;
-  height: 90px;
-}
-.shield_special_fallWarrior {
-  background-image: url(spritesmith2.png);
-<<<<<<< HEAD
-  background-position: -728px -1553px;
-=======
-  background-position: -909px -1456px;
->>>>>>> 54fde74c
-  width: 90px;
-  height: 90px;
-}
-.shop_armor_special_fallHealer {
-  background-image: url(spritesmith2.png);
-<<<<<<< HEAD
-  background-position: -1165px -1685px;
-=======
-  background-position: -1729px -164px;
->>>>>>> 54fde74c
-  width: 40px;
-  height: 40px;
-}
-.shop_armor_special_fallMage {
-  background-image: url(spritesmith2.png);
-<<<<<<< HEAD
-  background-position: -1206px -1685px;
-=======
-  background-position: -1729px -205px;
->>>>>>> 54fde74c
-  width: 40px;
-  height: 40px;
-}
-.shop_armor_special_fallRogue {
-  background-image: url(spritesmith2.png);
-<<<<<<< HEAD
-  background-position: -1247px -1685px;
-=======
-  background-position: -1729px -246px;
->>>>>>> 54fde74c
-  width: 40px;
-  height: 40px;
-}
-.shop_armor_special_fallWarrior {
-  background-image: url(spritesmith2.png);
-<<<<<<< HEAD
-  background-position: -1288px -1685px;
-=======
-  background-position: -1729px -287px;
->>>>>>> 54fde74c
-  width: 40px;
-  height: 40px;
-}
-.shop_head_special_fallHealer {
-  background-image: url(spritesmith2.png);
-<<<<<<< HEAD
-  background-position: -1329px -1685px;
-=======
-  background-position: -1729px -328px;
->>>>>>> 54fde74c
-  width: 40px;
-  height: 40px;
-}
-.shop_head_special_fallMage {
-  background-image: url(spritesmith2.png);
-<<<<<<< HEAD
-  background-position: -1370px -1685px;
-=======
-  background-position: -1137px -1638px;
->>>>>>> 54fde74c
-  width: 40px;
-  height: 40px;
-}
-.shop_head_special_fallRogue {
-  background-image: url(spritesmith2.png);
-<<<<<<< HEAD
-  background-position: -1411px -1685px;
-=======
-  background-position: -1729px -410px;
->>>>>>> 54fde74c
-  width: 40px;
-  height: 40px;
-}
-.shop_head_special_fallWarrior {
-  background-image: url(spritesmith2.png);
-<<<<<<< HEAD
-  background-position: -1452px -1685px;
-=======
-  background-position: -1729px -451px;
->>>>>>> 54fde74c
-  width: 40px;
-  height: 40px;
-}
-.shop_shield_special_fallHealer {
-  background-image: url(spritesmith2.png);
-<<<<<<< HEAD
-  background-position: -1493px -1685px;
-=======
-  background-position: -1729px -492px;
->>>>>>> 54fde74c
-  width: 40px;
-  height: 40px;
-}
-.shop_shield_special_fallRogue {
-  background-image: url(spritesmith2.png);
-<<<<<<< HEAD
-  background-position: -1534px -1685px;
-=======
-  background-position: -1729px -533px;
->>>>>>> 54fde74c
-  width: 40px;
-  height: 40px;
-}
-.shop_shield_special_fallWarrior {
-  background-image: url(spritesmith2.png);
-<<<<<<< HEAD
-  background-position: -1575px -1685px;
-=======
-  background-position: -1729px -574px;
->>>>>>> 54fde74c
-  width: 40px;
-  height: 40px;
-}
-.shop_weapon_special_fallHealer {
-  background-image: url(spritesmith2.png);
-<<<<<<< HEAD
-  background-position: -1616px -1685px;
-=======
-  background-position: -1729px -615px;
->>>>>>> 54fde74c
-  width: 40px;
-  height: 40px;
-}
-.shop_weapon_special_fallMage {
-  background-image: url(spritesmith2.png);
-<<<<<<< HEAD
-  background-position: -1657px -1685px;
-=======
-  background-position: -1729px -656px;
->>>>>>> 54fde74c
-  width: 40px;
-  height: 40px;
-}
-.shop_weapon_special_fallRogue {
-  background-image: url(spritesmith2.png);
-<<<<<<< HEAD
-  background-position: -1698px -1685px;
-=======
-  background-position: -1729px -697px;
->>>>>>> 54fde74c
-  width: 40px;
-  height: 40px;
-}
-.shop_weapon_special_fallWarrior {
-  background-image: url(spritesmith2.png);
-<<<<<<< HEAD
-  background-position: -1774px 0px;
-=======
-  background-position: -1729px -738px;
->>>>>>> 54fde74c
-  width: 40px;
-  height: 40px;
-}
-.slim_armor_special_fallHealer {
-  background-image: url(spritesmith2.png);
-<<<<<<< HEAD
-  background-position: -637px -1553px;
-=======
-  background-position: -818px -1456px;
->>>>>>> 54fde74c
-  width: 90px;
-  height: 90px;
-}
-.slim_armor_special_fallMage {
-  background-image: url(spritesmith2.png);
-<<<<<<< HEAD
-  background-position: -121px -1462px;
-=======
-  background-position: -697px -1456px;
->>>>>>> 54fde74c
-  width: 120px;
-  height: 90px;
-}
-.slim_armor_special_fallRogue {
-  background-image: url(spritesmith2.png);
-<<<<<<< HEAD
-  background-position: -1547px -273px;
-=======
-  background-position: -591px -1456px;
->>>>>>> 54fde74c
-  width: 105px;
-  height: 90px;
-}
-.slim_armor_special_fallWarrior {
-  background-image: url(spritesmith2.png);
-<<<<<<< HEAD
-  background-position: -1547px -182px;
-=======
-  background-position: -500px -1456px;
->>>>>>> 54fde74c
-  width: 90px;
-  height: 90px;
-}
-.weapon_special_fallHealer {
-  background-image: url(spritesmith2.png);
-<<<<<<< HEAD
-  background-position: -1547px -91px;
-=======
-  background-position: -409px -1456px;
->>>>>>> 54fde74c
-  width: 90px;
-  height: 90px;
-}
-.weapon_special_fallMage {
-  background-image: url(spritesmith2.png);
-<<<<<<< HEAD
-  background-position: 0px -1462px;
-=======
-  background-position: -288px -1456px;
->>>>>>> 54fde74c
-  width: 120px;
-  height: 90px;
-}
-.weapon_special_fallRogue {
-  background-image: url(spritesmith2.png);
-<<<<<<< HEAD
-  background-position: -1547px 0px;
-=======
-  background-position: -182px -1456px;
->>>>>>> 54fde74c
-  width: 105px;
-  height: 90px;
-}
-.weapon_special_fallWarrior {
-  background-image: url(spritesmith2.png);
-<<<<<<< HEAD
-  background-position: -1456px -1371px;
-=======
-  background-position: -91px -1456px;
->>>>>>> 54fde74c
-  width: 90px;
-  height: 90px;
-}
-.broad_armor_special_gaymerx {
-  background-image: url(spritesmith2.png);
-<<<<<<< HEAD
-  background-position: -1365px -1371px;
-=======
-  background-position: 0px -1456px;
->>>>>>> 54fde74c
-  width: 90px;
-  height: 90px;
-}
-.head_special_gaymerx {
-  background-image: url(spritesmith2.png);
-<<<<<<< HEAD
-  background-position: -1274px -1371px;
-=======
-  background-position: -1456px -1365px;
->>>>>>> 54fde74c
-  width: 90px;
-  height: 90px;
-}
-.shop_armor_special_gaymerx {
-  background-image: url(spritesmith2.png);
-<<<<<<< HEAD
-  background-position: -1774px -451px;
-=======
-  background-position: -1729px -1189px;
->>>>>>> 54fde74c
-  width: 40px;
-  height: 40px;
-}
-.shop_head_special_gaymerx {
-  background-image: url(spritesmith2.png);
-<<<<<<< HEAD
-  background-position: -1774px -492px;
-=======
-  background-position: -1729px -1230px;
->>>>>>> 54fde74c
-  width: 40px;
-  height: 40px;
-}
-.slim_armor_special_gaymerx {
-  background-image: url(spritesmith2.png);
-<<<<<<< HEAD
-  background-position: -1183px -1371px;
-=======
-  background-position: -1456px -1274px;
->>>>>>> 54fde74c
-  width: 90px;
-  height: 90px;
-}
-.back_mystery_201402 {
-  background-image: url(spritesmith2.png);
-<<<<<<< HEAD
-  background-position: -1092px -1371px;
-=======
-  background-position: -1456px -1183px;
->>>>>>> 54fde74c
-  width: 90px;
-  height: 90px;
-}
-.broad_armor_mystery_201402 {
-  background-image: url(spritesmith2.png);
-<<<<<<< HEAD
-  background-position: -1001px -1371px;
-=======
+.head_mystery_201407 {
+  background-image: url(spritesmith2.png);
   background-position: -1456px -1092px;
->>>>>>> 54fde74c
-  width: 90px;
-  height: 90px;
-}
-.head_mystery_201402 {
-  background-image: url(spritesmith2.png);
-<<<<<<< HEAD
-  background-position: -910px -1371px;
-=======
-  background-position: -1456px -1001px;
->>>>>>> 54fde74c
-  width: 90px;
-  height: 90px;
-}
-.shop_armor_mystery_201402 {
-  background-image: url(spritesmith2.png);
-<<<<<<< HEAD
-  background-position: -1774px -697px;
-=======
-  background-position: -1729px -1435px;
->>>>>>> 54fde74c
-  width: 40px;
-  height: 40px;
-}
-.shop_back_mystery_201402 {
-  background-image: url(spritesmith2.png);
-<<<<<<< HEAD
-  background-position: -1774px -738px;
-=======
-  background-position: -1729px -1476px;
->>>>>>> 54fde74c
-  width: 40px;
-  height: 40px;
-}
-.shop_head_mystery_201402 {
-  background-image: url(spritesmith2.png);
-<<<<<<< HEAD
-  background-position: -1774px -779px;
-=======
-  background-position: -1729px -1517px;
->>>>>>> 54fde74c
-  width: 40px;
-  height: 40px;
-}
-.slim_armor_mystery_201402 {
-  background-image: url(spritesmith2.png);
-<<<<<<< HEAD
-  background-position: -819px -1371px;
-=======
-  background-position: -1456px -910px;
->>>>>>> 54fde74c
-  width: 90px;
-  height: 90px;
-}
-.broad_armor_mystery_201403 {
-  background-image: url(spritesmith2.png);
-<<<<<<< HEAD
-  background-position: -728px -1371px;
-=======
-  background-position: -1456px -819px;
->>>>>>> 54fde74c
-  width: 90px;
-  height: 90px;
-}
-.headAccessory_mystery_201403 {
-  background-image: url(spritesmith2.png);
-<<<<<<< HEAD
-  background-position: -637px -1371px;
-=======
-  background-position: -1456px -728px;
->>>>>>> 54fde74c
-  width: 90px;
-  height: 90px;
-}
-.shop_armor_mystery_201403 {
-  background-image: url(spritesmith2.png);
-<<<<<<< HEAD
-  background-position: -1774px -943px;
-=======
-  background-position: -1729px -1681px;
->>>>>>> 54fde74c
-  width: 40px;
-  height: 40px;
-}
-.shop_headAccessory_mystery_201403 {
-  background-image: url(spritesmith2.png);
-<<<<<<< HEAD
-  background-position: -1774px -984px;
-=======
-  background-position: 0px -1729px;
->>>>>>> 54fde74c
-  width: 40px;
-  height: 40px;
-}
-.slim_armor_mystery_201403 {
-  background-image: url(spritesmith2.png);
-<<<<<<< HEAD
-  background-position: -546px -1371px;
-=======
-  background-position: -1456px -637px;
->>>>>>> 54fde74c
-  width: 90px;
-  height: 90px;
-}
-.back_mystery_201404 {
-  background-image: url(spritesmith2.png);
-<<<<<<< HEAD
-  background-position: -455px -1371px;
-=======
-  background-position: -1456px -546px;
->>>>>>> 54fde74c
-  width: 90px;
-  height: 90px;
-}
-.headAccessory_mystery_201404 {
-  background-image: url(spritesmith2.png);
-<<<<<<< HEAD
-  background-position: -364px -1371px;
-  width: 90px;
-  height: 90px;
-}
-.shop_back_mystery_201404 {
-  background-image: url(spritesmith2.png);
-  background-position: -1774px -1148px;
-  width: 40px;
-  height: 40px;
-}
-.shop_headAccessory_mystery_201404 {
-  background-image: url(spritesmith2.png);
-  background-position: -1774px -1189px;
-  width: 40px;
-  height: 40px;
-}
-.broad_armor_mystery_201405 {
-  background-image: url(spritesmith2.png);
-  background-position: -273px -1371px;
-  width: 90px;
-  height: 90px;
-}
-.head_mystery_201405 {
-  background-image: url(spritesmith2.png);
-  background-position: -182px -1371px;
-  width: 90px;
-  height: 90px;
-}
-.shop_armor_mystery_201405 {
-  background-image: url(spritesmith2.png);
-  background-position: -1774px -1312px;
-  width: 40px;
-  height: 40px;
-}
-.shop_head_mystery_201405 {
-  background-image: url(spritesmith2.png);
-  background-position: -1774px -1353px;
-  width: 40px;
-  height: 40px;
-}
-.slim_armor_mystery_201405 {
-  background-image: url(spritesmith2.png);
-  background-position: -91px -1371px;
-  width: 90px;
-  height: 90px;
-}
-.broad_armor_mystery_201406 {
-  background-image: url(spritesmith2.png);
-  background-position: -182px 0px;
-  width: 90px;
-  height: 96px;
-}
-.head_mystery_201406 {
-  background-image: url(spritesmith2.png);
-  background-position: -91px 0px;
-  width: 90px;
-  height: 96px;
-}
-.shop_armor_mystery_201406 {
-  background-image: url(spritesmith2.png);
-  background-position: -1774px -1517px;
-  width: 40px;
-  height: 40px;
-}
-.shop_head_mystery_201406 {
-  background-image: url(spritesmith2.png);
-  background-position: -1774px -1558px;
-  width: 40px;
-  height: 40px;
-}
-.slim_armor_mystery_201406 {
-  background-image: url(spritesmith2.png);
-  background-position: 0px 0px;
-  width: 90px;
-  height: 96px;
-}
-.broad_armor_mystery_201407 {
-  background-image: url(spritesmith2.png);
-  background-position: -1456px -1092px;
-  width: 90px;
-  height: 90px;
-}
-.head_mystery_201407 {
-  background-image: url(spritesmith2.png);
-  background-position: -910px -1644px;
-=======
-  background-position: -1456px -455px;
->>>>>>> 54fde74c
-  width: 90px;
-  height: 90px;
-}
-.shop_back_mystery_201404 {
-  background-image: url(spritesmith2.png);
-  background-position: -164px -1729px;
+  width: 90px;
+  height: 90px;
+}
+.shop_armor_mystery_201407 {
+  background-image: url(spritesmith2.png);
+  background-position: -328px -1685px;
   width: 40px;
   height: 40px;
 }