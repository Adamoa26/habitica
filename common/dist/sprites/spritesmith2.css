<<<<<<< HEAD
.hair_base_6_ppink {
=======
.hair_base_6_pblue {
>>>>>>> 6074774e
  background-image: url(spritesmith2.png);
  background-position: -91px 0px;
  width: 90px;
  height: 90px;
}
<<<<<<< HEAD
.customize-option.hair_base_6_ppink {
=======
.customize-option.hair_base_6_pblue {
>>>>>>> 6074774e
  background-image: url(spritesmith2.png);
  background-position: -116px -15px;
  width: 60px;
  height: 60px;
}
<<<<<<< HEAD
.hair_base_6_ppink2 {
=======
.hair_base_6_pblue2 {
>>>>>>> 6074774e
  background-image: url(spritesmith2.png);
  background-position: -1001px -1183px;
  width: 90px;
  height: 90px;
}
<<<<<<< HEAD
.customize-option.hair_base_6_ppink2 {
=======
.customize-option.hair_base_6_pblue2 {
>>>>>>> 6074774e
  background-image: url(spritesmith2.png);
  background-position: -1026px -1198px;
  width: 60px;
  height: 60px;
}
<<<<<<< HEAD
.hair_base_6_ppurple {
=======
.hair_base_6_peppermint {
>>>>>>> 6074774e
  background-image: url(spritesmith2.png);
  background-position: 0px -91px;
  width: 90px;
  height: 90px;
}
<<<<<<< HEAD
.customize-option.hair_base_6_ppurple {
=======
.customize-option.hair_base_6_peppermint {
>>>>>>> 6074774e
  background-image: url(spritesmith2.png);
  background-position: -25px -106px;
  width: 60px;
  height: 60px;
}
<<<<<<< HEAD
.hair_base_6_ppurple2 {
=======
.hair_base_6_pgreen {
>>>>>>> 6074774e
  background-image: url(spritesmith2.png);
  background-position: -91px -91px;
  width: 90px;
  height: 90px;
}
<<<<<<< HEAD
.customize-option.hair_base_6_ppurple2 {
=======
.customize-option.hair_base_6_pgreen {
>>>>>>> 6074774e
  background-image: url(spritesmith2.png);
  background-position: -116px -106px;
  width: 60px;
  height: 60px;
}
<<<<<<< HEAD
.hair_base_6_pumpkin {
=======
.hair_base_6_pgreen2 {
>>>>>>> 6074774e
  background-image: url(spritesmith2.png);
  background-position: -182px 0px;
  width: 90px;
  height: 90px;
}
<<<<<<< HEAD
.customize-option.hair_base_6_pumpkin {
=======
.customize-option.hair_base_6_pgreen2 {
>>>>>>> 6074774e
  background-image: url(spritesmith2.png);
  background-position: -207px -15px;
  width: 60px;
  height: 60px;
}
<<<<<<< HEAD
.hair_base_6_purple {
=======
.hair_base_6_porange {
>>>>>>> 6074774e
  background-image: url(spritesmith2.png);
  background-position: -182px -91px;
  width: 90px;
  height: 90px;
}
<<<<<<< HEAD
.customize-option.hair_base_6_purple {
=======
.customize-option.hair_base_6_porange {
>>>>>>> 6074774e
  background-image: url(spritesmith2.png);
  background-position: -207px -106px;
  width: 60px;
  height: 60px;
}
<<<<<<< HEAD
.hair_base_6_pyellow {
=======
.hair_base_6_porange2 {
>>>>>>> 6074774e
  background-image: url(spritesmith2.png);
  background-position: 0px -182px;
  width: 90px;
  height: 90px;
}
<<<<<<< HEAD
.customize-option.hair_base_6_pyellow {
=======
.customize-option.hair_base_6_porange2 {
>>>>>>> 6074774e
  background-image: url(spritesmith2.png);
  background-position: -25px -197px;
  width: 60px;
  height: 60px;
}
<<<<<<< HEAD
.hair_base_6_pyellow2 {
=======
.hair_base_6_ppink {
>>>>>>> 6074774e
  background-image: url(spritesmith2.png);
  background-position: -91px -182px;
  width: 90px;
  height: 90px;
}
<<<<<<< HEAD
.customize-option.hair_base_6_pyellow2 {
=======
.customize-option.hair_base_6_ppink {
>>>>>>> 6074774e
  background-image: url(spritesmith2.png);
  background-position: -116px -197px;
  width: 60px;
  height: 60px;
}
<<<<<<< HEAD
.hair_base_6_rainbow {
=======
.hair_base_6_ppink2 {
>>>>>>> 6074774e
  background-image: url(spritesmith2.png);
  background-position: -182px -182px;
  width: 90px;
  height: 90px;
}
<<<<<<< HEAD
.customize-option.hair_base_6_rainbow {
=======
.customize-option.hair_base_6_ppink2 {
>>>>>>> 6074774e
  background-image: url(spritesmith2.png);
  background-position: -207px -197px;
  width: 60px;
  height: 60px;
}
<<<<<<< HEAD
.hair_base_6_red {
=======
.hair_base_6_ppurple {
>>>>>>> 6074774e
  background-image: url(spritesmith2.png);
  background-position: -273px 0px;
  width: 90px;
  height: 90px;
}
<<<<<<< HEAD
.customize-option.hair_base_6_red {
=======
.customize-option.hair_base_6_ppurple {
>>>>>>> 6074774e
  background-image: url(spritesmith2.png);
  background-position: -298px -15px;
  width: 60px;
  height: 60px;
}
<<<<<<< HEAD
.hair_base_6_snowy {
=======
.hair_base_6_ppurple2 {
>>>>>>> 6074774e
  background-image: url(spritesmith2.png);
  background-position: -273px -91px;
  width: 90px;
  height: 90px;
}
<<<<<<< HEAD
.customize-option.hair_base_6_snowy {
=======
.customize-option.hair_base_6_ppurple2 {
>>>>>>> 6074774e
  background-image: url(spritesmith2.png);
  background-position: -298px -106px;
  width: 60px;
  height: 60px;
}
<<<<<<< HEAD
.hair_base_6_white {
=======
.hair_base_6_pumpkin {
>>>>>>> 6074774e
  background-image: url(spritesmith2.png);
  background-position: -273px -182px;
  width: 90px;
  height: 90px;
}
<<<<<<< HEAD
.customize-option.hair_base_6_white {
=======
.customize-option.hair_base_6_pumpkin {
>>>>>>> 6074774e
  background-image: url(spritesmith2.png);
  background-position: -298px -197px;
  width: 60px;
  height: 60px;
}
<<<<<<< HEAD
.hair_base_6_winternight {
=======
.hair_base_6_purple {
>>>>>>> 6074774e
  background-image: url(spritesmith2.png);
  background-position: 0px -273px;
  width: 90px;
  height: 90px;
}
<<<<<<< HEAD
.customize-option.hair_base_6_winternight {
=======
.customize-option.hair_base_6_purple {
>>>>>>> 6074774e
  background-image: url(spritesmith2.png);
  background-position: -25px -288px;
  width: 60px;
  height: 60px;
}
<<<<<<< HEAD
.hair_base_6_winterstar {
=======
.hair_base_6_pyellow {
>>>>>>> 6074774e
  background-image: url(spritesmith2.png);
  background-position: -91px -273px;
  width: 90px;
  height: 90px;
}
<<<<<<< HEAD
.customize-option.hair_base_6_winterstar {
=======
.customize-option.hair_base_6_pyellow {
>>>>>>> 6074774e
  background-image: url(spritesmith2.png);
  background-position: -116px -288px;
  width: 60px;
  height: 60px;
}
<<<<<<< HEAD
.hair_base_6_yellow {
=======
.hair_base_6_pyellow2 {
>>>>>>> 6074774e
  background-image: url(spritesmith2.png);
  background-position: -182px -273px;
  width: 90px;
  height: 90px;
}
<<<<<<< HEAD
.customize-option.hair_base_6_yellow {
=======
.customize-option.hair_base_6_pyellow2 {
>>>>>>> 6074774e
  background-image: url(spritesmith2.png);
  background-position: -207px -288px;
  width: 60px;
  height: 60px;
}
<<<<<<< HEAD
.hair_base_6_zombie {
=======
.hair_base_6_rainbow {
>>>>>>> 6074774e
  background-image: url(spritesmith2.png);
  background-position: -273px -273px;
  width: 90px;
  height: 90px;
}
<<<<<<< HEAD
.customize-option.hair_base_6_zombie {
=======
.customize-option.hair_base_6_rainbow {
>>>>>>> 6074774e
  background-image: url(spritesmith2.png);
  background-position: -298px -288px;
  width: 60px;
  height: 60px;
}
<<<<<<< HEAD
.hair_base_7_TRUred {
=======
.hair_base_6_red {
>>>>>>> 6074774e
  background-image: url(spritesmith2.png);
  background-position: -364px 0px;
  width: 90px;
  height: 90px;
}
<<<<<<< HEAD
.customize-option.hair_base_7_TRUred {
=======
.customize-option.hair_base_6_red {
>>>>>>> 6074774e
  background-image: url(spritesmith2.png);
  background-position: -389px -15px;
  width: 60px;
  height: 60px;
}
<<<<<<< HEAD
.hair_base_7_aurora {
=======
.hair_base_6_snowy {
>>>>>>> 6074774e
  background-image: url(spritesmith2.png);
  background-position: -364px -91px;
  width: 90px;
  height: 90px;
}
<<<<<<< HEAD
.customize-option.hair_base_7_aurora {
=======
.customize-option.hair_base_6_snowy {
>>>>>>> 6074774e
  background-image: url(spritesmith2.png);
  background-position: -389px -106px;
  width: 60px;
  height: 60px;
}
<<<<<<< HEAD
.hair_base_7_black {
=======
.hair_base_6_white {
>>>>>>> 6074774e
  background-image: url(spritesmith2.png);
  background-position: -364px -182px;
  width: 90px;
  height: 90px;
}
<<<<<<< HEAD
.customize-option.hair_base_7_black {
=======
.customize-option.hair_base_6_white {
>>>>>>> 6074774e
  background-image: url(spritesmith2.png);
  background-position: -389px -197px;
  width: 60px;
  height: 60px;
}
<<<<<<< HEAD
.hair_base_7_blond {
=======
.hair_base_6_winternight {
>>>>>>> 6074774e
  background-image: url(spritesmith2.png);
  background-position: -364px -273px;
  width: 90px;
  height: 90px;
}
<<<<<<< HEAD
.customize-option.hair_base_7_blond {
=======
.customize-option.hair_base_6_winternight {
>>>>>>> 6074774e
  background-image: url(spritesmith2.png);
  background-position: -389px -288px;
  width: 60px;
  height: 60px;
}
<<<<<<< HEAD
.hair_base_7_blue {
=======
.hair_base_6_winterstar {
>>>>>>> 6074774e
  background-image: url(spritesmith2.png);
  background-position: 0px -364px;
  width: 90px;
  height: 90px;
}
<<<<<<< HEAD
.customize-option.hair_base_7_blue {
=======
.customize-option.hair_base_6_winterstar {
>>>>>>> 6074774e
  background-image: url(spritesmith2.png);
  background-position: -25px -379px;
  width: 60px;
  height: 60px;
}
<<<<<<< HEAD
.hair_base_7_brown {
=======
.hair_base_6_yellow {
>>>>>>> 6074774e
  background-image: url(spritesmith2.png);
  background-position: -91px -364px;
  width: 90px;
  height: 90px;
}
<<<<<<< HEAD
.customize-option.hair_base_7_brown {
=======
.customize-option.hair_base_6_yellow {
>>>>>>> 6074774e
  background-image: url(spritesmith2.png);
  background-position: -116px -379px;
  width: 60px;
  height: 60px;
}
<<<<<<< HEAD
.hair_base_7_candycane {
=======
.hair_base_6_zombie {
>>>>>>> 6074774e
  background-image: url(spritesmith2.png);
  background-position: -182px -364px;
  width: 90px;
  height: 90px;
}
<<<<<<< HEAD
.customize-option.hair_base_7_candycane {
=======
.customize-option.hair_base_6_zombie {
>>>>>>> 6074774e
  background-image: url(spritesmith2.png);
  background-position: -207px -379px;
  width: 60px;
  height: 60px;
}
<<<<<<< HEAD
.hair_base_7_candycorn {
=======
.hair_base_7_TRUred {
>>>>>>> 6074774e
  background-image: url(spritesmith2.png);
  background-position: -273px -364px;
  width: 90px;
  height: 90px;
}
<<<<<<< HEAD
.customize-option.hair_base_7_candycorn {
=======
.customize-option.hair_base_7_TRUred {
>>>>>>> 6074774e
  background-image: url(spritesmith2.png);
  background-position: -298px -379px;
  width: 60px;
  height: 60px;
}
<<<<<<< HEAD
.hair_base_7_festive {
=======
.hair_base_7_aurora {
>>>>>>> 6074774e
  background-image: url(spritesmith2.png);
  background-position: -364px -364px;
  width: 90px;
  height: 90px;
}
<<<<<<< HEAD
.customize-option.hair_base_7_festive {
=======
.customize-option.hair_base_7_aurora {
>>>>>>> 6074774e
  background-image: url(spritesmith2.png);
  background-position: -389px -379px;
  width: 60px;
  height: 60px;
}
<<<<<<< HEAD
.hair_base_7_frost {
=======
.hair_base_7_black {
>>>>>>> 6074774e
  background-image: url(spritesmith2.png);
  background-position: -455px 0px;
  width: 90px;
  height: 90px;
}
<<<<<<< HEAD
.customize-option.hair_base_7_frost {
=======
.customize-option.hair_base_7_black {
>>>>>>> 6074774e
  background-image: url(spritesmith2.png);
  background-position: -480px -15px;
  width: 60px;
  height: 60px;
}
<<<<<<< HEAD
.hair_base_7_ghostwhite {
=======
.hair_base_7_blond {
>>>>>>> 6074774e
  background-image: url(spritesmith2.png);
  background-position: -455px -91px;
  width: 90px;
  height: 90px;
}
<<<<<<< HEAD
.customize-option.hair_base_7_ghostwhite {
=======
.customize-option.hair_base_7_blond {
>>>>>>> 6074774e
  background-image: url(spritesmith2.png);
  background-position: -480px -106px;
  width: 60px;
  height: 60px;
}
<<<<<<< HEAD
.hair_base_7_green {
=======
.hair_base_7_blue {
>>>>>>> 6074774e
  background-image: url(spritesmith2.png);
  background-position: -455px -182px;
  width: 90px;
  height: 90px;
}
<<<<<<< HEAD
.customize-option.hair_base_7_green {
=======
.customize-option.hair_base_7_blue {
>>>>>>> 6074774e
  background-image: url(spritesmith2.png);
  background-position: -480px -197px;
  width: 60px;
  height: 60px;
}
<<<<<<< HEAD
.hair_base_7_halloween {
=======
.hair_base_7_brown {
>>>>>>> 6074774e
  background-image: url(spritesmith2.png);
  background-position: -455px -273px;
  width: 90px;
  height: 90px;
}
<<<<<<< HEAD
.customize-option.hair_base_7_halloween {
=======
.customize-option.hair_base_7_brown {
>>>>>>> 6074774e
  background-image: url(spritesmith2.png);
  background-position: -480px -288px;
  width: 60px;
  height: 60px;
}
<<<<<<< HEAD
.hair_base_7_holly {
=======
.hair_base_7_candycane {
>>>>>>> 6074774e
  background-image: url(spritesmith2.png);
  background-position: -455px -364px;
  width: 90px;
  height: 90px;
}
<<<<<<< HEAD
.customize-option.hair_base_7_holly {
=======
.customize-option.hair_base_7_candycane {
>>>>>>> 6074774e
  background-image: url(spritesmith2.png);
  background-position: -480px -379px;
  width: 60px;
  height: 60px;
}
<<<<<<< HEAD
.hair_base_7_hollygreen {
=======
.hair_base_7_candycorn {
>>>>>>> 6074774e
  background-image: url(spritesmith2.png);
  background-position: 0px -455px;
  width: 90px;
  height: 90px;
}
<<<<<<< HEAD
.customize-option.hair_base_7_hollygreen {
=======
.customize-option.hair_base_7_candycorn {
>>>>>>> 6074774e
  background-image: url(spritesmith2.png);
  background-position: -25px -470px;
  width: 60px;
  height: 60px;
}
<<<<<<< HEAD
.hair_base_7_midnight {
=======
.hair_base_7_festive {
>>>>>>> 6074774e
  background-image: url(spritesmith2.png);
  background-position: -91px -455px;
  width: 90px;
  height: 90px;
}
<<<<<<< HEAD
.customize-option.hair_base_7_midnight {
=======
.customize-option.hair_base_7_festive {
>>>>>>> 6074774e
  background-image: url(spritesmith2.png);
  background-position: -116px -470px;
  width: 60px;
  height: 60px;
}
<<<<<<< HEAD
.hair_base_7_pblue {
=======
.hair_base_7_frost {
>>>>>>> 6074774e
  background-image: url(spritesmith2.png);
  background-position: -182px -455px;
  width: 90px;
  height: 90px;
}
<<<<<<< HEAD
.customize-option.hair_base_7_pblue {
=======
.customize-option.hair_base_7_frost {
>>>>>>> 6074774e
  background-image: url(spritesmith2.png);
  background-position: -207px -470px;
  width: 60px;
  height: 60px;
}
<<<<<<< HEAD
.hair_base_7_pblue2 {
=======
.hair_base_7_ghostwhite {
>>>>>>> 6074774e
  background-image: url(spritesmith2.png);
  background-position: -273px -455px;
  width: 90px;
  height: 90px;
}
<<<<<<< HEAD
.customize-option.hair_base_7_pblue2 {
=======
.customize-option.hair_base_7_ghostwhite {
>>>>>>> 6074774e
  background-image: url(spritesmith2.png);
  background-position: -298px -470px;
  width: 60px;
  height: 60px;
}
<<<<<<< HEAD
.hair_base_7_peppermint {
=======
.hair_base_7_green {
>>>>>>> 6074774e
  background-image: url(spritesmith2.png);
  background-position: -364px -455px;
  width: 90px;
  height: 90px;
}
<<<<<<< HEAD
.customize-option.hair_base_7_peppermint {
=======
.customize-option.hair_base_7_green {
>>>>>>> 6074774e
  background-image: url(spritesmith2.png);
  background-position: -389px -470px;
  width: 60px;
  height: 60px;
}
<<<<<<< HEAD
.hair_base_7_pgreen {
=======
.hair_base_7_halloween {
>>>>>>> 6074774e
  background-image: url(spritesmith2.png);
  background-position: -455px -455px;
  width: 90px;
  height: 90px;
}
<<<<<<< HEAD
.customize-option.hair_base_7_pgreen {
=======
.customize-option.hair_base_7_halloween {
>>>>>>> 6074774e
  background-image: url(spritesmith2.png);
  background-position: -480px -470px;
  width: 60px;
  height: 60px;
}
<<<<<<< HEAD
.hair_base_7_pgreen2 {
=======
.hair_base_7_holly {
>>>>>>> 6074774e
  background-image: url(spritesmith2.png);
  background-position: -546px 0px;
  width: 90px;
  height: 90px;
}
<<<<<<< HEAD
.customize-option.hair_base_7_pgreen2 {
=======
.customize-option.hair_base_7_holly {
>>>>>>> 6074774e
  background-image: url(spritesmith2.png);
  background-position: -571px -15px;
  width: 60px;
  height: 60px;
}
<<<<<<< HEAD
.hair_base_7_porange {
=======
.hair_base_7_hollygreen {
>>>>>>> 6074774e
  background-image: url(spritesmith2.png);
  background-position: -546px -91px;
  width: 90px;
  height: 90px;
}
<<<<<<< HEAD
.customize-option.hair_base_7_porange {
=======
.customize-option.hair_base_7_hollygreen {
>>>>>>> 6074774e
  background-image: url(spritesmith2.png);
  background-position: -571px -106px;
  width: 60px;
  height: 60px;
}
<<<<<<< HEAD
.hair_base_7_porange2 {
=======
.hair_base_7_midnight {
>>>>>>> 6074774e
  background-image: url(spritesmith2.png);
  background-position: -546px -182px;
  width: 90px;
  height: 90px;
}
<<<<<<< HEAD
.customize-option.hair_base_7_porange2 {
=======
.customize-option.hair_base_7_midnight {
>>>>>>> 6074774e
  background-image: url(spritesmith2.png);
  background-position: -571px -197px;
  width: 60px;
  height: 60px;
}
<<<<<<< HEAD
.hair_base_7_ppink {
=======
.hair_base_7_pblue {
>>>>>>> 6074774e
  background-image: url(spritesmith2.png);
  background-position: -546px -273px;
  width: 90px;
  height: 90px;
}
<<<<<<< HEAD
.customize-option.hair_base_7_ppink {
=======
.customize-option.hair_base_7_pblue {
>>>>>>> 6074774e
  background-image: url(spritesmith2.png);
  background-position: -571px -288px;
  width: 60px;
  height: 60px;
}
<<<<<<< HEAD
.hair_base_7_ppink2 {
=======
.hair_base_7_pblue2 {
>>>>>>> 6074774e
  background-image: url(spritesmith2.png);
  background-position: -546px -364px;
  width: 90px;
  height: 90px;
}
<<<<<<< HEAD
.customize-option.hair_base_7_ppink2 {
=======
.customize-option.hair_base_7_pblue2 {
>>>>>>> 6074774e
  background-image: url(spritesmith2.png);
  background-position: -571px -379px;
  width: 60px;
  height: 60px;
}
<<<<<<< HEAD
.hair_base_7_ppurple {
=======
.hair_base_7_peppermint {
>>>>>>> 6074774e
  background-image: url(spritesmith2.png);
  background-position: -546px -455px;
  width: 90px;
  height: 90px;
}
<<<<<<< HEAD
.customize-option.hair_base_7_ppurple {
=======
.customize-option.hair_base_7_peppermint {
>>>>>>> 6074774e
  background-image: url(spritesmith2.png);
  background-position: -571px -470px;
  width: 60px;
  height: 60px;
}
<<<<<<< HEAD
.hair_base_7_ppurple2 {
=======
.hair_base_7_pgreen {
>>>>>>> 6074774e
  background-image: url(spritesmith2.png);
  background-position: 0px -546px;
  width: 90px;
  height: 90px;
}
<<<<<<< HEAD
.customize-option.hair_base_7_ppurple2 {
=======
.customize-option.hair_base_7_pgreen {
>>>>>>> 6074774e
  background-image: url(spritesmith2.png);
  background-position: -25px -561px;
  width: 60px;
  height: 60px;
}
<<<<<<< HEAD
.hair_base_7_pumpkin {
=======
.hair_base_7_pgreen2 {
>>>>>>> 6074774e
  background-image: url(spritesmith2.png);
  background-position: -91px -546px;
  width: 90px;
  height: 90px;
}
<<<<<<< HEAD
.customize-option.hair_base_7_pumpkin {
=======
.customize-option.hair_base_7_pgreen2 {
>>>>>>> 6074774e
  background-image: url(spritesmith2.png);
  background-position: -116px -561px;
  width: 60px;
  height: 60px;
}
<<<<<<< HEAD
.hair_base_7_purple {
=======
.hair_base_7_porange {
>>>>>>> 6074774e
  background-image: url(spritesmith2.png);
  background-position: -182px -546px;
  width: 90px;
  height: 90px;
}
<<<<<<< HEAD
.customize-option.hair_base_7_purple {
=======
.customize-option.hair_base_7_porange {
>>>>>>> 6074774e
  background-image: url(spritesmith2.png);
  background-position: -207px -561px;
  width: 60px;
  height: 60px;
}
<<<<<<< HEAD
.hair_base_7_pyellow {
=======
.hair_base_7_porange2 {
>>>>>>> 6074774e
  background-image: url(spritesmith2.png);
  background-position: -273px -546px;
  width: 90px;
  height: 90px;
}
<<<<<<< HEAD
.customize-option.hair_base_7_pyellow {
=======
.customize-option.hair_base_7_porange2 {
>>>>>>> 6074774e
  background-image: url(spritesmith2.png);
  background-position: -298px -561px;
  width: 60px;
  height: 60px;
}
<<<<<<< HEAD
.hair_base_7_pyellow2 {
=======
.hair_base_7_ppink {
>>>>>>> 6074774e
  background-image: url(spritesmith2.png);
  background-position: -364px -546px;
  width: 90px;
  height: 90px;
}
<<<<<<< HEAD
.customize-option.hair_base_7_pyellow2 {
=======
.customize-option.hair_base_7_ppink {
>>>>>>> 6074774e
  background-image: url(spritesmith2.png);
  background-position: -389px -561px;
  width: 60px;
  height: 60px;
}
<<<<<<< HEAD
.hair_base_7_rainbow {
=======
.hair_base_7_ppink2 {
>>>>>>> 6074774e
  background-image: url(spritesmith2.png);
  background-position: -455px -546px;
  width: 90px;
  height: 90px;
}
<<<<<<< HEAD
.customize-option.hair_base_7_rainbow {
=======
.customize-option.hair_base_7_ppink2 {
>>>>>>> 6074774e
  background-image: url(spritesmith2.png);
  background-position: -480px -561px;
  width: 60px;
  height: 60px;
}
<<<<<<< HEAD
.hair_base_7_red {
=======
.hair_base_7_ppurple {
>>>>>>> 6074774e
  background-image: url(spritesmith2.png);
  background-position: -546px -546px;
  width: 90px;
  height: 90px;
}
<<<<<<< HEAD
.customize-option.hair_base_7_red {
=======
.customize-option.hair_base_7_ppurple {
>>>>>>> 6074774e
  background-image: url(spritesmith2.png);
  background-position: -571px -561px;
  width: 60px;
  height: 60px;
}
<<<<<<< HEAD
.hair_base_7_snowy {
=======
.hair_base_7_ppurple2 {
>>>>>>> 6074774e
  background-image: url(spritesmith2.png);
  background-position: -637px 0px;
  width: 90px;
  height: 90px;
}
<<<<<<< HEAD
.customize-option.hair_base_7_snowy {
=======
.customize-option.hair_base_7_ppurple2 {
>>>>>>> 6074774e
  background-image: url(spritesmith2.png);
  background-position: -662px -15px;
  width: 60px;
  height: 60px;
}
<<<<<<< HEAD
.hair_base_7_white {
=======
.hair_base_7_pumpkin {
>>>>>>> 6074774e
  background-image: url(spritesmith2.png);
  background-position: -637px -91px;
  width: 90px;
  height: 90px;
}
<<<<<<< HEAD
.customize-option.hair_base_7_white {
=======
.customize-option.hair_base_7_pumpkin {
>>>>>>> 6074774e
  background-image: url(spritesmith2.png);
  background-position: -662px -106px;
  width: 60px;
  height: 60px;
}
<<<<<<< HEAD
.hair_base_7_winternight {
=======
.hair_base_7_purple {
>>>>>>> 6074774e
  background-image: url(spritesmith2.png);
  background-position: -637px -182px;
  width: 90px;
  height: 90px;
}
<<<<<<< HEAD
.customize-option.hair_base_7_winternight {
=======
.customize-option.hair_base_7_purple {
>>>>>>> 6074774e
  background-image: url(spritesmith2.png);
  background-position: -662px -197px;
  width: 60px;
  height: 60px;
}
<<<<<<< HEAD
.hair_base_7_winterstar {
=======
.hair_base_7_pyellow {
>>>>>>> 6074774e
  background-image: url(spritesmith2.png);
  background-position: -637px -273px;
  width: 90px;
  height: 90px;
}
<<<<<<< HEAD
.customize-option.hair_base_7_winterstar {
=======
.customize-option.hair_base_7_pyellow {
>>>>>>> 6074774e
  background-image: url(spritesmith2.png);
  background-position: -662px -288px;
  width: 60px;
  height: 60px;
}
<<<<<<< HEAD
.hair_base_7_yellow {
=======
.hair_base_7_pyellow2 {
>>>>>>> 6074774e
  background-image: url(spritesmith2.png);
  background-position: -637px -364px;
  width: 90px;
  height: 90px;
}
<<<<<<< HEAD
.customize-option.hair_base_7_yellow {
=======
.customize-option.hair_base_7_pyellow2 {
>>>>>>> 6074774e
  background-image: url(spritesmith2.png);
  background-position: -662px -379px;
  width: 60px;
  height: 60px;
}
<<<<<<< HEAD
.hair_base_7_zombie {
=======
.hair_base_7_rainbow {
>>>>>>> 6074774e
  background-image: url(spritesmith2.png);
  background-position: -637px -455px;
  width: 90px;
  height: 90px;
}
<<<<<<< HEAD
.customize-option.hair_base_7_zombie {
=======
.customize-option.hair_base_7_rainbow {
>>>>>>> 6074774e
  background-image: url(spritesmith2.png);
  background-position: -662px -470px;
  width: 60px;
  height: 60px;
}
<<<<<<< HEAD
.hair_base_8_TRUred {
=======
.hair_base_7_red {
>>>>>>> 6074774e
  background-image: url(spritesmith2.png);
  background-position: -637px -546px;
  width: 90px;
  height: 90px;
}
<<<<<<< HEAD
.customize-option.hair_base_8_TRUred {
=======
.customize-option.hair_base_7_red {
>>>>>>> 6074774e
  background-image: url(spritesmith2.png);
  background-position: -662px -561px;
  width: 60px;
  height: 60px;
}
<<<<<<< HEAD
.hair_base_8_aurora {
=======
.hair_base_7_snowy {
>>>>>>> 6074774e
  background-image: url(spritesmith2.png);
  background-position: 0px -637px;
  width: 90px;
  height: 90px;
}
<<<<<<< HEAD
.customize-option.hair_base_8_aurora {
=======
.customize-option.hair_base_7_snowy {
>>>>>>> 6074774e
  background-image: url(spritesmith2.png);
  background-position: -25px -652px;
  width: 60px;
  height: 60px;
}
<<<<<<< HEAD
.hair_base_8_black {
=======
.hair_base_7_white {
>>>>>>> 6074774e
  background-image: url(spritesmith2.png);
  background-position: -91px -637px;
  width: 90px;
  height: 90px;
}
<<<<<<< HEAD
.customize-option.hair_base_8_black {
=======
.customize-option.hair_base_7_white {
>>>>>>> 6074774e
  background-image: url(spritesmith2.png);
  background-position: -116px -652px;
  width: 60px;
  height: 60px;
}
<<<<<<< HEAD
.hair_base_8_blond {
=======
.hair_base_7_winternight {
>>>>>>> 6074774e
  background-image: url(spritesmith2.png);
  background-position: -182px -637px;
  width: 90px;
  height: 90px;
}
<<<<<<< HEAD
.customize-option.hair_base_8_blond {
=======
.customize-option.hair_base_7_winternight {
>>>>>>> 6074774e
  background-image: url(spritesmith2.png);
  background-position: -207px -652px;
  width: 60px;
  height: 60px;
}
<<<<<<< HEAD
.hair_base_8_blue {
=======
.hair_base_7_winterstar {
>>>>>>> 6074774e
  background-image: url(spritesmith2.png);
  background-position: -273px -637px;
  width: 90px;
  height: 90px;
}
<<<<<<< HEAD
.customize-option.hair_base_8_blue {
=======
.customize-option.hair_base_7_winterstar {
>>>>>>> 6074774e
  background-image: url(spritesmith2.png);
  background-position: -298px -652px;
  width: 60px;
  height: 60px;
}
<<<<<<< HEAD
.hair_base_8_brown {
=======
.hair_base_7_yellow {
>>>>>>> 6074774e
  background-image: url(spritesmith2.png);
  background-position: -364px -637px;
  width: 90px;
  height: 90px;
}
<<<<<<< HEAD
.customize-option.hair_base_8_brown {
=======
.customize-option.hair_base_7_yellow {
>>>>>>> 6074774e
  background-image: url(spritesmith2.png);
  background-position: -389px -652px;
  width: 60px;
  height: 60px;
}
<<<<<<< HEAD
.hair_base_8_candycane {
=======
.hair_base_7_zombie {
>>>>>>> 6074774e
  background-image: url(spritesmith2.png);
  background-position: -455px -637px;
  width: 90px;
  height: 90px;
}
<<<<<<< HEAD
.customize-option.hair_base_8_candycane {
=======
.customize-option.hair_base_7_zombie {
>>>>>>> 6074774e
  background-image: url(spritesmith2.png);
  background-position: -480px -652px;
  width: 60px;
  height: 60px;
}
<<<<<<< HEAD
.hair_base_8_candycorn {
=======
.hair_base_8_TRUred {
>>>>>>> 6074774e
  background-image: url(spritesmith2.png);
  background-position: -546px -637px;
  width: 90px;
  height: 90px;
}
<<<<<<< HEAD
.customize-option.hair_base_8_candycorn {
=======
.customize-option.hair_base_8_TRUred {
>>>>>>> 6074774e
  background-image: url(spritesmith2.png);
  background-position: -571px -652px;
  width: 60px;
  height: 60px;
}
<<<<<<< HEAD
.hair_base_8_festive {
=======
.hair_base_8_aurora {
>>>>>>> 6074774e
  background-image: url(spritesmith2.png);
  background-position: -637px -637px;
  width: 90px;
  height: 90px;
}
<<<<<<< HEAD
.customize-option.hair_base_8_festive {
=======
.customize-option.hair_base_8_aurora {
>>>>>>> 6074774e
  background-image: url(spritesmith2.png);
  background-position: -662px -652px;
  width: 60px;
  height: 60px;
}
<<<<<<< HEAD
.hair_base_8_frost {
=======
.hair_base_8_black {
>>>>>>> 6074774e
  background-image: url(spritesmith2.png);
  background-position: -728px 0px;
  width: 90px;
  height: 90px;
}
<<<<<<< HEAD
.customize-option.hair_base_8_frost {
=======
.customize-option.hair_base_8_black {
>>>>>>> 6074774e
  background-image: url(spritesmith2.png);
  background-position: -753px -15px;
  width: 60px;
  height: 60px;
}
<<<<<<< HEAD
.hair_base_8_ghostwhite {
=======
.hair_base_8_blond {
>>>>>>> 6074774e
  background-image: url(spritesmith2.png);
  background-position: -728px -91px;
  width: 90px;
  height: 90px;
}
<<<<<<< HEAD
.customize-option.hair_base_8_ghostwhite {
=======
.customize-option.hair_base_8_blond {
>>>>>>> 6074774e
  background-image: url(spritesmith2.png);
  background-position: -753px -106px;
  width: 60px;
  height: 60px;
}
<<<<<<< HEAD
.hair_base_8_green {
=======
.hair_base_8_blue {
>>>>>>> 6074774e
  background-image: url(spritesmith2.png);
  background-position: -728px -182px;
  width: 90px;
  height: 90px;
}
<<<<<<< HEAD
.customize-option.hair_base_8_green {
=======
.customize-option.hair_base_8_blue {
>>>>>>> 6074774e
  background-image: url(spritesmith2.png);
  background-position: -753px -197px;
  width: 60px;
  height: 60px;
}
<<<<<<< HEAD
.hair_base_8_halloween {
=======
.hair_base_8_brown {
>>>>>>> 6074774e
  background-image: url(spritesmith2.png);
  background-position: -728px -273px;
  width: 90px;
  height: 90px;
}
<<<<<<< HEAD
.customize-option.hair_base_8_halloween {
=======
.customize-option.hair_base_8_brown {
>>>>>>> 6074774e
  background-image: url(spritesmith2.png);
  background-position: -753px -288px;
  width: 60px;
  height: 60px;
}
<<<<<<< HEAD
.hair_base_8_holly {
=======
.hair_base_8_candycane {
>>>>>>> 6074774e
  background-image: url(spritesmith2.png);
  background-position: -728px -364px;
  width: 90px;
  height: 90px;
}
<<<<<<< HEAD
.customize-option.hair_base_8_holly {
=======
.customize-option.hair_base_8_candycane {
>>>>>>> 6074774e
  background-image: url(spritesmith2.png);
  background-position: -753px -379px;
  width: 60px;
  height: 60px;
}
<<<<<<< HEAD
.hair_base_8_hollygreen {
=======
.hair_base_8_candycorn {
>>>>>>> 6074774e
  background-image: url(spritesmith2.png);
  background-position: -728px -455px;
  width: 90px;
  height: 90px;
}
<<<<<<< HEAD
.customize-option.hair_base_8_hollygreen {
=======
.customize-option.hair_base_8_candycorn {
>>>>>>> 6074774e
  background-image: url(spritesmith2.png);
  background-position: -753px -470px;
  width: 60px;
  height: 60px;
}
<<<<<<< HEAD
.hair_base_8_midnight {
=======
.hair_base_8_festive {
>>>>>>> 6074774e
  background-image: url(spritesmith2.png);
  background-position: -728px -546px;
  width: 90px;
  height: 90px;
}
<<<<<<< HEAD
.customize-option.hair_base_8_midnight {
=======
.customize-option.hair_base_8_festive {
>>>>>>> 6074774e
  background-image: url(spritesmith2.png);
  background-position: -753px -561px;
  width: 60px;
  height: 60px;
}
<<<<<<< HEAD
.hair_base_8_pblue {
=======
.hair_base_8_frost {
>>>>>>> 6074774e
  background-image: url(spritesmith2.png);
  background-position: -728px -637px;
  width: 90px;
  height: 90px;
}
<<<<<<< HEAD
.customize-option.hair_base_8_pblue {
=======
.customize-option.hair_base_8_frost {
>>>>>>> 6074774e
  background-image: url(spritesmith2.png);
  background-position: -753px -652px;
  width: 60px;
  height: 60px;
}
<<<<<<< HEAD
.hair_base_8_pblue2 {
=======
.hair_base_8_ghostwhite {
>>>>>>> 6074774e
  background-image: url(spritesmith2.png);
  background-position: 0px -728px;
  width: 90px;
  height: 90px;
}
<<<<<<< HEAD
.customize-option.hair_base_8_pblue2 {
=======
.customize-option.hair_base_8_ghostwhite {
>>>>>>> 6074774e
  background-image: url(spritesmith2.png);
  background-position: -25px -743px;
  width: 60px;
  height: 60px;
}
<<<<<<< HEAD
.hair_base_8_peppermint {
=======
.hair_base_8_green {
>>>>>>> 6074774e
  background-image: url(spritesmith2.png);
  background-position: -91px -728px;
  width: 90px;
  height: 90px;
}
<<<<<<< HEAD
.customize-option.hair_base_8_peppermint {
=======
.customize-option.hair_base_8_green {
>>>>>>> 6074774e
  background-image: url(spritesmith2.png);
  background-position: -116px -743px;
  width: 60px;
  height: 60px;
}
<<<<<<< HEAD
.hair_base_8_pgreen {
=======
.hair_base_8_halloween {
>>>>>>> 6074774e
  background-image: url(spritesmith2.png);
  background-position: -182px -728px;
  width: 90px;
  height: 90px;
}
<<<<<<< HEAD
.customize-option.hair_base_8_pgreen {
=======
.customize-option.hair_base_8_halloween {
>>>>>>> 6074774e
  background-image: url(spritesmith2.png);
  background-position: -207px -743px;
  width: 60px;
  height: 60px;
}
<<<<<<< HEAD
.hair_base_8_pgreen2 {
=======
.hair_base_8_holly {
>>>>>>> 6074774e
  background-image: url(spritesmith2.png);
  background-position: -273px -728px;
  width: 90px;
  height: 90px;
}
<<<<<<< HEAD
.customize-option.hair_base_8_pgreen2 {
=======
.customize-option.hair_base_8_holly {
>>>>>>> 6074774e
  background-image: url(spritesmith2.png);
  background-position: -298px -743px;
  width: 60px;
  height: 60px;
}
<<<<<<< HEAD
.hair_base_8_porange {
=======
.hair_base_8_hollygreen {
>>>>>>> 6074774e
  background-image: url(spritesmith2.png);
  background-position: -364px -728px;
  width: 90px;
  height: 90px;
}
<<<<<<< HEAD
.customize-option.hair_base_8_porange {
=======
.customize-option.hair_base_8_hollygreen {
>>>>>>> 6074774e
  background-image: url(spritesmith2.png);
  background-position: -389px -743px;
  width: 60px;
  height: 60px;
}
<<<<<<< HEAD
.hair_base_8_porange2 {
=======
.hair_base_8_midnight {
>>>>>>> 6074774e
  background-image: url(spritesmith2.png);
  background-position: -455px -728px;
  width: 90px;
  height: 90px;
}
<<<<<<< HEAD
.customize-option.hair_base_8_porange2 {
=======
.customize-option.hair_base_8_midnight {
>>>>>>> 6074774e
  background-image: url(spritesmith2.png);
  background-position: -480px -743px;
  width: 60px;
  height: 60px;
}
<<<<<<< HEAD
.hair_base_8_ppink {
=======
.hair_base_8_pblue {
>>>>>>> 6074774e
  background-image: url(spritesmith2.png);
  background-position: -546px -728px;
  width: 90px;
  height: 90px;
}
<<<<<<< HEAD
.customize-option.hair_base_8_ppink {
=======
.customize-option.hair_base_8_pblue {
>>>>>>> 6074774e
  background-image: url(spritesmith2.png);
  background-position: -571px -743px;
  width: 60px;
  height: 60px;
}
<<<<<<< HEAD
.hair_base_8_ppink2 {
=======
.hair_base_8_pblue2 {
>>>>>>> 6074774e
  background-image: url(spritesmith2.png);
  background-position: -637px -728px;
  width: 90px;
  height: 90px;
}
<<<<<<< HEAD
.customize-option.hair_base_8_ppink2 {
=======
.customize-option.hair_base_8_pblue2 {
>>>>>>> 6074774e
  background-image: url(spritesmith2.png);
  background-position: -662px -743px;
  width: 60px;
  height: 60px;
}
<<<<<<< HEAD
.hair_base_8_ppurple {
=======
.hair_base_8_peppermint {
>>>>>>> 6074774e
  background-image: url(spritesmith2.png);
  background-position: -728px -728px;
  width: 90px;
  height: 90px;
}
<<<<<<< HEAD
.customize-option.hair_base_8_ppurple {
=======
.customize-option.hair_base_8_peppermint {
>>>>>>> 6074774e
  background-image: url(spritesmith2.png);
  background-position: -753px -743px;
  width: 60px;
  height: 60px;
}
<<<<<<< HEAD
.hair_base_8_ppurple2 {
=======
.hair_base_8_pgreen {
>>>>>>> 6074774e
  background-image: url(spritesmith2.png);
  background-position: -819px 0px;
  width: 90px;
  height: 90px;
}
<<<<<<< HEAD
.customize-option.hair_base_8_ppurple2 {
=======
.customize-option.hair_base_8_pgreen {
>>>>>>> 6074774e
  background-image: url(spritesmith2.png);
  background-position: -844px -15px;
  width: 60px;
  height: 60px;
}
<<<<<<< HEAD
.hair_base_8_pumpkin {
=======
.hair_base_8_pgreen2 {
>>>>>>> 6074774e
  background-image: url(spritesmith2.png);
  background-position: -819px -91px;
  width: 90px;
  height: 90px;
}
<<<<<<< HEAD
.customize-option.hair_base_8_pumpkin {
=======
.customize-option.hair_base_8_pgreen2 {
>>>>>>> 6074774e
  background-image: url(spritesmith2.png);
  background-position: -844px -106px;
  width: 60px;
  height: 60px;
}
<<<<<<< HEAD
.hair_base_8_purple {
=======
.hair_base_8_porange {
>>>>>>> 6074774e
  background-image: url(spritesmith2.png);
  background-position: -819px -182px;
  width: 90px;
  height: 90px;
}
<<<<<<< HEAD
.customize-option.hair_base_8_purple {
=======
.customize-option.hair_base_8_porange {
>>>>>>> 6074774e
  background-image: url(spritesmith2.png);
  background-position: -844px -197px;
  width: 60px;
  height: 60px;
}
<<<<<<< HEAD
.hair_base_8_pyellow {
=======
.hair_base_8_porange2 {
>>>>>>> 6074774e
  background-image: url(spritesmith2.png);
  background-position: -819px -273px;
  width: 90px;
  height: 90px;
}
<<<<<<< HEAD
.customize-option.hair_base_8_pyellow {
=======
.customize-option.hair_base_8_porange2 {
>>>>>>> 6074774e
  background-image: url(spritesmith2.png);
  background-position: -844px -288px;
  width: 60px;
  height: 60px;
}
<<<<<<< HEAD
.hair_base_8_pyellow2 {
=======
.hair_base_8_ppink {
>>>>>>> 6074774e
  background-image: url(spritesmith2.png);
  background-position: -819px -364px;
  width: 90px;
  height: 90px;
}
<<<<<<< HEAD
.customize-option.hair_base_8_pyellow2 {
=======
.customize-option.hair_base_8_ppink {
>>>>>>> 6074774e
  background-image: url(spritesmith2.png);
  background-position: -844px -379px;
  width: 60px;
  height: 60px;
}
<<<<<<< HEAD
.hair_base_8_rainbow {
=======
.hair_base_8_ppink2 {
>>>>>>> 6074774e
  background-image: url(spritesmith2.png);
  background-position: -819px -455px;
  width: 90px;
  height: 90px;
}
<<<<<<< HEAD
.customize-option.hair_base_8_rainbow {
=======
.customize-option.hair_base_8_ppink2 {
>>>>>>> 6074774e
  background-image: url(spritesmith2.png);
  background-position: -844px -470px;
  width: 60px;
  height: 60px;
}
<<<<<<< HEAD
.hair_base_8_red {
=======
.hair_base_8_ppurple {
>>>>>>> 6074774e
  background-image: url(spritesmith2.png);
  background-position: -819px -546px;
  width: 90px;
  height: 90px;
}
<<<<<<< HEAD
.customize-option.hair_base_8_red {
=======
.customize-option.hair_base_8_ppurple {
>>>>>>> 6074774e
  background-image: url(spritesmith2.png);
  background-position: -844px -561px;
  width: 60px;
  height: 60px;
}
<<<<<<< HEAD
.hair_base_8_snowy {
=======
.hair_base_8_ppurple2 {
>>>>>>> 6074774e
  background-image: url(spritesmith2.png);
  background-position: -819px -637px;
  width: 90px;
  height: 90px;
}
<<<<<<< HEAD
.customize-option.hair_base_8_snowy {
=======
.customize-option.hair_base_8_ppurple2 {
>>>>>>> 6074774e
  background-image: url(spritesmith2.png);
  background-position: -844px -652px;
  width: 60px;
  height: 60px;
}
<<<<<<< HEAD
.hair_base_8_white {
=======
.hair_base_8_pumpkin {
>>>>>>> 6074774e
  background-image: url(spritesmith2.png);
  background-position: -819px -728px;
  width: 90px;
  height: 90px;
}
<<<<<<< HEAD
.customize-option.hair_base_8_white {
=======
.customize-option.hair_base_8_pumpkin {
>>>>>>> 6074774e
  background-image: url(spritesmith2.png);
  background-position: -844px -743px;
  width: 60px;
  height: 60px;
}
<<<<<<< HEAD
.hair_base_8_winternight {
=======
.hair_base_8_purple {
>>>>>>> 6074774e
  background-image: url(spritesmith2.png);
  background-position: 0px -819px;
  width: 90px;
  height: 90px;
}
<<<<<<< HEAD
.customize-option.hair_base_8_winternight {
=======
.customize-option.hair_base_8_purple {
>>>>>>> 6074774e
  background-image: url(spritesmith2.png);
  background-position: -25px -834px;
  width: 60px;
  height: 60px;
}
<<<<<<< HEAD
.hair_base_8_winterstar {
=======
.hair_base_8_pyellow {
>>>>>>> 6074774e
  background-image: url(spritesmith2.png);
  background-position: -91px -819px;
  width: 90px;
  height: 90px;
}
<<<<<<< HEAD
.customize-option.hair_base_8_winterstar {
=======
.customize-option.hair_base_8_pyellow {
>>>>>>> 6074774e
  background-image: url(spritesmith2.png);
  background-position: -116px -834px;
  width: 60px;
  height: 60px;
}
<<<<<<< HEAD
.hair_base_8_yellow {
=======
.hair_base_8_pyellow2 {
>>>>>>> 6074774e
  background-image: url(spritesmith2.png);
  background-position: -182px -819px;
  width: 90px;
  height: 90px;
}
<<<<<<< HEAD
.customize-option.hair_base_8_yellow {
=======
.customize-option.hair_base_8_pyellow2 {
>>>>>>> 6074774e
  background-image: url(spritesmith2.png);
  background-position: -207px -834px;
  width: 60px;
  height: 60px;
}
<<<<<<< HEAD
.hair_base_8_zombie {
=======
.hair_base_8_rainbow {
>>>>>>> 6074774e
  background-image: url(spritesmith2.png);
  background-position: -273px -819px;
  width: 90px;
  height: 90px;
}
<<<<<<< HEAD
.customize-option.hair_base_8_zombie {
=======
.customize-option.hair_base_8_rainbow {
>>>>>>> 6074774e
  background-image: url(spritesmith2.png);
  background-position: -298px -834px;
  width: 60px;
  height: 60px;
}
<<<<<<< HEAD
.hair_base_9_TRUred {
=======
.hair_base_8_red {
>>>>>>> 6074774e
  background-image: url(spritesmith2.png);
  background-position: -364px -819px;
  width: 90px;
  height: 90px;
}
<<<<<<< HEAD
.customize-option.hair_base_9_TRUred {
=======
.customize-option.hair_base_8_red {
>>>>>>> 6074774e
  background-image: url(spritesmith2.png);
  background-position: -389px -834px;
  width: 60px;
  height: 60px;
}
<<<<<<< HEAD
.hair_base_9_aurora {
=======
.hair_base_8_snowy {
>>>>>>> 6074774e
  background-image: url(spritesmith2.png);
  background-position: -455px -819px;
  width: 90px;
  height: 90px;
}
<<<<<<< HEAD
.customize-option.hair_base_9_aurora {
=======
.customize-option.hair_base_8_snowy {
>>>>>>> 6074774e
  background-image: url(spritesmith2.png);
  background-position: -480px -834px;
  width: 60px;
  height: 60px;
}
<<<<<<< HEAD
.hair_base_9_black {
=======
.hair_base_8_white {
>>>>>>> 6074774e
  background-image: url(spritesmith2.png);
  background-position: -546px -819px;
  width: 90px;
  height: 90px;
}
<<<<<<< HEAD
.customize-option.hair_base_9_black {
=======
.customize-option.hair_base_8_white {
>>>>>>> 6074774e
  background-image: url(spritesmith2.png);
  background-position: -571px -834px;
  width: 60px;
  height: 60px;
}
<<<<<<< HEAD
.hair_base_9_blond {
=======
.hair_base_8_winternight {
>>>>>>> 6074774e
  background-image: url(spritesmith2.png);
  background-position: -637px -819px;
  width: 90px;
  height: 90px;
}
<<<<<<< HEAD
.customize-option.hair_base_9_blond {
=======
.customize-option.hair_base_8_winternight {
>>>>>>> 6074774e
  background-image: url(spritesmith2.png);
  background-position: -662px -834px;
  width: 60px;
  height: 60px;
}
<<<<<<< HEAD
.hair_base_9_blue {
=======
.hair_base_8_winterstar {
>>>>>>> 6074774e
  background-image: url(spritesmith2.png);
  background-position: -728px -819px;
  width: 90px;
  height: 90px;
}
<<<<<<< HEAD
.customize-option.hair_base_9_blue {
=======
.customize-option.hair_base_8_winterstar {
>>>>>>> 6074774e
  background-image: url(spritesmith2.png);
  background-position: -753px -834px;
  width: 60px;
  height: 60px;
}
<<<<<<< HEAD
.hair_base_9_brown {
=======
.hair_base_8_yellow {
>>>>>>> 6074774e
  background-image: url(spritesmith2.png);
  background-position: -819px -819px;
  width: 90px;
  height: 90px;
}
<<<<<<< HEAD
.customize-option.hair_base_9_brown {
=======
.customize-option.hair_base_8_yellow {
>>>>>>> 6074774e
  background-image: url(spritesmith2.png);
  background-position: -844px -834px;
  width: 60px;
  height: 60px;
}
<<<<<<< HEAD
.hair_base_9_candycane {
=======
.hair_base_8_zombie {
>>>>>>> 6074774e
  background-image: url(spritesmith2.png);
  background-position: -910px 0px;
  width: 90px;
  height: 90px;
}
<<<<<<< HEAD
.customize-option.hair_base_9_candycane {
=======
.customize-option.hair_base_8_zombie {
>>>>>>> 6074774e
  background-image: url(spritesmith2.png);
  background-position: -935px -15px;
  width: 60px;
  height: 60px;
}
<<<<<<< HEAD
.hair_base_9_candycorn {
=======
.hair_base_9_TRUred {
>>>>>>> 6074774e
  background-image: url(spritesmith2.png);
  background-position: -910px -91px;
  width: 90px;
  height: 90px;
}
<<<<<<< HEAD
.customize-option.hair_base_9_candycorn {
=======
.customize-option.hair_base_9_TRUred {
>>>>>>> 6074774e
  background-image: url(spritesmith2.png);
  background-position: -935px -106px;
  width: 60px;
  height: 60px;
}
<<<<<<< HEAD
.hair_base_9_festive {
=======
.hair_base_9_aurora {
>>>>>>> 6074774e
  background-image: url(spritesmith2.png);
  background-position: -910px -182px;
  width: 90px;
  height: 90px;
}
<<<<<<< HEAD
.customize-option.hair_base_9_festive {
=======
.customize-option.hair_base_9_aurora {
>>>>>>> 6074774e
  background-image: url(spritesmith2.png);
  background-position: -935px -197px;
  width: 60px;
  height: 60px;
}
<<<<<<< HEAD
.hair_base_9_frost {
=======
.hair_base_9_black {
>>>>>>> 6074774e
  background-image: url(spritesmith2.png);
  background-position: -910px -273px;
  width: 90px;
  height: 90px;
}
<<<<<<< HEAD
.customize-option.hair_base_9_frost {
=======
.customize-option.hair_base_9_black {
>>>>>>> 6074774e
  background-image: url(spritesmith2.png);
  background-position: -935px -288px;
  width: 60px;
  height: 60px;
}
<<<<<<< HEAD
.hair_base_9_ghostwhite {
=======
.hair_base_9_blond {
>>>>>>> 6074774e
  background-image: url(spritesmith2.png);
  background-position: -910px -364px;
  width: 90px;
  height: 90px;
}
<<<<<<< HEAD
.customize-option.hair_base_9_ghostwhite {
=======
.customize-option.hair_base_9_blond {
>>>>>>> 6074774e
  background-image: url(spritesmith2.png);
  background-position: -935px -379px;
  width: 60px;
  height: 60px;
}
<<<<<<< HEAD
.hair_base_9_green {
=======
.hair_base_9_blue {
>>>>>>> 6074774e
  background-image: url(spritesmith2.png);
  background-position: -910px -455px;
  width: 90px;
  height: 90px;
}
<<<<<<< HEAD
.customize-option.hair_base_9_green {
=======
.customize-option.hair_base_9_blue {
>>>>>>> 6074774e
  background-image: url(spritesmith2.png);
  background-position: -935px -470px;
  width: 60px;
  height: 60px;
}
<<<<<<< HEAD
.hair_base_9_halloween {
=======
.hair_base_9_brown {
>>>>>>> 6074774e
  background-image: url(spritesmith2.png);
  background-position: -910px -546px;
  width: 90px;
  height: 90px;
}
<<<<<<< HEAD
.customize-option.hair_base_9_halloween {
=======
.customize-option.hair_base_9_brown {
>>>>>>> 6074774e
  background-image: url(spritesmith2.png);
  background-position: -935px -561px;
  width: 60px;
  height: 60px;
}
<<<<<<< HEAD
.hair_base_9_holly {
=======
.hair_base_9_candycane {
>>>>>>> 6074774e
  background-image: url(spritesmith2.png);
  background-position: -910px -637px;
  width: 90px;
  height: 90px;
}
<<<<<<< HEAD
.customize-option.hair_base_9_holly {
=======
.customize-option.hair_base_9_candycane {
>>>>>>> 6074774e
  background-image: url(spritesmith2.png);
  background-position: -935px -652px;
  width: 60px;
  height: 60px;
}
<<<<<<< HEAD
.hair_base_9_hollygreen {
=======
.hair_base_9_candycorn {
>>>>>>> 6074774e
  background-image: url(spritesmith2.png);
  background-position: -910px -728px;
  width: 90px;
  height: 90px;
}
<<<<<<< HEAD
.customize-option.hair_base_9_hollygreen {
=======
.customize-option.hair_base_9_candycorn {
>>>>>>> 6074774e
  background-image: url(spritesmith2.png);
  background-position: -935px -743px;
  width: 60px;
  height: 60px;
}
<<<<<<< HEAD
.hair_base_9_midnight {
=======
.hair_base_9_festive {
>>>>>>> 6074774e
  background-image: url(spritesmith2.png);
  background-position: -910px -819px;
  width: 90px;
  height: 90px;
}
<<<<<<< HEAD
.customize-option.hair_base_9_midnight {
=======
.customize-option.hair_base_9_festive {
>>>>>>> 6074774e
  background-image: url(spritesmith2.png);
  background-position: -935px -834px;
  width: 60px;
  height: 60px;
}
<<<<<<< HEAD
.hair_base_9_pblue {
=======
.hair_base_9_frost {
>>>>>>> 6074774e
  background-image: url(spritesmith2.png);
  background-position: 0px -910px;
  width: 90px;
  height: 90px;
}
<<<<<<< HEAD
.customize-option.hair_base_9_pblue {
=======
.customize-option.hair_base_9_frost {
>>>>>>> 6074774e
  background-image: url(spritesmith2.png);
  background-position: -25px -925px;
  width: 60px;
  height: 60px;
}
<<<<<<< HEAD
.hair_base_9_pblue2 {
=======
.hair_base_9_ghostwhite {
>>>>>>> 6074774e
  background-image: url(spritesmith2.png);
  background-position: -91px -910px;
  width: 90px;
  height: 90px;
}
<<<<<<< HEAD
.customize-option.hair_base_9_pblue2 {
=======
.customize-option.hair_base_9_ghostwhite {
>>>>>>> 6074774e
  background-image: url(spritesmith2.png);
  background-position: -116px -925px;
  width: 60px;
  height: 60px;
}
<<<<<<< HEAD
.hair_base_9_peppermint {
=======
.hair_base_9_green {
>>>>>>> 6074774e
  background-image: url(spritesmith2.png);
  background-position: -182px -910px;
  width: 90px;
  height: 90px;
}
<<<<<<< HEAD
.customize-option.hair_base_9_peppermint {
=======
.customize-option.hair_base_9_green {
>>>>>>> 6074774e
  background-image: url(spritesmith2.png);
  background-position: -207px -925px;
  width: 60px;
  height: 60px;
}
<<<<<<< HEAD
.hair_base_9_pgreen {
=======
.hair_base_9_halloween {
>>>>>>> 6074774e
  background-image: url(spritesmith2.png);
  background-position: -273px -910px;
  width: 90px;
  height: 90px;
}
<<<<<<< HEAD
.customize-option.hair_base_9_pgreen {
=======
.customize-option.hair_base_9_halloween {
>>>>>>> 6074774e
  background-image: url(spritesmith2.png);
  background-position: -298px -925px;
  width: 60px;
  height: 60px;
}
<<<<<<< HEAD
.hair_base_9_pgreen2 {
=======
.hair_base_9_holly {
>>>>>>> 6074774e
  background-image: url(spritesmith2.png);
  background-position: -364px -910px;
  width: 90px;
  height: 90px;
}
<<<<<<< HEAD
.customize-option.hair_base_9_pgreen2 {
=======
.customize-option.hair_base_9_holly {
>>>>>>> 6074774e
  background-image: url(spritesmith2.png);
  background-position: -389px -925px;
  width: 60px;
  height: 60px;
}
<<<<<<< HEAD
.hair_base_9_porange {
=======
.hair_base_9_hollygreen {
>>>>>>> 6074774e
  background-image: url(spritesmith2.png);
  background-position: -455px -910px;
  width: 90px;
  height: 90px;
}
<<<<<<< HEAD
.customize-option.hair_base_9_porange {
=======
.customize-option.hair_base_9_hollygreen {
>>>>>>> 6074774e
  background-image: url(spritesmith2.png);
  background-position: -480px -925px;
  width: 60px;
  height: 60px;
}
<<<<<<< HEAD
.hair_base_9_porange2 {
=======
.hair_base_9_midnight {
>>>>>>> 6074774e
  background-image: url(spritesmith2.png);
  background-position: -546px -910px;
  width: 90px;
  height: 90px;
}
<<<<<<< HEAD
.customize-option.hair_base_9_porange2 {
=======
.customize-option.hair_base_9_midnight {
>>>>>>> 6074774e
  background-image: url(spritesmith2.png);
  background-position: -571px -925px;
  width: 60px;
  height: 60px;
}
<<<<<<< HEAD
.hair_base_9_ppink {
=======
.hair_base_9_pblue {
>>>>>>> 6074774e
  background-image: url(spritesmith2.png);
  background-position: -637px -910px;
  width: 90px;
  height: 90px;
}
<<<<<<< HEAD
.customize-option.hair_base_9_ppink {
=======
.customize-option.hair_base_9_pblue {
>>>>>>> 6074774e
  background-image: url(spritesmith2.png);
  background-position: -662px -925px;
  width: 60px;
  height: 60px;
}
<<<<<<< HEAD
.hair_base_9_ppink2 {
=======
.hair_base_9_pblue2 {
>>>>>>> 6074774e
  background-image: url(spritesmith2.png);
  background-position: -728px -910px;
  width: 90px;
  height: 90px;
}
<<<<<<< HEAD
.customize-option.hair_base_9_ppink2 {
=======
.customize-option.hair_base_9_pblue2 {
>>>>>>> 6074774e
  background-image: url(spritesmith2.png);
  background-position: -753px -925px;
  width: 60px;
  height: 60px;
}
<<<<<<< HEAD
.hair_base_9_ppurple {
=======
.hair_base_9_peppermint {
>>>>>>> 6074774e
  background-image: url(spritesmith2.png);
  background-position: -819px -910px;
  width: 90px;
  height: 90px;
}
<<<<<<< HEAD
.customize-option.hair_base_9_ppurple {
=======
.customize-option.hair_base_9_peppermint {
>>>>>>> 6074774e
  background-image: url(spritesmith2.png);
  background-position: -844px -925px;
  width: 60px;
  height: 60px;
}
<<<<<<< HEAD
.hair_base_9_ppurple2 {
=======
.hair_base_9_pgreen {
>>>>>>> 6074774e
  background-image: url(spritesmith2.png);
  background-position: -910px -910px;
  width: 90px;
  height: 90px;
}
<<<<<<< HEAD
.customize-option.hair_base_9_ppurple2 {
=======
.customize-option.hair_base_9_pgreen {
>>>>>>> 6074774e
  background-image: url(spritesmith2.png);
  background-position: -935px -925px;
  width: 60px;
  height: 60px;
}
<<<<<<< HEAD
.hair_base_9_pumpkin {
=======
.hair_base_9_pgreen2 {
>>>>>>> 6074774e
  background-image: url(spritesmith2.png);
  background-position: -1001px 0px;
  width: 90px;
  height: 90px;
}
<<<<<<< HEAD
.customize-option.hair_base_9_pumpkin {
=======
.customize-option.hair_base_9_pgreen2 {
>>>>>>> 6074774e
  background-image: url(spritesmith2.png);
  background-position: -1026px -15px;
  width: 60px;
  height: 60px;
}
<<<<<<< HEAD
.hair_base_9_purple {
=======
.hair_base_9_porange {
>>>>>>> 6074774e
  background-image: url(spritesmith2.png);
  background-position: -1001px -91px;
  width: 90px;
  height: 90px;
}
<<<<<<< HEAD
.customize-option.hair_base_9_purple {
=======
.customize-option.hair_base_9_porange {
  background-image: url(spritesmith2.png);
  background-position: -1026px -106px;
  width: 60px;
  height: 60px;
}
.hair_base_9_porange2 {
  background-image: url(spritesmith2.png);
  background-position: -1001px -182px;
  width: 90px;
  height: 90px;
}
.customize-option.hair_base_9_porange2 {
  background-image: url(spritesmith2.png);
  background-position: -1026px -197px;
  width: 60px;
  height: 60px;
}
.hair_base_9_ppink {
  background-image: url(spritesmith2.png);
  background-position: -1001px -273px;
  width: 90px;
  height: 90px;
}
.customize-option.hair_base_9_ppink {
>>>>>>> 6074774e
  background-image: url(spritesmith2.png);
  background-position: -1026px -288px;
  width: 60px;
  height: 60px;
}
.hair_base_9_pyellow {
  background-image: url(spritesmith2.png);
  background-position: -1001px -364px;
  width: 90px;
  height: 90px;
}
.customize-option.hair_base_9_pyellow {
  background-image: url(spritesmith2.png);
  background-position: -1026px -379px;
  width: 60px;
  height: 60px;
}
.hair_base_9_pyellow2 {
  background-image: url(spritesmith2.png);
  background-position: -1001px -455px;
  width: 90px;
  height: 90px;
}
.customize-option.hair_base_9_pyellow2 {
  background-image: url(spritesmith2.png);
  background-position: -1026px -470px;
  width: 60px;
  height: 60px;
}
.hair_base_9_rainbow {
  background-image: url(spritesmith2.png);
  background-position: -1001px -546px;
  width: 90px;
  height: 90px;
}
.customize-option.hair_base_9_rainbow {
  background-image: url(spritesmith2.png);
  background-position: -1026px -561px;
  width: 60px;
  height: 60px;
}
.hair_base_9_red {
  background-image: url(spritesmith2.png);
  background-position: -1001px -637px;
  width: 90px;
  height: 90px;
}
.customize-option.hair_base_9_red {
  background-image: url(spritesmith2.png);
  background-position: -1026px -652px;
  width: 60px;
  height: 60px;
}
.hair_base_9_snowy {
  background-image: url(spritesmith2.png);
  background-position: -1001px -728px;
  width: 90px;
  height: 90px;
}
.customize-option.hair_base_9_snowy {
  background-image: url(spritesmith2.png);
  background-position: -1026px -743px;
  width: 60px;
  height: 60px;
}
.hair_base_9_white {
  background-image: url(spritesmith2.png);
  background-position: -1001px -819px;
  width: 90px;
  height: 90px;
}
.customize-option.hair_base_9_white {
  background-image: url(spritesmith2.png);
  background-position: -1026px -834px;
  width: 60px;
  height: 60px;
}
.hair_base_9_winternight {
  background-image: url(spritesmith2.png);
  background-position: -1001px -910px;
  width: 90px;
  height: 90px;
}
.customize-option.hair_base_9_winternight {
  background-image: url(spritesmith2.png);
  background-position: -1026px -925px;
  width: 60px;
  height: 60px;
}
.hair_base_9_winterstar {
  background-image: url(spritesmith2.png);
  background-position: 0px -1001px;
  width: 90px;
  height: 90px;
}
.customize-option.hair_base_9_winterstar {
  background-image: url(spritesmith2.png);
  background-position: -25px -1016px;
  width: 60px;
  height: 60px;
}
.hair_base_9_yellow {
  background-image: url(spritesmith2.png);
  background-position: -91px -1001px;
  width: 90px;
  height: 90px;
}
.customize-option.hair_base_9_yellow {
  background-image: url(spritesmith2.png);
  background-position: -116px -1016px;
  width: 60px;
  height: 60px;
}
.hair_base_9_zombie {
  background-image: url(spritesmith2.png);
  background-position: -182px -1001px;
  width: 90px;
  height: 90px;
}
.customize-option.hair_base_9_zombie {
  background-image: url(spritesmith2.png);
  background-position: -207px -1016px;
  width: 60px;
  height: 60px;
}
.hair_beard_1_pblue2 {
  background-image: url(spritesmith2.png);
  background-position: -273px -1001px;
  width: 90px;
  height: 90px;
}
.customize-option.hair_beard_1_pblue2 {
  background-image: url(spritesmith2.png);
  background-position: -298px -1016px;
  width: 60px;
  height: 60px;
}
.hair_beard_1_pgreen2 {
  background-image: url(spritesmith2.png);
  background-position: -364px -1001px;
  width: 90px;
  height: 90px;
}
.customize-option.hair_beard_1_pgreen2 {
  background-image: url(spritesmith2.png);
  background-position: -389px -1016px;
  width: 60px;
  height: 60px;
}
.hair_beard_1_porange2 {
  background-image: url(spritesmith2.png);
  background-position: -455px -1001px;
  width: 90px;
  height: 90px;
}
.customize-option.hair_beard_1_porange2 {
  background-image: url(spritesmith2.png);
  background-position: -480px -1016px;
  width: 60px;
  height: 60px;
}
.hair_beard_1_ppink2 {
  background-image: url(spritesmith2.png);
  background-position: -546px -1001px;
  width: 90px;
  height: 90px;
}
.customize-option.hair_beard_1_ppink2 {
  background-image: url(spritesmith2.png);
  background-position: -571px -1016px;
  width: 60px;
  height: 60px;
}
.hair_beard_1_ppurple2 {
  background-image: url(spritesmith2.png);
  background-position: -637px -1001px;
  width: 90px;
  height: 90px;
}
.customize-option.hair_beard_1_ppurple2 {
  background-image: url(spritesmith2.png);
  background-position: -662px -1016px;
  width: 60px;
  height: 60px;
}
.hair_beard_1_pyellow2 {
  background-image: url(spritesmith2.png);
  background-position: -728px -1001px;
  width: 90px;
  height: 90px;
}
.customize-option.hair_beard_1_pyellow2 {
  background-image: url(spritesmith2.png);
  background-position: -753px -1016px;
  width: 60px;
  height: 60px;
}
.hair_beard_2_pblue2 {
  background-image: url(spritesmith2.png);
  background-position: -819px -1001px;
  width: 90px;
  height: 90px;
}
.customize-option.hair_beard_2_pblue2 {
  background-image: url(spritesmith2.png);
  background-position: -844px -1016px;
  width: 60px;
  height: 60px;
}
.hair_beard_2_pgreen2 {
  background-image: url(spritesmith2.png);
  background-position: -910px -1001px;
  width: 90px;
  height: 90px;
}
.customize-option.hair_beard_2_pgreen2 {
  background-image: url(spritesmith2.png);
  background-position: -935px -1016px;
  width: 60px;
  height: 60px;
}
.hair_beard_2_porange2 {
  background-image: url(spritesmith2.png);
  background-position: -1001px -1001px;
  width: 90px;
  height: 90px;
}
.customize-option.hair_beard_2_porange2 {
  background-image: url(spritesmith2.png);
  background-position: -1026px -1016px;
  width: 60px;
  height: 60px;
}
.hair_beard_2_ppink2 {
  background-image: url(spritesmith2.png);
  background-position: -1092px 0px;
  width: 90px;
  height: 90px;
}
.customize-option.hair_beard_2_ppink2 {
  background-image: url(spritesmith2.png);
  background-position: -1117px -15px;
  width: 60px;
  height: 60px;
}
.hair_beard_2_ppurple2 {
  background-image: url(spritesmith2.png);
  background-position: -1092px -91px;
  width: 90px;
  height: 90px;
}
.customize-option.hair_beard_2_ppurple2 {
  background-image: url(spritesmith2.png);
  background-position: -1117px -106px;
  width: 60px;
  height: 60px;
}
.hair_beard_2_pyellow2 {
  background-image: url(spritesmith2.png);
  background-position: -1092px -182px;
  width: 90px;
  height: 90px;
}
.customize-option.hair_beard_2_pyellow2 {
  background-image: url(spritesmith2.png);
  background-position: -1117px -197px;
  width: 60px;
  height: 60px;
}
.hair_beard_3_pblue2 {
  background-image: url(spritesmith2.png);
  background-position: -1092px -273px;
  width: 90px;
  height: 90px;
}
.customize-option.hair_beard_3_pblue2 {
  background-image: url(spritesmith2.png);
  background-position: -1117px -288px;
  width: 60px;
  height: 60px;
}
.hair_beard_3_pgreen2 {
  background-image: url(spritesmith2.png);
  background-position: -1092px -364px;
  width: 90px;
  height: 90px;
}
.customize-option.hair_beard_3_pgreen2 {
  background-image: url(spritesmith2.png);
  background-position: -1117px -379px;
  width: 60px;
  height: 60px;
}
.hair_beard_3_porange2 {
  background-image: url(spritesmith2.png);
  background-position: -1092px -455px;
  width: 90px;
  height: 90px;
}
.customize-option.hair_beard_3_porange2 {
  background-image: url(spritesmith2.png);
  background-position: -1117px -470px;
  width: 60px;
  height: 60px;
}
.hair_beard_3_ppink2 {
  background-image: url(spritesmith2.png);
  background-position: -1092px -546px;
  width: 90px;
  height: 90px;
}
.customize-option.hair_beard_3_ppink2 {
  background-image: url(spritesmith2.png);
  background-position: -1117px -561px;
  width: 60px;
  height: 60px;
}
.hair_beard_3_ppurple2 {
  background-image: url(spritesmith2.png);
  background-position: -1092px -637px;
  width: 90px;
  height: 90px;
}
.customize-option.hair_beard_3_ppurple2 {
  background-image: url(spritesmith2.png);
  background-position: -1117px -652px;
  width: 60px;
  height: 60px;
}
.hair_beard_3_pyellow2 {
  background-image: url(spritesmith2.png);
  background-position: -1092px -728px;
  width: 90px;
  height: 90px;
}
.customize-option.hair_beard_3_pyellow2 {
  background-image: url(spritesmith2.png);
  background-position: -1117px -743px;
  width: 60px;
  height: 60px;
}
.hair_mustache_1_pblue2 {
  background-image: url(spritesmith2.png);
  background-position: -1092px -819px;
  width: 90px;
  height: 90px;
}
.customize-option.hair_mustache_1_pblue2 {
  background-image: url(spritesmith2.png);
  background-position: -1117px -834px;
  width: 60px;
  height: 60px;
}
.hair_mustache_1_pgreen2 {
  background-image: url(spritesmith2.png);
  background-position: -1092px -910px;
  width: 90px;
  height: 90px;
}
.customize-option.hair_mustache_1_pgreen2 {
  background-image: url(spritesmith2.png);
  background-position: -1117px -925px;
  width: 60px;
  height: 60px;
}
.hair_mustache_1_porange2 {
  background-image: url(spritesmith2.png);
  background-position: -1092px -1001px;
  width: 90px;
  height: 90px;
}
.customize-option.hair_mustache_1_porange2 {
  background-image: url(spritesmith2.png);
  background-position: -1117px -1016px;
  width: 60px;
  height: 60px;
}
.hair_mustache_1_ppink2 {
  background-image: url(spritesmith2.png);
  background-position: 0px -1092px;
  width: 90px;
  height: 90px;
}
.customize-option.hair_mustache_1_ppink2 {
  background-image: url(spritesmith2.png);
  background-position: -25px -1107px;
  width: 60px;
  height: 60px;
}
.hair_mustache_1_ppurple2 {
  background-image: url(spritesmith2.png);
  background-position: -91px -1092px;
  width: 90px;
  height: 90px;
}
.customize-option.hair_mustache_1_ppurple2 {
  background-image: url(spritesmith2.png);
  background-position: -116px -1107px;
  width: 60px;
  height: 60px;
}
.hair_mustache_1_pyellow2 {
  background-image: url(spritesmith2.png);
  background-position: -182px -1092px;
  width: 90px;
  height: 90px;
}
.customize-option.hair_mustache_1_pyellow2 {
  background-image: url(spritesmith2.png);
  background-position: -207px -1107px;
  width: 60px;
  height: 60px;
}
.hair_mustache_2_pblue2 {
  background-image: url(spritesmith2.png);
  background-position: -273px -1092px;
  width: 90px;
  height: 90px;
}
.customize-option.hair_mustache_2_pblue2 {
  background-image: url(spritesmith2.png);
  background-position: -298px -1107px;
  width: 60px;
  height: 60px;
}
.hair_mustache_2_pgreen2 {
  background-image: url(spritesmith2.png);
  background-position: -364px -1092px;
  width: 90px;
  height: 90px;
}
.customize-option.hair_mustache_2_pgreen2 {
  background-image: url(spritesmith2.png);
  background-position: -389px -1107px;
  width: 60px;
  height: 60px;
}
.hair_mustache_2_porange2 {
  background-image: url(spritesmith2.png);
  background-position: -455px -1092px;
  width: 90px;
  height: 90px;
}
.customize-option.hair_mustache_2_porange2 {
  background-image: url(spritesmith2.png);
  background-position: -480px -1107px;
  width: 60px;
  height: 60px;
}
.hair_mustache_2_ppink2 {
  background-image: url(spritesmith2.png);
  background-position: -546px -1092px;
  width: 90px;
  height: 90px;
}
.customize-option.hair_mustache_2_ppink2 {
  background-image: url(spritesmith2.png);
  background-position: -571px -1107px;
  width: 60px;
  height: 60px;
}
.hair_mustache_2_ppurple2 {
  background-image: url(spritesmith2.png);
  background-position: -637px -1092px;
  width: 90px;
  height: 90px;
}
.customize-option.hair_mustache_2_ppurple2 {
  background-image: url(spritesmith2.png);
  background-position: -662px -1107px;
  width: 60px;
  height: 60px;
}
.hair_mustache_2_pyellow2 {
  background-image: url(spritesmith2.png);
  background-position: -728px -1092px;
  width: 90px;
  height: 90px;
}
.customize-option.hair_mustache_2_pyellow2 {
  background-image: url(spritesmith2.png);
  background-position: -753px -1107px;
  width: 60px;
  height: 60px;
}
.broad_shirt_black {
  background-image: url(spritesmith2.png);
  background-position: -819px -1092px;
  width: 90px;
  height: 90px;
}
.customize-option.broad_shirt_black {
  background-image: url(spritesmith2.png);
<<<<<<< HEAD
  background-position: -662px -1122px;
=======
  background-position: -844px -1107px;
>>>>>>> 6074774e
  width: 60px;
  height: 60px;
}
.broad_shirt_blue {
  background-image: url(spritesmith2.png);
  background-position: -910px -1092px;
  width: 90px;
  height: 90px;
}
.customize-option.broad_shirt_blue {
  background-image: url(spritesmith2.png);
<<<<<<< HEAD
  background-position: -753px -1122px;
=======
  background-position: -935px -1107px;
>>>>>>> 6074774e
  width: 60px;
  height: 60px;
}
.broad_shirt_convict {
  background-image: url(spritesmith2.png);
  background-position: -1001px -1092px;
  width: 90px;
  height: 90px;
}
.customize-option.broad_shirt_convict {
  background-image: url(spritesmith2.png);
<<<<<<< HEAD
  background-position: -844px -1122px;
=======
  background-position: -1026px -1107px;
>>>>>>> 6074774e
  width: 60px;
  height: 60px;
}
.broad_shirt_cross {
  background-image: url(spritesmith2.png);
  background-position: -1092px -1092px;
  width: 90px;
  height: 90px;
}
.customize-option.broad_shirt_cross {
  background-image: url(spritesmith2.png);
<<<<<<< HEAD
  background-position: -935px -1122px;
=======
  background-position: -1117px -1107px;
>>>>>>> 6074774e
  width: 60px;
  height: 60px;
}
.broad_shirt_fire {
  background-image: url(spritesmith2.png);
  background-position: -1183px 0px;
  width: 90px;
  height: 90px;
}
.customize-option.broad_shirt_fire {
  background-image: url(spritesmith2.png);
<<<<<<< HEAD
  background-position: -1026px -1122px;
=======
  background-position: -1208px -15px;
>>>>>>> 6074774e
  width: 60px;
  height: 60px;
}
.broad_shirt_green {
  background-image: url(spritesmith2.png);
  background-position: -1183px -91px;
  width: 90px;
  height: 90px;
}
.customize-option.broad_shirt_green {
  background-image: url(spritesmith2.png);
  background-position: -1208px -121px;
  width: 60px;
  height: 60px;
}
.broad_shirt_horizon {
  background-image: url(spritesmith2.png);
  background-position: -1183px -182px;
  width: 90px;
  height: 90px;
}
.customize-option.broad_shirt_horizon {
  background-image: url(spritesmith2.png);
  background-position: -1208px -212px;
  width: 60px;
  height: 60px;
}
.broad_shirt_ocean {
  background-image: url(spritesmith2.png);
  background-position: -1183px -273px;
  width: 90px;
  height: 90px;
}
.customize-option.broad_shirt_ocean {
  background-image: url(spritesmith2.png);
  background-position: -1208px -303px;
  width: 60px;
  height: 60px;
}
.broad_shirt_pink {
  background-image: url(spritesmith2.png);
  background-position: -1183px -364px;
  width: 90px;
  height: 90px;
}
.customize-option.broad_shirt_pink {
  background-image: url(spritesmith2.png);
  background-position: -1208px -394px;
  width: 60px;
  height: 60px;
}
.broad_shirt_purple {
  background-image: url(spritesmith2.png);
  background-position: -1183px -455px;
  width: 90px;
  height: 90px;
}
.customize-option.broad_shirt_purple {
  background-image: url(spritesmith2.png);
  background-position: -1208px -485px;
  width: 60px;
  height: 60px;
}
.broad_shirt_rainbow {
  background-image: url(spritesmith2.png);
  background-position: -1183px -546px;
  width: 90px;
  height: 90px;
}
.customize-option.broad_shirt_rainbow {
  background-image: url(spritesmith2.png);
  background-position: -1208px -576px;
  width: 60px;
  height: 60px;
}
.broad_shirt_redblue {
  background-image: url(spritesmith2.png);
  background-position: -1183px -637px;
  width: 90px;
  height: 90px;
}
.customize-option.broad_shirt_redblue {
  background-image: url(spritesmith2.png);
  background-position: -1208px -667px;
  width: 60px;
  height: 60px;
}
.broad_shirt_thunder {
  background-image: url(spritesmith2.png);
  background-position: -1183px -728px;
  width: 90px;
  height: 90px;
}
.customize-option.broad_shirt_thunder {
  background-image: url(spritesmith2.png);
  background-position: -1208px -758px;
  width: 60px;
  height: 60px;
}
.broad_shirt_tropical {
  background-image: url(spritesmith2.png);
  background-position: -1183px -819px;
  width: 90px;
  height: 90px;
}
.customize-option.broad_shirt_tropical {
  background-image: url(spritesmith2.png);
  background-position: -1208px -849px;
  width: 60px;
  height: 60px;
}
.broad_shirt_white {
  background-image: url(spritesmith2.png);
  background-position: -1183px -910px;
  width: 90px;
  height: 90px;
}
.customize-option.broad_shirt_white {
  background-image: url(spritesmith2.png);
  background-position: -1208px -940px;
  width: 60px;
  height: 60px;
}
.broad_shirt_yellow {
  background-image: url(spritesmith2.png);
  background-position: -1183px -1001px;
  width: 90px;
  height: 90px;
}
.customize-option.broad_shirt_yellow {
  background-image: url(spritesmith2.png);
  background-position: -1208px -1031px;
  width: 60px;
  height: 60px;
}
.broad_shirt_zombie {
  background-image: url(spritesmith2.png);
  background-position: -1183px -1092px;
  width: 90px;
  height: 90px;
}
.customize-option.broad_shirt_zombie {
  background-image: url(spritesmith2.png);
  background-position: -1208px -1122px;
  width: 60px;
  height: 60px;
}
.slim_shirt_black {
  background-image: url(spritesmith2.png);
  background-position: 0px -1183px;
  width: 90px;
  height: 90px;
}
.customize-option.slim_shirt_black {
  background-image: url(spritesmith2.png);
  background-position: -25px -1213px;
  width: 60px;
  height: 60px;
}
.slim_shirt_blue {
  background-image: url(spritesmith2.png);
  background-position: -91px -1183px;
  width: 90px;
  height: 90px;
}
.customize-option.slim_shirt_blue {
  background-image: url(spritesmith2.png);
  background-position: -116px -1213px;
  width: 60px;
  height: 60px;
}
.slim_shirt_convict {
  background-image: url(spritesmith2.png);
  background-position: -182px -1183px;
  width: 90px;
  height: 90px;
}
.customize-option.slim_shirt_convict {
  background-image: url(spritesmith2.png);
  background-position: -207px -1213px;
  width: 60px;
  height: 60px;
}
.slim_shirt_cross {
  background-image: url(spritesmith2.png);
  background-position: -273px -1183px;
  width: 90px;
  height: 90px;
}
.customize-option.slim_shirt_cross {
  background-image: url(spritesmith2.png);
  background-position: -298px -1213px;
  width: 60px;
  height: 60px;
}
.slim_shirt_fire {
  background-image: url(spritesmith2.png);
  background-position: -364px -1183px;
  width: 90px;
  height: 90px;
}
.customize-option.slim_shirt_fire {
  background-image: url(spritesmith2.png);
  background-position: -389px -1213px;
  width: 60px;
  height: 60px;
}
.slim_shirt_green {
  background-image: url(spritesmith2.png);
  background-position: -455px -1183px;
  width: 90px;
  height: 90px;
}
.customize-option.slim_shirt_green {
  background-image: url(spritesmith2.png);
  background-position: -480px -1213px;
  width: 60px;
  height: 60px;
}
.slim_shirt_horizon {
  background-image: url(spritesmith2.png);
  background-position: -546px -1183px;
  width: 90px;
  height: 90px;
}
.customize-option.slim_shirt_horizon {
  background-image: url(spritesmith2.png);
  background-position: -571px -1213px;
  width: 60px;
  height: 60px;
}
.slim_shirt_ocean {
  background-image: url(spritesmith2.png);
  background-position: -637px -1183px;
  width: 90px;
  height: 90px;
}
.customize-option.slim_shirt_ocean {
  background-image: url(spritesmith2.png);
  background-position: -662px -1213px;
  width: 60px;
  height: 60px;
}
.slim_shirt_pink {
  background-image: url(spritesmith2.png);
  background-position: -728px -1183px;
  width: 90px;
  height: 90px;
}
.customize-option.slim_shirt_pink {
  background-image: url(spritesmith2.png);
  background-position: -753px -1213px;
  width: 60px;
  height: 60px;
}
.slim_shirt_purple {
  background-image: url(spritesmith2.png);
  background-position: 0px 0px;
  width: 90px;
  height: 90px;
}
.customize-option.slim_shirt_purple {
  background-image: url(spritesmith2.png);
  background-position: -25px -30px;
  width: 60px;
  height: 60px;
}
.slim_shirt_rainbow {
  background-image: url(spritesmith2.png);
  background-position: -910px -1183px;
  width: 90px;
  height: 90px;
}
.customize-option.slim_shirt_rainbow {
  background-image: url(spritesmith2.png);
  background-position: -935px -1213px;
  width: 60px;
  height: 60px;
}
.slim_shirt_redblue {
  background-image: url(spritesmith2.png);
<<<<<<< HEAD
  background-position: -819px -1183px;
=======
  background-position: -1001px -1183px;
>>>>>>> 6074774e
  width: 90px;
  height: 90px;
}
.customize-option.slim_shirt_redblue {
  background-image: url(spritesmith2.png);
<<<<<<< HEAD
  background-position: -844px -1213px;
=======
  background-position: -1026px -1213px;
>>>>>>> 6074774e
  width: 60px;
  height: 60px;
}
.slim_shirt_thunder {
  background-image: url(spritesmith2.png);
  background-position: -1092px -1183px;
  width: 90px;
  height: 90px;
}
.customize-option.slim_shirt_thunder {
  background-image: url(spritesmith2.png);
  background-position: -1117px -1213px;
  width: 60px;
  height: 60px;
}
.slim_shirt_tropical {
  background-image: url(spritesmith2.png);
<<<<<<< HEAD
  background-position: 0px 0px;
=======
  background-position: -1183px -1183px;
>>>>>>> 6074774e
  width: 90px;
  height: 90px;
}
.customize-option.slim_shirt_tropical {
  background-image: url(spritesmith2.png);
<<<<<<< HEAD
  background-position: -25px -30px;
=======
  background-position: -1208px -1213px;
>>>>>>> 6074774e
  width: 60px;
  height: 60px;
}
.slim_shirt_white {
  background-image: url(spritesmith2.png);
  background-position: -1274px 0px;
  width: 90px;
  height: 90px;
}
.customize-option.slim_shirt_white {
  background-image: url(spritesmith2.png);
  background-position: -1299px -30px;
  width: 60px;
  height: 60px;
}
.slim_shirt_yellow {
  background-image: url(spritesmith2.png);
  background-position: -1274px -91px;
  width: 90px;
  height: 90px;
}
.customize-option.slim_shirt_yellow {
  background-image: url(spritesmith2.png);
  background-position: -1299px -121px;
  width: 60px;
  height: 60px;
}
.slim_shirt_zombie {
  background-image: url(spritesmith2.png);
  background-position: -1274px -182px;
  width: 90px;
  height: 90px;
}
.customize-option.slim_shirt_zombie {
  background-image: url(spritesmith2.png);
  background-position: -1299px -212px;
  width: 60px;
  height: 60px;
}
.skin_0ff591 {
  background-image: url(spritesmith2.png);
  background-position: -1274px -273px;
  width: 90px;
  height: 90px;
}
.customize-option.skin_0ff591 {
  background-image: url(spritesmith2.png);
<<<<<<< HEAD
  background-position: -1299px -106px;
=======
  background-position: -1299px -303px;
>>>>>>> 6074774e
  width: 60px;
  height: 60px;
}
.skin_0ff591_sleep {
  background-image: url(spritesmith2.png);
  background-position: -1274px -364px;
  width: 90px;
  height: 90px;
}
.customize-option.skin_0ff591_sleep {
  background-image: url(spritesmith2.png);
<<<<<<< HEAD
  background-position: -1299px -197px;
=======
  background-position: -1299px -394px;
>>>>>>> 6074774e
  width: 60px;
  height: 60px;
}
.skin_2b43f6 {
  background-image: url(spritesmith2.png);
  background-position: -1274px -455px;
  width: 90px;
  height: 90px;
}
.customize-option.skin_2b43f6 {
  background-image: url(spritesmith2.png);
<<<<<<< HEAD
  background-position: -1299px -288px;
=======
  background-position: -1299px -485px;
>>>>>>> 6074774e
  width: 60px;
  height: 60px;
}
.skin_2b43f6_sleep {
  background-image: url(spritesmith2.png);
  background-position: -1274px -546px;
  width: 90px;
  height: 90px;
}
.customize-option.skin_2b43f6_sleep {
  background-image: url(spritesmith2.png);
<<<<<<< HEAD
  background-position: -1299px -379px;
=======
  background-position: -1299px -576px;
>>>>>>> 6074774e
  width: 60px;
  height: 60px;
}
.skin_6bd049 {
  background-image: url(spritesmith2.png);
  background-position: -1274px -637px;
  width: 90px;
  height: 90px;
}
.customize-option.skin_6bd049 {
  background-image: url(spritesmith2.png);
<<<<<<< HEAD
  background-position: -1299px -470px;
=======
  background-position: -1299px -667px;
>>>>>>> 6074774e
  width: 60px;
  height: 60px;
}
.skin_6bd049_sleep {
  background-image: url(spritesmith2.png);
  background-position: -1274px -728px;
  width: 90px;
  height: 90px;
}
.customize-option.skin_6bd049_sleep {
  background-image: url(spritesmith2.png);
  background-position: -1299px -743px;
  width: 60px;
  height: 60px;
}
.skin_800ed0 {
  background-image: url(spritesmith2.png);
  background-position: -1274px -819px;
  width: 90px;
  height: 90px;
}
.customize-option.skin_800ed0 {
  background-image: url(spritesmith2.png);
  background-position: -1299px -834px;
  width: 60px;
  height: 60px;
}
.skin_800ed0_sleep {
  background-image: url(spritesmith2.png);
  background-position: -1274px -910px;
  width: 90px;
  height: 90px;
}
.customize-option.skin_800ed0_sleep {
  background-image: url(spritesmith2.png);
  background-position: -1299px -925px;
  width: 60px;
  height: 60px;
}
.skin_915533 {
  background-image: url(spritesmith2.png);
  background-position: -1274px -1001px;
  width: 90px;
  height: 90px;
}
.customize-option.skin_915533 {
  background-image: url(spritesmith2.png);
  background-position: -1299px -1016px;
  width: 60px;
  height: 60px;
}
.skin_915533_sleep {
  background-image: url(spritesmith2.png);
  background-position: -1274px -1092px;
  width: 90px;
  height: 90px;
}
.customize-option.skin_915533_sleep {
  background-image: url(spritesmith2.png);
  background-position: -1299px -1107px;
  width: 60px;
  height: 60px;
}
.skin_98461a {
  background-image: url(spritesmith2.png);
  background-position: -1274px -1183px;
  width: 90px;
  height: 90px;
}
.customize-option.skin_98461a {
  background-image: url(spritesmith2.png);
  background-position: -1299px -1198px;
  width: 60px;
  height: 60px;
}
.skin_98461a_sleep {
  background-image: url(spritesmith2.png);
  background-position: 0px -1274px;
  width: 90px;
  height: 90px;
}
.customize-option.skin_98461a_sleep {
  background-image: url(spritesmith2.png);
  background-position: -25px -1289px;
  width: 60px;
  height: 60px;
}
.skin_bear {
  background-image: url(spritesmith2.png);
  background-position: -91px -1274px;
  width: 90px;
  height: 90px;
}
.customize-option.skin_bear {
  background-image: url(spritesmith2.png);
  background-position: -116px -1289px;
  width: 60px;
  height: 60px;
}
.skin_bear_sleep {
  background-image: url(spritesmith2.png);
  background-position: -182px -1274px;
  width: 90px;
  height: 90px;
}
.customize-option.skin_bear_sleep {
  background-image: url(spritesmith2.png);
  background-position: -207px -1289px;
  width: 60px;
  height: 60px;
}
.skin_c06534 {
  background-image: url(spritesmith2.png);
  background-position: -273px -1274px;
  width: 90px;
  height: 90px;
}
.customize-option.skin_c06534 {
  background-image: url(spritesmith2.png);
  background-position: -298px -1289px;
  width: 60px;
  height: 60px;
}
.skin_c06534_sleep {
  background-image: url(spritesmith2.png);
  background-position: -364px -1274px;
  width: 90px;
  height: 90px;
}
.customize-option.skin_c06534_sleep {
  background-image: url(spritesmith2.png);
  background-position: -389px -1289px;
  width: 60px;
  height: 60px;
}
.skin_c3e1dc {
  background-image: url(spritesmith2.png);
  background-position: -455px -1274px;
  width: 90px;
  height: 90px;
}
.customize-option.skin_c3e1dc {
  background-image: url(spritesmith2.png);
  background-position: -480px -1289px;
  width: 60px;
  height: 60px;
}
.skin_c3e1dc_sleep {
  background-image: url(spritesmith2.png);
  background-position: -546px -1274px;
  width: 90px;
  height: 90px;
}
.customize-option.skin_c3e1dc_sleep {
  background-image: url(spritesmith2.png);
  background-position: -571px -1289px;
  width: 60px;
  height: 60px;
}
.skin_cactus {
  background-image: url(spritesmith2.png);
  background-position: -637px -1274px;
  width: 90px;
  height: 90px;
}
.customize-option.skin_cactus {
  background-image: url(spritesmith2.png);
  background-position: -662px -1289px;
  width: 60px;
  height: 60px;
}
.skin_cactus_sleep {
  background-image: url(spritesmith2.png);
  background-position: -728px -1274px;
  width: 90px;
  height: 90px;
}
.customize-option.skin_cactus_sleep {
  background-image: url(spritesmith2.png);
  background-position: -753px -1289px;
  width: 60px;
  height: 60px;
}
.skin_candycorn {
  background-image: url(spritesmith2.png);
  background-position: -819px -1274px;
  width: 90px;
  height: 90px;
}
.customize-option.skin_candycorn {
  background-image: url(spritesmith2.png);
  background-position: -844px -1289px;
  width: 60px;
  height: 60px;
}
.skin_candycorn_sleep {
  background-image: url(spritesmith2.png);
  background-position: -910px -1274px;
  width: 90px;
  height: 90px;
}
.customize-option.skin_candycorn_sleep {
  background-image: url(spritesmith2.png);
  background-position: -935px -1289px;
  width: 60px;
  height: 60px;
}
.skin_d7a9f7 {
  background-image: url(spritesmith2.png);
  background-position: -1001px -1274px;
  width: 90px;
  height: 90px;
}
.customize-option.skin_d7a9f7 {
  background-image: url(spritesmith2.png);
  background-position: -1026px -1289px;
  width: 60px;
  height: 60px;
}
.skin_d7a9f7_sleep {
  background-image: url(spritesmith2.png);
  background-position: -1092px -1274px;
  width: 90px;
  height: 90px;
}
.customize-option.skin_d7a9f7_sleep {
  background-image: url(spritesmith2.png);
  background-position: -1117px -1289px;
  width: 60px;
  height: 60px;
}
.skin_ddc994 {
  background-image: url(spritesmith2.png);
  background-position: -1183px -1274px;
  width: 90px;
  height: 90px;
}
.customize-option.skin_ddc994 {
  background-image: url(spritesmith2.png);
  background-position: -1208px -1289px;
  width: 60px;
  height: 60px;
}
.skin_ddc994_sleep {
  background-image: url(spritesmith2.png);
  background-position: -1274px -1274px;
  width: 90px;
  height: 90px;
}
.customize-option.skin_ddc994_sleep {
  background-image: url(spritesmith2.png);
  background-position: -1299px -1289px;
  width: 60px;
  height: 60px;
}
.skin_ea8349 {
  background-image: url(spritesmith2.png);
  background-position: -1365px 0px;
  width: 90px;
  height: 90px;
}
.customize-option.skin_ea8349 {
  background-image: url(spritesmith2.png);
  background-position: -1390px -15px;
  width: 60px;
  height: 60px;
}
.skin_ea8349_sleep {
  background-image: url(spritesmith2.png);
  background-position: -1365px -91px;
  width: 90px;
  height: 90px;
}
.customize-option.skin_ea8349_sleep {
  background-image: url(spritesmith2.png);
  background-position: -1390px -106px;
  width: 60px;
  height: 60px;
}
.skin_eb052b {
  background-image: url(spritesmith2.png);
  background-position: -1365px -182px;
  width: 90px;
  height: 90px;
}
.customize-option.skin_eb052b {
  background-image: url(spritesmith2.png);
  background-position: -1390px -197px;
  width: 60px;
  height: 60px;
}
.skin_eb052b_sleep {
  background-image: url(spritesmith2.png);
  background-position: -1365px -273px;
  width: 90px;
  height: 90px;
}
.customize-option.skin_eb052b_sleep {
  background-image: url(spritesmith2.png);
  background-position: -1390px -288px;
  width: 60px;
  height: 60px;
}
.skin_f5a76e {
  background-image: url(spritesmith2.png);
  background-position: -1365px -364px;
  width: 90px;
  height: 90px;
}
.customize-option.skin_f5a76e {
  background-image: url(spritesmith2.png);
  background-position: -1390px -379px;
  width: 60px;
  height: 60px;
}
.skin_f5a76e_sleep {
  background-image: url(spritesmith2.png);
  background-position: -1365px -455px;
  width: 90px;
  height: 90px;
}
.customize-option.skin_f5a76e_sleep {
  background-image: url(spritesmith2.png);
  background-position: -1390px -470px;
  width: 60px;
  height: 60px;
}
.skin_f5d70f {
  background-image: url(spritesmith2.png);
  background-position: -1365px -546px;
  width: 90px;
  height: 90px;
}
.customize-option.skin_f5d70f {
  background-image: url(spritesmith2.png);
  background-position: -1390px -561px;
  width: 60px;
  height: 60px;
}
.skin_f5d70f_sleep {
  background-image: url(spritesmith2.png);
  background-position: -1365px -637px;
  width: 90px;
  height: 90px;
}
.customize-option.skin_f5d70f_sleep {
  background-image: url(spritesmith2.png);
  background-position: -1390px -652px;
  width: 60px;
  height: 60px;
}
.skin_f69922 {
  background-image: url(spritesmith2.png);
  background-position: -1365px -728px;
  width: 90px;
  height: 90px;
}
.customize-option.skin_f69922 {
  background-image: url(spritesmith2.png);
  background-position: -1390px -743px;
  width: 60px;
  height: 60px;
}
.skin_f69922_sleep {
  background-image: url(spritesmith2.png);
  background-position: -1365px -819px;
  width: 90px;
  height: 90px;
}
.customize-option.skin_f69922_sleep {
  background-image: url(spritesmith2.png);
  background-position: -1390px -834px;
  width: 60px;
  height: 60px;
}
.skin_fox {
  background-image: url(spritesmith2.png);
  background-position: -1365px -910px;
  width: 90px;
  height: 90px;
}
.customize-option.skin_fox {
  background-image: url(spritesmith2.png);
  background-position: -1390px -925px;
  width: 60px;
  height: 60px;
}
.skin_fox_sleep {
  background-image: url(spritesmith2.png);
  background-position: -1365px -1001px;
  width: 90px;
  height: 90px;
}
.customize-option.skin_fox_sleep {
  background-image: url(spritesmith2.png);
  background-position: -1390px -1016px;
  width: 60px;
  height: 60px;
}
.skin_ghost {
  background-image: url(spritesmith2.png);
  background-position: -1365px -1092px;
  width: 90px;
  height: 90px;
}
.customize-option.skin_ghost {
  background-image: url(spritesmith2.png);
  background-position: -1390px -1107px;
  width: 60px;
  height: 60px;
}
.skin_ghost_sleep {
  background-image: url(spritesmith2.png);
  background-position: -1365px -1183px;
  width: 90px;
  height: 90px;
}
.customize-option.skin_ghost_sleep {
  background-image: url(spritesmith2.png);
  background-position: -1390px -1198px;
  width: 60px;
  height: 60px;
}
.skin_lion {
  background-image: url(spritesmith2.png);
  background-position: -1365px -1274px;
  width: 90px;
  height: 90px;
}
.customize-option.skin_lion {
  background-image: url(spritesmith2.png);
  background-position: -1390px -1289px;
  width: 60px;
  height: 60px;
}
.skin_lion_sleep {
  background-image: url(spritesmith2.png);
  background-position: 0px -1365px;
  width: 90px;
  height: 90px;
}
.customize-option.skin_lion_sleep {
  background-image: url(spritesmith2.png);
  background-position: -25px -1380px;
  width: 60px;
  height: 60px;
}
.skin_monster {
  background-image: url(spritesmith2.png);
  background-position: -91px -1365px;
  width: 90px;
  height: 90px;
}
.customize-option.skin_monster {
  background-image: url(spritesmith2.png);
  background-position: -116px -1380px;
  width: 60px;
  height: 60px;
}
.skin_monster_sleep {
  background-image: url(spritesmith2.png);
  background-position: -182px -1365px;
  width: 90px;
  height: 90px;
}
.customize-option.skin_monster_sleep {
  background-image: url(spritesmith2.png);
  background-position: -207px -1380px;
  width: 60px;
  height: 60px;
}
.skin_ogre {
  background-image: url(spritesmith2.png);
  background-position: -273px -1365px;
  width: 90px;
  height: 90px;
}
.customize-option.skin_ogre {
  background-image: url(spritesmith2.png);
  background-position: -298px -1380px;
  width: 60px;
  height: 60px;
}
.skin_ogre_sleep {
  background-image: url(spritesmith2.png);
  background-position: -364px -1365px;
  width: 90px;
  height: 90px;
}
.customize-option.skin_ogre_sleep {
  background-image: url(spritesmith2.png);
  background-position: -389px -1380px;
  width: 60px;
  height: 60px;
}
.skin_panda {
  background-image: url(spritesmith2.png);
  background-position: -455px -1365px;
  width: 90px;
  height: 90px;
}
.customize-option.skin_panda {
  background-image: url(spritesmith2.png);
  background-position: -480px -1380px;
  width: 60px;
  height: 60px;
}
.skin_panda_sleep {
  background-image: url(spritesmith2.png);
  background-position: -546px -1365px;
  width: 90px;
  height: 90px;
}
.customize-option.skin_panda_sleep {
  background-image: url(spritesmith2.png);
  background-position: -571px -1380px;
  width: 60px;
  height: 60px;
}
.skin_pastelBlue {
  background-image: url(spritesmith2.png);
  background-position: -637px -1365px;
  width: 90px;
  height: 90px;
}
.customize-option.skin_pastelBlue {
  background-image: url(spritesmith2.png);
  background-position: -662px -1380px;
  width: 60px;
  height: 60px;
}
.skin_pastelBlue_sleep {
  background-image: url(spritesmith2.png);
  background-position: -728px -1365px;
  width: 90px;
  height: 90px;
}
.customize-option.skin_pastelBlue_sleep {
  background-image: url(spritesmith2.png);
  background-position: -753px -1380px;
  width: 60px;
  height: 60px;
}
.skin_pastelGreen {
  background-image: url(spritesmith2.png);
  background-position: -819px -1365px;
  width: 90px;
  height: 90px;
}
.customize-option.skin_pastelGreen {
  background-image: url(spritesmith2.png);
  background-position: -844px -1380px;
  width: 60px;
  height: 60px;
}
.skin_pastelGreen_sleep {
  background-image: url(spritesmith2.png);
  background-position: -910px -1365px;
  width: 90px;
  height: 90px;
}
.customize-option.skin_pastelGreen_sleep {
  background-image: url(spritesmith2.png);
  background-position: -935px -1380px;
  width: 60px;
  height: 60px;
}
.skin_pastelOrange {
  background-image: url(spritesmith2.png);
  background-position: -1001px -1365px;
  width: 90px;
  height: 90px;
}
.customize-option.skin_pastelOrange {
  background-image: url(spritesmith2.png);
  background-position: -1026px -1380px;
  width: 60px;
  height: 60px;
}
.skin_pastelOrange_sleep {
  background-image: url(spritesmith2.png);
  background-position: -1092px -1365px;
  width: 90px;
  height: 90px;
}
.customize-option.skin_pastelOrange_sleep {
  background-image: url(spritesmith2.png);
  background-position: -1117px -1380px;
  width: 60px;
  height: 60px;
}
.skin_pastelPink {
  background-image: url(spritesmith2.png);
  background-position: -1183px -1365px;
  width: 90px;
  height: 90px;
}
.customize-option.skin_pastelPink {
  background-image: url(spritesmith2.png);
  background-position: -1208px -1380px;
  width: 60px;
  height: 60px;
}
.skin_pastelPink_sleep {
  background-image: url(spritesmith2.png);
  background-position: -1274px -1365px;
  width: 90px;
  height: 90px;
}
.customize-option.skin_pastelPink_sleep {
  background-image: url(spritesmith2.png);
  background-position: -1299px -1380px;
  width: 60px;
  height: 60px;
}
.skin_pastelPurple {
  background-image: url(spritesmith2.png);
  background-position: -1365px -1365px;
  width: 90px;
  height: 90px;
}
.customize-option.skin_pastelPurple {
  background-image: url(spritesmith2.png);
  background-position: -1390px -1380px;
  width: 60px;
  height: 60px;
}
.skin_pastelPurple_sleep {
  background-image: url(spritesmith2.png);
  background-position: -1456px 0px;
  width: 90px;
  height: 90px;
}
.customize-option.skin_pastelPurple_sleep {
  background-image: url(spritesmith2.png);
  background-position: -1481px -15px;
  width: 60px;
  height: 60px;
}
.skin_pastelRainbowChevron {
  background-image: url(spritesmith2.png);
  background-position: -1456px -91px;
  width: 90px;
  height: 90px;
}
.customize-option.skin_pastelRainbowChevron {
  background-image: url(spritesmith2.png);
  background-position: -1481px -106px;
  width: 60px;
  height: 60px;
}
.skin_pastelRainbowChevron_sleep {
  background-image: url(spritesmith2.png);
  background-position: -1456px -182px;
  width: 90px;
  height: 90px;
}
.customize-option.skin_pastelRainbowChevron_sleep {
  background-image: url(spritesmith2.png);
  background-position: -1481px -197px;
  width: 60px;
  height: 60px;
}
.skin_pastelRainbowDiagonal {
  background-image: url(spritesmith2.png);
  background-position: -1456px -273px;
  width: 90px;
  height: 90px;
}
.customize-option.skin_pastelRainbowDiagonal {
  background-image: url(spritesmith2.png);
  background-position: -1481px -288px;
  width: 60px;
  height: 60px;
}
.skin_pastelRainbowDiagonal_sleep {
  background-image: url(spritesmith2.png);
  background-position: -1456px -364px;
  width: 90px;
  height: 90px;
}
.customize-option.skin_pastelRainbowDiagonal_sleep {
  background-image: url(spritesmith2.png);
  background-position: -1481px -379px;
  width: 60px;
  height: 60px;
}
.skin_pastelYellow {
  background-image: url(spritesmith2.png);
  background-position: -1456px -455px;
  width: 90px;
  height: 90px;
}
.customize-option.skin_pastelYellow {
  background-image: url(spritesmith2.png);
  background-position: -1481px -470px;
  width: 60px;
  height: 60px;
}
.skin_pastelYellow_sleep {
  background-image: url(spritesmith2.png);
  background-position: -1456px -546px;
  width: 90px;
  height: 90px;
}
.customize-option.skin_pastelYellow_sleep {
  background-image: url(spritesmith2.png);
  background-position: -1481px -561px;
  width: 60px;
  height: 60px;
}
.skin_pig {
  background-image: url(spritesmith2.png);
  background-position: -1456px -637px;
  width: 90px;
  height: 90px;
}
.customize-option.skin_pig {
  background-image: url(spritesmith2.png);
  background-position: -1481px -652px;
  width: 60px;
  height: 60px;
}
.skin_pig_sleep {
  background-image: url(spritesmith2.png);
  background-position: -1456px -728px;
  width: 90px;
  height: 90px;
}
.customize-option.skin_pig_sleep {
  background-image: url(spritesmith2.png);
  background-position: -1481px -743px;
  width: 60px;
  height: 60px;
}
.skin_pumpkin {
  background-image: url(spritesmith2.png);
  background-position: -1456px -819px;
  width: 90px;
  height: 90px;
}
.customize-option.skin_pumpkin {
  background-image: url(spritesmith2.png);
  background-position: -1481px -834px;
  width: 60px;
  height: 60px;
}
.skin_pumpkin2 {
  background-image: url(spritesmith2.png);
  background-position: -1456px -910px;
  width: 90px;
  height: 90px;
}
.customize-option.skin_pumpkin2 {
  background-image: url(spritesmith2.png);
  background-position: -1481px -925px;
  width: 60px;
  height: 60px;
}
.skin_pumpkin2_sleep {
  background-image: url(spritesmith2.png);
  background-position: -1456px -1001px;
  width: 90px;
  height: 90px;
}
.customize-option.skin_pumpkin2_sleep {
  background-image: url(spritesmith2.png);
  background-position: -1481px -1016px;
  width: 60px;
  height: 60px;
}
.skin_pumpkin_sleep {
  background-image: url(spritesmith2.png);
  background-position: -1456px -1092px;
  width: 90px;
  height: 90px;
}
.customize-option.skin_pumpkin_sleep {
  background-image: url(spritesmith2.png);
  background-position: -1481px -1107px;
  width: 60px;
  height: 60px;
}
.skin_rainbow {
  background-image: url(spritesmith2.png);
  background-position: -1456px -1183px;
  width: 90px;
  height: 90px;
}
.customize-option.skin_rainbow {
  background-image: url(spritesmith2.png);
  background-position: -1481px -1198px;
  width: 60px;
  height: 60px;
}
.skin_rainbow_sleep {
  background-image: url(spritesmith2.png);
  background-position: -1456px -1274px;
  width: 90px;
  height: 90px;
}
.customize-option.skin_rainbow_sleep {
  background-image: url(spritesmith2.png);
  background-position: -1481px -1289px;
  width: 60px;
  height: 60px;
}
.skin_reptile {
  background-image: url(spritesmith2.png);
  background-position: -1456px -1365px;
  width: 90px;
  height: 90px;
}
.customize-option.skin_reptile {
  background-image: url(spritesmith2.png);
  background-position: -1481px -1380px;
  width: 60px;
  height: 60px;
}
.skin_reptile_sleep {
  background-image: url(spritesmith2.png);
  background-position: 0px -1456px;
  width: 90px;
  height: 90px;
}
.customize-option.skin_reptile_sleep {
  background-image: url(spritesmith2.png);
  background-position: -25px -1471px;
  width: 60px;
  height: 60px;
}
.skin_shadow {
  background-image: url(spritesmith2.png);
  background-position: -91px -1456px;
  width: 90px;
  height: 90px;
}
.customize-option.skin_shadow {
  background-image: url(spritesmith2.png);
  background-position: -116px -1471px;
  width: 60px;
  height: 60px;
}
.skin_shadow2 {
  background-image: url(spritesmith2.png);
  background-position: -182px -1456px;
  width: 90px;
  height: 90px;
}
.customize-option.skin_shadow2 {
  background-image: url(spritesmith2.png);
  background-position: -207px -1471px;
  width: 60px;
  height: 60px;
}
.skin_shadow2_sleep {
  background-image: url(spritesmith2.png);
  background-position: -273px -1456px;
  width: 90px;
  height: 90px;
}
.customize-option.skin_shadow2_sleep {
  background-image: url(spritesmith2.png);
  background-position: -298px -1471px;
  width: 60px;
  height: 60px;
}
.skin_shadow_sleep {
  background-image: url(spritesmith2.png);
  background-position: -364px -1456px;
  width: 90px;
  height: 90px;
}
.customize-option.skin_shadow_sleep {
  background-image: url(spritesmith2.png);
  background-position: -389px -1471px;
  width: 60px;
  height: 60px;
}
.skin_skeleton {
  background-image: url(spritesmith2.png);
  background-position: -455px -1456px;
  width: 90px;
  height: 90px;
}
.customize-option.skin_skeleton {
  background-image: url(spritesmith2.png);
  background-position: -480px -1471px;
  width: 60px;
  height: 60px;
}
.skin_skeleton2 {
  background-image: url(spritesmith2.png);
  background-position: -546px -1456px;
  width: 90px;
  height: 90px;
}
.customize-option.skin_skeleton2 {
  background-image: url(spritesmith2.png);
  background-position: -571px -1471px;
  width: 60px;
  height: 60px;
}
.skin_skeleton2_sleep {
  background-image: url(spritesmith2.png);
  background-position: -637px -1456px;
  width: 90px;
  height: 90px;
}
.customize-option.skin_skeleton2_sleep {
  background-image: url(spritesmith2.png);
  background-position: -662px -1471px;
  width: 60px;
  height: 60px;
}
.skin_skeleton_sleep {
  background-image: url(spritesmith2.png);
  background-position: -728px -1456px;
  width: 90px;
  height: 90px;
}
.customize-option.skin_skeleton_sleep {
  background-image: url(spritesmith2.png);
  background-position: -753px -1471px;
  width: 60px;
  height: 60px;
}
.skin_tiger {
  background-image: url(spritesmith2.png);
  background-position: -819px -1456px;
  width: 90px;
  height: 90px;
}
.customize-option.skin_tiger {
  background-image: url(spritesmith2.png);
  background-position: -844px -1471px;
  width: 60px;
  height: 60px;
}
.skin_tiger_sleep {
  background-image: url(spritesmith2.png);
  background-position: -910px -1456px;
  width: 90px;
  height: 90px;
}
.customize-option.skin_tiger_sleep {
  background-image: url(spritesmith2.png);
  background-position: -935px -1471px;
  width: 60px;
  height: 60px;
}
.skin_transparent {
  background-image: url(spritesmith2.png);
  background-position: -1001px -1456px;
  width: 90px;
  height: 90px;
}
.customize-option.skin_transparent {
  background-image: url(spritesmith2.png);
  background-position: -1026px -1471px;
  width: 60px;
  height: 60px;
}
.skin_transparent_sleep {
  background-image: url(spritesmith2.png);
  background-position: -1092px -1456px;
  width: 90px;
  height: 90px;
}
.customize-option.skin_transparent_sleep {
  background-image: url(spritesmith2.png);
  background-position: -1117px -1471px;
  width: 60px;
  height: 60px;
}
.skin_wolf {
  background-image: url(spritesmith2.png);
  background-position: -1183px -1456px;
  width: 90px;
  height: 90px;
}
.customize-option.skin_wolf {
  background-image: url(spritesmith2.png);
  background-position: -1208px -1471px;
  width: 60px;
  height: 60px;
}
.skin_wolf_sleep {
  background-image: url(spritesmith2.png);
  background-position: -1274px -1456px;
  width: 90px;
  height: 90px;
}
.customize-option.skin_wolf_sleep {
  background-image: url(spritesmith2.png);
  background-position: -1299px -1471px;
  width: 60px;
  height: 60px;
}
.skin_zombie {
  background-image: url(spritesmith2.png);
  background-position: -1365px -1456px;
  width: 90px;
  height: 90px;
}
.customize-option.skin_zombie {
  background-image: url(spritesmith2.png);
  background-position: -1390px -1471px;
  width: 60px;
  height: 60px;
}
.skin_zombie2 {
  background-image: url(spritesmith2.png);
  background-position: -1456px -1456px;
  width: 90px;
  height: 90px;
}
.customize-option.skin_zombie2 {
  background-image: url(spritesmith2.png);
  background-position: -1481px -1471px;
  width: 60px;
  height: 60px;
}
.skin_zombie2_sleep {
  background-image: url(spritesmith2.png);
  background-position: -1547px 0px;
  width: 90px;
  height: 90px;
}
.customize-option.skin_zombie2_sleep {
  background-image: url(spritesmith2.png);
  background-position: -1572px -15px;
  width: 60px;
  height: 60px;
}
.skin_zombie_sleep {
  background-image: url(spritesmith2.png);
  background-position: -1547px -91px;
  width: 90px;
  height: 90px;
}
.customize-option.skin_zombie_sleep {
  background-image: url(spritesmith2.png);
  background-position: -1572px -106px;
  width: 60px;
  height: 60px;
}
.broad_armor_armoire_gladiatorArmor {
  background-image: url(spritesmith2.png);
  background-position: -1547px -182px;
  width: 90px;
  height: 90px;
}
.broad_armor_armoire_lunarArmor {
  background-image: url(spritesmith2.png);
<<<<<<< HEAD
  background-position: -1547px -91px;
  width: 90px;
  height: 90px;
=======
  background-position: -1572px -197px;
  width: 60px;
  height: 60px;
>>>>>>> 6074774e
}
.head_armoire_gladiatorHelm {
  background-image: url(spritesmith2.png);
<<<<<<< HEAD
  background-position: -1547px -182px;
=======
  background-position: -1547px -273px;
>>>>>>> 6074774e
  width: 90px;
  height: 90px;
}
.head_armoire_lunarCrown {
  background-image: url(spritesmith2.png);
<<<<<<< HEAD
  background-position: -1547px -273px;
  width: 90px;
  height: 90px;
=======
  background-position: -1572px -288px;
  width: 60px;
  height: 60px;
>>>>>>> 6074774e
}
.head_armoire_rancherHat {
  background-image: url(spritesmith2.png);
  background-position: -1547px -364px;
  width: 90px;
  height: 90px;
}
.head_armoire_redHairbow {
  background-image: url(spritesmith2.png);
<<<<<<< HEAD
  background-position: -1547px -455px;
  width: 90px;
  height: 90px;
=======
  background-position: -1572px -379px;
  width: 60px;
  height: 60px;
>>>>>>> 6074774e
}
.head_armoire_violetFloppyHat {
  background-image: url(spritesmith2.png);
<<<<<<< HEAD
  background-position: -1547px -546px;
=======
  background-position: -1547px -455px;
>>>>>>> 6074774e
  width: 90px;
  height: 90px;
}
.shield_armoire_gladiatorShield {
  background-image: url(spritesmith2.png);
<<<<<<< HEAD
  background-position: -1547px -637px;
  width: 90px;
  height: 90px;
=======
  background-position: -1572px -470px;
  width: 60px;
  height: 60px;
>>>>>>> 6074774e
}
.shop_armor_armoire_gladiatorArmor {
  background-image: url(spritesmith2.png);
<<<<<<< HEAD
  background-position: -1402px -1679px;
  width: 40px;
  height: 40px;
}
.shop_armor_armoire_lunarArmor {
  background-image: url(spritesmith2.png);
  background-position: -1361px -1679px;
  width: 40px;
  height: 40px;
}
.shop_head_armoire_gladiatorHelm {
  background-image: url(spritesmith2.png);
  background-position: -1320px -1679px;
  width: 40px;
  height: 40px;
}
.shop_head_armoire_lunarCrown {
  background-image: url(spritesmith2.png);
  background-position: -1279px -1679px;
  width: 40px;
  height: 40px;
}
.shop_head_armoire_rancherHat {
  background-image: url(spritesmith2.png);
  background-position: -1238px -1679px;
  width: 40px;
  height: 40px;
}
.shop_head_armoire_redHairbow {
  background-image: url(spritesmith2.png);
  background-position: -1115px -1679px;
  width: 40px;
  height: 40px;
}
.shop_head_armoire_violetFloppyHat {
  background-image: url(spritesmith2.png);
  background-position: -1074px -1679px;
  width: 40px;
  height: 40px;
}
.shop_shield_armoire_gladiatorShield {
  background-image: url(spritesmith2.png);
  background-position: -1033px -1679px;
  width: 40px;
  height: 40px;
}
.shop_weapon_armoire_basicCrossbow {
  background-image: url(spritesmith2.png);
  background-position: -992px -1679px;
  width: 40px;
  height: 40px;
}
.shop_weapon_armoire_lunarSceptre {
  background-image: url(spritesmith2.png);
  background-position: -951px -1679px;
  width: 40px;
  height: 40px;
}
.slim_armor_armoire_gladiatorArmor {
  background-image: url(spritesmith2.png);
  background-position: -1547px -1456px;
=======
  background-position: -1547px -546px;
>>>>>>> 6074774e
  width: 90px;
  height: 90px;
}
.slim_armor_armoire_lunarArmor {
  background-image: url(spritesmith2.png);
<<<<<<< HEAD
  background-position: -227px -1547px;
  width: 90px;
  height: 90px;
}
.weapon_armoire_basicCrossbow {
  background-image: url(spritesmith2.png);
  background-position: -318px -1547px;
  width: 90px;
  height: 90px;
}
.weapon_armoire_lunarSceptre {
  background-image: url(spritesmith2.png);
  background-position: -409px -1547px;
  width: 90px;
  height: 90px;
}
.broad_armor_healer_1 {
  background-image: url(spritesmith2.png);
  background-position: -500px -1547px;
=======
  background-position: -1572px -561px;
  width: 60px;
  height: 60px;
}
.broad_armor_healer_1 {
  background-image: url(spritesmith2.png);
  background-position: -1547px -637px;
>>>>>>> 6074774e
  width: 90px;
  height: 90px;
}
.broad_armor_healer_2 {
  background-image: url(spritesmith2.png);
<<<<<<< HEAD
  background-position: -591px -1547px;
=======
  background-position: -1547px -728px;
>>>>>>> 6074774e
  width: 90px;
  height: 90px;
}
.broad_armor_healer_3 {
  background-image: url(spritesmith2.png);
<<<<<<< HEAD
  background-position: -682px -1547px;
=======
  background-position: -1547px -819px;
>>>>>>> 6074774e
  width: 90px;
  height: 90px;
}
.broad_armor_healer_4 {
  background-image: url(spritesmith2.png);
<<<<<<< HEAD
  background-position: -773px -1547px;
=======
  background-position: -1547px -910px;
>>>>>>> 6074774e
  width: 90px;
  height: 90px;
}
.broad_armor_healer_5 {
  background-image: url(spritesmith2.png);
<<<<<<< HEAD
  background-position: -864px -1547px;
=======
  background-position: -1547px -1001px;
>>>>>>> 6074774e
  width: 90px;
  height: 90px;
}
.broad_armor_rogue_1 {
  background-image: url(spritesmith2.png);
<<<<<<< HEAD
  background-position: -955px -1547px;
=======
  background-position: -1547px -1092px;
>>>>>>> 6074774e
  width: 90px;
  height: 90px;
}
.broad_armor_rogue_2 {
  background-image: url(spritesmith2.png);
<<<<<<< HEAD
  background-position: -1046px -1547px;
=======
  background-position: -1547px -1183px;
>>>>>>> 6074774e
  width: 90px;
  height: 90px;
}
.broad_armor_rogue_3 {
  background-image: url(spritesmith2.png);
<<<<<<< HEAD
  background-position: -1137px -1547px;
=======
  background-position: -1547px -1274px;
>>>>>>> 6074774e
  width: 90px;
  height: 90px;
}
.broad_armor_rogue_4 {
  background-image: url(spritesmith2.png);
<<<<<<< HEAD
  background-position: -1228px -1547px;
=======
  background-position: -1547px -1365px;
>>>>>>> 6074774e
  width: 90px;
  height: 90px;
}
.broad_armor_rogue_5 {
  background-image: url(spritesmith2.png);
<<<<<<< HEAD
  background-position: -1319px -1547px;
=======
  background-position: -1547px -1456px;
>>>>>>> 6074774e
  width: 90px;
  height: 90px;
}
.broad_armor_special_2 {
  background-image: url(spritesmith2.png);
<<<<<<< HEAD
  background-position: -1410px -1547px;
=======
  background-position: 0px -1547px;
>>>>>>> 6074774e
  width: 90px;
  height: 90px;
}
.broad_armor_warrior_1 {
  background-image: url(spritesmith2.png);
<<<<<<< HEAD
  background-position: -1501px -1547px;
=======
  background-position: -91px -1547px;
>>>>>>> 6074774e
  width: 90px;
  height: 90px;
}
.broad_armor_warrior_2 {
  background-image: url(spritesmith2.png);
<<<<<<< HEAD
  background-position: -1638px 0px;
=======
  background-position: -182px -1547px;
>>>>>>> 6074774e
  width: 90px;
  height: 90px;
}
.broad_armor_warrior_3 {
  background-image: url(spritesmith2.png);
<<<<<<< HEAD
  background-position: -1638px -91px;
=======
  background-position: -273px -1547px;
>>>>>>> 6074774e
  width: 90px;
  height: 90px;
}
.broad_armor_warrior_4 {
  background-image: url(spritesmith2.png);
<<<<<<< HEAD
  background-position: -1638px -182px;
=======
  background-position: -364px -1547px;
>>>>>>> 6074774e
  width: 90px;
  height: 90px;
}
.broad_armor_warrior_5 {
  background-image: url(spritesmith2.png);
<<<<<<< HEAD
  background-position: -1638px -273px;
=======
  background-position: -455px -1547px;
>>>>>>> 6074774e
  width: 90px;
  height: 90px;
}
.broad_armor_wizard_1 {
  background-image: url(spritesmith2.png);
<<<<<<< HEAD
  background-position: -1638px -364px;
=======
  background-position: -546px -1547px;
>>>>>>> 6074774e
  width: 90px;
  height: 90px;
}
.broad_armor_wizard_2 {
  background-image: url(spritesmith2.png);
<<<<<<< HEAD
  background-position: -1638px -455px;
=======
  background-position: -637px -1547px;
>>>>>>> 6074774e
  width: 90px;
  height: 90px;
}
.broad_armor_wizard_3 {
  background-image: url(spritesmith2.png);
<<<<<<< HEAD
  background-position: -1638px -546px;
=======
  background-position: -728px -1547px;
>>>>>>> 6074774e
  width: 90px;
  height: 90px;
}
.broad_armor_wizard_4 {
  background-image: url(spritesmith2.png);
<<<<<<< HEAD
  background-position: -1638px -637px;
=======
  background-position: -819px -1547px;
>>>>>>> 6074774e
  width: 90px;
  height: 90px;
}
.broad_armor_wizard_5 {
  background-image: url(spritesmith2.png);
<<<<<<< HEAD
  background-position: -1638px -728px;
=======
  background-position: -910px -1547px;
>>>>>>> 6074774e
  width: 90px;
  height: 90px;
}
.shop_armor_healer_1 {
  background-image: url(spritesmith2.png);
<<<<<<< HEAD
  background-position: -910px -1679px;
=======
  background-position: -1547px -1679px;
>>>>>>> 6074774e
  width: 40px;
  height: 40px;
}
.shop_armor_healer_2 {
  background-image: url(spritesmith2.png);
<<<<<<< HEAD
  background-position: -1648px -1638px;
=======
  background-position: -1506px -1679px;
>>>>>>> 6074774e
  width: 40px;
  height: 40px;
}
.shop_armor_healer_3 {
  background-image: url(spritesmith2.png);
<<<<<<< HEAD
  background-position: -1607px -1638px;
=======
  background-position: -1465px -1679px;
>>>>>>> 6074774e
  width: 40px;
  height: 40px;
}
.shop_armor_healer_4 {
  background-image: url(spritesmith2.png);
<<<<<<< HEAD
  background-position: -1566px -1638px;
=======
  background-position: -1424px -1679px;
>>>>>>> 6074774e
  width: 40px;
  height: 40px;
}
.shop_armor_healer_5 {
  background-image: url(spritesmith2.png);
<<<<<<< HEAD
  background-position: -1443px -1679px;
=======
  background-position: -1383px -1679px;
>>>>>>> 6074774e
  width: 40px;
  height: 40px;
}
.shop_armor_rogue_1 {
  background-image: url(spritesmith2.png);
<<<<<<< HEAD
  background-position: -1484px -1638px;
=======
  background-position: -1342px -1679px;
>>>>>>> 6074774e
  width: 40px;
  height: 40px;
}
.shop_armor_rogue_2 {
  background-image: url(spritesmith2.png);
<<<<<<< HEAD
  background-position: -1443px -1638px;
=======
  background-position: -1301px -1679px;
>>>>>>> 6074774e
  width: 40px;
  height: 40px;
}
.shop_armor_rogue_3 {
  background-image: url(spritesmith2.png);
<<<<<<< HEAD
  background-position: -1402px -1638px;
=======
  background-position: -1260px -1679px;
>>>>>>> 6074774e
  width: 40px;
  height: 40px;
}
.shop_armor_rogue_4 {
  background-image: url(spritesmith2.png);
<<<<<<< HEAD
  background-position: -1361px -1638px;
=======
  background-position: -1219px -1679px;
>>>>>>> 6074774e
  width: 40px;
  height: 40px;
}
.shop_armor_rogue_5 {
  background-image: url(spritesmith2.png);
<<<<<<< HEAD
  background-position: -1320px -1638px;
=======
  background-position: -1137px -1638px;
>>>>>>> 6074774e
  width: 40px;
  height: 40px;
}
.shop_armor_special_0 {
  background-image: url(spritesmith2.png);
<<<<<<< HEAD
  background-position: -1279px -1638px;
=======
  background-position: -1137px -1679px;
>>>>>>> 6074774e
  width: 40px;
  height: 40px;
}
.shop_armor_special_1 {
  background-image: url(spritesmith2.png);
<<<<<<< HEAD
  background-position: -1238px -1638px;
=======
  background-position: -1670px -1638px;
>>>>>>> 6074774e
  width: 40px;
  height: 40px;
}
.shop_armor_special_2 {
  background-image: url(spritesmith2.png);
<<<<<<< HEAD
  background-position: -1197px -1638px;
=======
  background-position: -1629px -1638px;
>>>>>>> 6074774e
  width: 40px;
  height: 40px;
}
.shop_armor_warrior_1 {
  background-image: url(spritesmith2.png);
<<<<<<< HEAD
  background-position: -1156px -1638px;
=======
  background-position: -1506px -1638px;
>>>>>>> 6074774e
  width: 40px;
  height: 40px;
}
.shop_armor_warrior_2 {
  background-image: url(spritesmith2.png);
<<<<<<< HEAD
  background-position: -1115px -1638px;
=======
  background-position: -1465px -1638px;
>>>>>>> 6074774e
  width: 40px;
  height: 40px;
}
.shop_armor_warrior_3 {
  background-image: url(spritesmith2.png);
<<<<<<< HEAD
  background-position: -1074px -1638px;
=======
  background-position: -1424px -1638px;
>>>>>>> 6074774e
  width: 40px;
  height: 40px;
}
.shop_armor_warrior_4 {
  background-image: url(spritesmith2.png);
<<<<<<< HEAD
  background-position: -1033px -1638px;
=======
  background-position: -1383px -1638px;
>>>>>>> 6074774e
  width: 40px;
  height: 40px;
}
.shop_armor_warrior_5 {
  background-image: url(spritesmith2.png);
<<<<<<< HEAD
  background-position: -992px -1638px;
=======
  background-position: -1342px -1638px;
>>>>>>> 6074774e
  width: 40px;
  height: 40px;
}
.shop_armor_wizard_1 {
  background-image: url(spritesmith2.png);
<<<<<<< HEAD
  background-position: -1592px -1547px;
=======
  background-position: -1301px -1638px;
>>>>>>> 6074774e
  width: 40px;
  height: 40px;
}
.shop_armor_wizard_2 {
  background-image: url(spritesmith2.png);
<<<<<<< HEAD
  background-position: -1525px -1638px;
=======
  background-position: -1260px -1638px;
>>>>>>> 6074774e
  width: 40px;
  height: 40px;
}
.shop_armor_wizard_3 {
  background-image: url(spritesmith2.png);
<<<<<<< HEAD
  background-position: -1592px -1588px;
=======
  background-position: -1219px -1638px;
>>>>>>> 6074774e
  width: 40px;
  height: 40px;
}
.shop_armor_wizard_4 {
  background-image: url(spritesmith2.png);
<<<<<<< HEAD
  background-position: -910px -1638px;
=======
  background-position: -1178px -1679px;
>>>>>>> 6074774e
  width: 40px;
  height: 40px;
}
.shop_armor_wizard_5 {
  background-image: url(spritesmith2.png);
<<<<<<< HEAD
  background-position: -951px -1638px;
=======
  background-position: -1178px -1638px;
>>>>>>> 6074774e
  width: 40px;
  height: 40px;
}
.slim_armor_healer_1 {
  background-image: url(spritesmith2.png);
<<<<<<< HEAD
  background-position: -728px -1638px;
=======
  background-position: -1638px -1365px;
>>>>>>> 6074774e
  width: 90px;
  height: 90px;
}
.slim_armor_healer_2 {
  background-image: url(spritesmith2.png);
<<<<<<< HEAD
  background-position: -637px -1638px;
=======
  background-position: -1638px -1456px;
>>>>>>> 6074774e
  width: 90px;
  height: 90px;
}
.slim_armor_healer_3 {
  background-image: url(spritesmith2.png);
<<<<<<< HEAD
  background-position: -546px -1638px;
=======
  background-position: -1638px -1547px;
>>>>>>> 6074774e
  width: 90px;
  height: 90px;
}
.slim_armor_healer_4 {
  background-image: url(spritesmith2.png);
<<<<<<< HEAD
  background-position: -455px -1638px;
=======
  background-position: -227px -1638px;
>>>>>>> 6074774e
  width: 90px;
  height: 90px;
}
.slim_armor_healer_5 {
  background-image: url(spritesmith2.png);
<<<<<<< HEAD
  background-position: -364px -1638px;
=======
  background-position: -318px -1638px;
>>>>>>> 6074774e
  width: 90px;
  height: 90px;
}
.slim_armor_rogue_1 {
  background-image: url(spritesmith2.png);
<<<<<<< HEAD
  background-position: -273px -1638px;
=======
  background-position: -409px -1638px;
>>>>>>> 6074774e
  width: 90px;
  height: 90px;
}
.slim_armor_rogue_2 {
  background-image: url(spritesmith2.png);
<<<<<<< HEAD
  background-position: -182px -1638px;
=======
  background-position: -500px -1638px;
>>>>>>> 6074774e
  width: 90px;
  height: 90px;
}
.slim_armor_rogue_3 {
  background-image: url(spritesmith2.png);
<<<<<<< HEAD
  background-position: -91px -1638px;
=======
  background-position: -591px -1638px;
>>>>>>> 6074774e
  width: 90px;
  height: 90px;
}
.slim_armor_rogue_4 {
  background-image: url(spritesmith2.png);
<<<<<<< HEAD
  background-position: 0px -1638px;
=======
  background-position: -682px -1638px;
>>>>>>> 6074774e
  width: 90px;
  height: 90px;
}
.slim_armor_rogue_5 {
  background-image: url(spritesmith2.png);
<<<<<<< HEAD
  background-position: -1638px -1547px;
=======
  background-position: -773px -1638px;
>>>>>>> 6074774e
  width: 90px;
  height: 90px;
}
.slim_armor_special_2 {
  background-image: url(spritesmith2.png);
<<<<<<< HEAD
  background-position: -1638px -1456px;
=======
  background-position: -864px -1638px;
>>>>>>> 6074774e
  width: 90px;
  height: 90px;
}
.slim_armor_warrior_1 {
  background-image: url(spritesmith2.png);
<<<<<<< HEAD
  background-position: -1638px -1365px;
=======
  background-position: -955px -1638px;
>>>>>>> 6074774e
  width: 90px;
  height: 90px;
}
.slim_armor_warrior_2 {
  background-image: url(spritesmith2.png);
<<<<<<< HEAD
  background-position: -1638px -1274px;
=======
  background-position: -1046px -1638px;
>>>>>>> 6074774e
  width: 90px;
  height: 90px;
}
.slim_armor_warrior_3 {
  background-image: url(spritesmith2.png);
  background-position: -1638px -1274px;
  width: 90px;
  height: 90px;
}
.slim_armor_warrior_4 {
  background-image: url(spritesmith2.png);
  background-position: -1638px -1183px;
  width: 90px;
  height: 90px;
}
.slim_armor_warrior_5 {
  background-image: url(spritesmith2.png);
  background-position: -1638px -1092px;
  width: 90px;
  height: 90px;
}
.slim_armor_wizard_1 {
  background-image: url(spritesmith2.png);
  background-position: -1638px -1001px;
  width: 90px;
  height: 90px;
}
.slim_armor_wizard_2 {
  background-image: url(spritesmith2.png);
  background-position: -1638px -910px;
  width: 90px;
  height: 90px;
}
.slim_armor_wizard_3 {
  background-image: url(spritesmith2.png);
<<<<<<< HEAD
  background-position: -1547px -1365px;
=======
  background-position: -1638px -819px;
>>>>>>> 6074774e
  width: 90px;
  height: 90px;
}
.slim_armor_wizard_4 {
  background-image: url(spritesmith2.png);
<<<<<<< HEAD
  background-position: -1547px -1274px;
=======
  background-position: -1638px -728px;
>>>>>>> 6074774e
  width: 90px;
  height: 90px;
}
.slim_armor_wizard_5 {
  background-image: url(spritesmith2.png);
<<<<<<< HEAD
  background-position: -1547px -1183px;
=======
  background-position: -1638px -637px;
>>>>>>> 6074774e
  width: 90px;
  height: 90px;
}
.broad_armor_special_birthday {
  background-image: url(spritesmith2.png);
<<<<<<< HEAD
  background-position: -1547px -1092px;
=======
  background-position: -1638px -546px;
>>>>>>> 6074774e
  width: 90px;
  height: 90px;
}
.broad_armor_special_birthday2015 {
  background-image: url(spritesmith2.png);
<<<<<<< HEAD
  background-position: -1547px -1001px;
=======
  background-position: -1638px -455px;
>>>>>>> 6074774e
  width: 90px;
  height: 90px;
}
.shop_armor_special_birthday {
  background-image: url(spritesmith2.png);
<<<<<<< HEAD
  background-position: -1156px -1679px;
=======
  background-position: -1547px -1638px;
>>>>>>> 6074774e
  width: 40px;
  height: 40px;
}
.shop_armor_special_birthday2015 {
  background-image: url(spritesmith2.png);
<<<<<<< HEAD
  background-position: -1197px -1679px;
=======
  background-position: -1588px -1638px;
>>>>>>> 6074774e
  width: 40px;
  height: 40px;
}
.slim_armor_special_birthday {
  background-image: url(spritesmith2.png);
<<<<<<< HEAD
  background-position: -1547px -910px;
=======
  background-position: -1638px -364px;
>>>>>>> 6074774e
  width: 90px;
  height: 90px;
}
.slim_armor_special_birthday2015 {
  background-image: url(spritesmith2.png);
<<<<<<< HEAD
  background-position: -1547px -819px;
=======
  background-position: -1638px -273px;
>>>>>>> 6074774e
  width: 90px;
  height: 90px;
}
.broad_armor_special_fallHealer {
  background-image: url(spritesmith2.png);
<<<<<<< HEAD
  background-position: -1547px -728px;
=======
  background-position: -1638px -182px;
>>>>>>> 6074774e
  width: 90px;
  height: 90px;
}
.broad_armor_special_fallMage {
  background-image: url(spritesmith2.png);
<<<<<<< HEAD
  background-position: -106px -1547px;
=======
  background-position: -106px -1638px;
>>>>>>> 6074774e
  width: 120px;
  height: 90px;
}
.broad_armor_special_fallRogue {
  background-image: url(spritesmith2.png);
<<<<<<< HEAD
  background-position: 0px -1547px;
=======
  background-position: 0px -1638px;
>>>>>>> 6074774e
  width: 105px;
  height: 90px;
}
.broad_armor_special_fallWarrior {
  background-image: url(spritesmith2.png);
<<<<<<< HEAD
  background-position: -819px -1638px;
  width: 90px;
  height: 90px;
=======
  background-position: -1638px -91px;
  width: 90px;
  height: 90px;
}
.head_special_fallHealer {
  background-image: url(spritesmith2.png);
  background-position: -1638px 0px;
  width: 90px;
  height: 90px;
}
.head_special_fallMage {
  background-image: url(spritesmith2.png);
  background-position: -1486px -1547px;
  width: 120px;
  height: 90px;
}
.head_special_fallRogue {
  background-image: url(spritesmith2.png);
  background-position: -1380px -1547px;
  width: 105px;
  height: 90px;
}
.head_special_fallWarrior {
  background-image: url(spritesmith2.png);
  background-position: -1289px -1547px;
  width: 90px;
  height: 90px;
}
.shield_special_fallHealer {
  background-image: url(spritesmith2.png);
  background-position: -1198px -1547px;
  width: 90px;
  height: 90px;
}
.shield_special_fallRogue {
  background-image: url(spritesmith2.png);
  background-position: -1092px -1547px;
  width: 105px;
  height: 90px;
}
.shield_special_fallWarrior {
  background-image: url(spritesmith2.png);
  background-position: -1001px -1547px;
  width: 90px;
  height: 90px;
}
.shop_armor_special_fallHealer {
  background-image: url(spritesmith2.png);
  background-position: -1588px -1679px;
  width: 40px;
  height: 40px;
}
.shop_armor_special_fallMage {
  background-image: url(spritesmith2.png);
  background-position: -1629px -1679px;
  width: 40px;
  height: 40px;
}
.shop_armor_special_fallRogue {
  background-image: url(spritesmith2.png);
  background-position: -1670px -1679px;
  width: 40px;
  height: 40px;
}
.shop_armor_special_fallWarrior {
  background-image: url(spritesmith2.png);
  background-position: -1729px 0px;
  width: 40px;
  height: 40px;
}
.shop_head_special_fallHealer {
  background-image: url(spritesmith2.png);
  background-position: -1729px -41px;
  width: 40px;
  height: 40px;
>>>>>>> 6074774e
}<|MERGE_RESOLUTION|>--- conflicted
+++ resolved
@@ -1,2482 +1,1498 @@
-<<<<<<< HEAD
+.hair_base_6_porange {
+  background-image: url(spritesmith2.png);
+  background-position: -91px 0px;
+  width: 90px;
+  height: 90px;
+}
+.customize-option.hair_base_6_porange {
+  background-image: url(spritesmith2.png);
+  background-position: -116px -15px;
+  width: 60px;
+  height: 60px;
+}
+.hair_base_6_porange2 {
+  background-image: url(spritesmith2.png);
+  background-position: -1001px -1183px;
+  width: 90px;
+  height: 90px;
+}
+.customize-option.hair_base_6_porange2 {
+  background-image: url(spritesmith2.png);
+  background-position: -1026px -1198px;
+  width: 60px;
+  height: 60px;
+}
 .hair_base_6_ppink {
-=======
-.hair_base_6_pblue {
->>>>>>> 6074774e
-  background-image: url(spritesmith2.png);
-  background-position: -91px 0px;
-  width: 90px;
-  height: 90px;
-}
-<<<<<<< HEAD
+  background-image: url(spritesmith2.png);
+  background-position: 0px -91px;
+  width: 90px;
+  height: 90px;
+}
 .customize-option.hair_base_6_ppink {
-=======
-.customize-option.hair_base_6_pblue {
->>>>>>> 6074774e
-  background-image: url(spritesmith2.png);
-  background-position: -116px -15px;
-  width: 60px;
-  height: 60px;
-}
-<<<<<<< HEAD
+  background-image: url(spritesmith2.png);
+  background-position: -25px -106px;
+  width: 60px;
+  height: 60px;
+}
 .hair_base_6_ppink2 {
-=======
-.hair_base_6_pblue2 {
->>>>>>> 6074774e
-  background-image: url(spritesmith2.png);
-  background-position: -1001px -1183px;
-  width: 90px;
-  height: 90px;
-}
-<<<<<<< HEAD
+  background-image: url(spritesmith2.png);
+  background-position: -91px -91px;
+  width: 90px;
+  height: 90px;
+}
 .customize-option.hair_base_6_ppink2 {
-=======
-.customize-option.hair_base_6_pblue2 {
->>>>>>> 6074774e
-  background-image: url(spritesmith2.png);
-  background-position: -1026px -1198px;
-  width: 60px;
-  height: 60px;
-}
-<<<<<<< HEAD
+  background-image: url(spritesmith2.png);
+  background-position: -116px -106px;
+  width: 60px;
+  height: 60px;
+}
 .hair_base_6_ppurple {
-=======
-.hair_base_6_peppermint {
->>>>>>> 6074774e
-  background-image: url(spritesmith2.png);
-  background-position: 0px -91px;
-  width: 90px;
-  height: 90px;
-}
-<<<<<<< HEAD
+  background-image: url(spritesmith2.png);
+  background-position: -182px 0px;
+  width: 90px;
+  height: 90px;
+}
 .customize-option.hair_base_6_ppurple {
-=======
-.customize-option.hair_base_6_peppermint {
->>>>>>> 6074774e
-  background-image: url(spritesmith2.png);
-  background-position: -25px -106px;
-  width: 60px;
-  height: 60px;
-}
-<<<<<<< HEAD
+  background-image: url(spritesmith2.png);
+  background-position: -207px -15px;
+  width: 60px;
+  height: 60px;
+}
 .hair_base_6_ppurple2 {
-=======
-.hair_base_6_pgreen {
->>>>>>> 6074774e
-  background-image: url(spritesmith2.png);
-  background-position: -91px -91px;
-  width: 90px;
-  height: 90px;
-}
-<<<<<<< HEAD
+  background-image: url(spritesmith2.png);
+  background-position: -182px -91px;
+  width: 90px;
+  height: 90px;
+}
 .customize-option.hair_base_6_ppurple2 {
-=======
-.customize-option.hair_base_6_pgreen {
->>>>>>> 6074774e
-  background-image: url(spritesmith2.png);
-  background-position: -116px -106px;
-  width: 60px;
-  height: 60px;
-}
-<<<<<<< HEAD
+  background-image: url(spritesmith2.png);
+  background-position: -207px -106px;
+  width: 60px;
+  height: 60px;
+}
 .hair_base_6_pumpkin {
-=======
-.hair_base_6_pgreen2 {
->>>>>>> 6074774e
-  background-image: url(spritesmith2.png);
-  background-position: -182px 0px;
-  width: 90px;
-  height: 90px;
-}
-<<<<<<< HEAD
+  background-image: url(spritesmith2.png);
+  background-position: 0px -182px;
+  width: 90px;
+  height: 90px;
+}
 .customize-option.hair_base_6_pumpkin {
-=======
-.customize-option.hair_base_6_pgreen2 {
->>>>>>> 6074774e
-  background-image: url(spritesmith2.png);
-  background-position: -207px -15px;
-  width: 60px;
-  height: 60px;
-}
-<<<<<<< HEAD
+  background-image: url(spritesmith2.png);
+  background-position: -25px -197px;
+  width: 60px;
+  height: 60px;
+}
 .hair_base_6_purple {
-=======
-.hair_base_6_porange {
->>>>>>> 6074774e
-  background-image: url(spritesmith2.png);
-  background-position: -182px -91px;
-  width: 90px;
-  height: 90px;
-}
-<<<<<<< HEAD
+  background-image: url(spritesmith2.png);
+  background-position: -91px -182px;
+  width: 90px;
+  height: 90px;
+}
 .customize-option.hair_base_6_purple {
-=======
-.customize-option.hair_base_6_porange {
->>>>>>> 6074774e
-  background-image: url(spritesmith2.png);
-  background-position: -207px -106px;
-  width: 60px;
-  height: 60px;
-}
-<<<<<<< HEAD
+  background-image: url(spritesmith2.png);
+  background-position: -116px -197px;
+  width: 60px;
+  height: 60px;
+}
 .hair_base_6_pyellow {
-=======
-.hair_base_6_porange2 {
->>>>>>> 6074774e
-  background-image: url(spritesmith2.png);
-  background-position: 0px -182px;
-  width: 90px;
-  height: 90px;
-}
-<<<<<<< HEAD
+  background-image: url(spritesmith2.png);
+  background-position: -182px -182px;
+  width: 90px;
+  height: 90px;
+}
 .customize-option.hair_base_6_pyellow {
-=======
-.customize-option.hair_base_6_porange2 {
->>>>>>> 6074774e
-  background-image: url(spritesmith2.png);
-  background-position: -25px -197px;
-  width: 60px;
-  height: 60px;
-}
-<<<<<<< HEAD
+  background-image: url(spritesmith2.png);
+  background-position: -207px -197px;
+  width: 60px;
+  height: 60px;
+}
 .hair_base_6_pyellow2 {
-=======
-.hair_base_6_ppink {
->>>>>>> 6074774e
-  background-image: url(spritesmith2.png);
-  background-position: -91px -182px;
-  width: 90px;
-  height: 90px;
-}
-<<<<<<< HEAD
+  background-image: url(spritesmith2.png);
+  background-position: -273px 0px;
+  width: 90px;
+  height: 90px;
+}
 .customize-option.hair_base_6_pyellow2 {
-=======
-.customize-option.hair_base_6_ppink {
->>>>>>> 6074774e
-  background-image: url(spritesmith2.png);
-  background-position: -116px -197px;
-  width: 60px;
-  height: 60px;
-}
-<<<<<<< HEAD
+  background-image: url(spritesmith2.png);
+  background-position: -298px -15px;
+  width: 60px;
+  height: 60px;
+}
 .hair_base_6_rainbow {
-=======
-.hair_base_6_ppink2 {
->>>>>>> 6074774e
-  background-image: url(spritesmith2.png);
-  background-position: -182px -182px;
-  width: 90px;
-  height: 90px;
-}
-<<<<<<< HEAD
+  background-image: url(spritesmith2.png);
+  background-position: -273px -91px;
+  width: 90px;
+  height: 90px;
+}
 .customize-option.hair_base_6_rainbow {
-=======
-.customize-option.hair_base_6_ppink2 {
->>>>>>> 6074774e
-  background-image: url(spritesmith2.png);
-  background-position: -207px -197px;
-  width: 60px;
-  height: 60px;
-}
-<<<<<<< HEAD
+  background-image: url(spritesmith2.png);
+  background-position: -298px -106px;
+  width: 60px;
+  height: 60px;
+}
 .hair_base_6_red {
-=======
-.hair_base_6_ppurple {
->>>>>>> 6074774e
-  background-image: url(spritesmith2.png);
-  background-position: -273px 0px;
-  width: 90px;
-  height: 90px;
-}
-<<<<<<< HEAD
+  background-image: url(spritesmith2.png);
+  background-position: -273px -182px;
+  width: 90px;
+  height: 90px;
+}
 .customize-option.hair_base_6_red {
-=======
-.customize-option.hair_base_6_ppurple {
->>>>>>> 6074774e
-  background-image: url(spritesmith2.png);
-  background-position: -298px -15px;
-  width: 60px;
-  height: 60px;
-}
-<<<<<<< HEAD
+  background-image: url(spritesmith2.png);
+  background-position: -298px -197px;
+  width: 60px;
+  height: 60px;
+}
 .hair_base_6_snowy {
-=======
-.hair_base_6_ppurple2 {
->>>>>>> 6074774e
-  background-image: url(spritesmith2.png);
-  background-position: -273px -91px;
-  width: 90px;
-  height: 90px;
-}
-<<<<<<< HEAD
+  background-image: url(spritesmith2.png);
+  background-position: 0px -273px;
+  width: 90px;
+  height: 90px;
+}
 .customize-option.hair_base_6_snowy {
-=======
-.customize-option.hair_base_6_ppurple2 {
->>>>>>> 6074774e
-  background-image: url(spritesmith2.png);
-  background-position: -298px -106px;
-  width: 60px;
-  height: 60px;
-}
-<<<<<<< HEAD
+  background-image: url(spritesmith2.png);
+  background-position: -25px -288px;
+  width: 60px;
+  height: 60px;
+}
 .hair_base_6_white {
-=======
-.hair_base_6_pumpkin {
->>>>>>> 6074774e
-  background-image: url(spritesmith2.png);
-  background-position: -273px -182px;
-  width: 90px;
-  height: 90px;
-}
-<<<<<<< HEAD
+  background-image: url(spritesmith2.png);
+  background-position: -91px -273px;
+  width: 90px;
+  height: 90px;
+}
 .customize-option.hair_base_6_white {
-=======
-.customize-option.hair_base_6_pumpkin {
->>>>>>> 6074774e
-  background-image: url(spritesmith2.png);
-  background-position: -298px -197px;
-  width: 60px;
-  height: 60px;
-}
-<<<<<<< HEAD
+  background-image: url(spritesmith2.png);
+  background-position: -116px -288px;
+  width: 60px;
+  height: 60px;
+}
 .hair_base_6_winternight {
-=======
-.hair_base_6_purple {
->>>>>>> 6074774e
-  background-image: url(spritesmith2.png);
-  background-position: 0px -273px;
-  width: 90px;
-  height: 90px;
-}
-<<<<<<< HEAD
+  background-image: url(spritesmith2.png);
+  background-position: -182px -273px;
+  width: 90px;
+  height: 90px;
+}
 .customize-option.hair_base_6_winternight {
-=======
-.customize-option.hair_base_6_purple {
->>>>>>> 6074774e
-  background-image: url(spritesmith2.png);
-  background-position: -25px -288px;
-  width: 60px;
-  height: 60px;
-}
-<<<<<<< HEAD
+  background-image: url(spritesmith2.png);
+  background-position: -207px -288px;
+  width: 60px;
+  height: 60px;
+}
 .hair_base_6_winterstar {
-=======
-.hair_base_6_pyellow {
->>>>>>> 6074774e
-  background-image: url(spritesmith2.png);
-  background-position: -91px -273px;
-  width: 90px;
-  height: 90px;
-}
-<<<<<<< HEAD
+  background-image: url(spritesmith2.png);
+  background-position: -273px -273px;
+  width: 90px;
+  height: 90px;
+}
 .customize-option.hair_base_6_winterstar {
-=======
-.customize-option.hair_base_6_pyellow {
->>>>>>> 6074774e
-  background-image: url(spritesmith2.png);
-  background-position: -116px -288px;
-  width: 60px;
-  height: 60px;
-}
-<<<<<<< HEAD
+  background-image: url(spritesmith2.png);
+  background-position: -298px -288px;
+  width: 60px;
+  height: 60px;
+}
 .hair_base_6_yellow {
-=======
-.hair_base_6_pyellow2 {
->>>>>>> 6074774e
-  background-image: url(spritesmith2.png);
-  background-position: -182px -273px;
-  width: 90px;
-  height: 90px;
-}
-<<<<<<< HEAD
+  background-image: url(spritesmith2.png);
+  background-position: -364px 0px;
+  width: 90px;
+  height: 90px;
+}
 .customize-option.hair_base_6_yellow {
-=======
-.customize-option.hair_base_6_pyellow2 {
->>>>>>> 6074774e
-  background-image: url(spritesmith2.png);
-  background-position: -207px -288px;
-  width: 60px;
-  height: 60px;
-}
-<<<<<<< HEAD
+  background-image: url(spritesmith2.png);
+  background-position: -389px -15px;
+  width: 60px;
+  height: 60px;
+}
 .hair_base_6_zombie {
-=======
-.hair_base_6_rainbow {
->>>>>>> 6074774e
-  background-image: url(spritesmith2.png);
-  background-position: -273px -273px;
-  width: 90px;
-  height: 90px;
-}
-<<<<<<< HEAD
+  background-image: url(spritesmith2.png);
+  background-position: -364px -91px;
+  width: 90px;
+  height: 90px;
+}
 .customize-option.hair_base_6_zombie {
-=======
-.customize-option.hair_base_6_rainbow {
->>>>>>> 6074774e
-  background-image: url(spritesmith2.png);
-  background-position: -298px -288px;
-  width: 60px;
-  height: 60px;
-}
-<<<<<<< HEAD
+  background-image: url(spritesmith2.png);
+  background-position: -389px -106px;
+  width: 60px;
+  height: 60px;
+}
 .hair_base_7_TRUred {
-=======
-.hair_base_6_red {
->>>>>>> 6074774e
-  background-image: url(spritesmith2.png);
-  background-position: -364px 0px;
-  width: 90px;
-  height: 90px;
-}
-<<<<<<< HEAD
+  background-image: url(spritesmith2.png);
+  background-position: -364px -182px;
+  width: 90px;
+  height: 90px;
+}
 .customize-option.hair_base_7_TRUred {
-=======
-.customize-option.hair_base_6_red {
->>>>>>> 6074774e
-  background-image: url(spritesmith2.png);
-  background-position: -389px -15px;
-  width: 60px;
-  height: 60px;
-}
-<<<<<<< HEAD
+  background-image: url(spritesmith2.png);
+  background-position: -389px -197px;
+  width: 60px;
+  height: 60px;
+}
 .hair_base_7_aurora {
-=======
-.hair_base_6_snowy {
->>>>>>> 6074774e
-  background-image: url(spritesmith2.png);
-  background-position: -364px -91px;
-  width: 90px;
-  height: 90px;
-}
-<<<<<<< HEAD
+  background-image: url(spritesmith2.png);
+  background-position: -364px -273px;
+  width: 90px;
+  height: 90px;
+}
 .customize-option.hair_base_7_aurora {
-=======
-.customize-option.hair_base_6_snowy {
->>>>>>> 6074774e
-  background-image: url(spritesmith2.png);
-  background-position: -389px -106px;
-  width: 60px;
-  height: 60px;
-}
-<<<<<<< HEAD
+  background-image: url(spritesmith2.png);
+  background-position: -389px -288px;
+  width: 60px;
+  height: 60px;
+}
 .hair_base_7_black {
-=======
-.hair_base_6_white {
->>>>>>> 6074774e
-  background-image: url(spritesmith2.png);
-  background-position: -364px -182px;
-  width: 90px;
-  height: 90px;
-}
-<<<<<<< HEAD
+  background-image: url(spritesmith2.png);
+  background-position: 0px -364px;
+  width: 90px;
+  height: 90px;
+}
 .customize-option.hair_base_7_black {
-=======
-.customize-option.hair_base_6_white {
->>>>>>> 6074774e
-  background-image: url(spritesmith2.png);
-  background-position: -389px -197px;
-  width: 60px;
-  height: 60px;
-}
-<<<<<<< HEAD
+  background-image: url(spritesmith2.png);
+  background-position: -25px -379px;
+  width: 60px;
+  height: 60px;
+}
 .hair_base_7_blond {
-=======
-.hair_base_6_winternight {
->>>>>>> 6074774e
-  background-image: url(spritesmith2.png);
-  background-position: -364px -273px;
-  width: 90px;
-  height: 90px;
-}
-<<<<<<< HEAD
+  background-image: url(spritesmith2.png);
+  background-position: -91px -364px;
+  width: 90px;
+  height: 90px;
+}
 .customize-option.hair_base_7_blond {
-=======
-.customize-option.hair_base_6_winternight {
->>>>>>> 6074774e
-  background-image: url(spritesmith2.png);
-  background-position: -389px -288px;
-  width: 60px;
-  height: 60px;
-}
-<<<<<<< HEAD
+  background-image: url(spritesmith2.png);
+  background-position: -116px -379px;
+  width: 60px;
+  height: 60px;
+}
 .hair_base_7_blue {
-=======
-.hair_base_6_winterstar {
->>>>>>> 6074774e
-  background-image: url(spritesmith2.png);
-  background-position: 0px -364px;
-  width: 90px;
-  height: 90px;
-}
-<<<<<<< HEAD
+  background-image: url(spritesmith2.png);
+  background-position: -182px -364px;
+  width: 90px;
+  height: 90px;
+}
 .customize-option.hair_base_7_blue {
-=======
-.customize-option.hair_base_6_winterstar {
->>>>>>> 6074774e
-  background-image: url(spritesmith2.png);
-  background-position: -25px -379px;
-  width: 60px;
-  height: 60px;
-}
-<<<<<<< HEAD
+  background-image: url(spritesmith2.png);
+  background-position: -207px -379px;
+  width: 60px;
+  height: 60px;
+}
 .hair_base_7_brown {
-=======
-.hair_base_6_yellow {
->>>>>>> 6074774e
-  background-image: url(spritesmith2.png);
-  background-position: -91px -364px;
-  width: 90px;
-  height: 90px;
-}
-<<<<<<< HEAD
+  background-image: url(spritesmith2.png);
+  background-position: -273px -364px;
+  width: 90px;
+  height: 90px;
+}
 .customize-option.hair_base_7_brown {
-=======
-.customize-option.hair_base_6_yellow {
->>>>>>> 6074774e
-  background-image: url(spritesmith2.png);
-  background-position: -116px -379px;
-  width: 60px;
-  height: 60px;
-}
-<<<<<<< HEAD
+  background-image: url(spritesmith2.png);
+  background-position: -298px -379px;
+  width: 60px;
+  height: 60px;
+}
 .hair_base_7_candycane {
-=======
-.hair_base_6_zombie {
->>>>>>> 6074774e
-  background-image: url(spritesmith2.png);
-  background-position: -182px -364px;
-  width: 90px;
-  height: 90px;
-}
-<<<<<<< HEAD
+  background-image: url(spritesmith2.png);
+  background-position: -364px -364px;
+  width: 90px;
+  height: 90px;
+}
 .customize-option.hair_base_7_candycane {
-=======
-.customize-option.hair_base_6_zombie {
->>>>>>> 6074774e
-  background-image: url(spritesmith2.png);
-  background-position: -207px -379px;
-  width: 60px;
-  height: 60px;
-}
-<<<<<<< HEAD
+  background-image: url(spritesmith2.png);
+  background-position: -389px -379px;
+  width: 60px;
+  height: 60px;
+}
 .hair_base_7_candycorn {
-=======
-.hair_base_7_TRUred {
->>>>>>> 6074774e
-  background-image: url(spritesmith2.png);
-  background-position: -273px -364px;
-  width: 90px;
-  height: 90px;
-}
-<<<<<<< HEAD
+  background-image: url(spritesmith2.png);
+  background-position: -455px 0px;
+  width: 90px;
+  height: 90px;
+}
 .customize-option.hair_base_7_candycorn {
-=======
-.customize-option.hair_base_7_TRUred {
->>>>>>> 6074774e
-  background-image: url(spritesmith2.png);
-  background-position: -298px -379px;
-  width: 60px;
-  height: 60px;
-}
-<<<<<<< HEAD
+  background-image: url(spritesmith2.png);
+  background-position: -480px -15px;
+  width: 60px;
+  height: 60px;
+}
 .hair_base_7_festive {
-=======
-.hair_base_7_aurora {
->>>>>>> 6074774e
-  background-image: url(spritesmith2.png);
-  background-position: -364px -364px;
-  width: 90px;
-  height: 90px;
-}
-<<<<<<< HEAD
+  background-image: url(spritesmith2.png);
+  background-position: -455px -91px;
+  width: 90px;
+  height: 90px;
+}
 .customize-option.hair_base_7_festive {
-=======
-.customize-option.hair_base_7_aurora {
->>>>>>> 6074774e
-  background-image: url(spritesmith2.png);
-  background-position: -389px -379px;
-  width: 60px;
-  height: 60px;
-}
-<<<<<<< HEAD
+  background-image: url(spritesmith2.png);
+  background-position: -480px -106px;
+  width: 60px;
+  height: 60px;
+}
 .hair_base_7_frost {
-=======
-.hair_base_7_black {
->>>>>>> 6074774e
-  background-image: url(spritesmith2.png);
-  background-position: -455px 0px;
-  width: 90px;
-  height: 90px;
-}
-<<<<<<< HEAD
+  background-image: url(spritesmith2.png);
+  background-position: -455px -182px;
+  width: 90px;
+  height: 90px;
+}
 .customize-option.hair_base_7_frost {
-=======
-.customize-option.hair_base_7_black {
->>>>>>> 6074774e
-  background-image: url(spritesmith2.png);
-  background-position: -480px -15px;
-  width: 60px;
-  height: 60px;
-}
-<<<<<<< HEAD
+  background-image: url(spritesmith2.png);
+  background-position: -480px -197px;
+  width: 60px;
+  height: 60px;
+}
 .hair_base_7_ghostwhite {
-=======
-.hair_base_7_blond {
->>>>>>> 6074774e
-  background-image: url(spritesmith2.png);
-  background-position: -455px -91px;
-  width: 90px;
-  height: 90px;
-}
-<<<<<<< HEAD
+  background-image: url(spritesmith2.png);
+  background-position: -455px -273px;
+  width: 90px;
+  height: 90px;
+}
 .customize-option.hair_base_7_ghostwhite {
-=======
-.customize-option.hair_base_7_blond {
->>>>>>> 6074774e
-  background-image: url(spritesmith2.png);
-  background-position: -480px -106px;
-  width: 60px;
-  height: 60px;
-}
-<<<<<<< HEAD
+  background-image: url(spritesmith2.png);
+  background-position: -480px -288px;
+  width: 60px;
+  height: 60px;
+}
 .hair_base_7_green {
-=======
-.hair_base_7_blue {
->>>>>>> 6074774e
-  background-image: url(spritesmith2.png);
-  background-position: -455px -182px;
-  width: 90px;
-  height: 90px;
-}
-<<<<<<< HEAD
+  background-image: url(spritesmith2.png);
+  background-position: -455px -364px;
+  width: 90px;
+  height: 90px;
+}
 .customize-option.hair_base_7_green {
-=======
-.customize-option.hair_base_7_blue {
->>>>>>> 6074774e
-  background-image: url(spritesmith2.png);
-  background-position: -480px -197px;
-  width: 60px;
-  height: 60px;
-}
-<<<<<<< HEAD
+  background-image: url(spritesmith2.png);
+  background-position: -480px -379px;
+  width: 60px;
+  height: 60px;
+}
 .hair_base_7_halloween {
-=======
-.hair_base_7_brown {
->>>>>>> 6074774e
-  background-image: url(spritesmith2.png);
-  background-position: -455px -273px;
-  width: 90px;
-  height: 90px;
-}
-<<<<<<< HEAD
+  background-image: url(spritesmith2.png);
+  background-position: 0px -455px;
+  width: 90px;
+  height: 90px;
+}
 .customize-option.hair_base_7_halloween {
-=======
-.customize-option.hair_base_7_brown {
->>>>>>> 6074774e
-  background-image: url(spritesmith2.png);
-  background-position: -480px -288px;
-  width: 60px;
-  height: 60px;
-}
-<<<<<<< HEAD
+  background-image: url(spritesmith2.png);
+  background-position: -25px -470px;
+  width: 60px;
+  height: 60px;
+}
 .hair_base_7_holly {
-=======
-.hair_base_7_candycane {
->>>>>>> 6074774e
-  background-image: url(spritesmith2.png);
-  background-position: -455px -364px;
-  width: 90px;
-  height: 90px;
-}
-<<<<<<< HEAD
+  background-image: url(spritesmith2.png);
+  background-position: -91px -455px;
+  width: 90px;
+  height: 90px;
+}
 .customize-option.hair_base_7_holly {
-=======
-.customize-option.hair_base_7_candycane {
->>>>>>> 6074774e
-  background-image: url(spritesmith2.png);
-  background-position: -480px -379px;
-  width: 60px;
-  height: 60px;
-}
-<<<<<<< HEAD
+  background-image: url(spritesmith2.png);
+  background-position: -116px -470px;
+  width: 60px;
+  height: 60px;
+}
 .hair_base_7_hollygreen {
-=======
-.hair_base_7_candycorn {
->>>>>>> 6074774e
-  background-image: url(spritesmith2.png);
-  background-position: 0px -455px;
-  width: 90px;
-  height: 90px;
-}
-<<<<<<< HEAD
+  background-image: url(spritesmith2.png);
+  background-position: -182px -455px;
+  width: 90px;
+  height: 90px;
+}
 .customize-option.hair_base_7_hollygreen {
-=======
-.customize-option.hair_base_7_candycorn {
->>>>>>> 6074774e
-  background-image: url(spritesmith2.png);
-  background-position: -25px -470px;
-  width: 60px;
-  height: 60px;
-}
-<<<<<<< HEAD
+  background-image: url(spritesmith2.png);
+  background-position: -207px -470px;
+  width: 60px;
+  height: 60px;
+}
 .hair_base_7_midnight {
-=======
-.hair_base_7_festive {
->>>>>>> 6074774e
-  background-image: url(spritesmith2.png);
-  background-position: -91px -455px;
-  width: 90px;
-  height: 90px;
-}
-<<<<<<< HEAD
+  background-image: url(spritesmith2.png);
+  background-position: -273px -455px;
+  width: 90px;
+  height: 90px;
+}
 .customize-option.hair_base_7_midnight {
-=======
-.customize-option.hair_base_7_festive {
->>>>>>> 6074774e
-  background-image: url(spritesmith2.png);
-  background-position: -116px -470px;
-  width: 60px;
-  height: 60px;
-}
-<<<<<<< HEAD
+  background-image: url(spritesmith2.png);
+  background-position: -298px -470px;
+  width: 60px;
+  height: 60px;
+}
 .hair_base_7_pblue {
-=======
-.hair_base_7_frost {
->>>>>>> 6074774e
-  background-image: url(spritesmith2.png);
-  background-position: -182px -455px;
-  width: 90px;
-  height: 90px;
-}
-<<<<<<< HEAD
+  background-image: url(spritesmith2.png);
+  background-position: -364px -455px;
+  width: 90px;
+  height: 90px;
+}
 .customize-option.hair_base_7_pblue {
-=======
-.customize-option.hair_base_7_frost {
->>>>>>> 6074774e
-  background-image: url(spritesmith2.png);
-  background-position: -207px -470px;
-  width: 60px;
-  height: 60px;
-}
-<<<<<<< HEAD
+  background-image: url(spritesmith2.png);
+  background-position: -389px -470px;
+  width: 60px;
+  height: 60px;
+}
 .hair_base_7_pblue2 {
-=======
-.hair_base_7_ghostwhite {
->>>>>>> 6074774e
-  background-image: url(spritesmith2.png);
-  background-position: -273px -455px;
-  width: 90px;
-  height: 90px;
-}
-<<<<<<< HEAD
+  background-image: url(spritesmith2.png);
+  background-position: -455px -455px;
+  width: 90px;
+  height: 90px;
+}
 .customize-option.hair_base_7_pblue2 {
-=======
-.customize-option.hair_base_7_ghostwhite {
->>>>>>> 6074774e
-  background-image: url(spritesmith2.png);
-  background-position: -298px -470px;
-  width: 60px;
-  height: 60px;
-}
-<<<<<<< HEAD
+  background-image: url(spritesmith2.png);
+  background-position: -480px -470px;
+  width: 60px;
+  height: 60px;
+}
 .hair_base_7_peppermint {
-=======
-.hair_base_7_green {
->>>>>>> 6074774e
-  background-image: url(spritesmith2.png);
-  background-position: -364px -455px;
-  width: 90px;
-  height: 90px;
-}
-<<<<<<< HEAD
+  background-image: url(spritesmith2.png);
+  background-position: -546px 0px;
+  width: 90px;
+  height: 90px;
+}
 .customize-option.hair_base_7_peppermint {
-=======
-.customize-option.hair_base_7_green {
->>>>>>> 6074774e
-  background-image: url(spritesmith2.png);
-  background-position: -389px -470px;
-  width: 60px;
-  height: 60px;
-}
-<<<<<<< HEAD
+  background-image: url(spritesmith2.png);
+  background-position: -571px -15px;
+  width: 60px;
+  height: 60px;
+}
 .hair_base_7_pgreen {
-=======
-.hair_base_7_halloween {
->>>>>>> 6074774e
-  background-image: url(spritesmith2.png);
-  background-position: -455px -455px;
-  width: 90px;
-  height: 90px;
-}
-<<<<<<< HEAD
+  background-image: url(spritesmith2.png);
+  background-position: -546px -91px;
+  width: 90px;
+  height: 90px;
+}
 .customize-option.hair_base_7_pgreen {
-=======
-.customize-option.hair_base_7_halloween {
->>>>>>> 6074774e
-  background-image: url(spritesmith2.png);
-  background-position: -480px -470px;
-  width: 60px;
-  height: 60px;
-}
-<<<<<<< HEAD
+  background-image: url(spritesmith2.png);
+  background-position: -571px -106px;
+  width: 60px;
+  height: 60px;
+}
 .hair_base_7_pgreen2 {
-=======
-.hair_base_7_holly {
->>>>>>> 6074774e
-  background-image: url(spritesmith2.png);
-  background-position: -546px 0px;
-  width: 90px;
-  height: 90px;
-}
-<<<<<<< HEAD
+  background-image: url(spritesmith2.png);
+  background-position: -546px -182px;
+  width: 90px;
+  height: 90px;
+}
 .customize-option.hair_base_7_pgreen2 {
-=======
-.customize-option.hair_base_7_holly {
->>>>>>> 6074774e
-  background-image: url(spritesmith2.png);
-  background-position: -571px -15px;
-  width: 60px;
-  height: 60px;
-}
-<<<<<<< HEAD
+  background-image: url(spritesmith2.png);
+  background-position: -571px -197px;
+  width: 60px;
+  height: 60px;
+}
 .hair_base_7_porange {
-=======
-.hair_base_7_hollygreen {
->>>>>>> 6074774e
-  background-image: url(spritesmith2.png);
-  background-position: -546px -91px;
-  width: 90px;
-  height: 90px;
-}
-<<<<<<< HEAD
+  background-image: url(spritesmith2.png);
+  background-position: -546px -273px;
+  width: 90px;
+  height: 90px;
+}
 .customize-option.hair_base_7_porange {
-=======
-.customize-option.hair_base_7_hollygreen {
->>>>>>> 6074774e
-  background-image: url(spritesmith2.png);
-  background-position: -571px -106px;
-  width: 60px;
-  height: 60px;
-}
-<<<<<<< HEAD
+  background-image: url(spritesmith2.png);
+  background-position: -571px -288px;
+  width: 60px;
+  height: 60px;
+}
 .hair_base_7_porange2 {
-=======
-.hair_base_7_midnight {
->>>>>>> 6074774e
-  background-image: url(spritesmith2.png);
-  background-position: -546px -182px;
-  width: 90px;
-  height: 90px;
-}
-<<<<<<< HEAD
+  background-image: url(spritesmith2.png);
+  background-position: -546px -364px;
+  width: 90px;
+  height: 90px;
+}
 .customize-option.hair_base_7_porange2 {
-=======
-.customize-option.hair_base_7_midnight {
->>>>>>> 6074774e
-  background-image: url(spritesmith2.png);
-  background-position: -571px -197px;
-  width: 60px;
-  height: 60px;
-}
-<<<<<<< HEAD
+  background-image: url(spritesmith2.png);
+  background-position: -571px -379px;
+  width: 60px;
+  height: 60px;
+}
 .hair_base_7_ppink {
-=======
-.hair_base_7_pblue {
->>>>>>> 6074774e
-  background-image: url(spritesmith2.png);
-  background-position: -546px -273px;
-  width: 90px;
-  height: 90px;
-}
-<<<<<<< HEAD
+  background-image: url(spritesmith2.png);
+  background-position: -546px -455px;
+  width: 90px;
+  height: 90px;
+}
 .customize-option.hair_base_7_ppink {
-=======
-.customize-option.hair_base_7_pblue {
->>>>>>> 6074774e
-  background-image: url(spritesmith2.png);
-  background-position: -571px -288px;
-  width: 60px;
-  height: 60px;
-}
-<<<<<<< HEAD
+  background-image: url(spritesmith2.png);
+  background-position: -571px -470px;
+  width: 60px;
+  height: 60px;
+}
 .hair_base_7_ppink2 {
-=======
-.hair_base_7_pblue2 {
->>>>>>> 6074774e
-  background-image: url(spritesmith2.png);
-  background-position: -546px -364px;
-  width: 90px;
-  height: 90px;
-}
-<<<<<<< HEAD
+  background-image: url(spritesmith2.png);
+  background-position: 0px -546px;
+  width: 90px;
+  height: 90px;
+}
 .customize-option.hair_base_7_ppink2 {
-=======
-.customize-option.hair_base_7_pblue2 {
->>>>>>> 6074774e
-  background-image: url(spritesmith2.png);
-  background-position: -571px -379px;
-  width: 60px;
-  height: 60px;
-}
-<<<<<<< HEAD
+  background-image: url(spritesmith2.png);
+  background-position: -25px -561px;
+  width: 60px;
+  height: 60px;
+}
 .hair_base_7_ppurple {
-=======
-.hair_base_7_peppermint {
->>>>>>> 6074774e
-  background-image: url(spritesmith2.png);
-  background-position: -546px -455px;
-  width: 90px;
-  height: 90px;
-}
-<<<<<<< HEAD
+  background-image: url(spritesmith2.png);
+  background-position: -91px -546px;
+  width: 90px;
+  height: 90px;
+}
 .customize-option.hair_base_7_ppurple {
-=======
-.customize-option.hair_base_7_peppermint {
->>>>>>> 6074774e
-  background-image: url(spritesmith2.png);
-  background-position: -571px -470px;
-  width: 60px;
-  height: 60px;
-}
-<<<<<<< HEAD
+  background-image: url(spritesmith2.png);
+  background-position: -116px -561px;
+  width: 60px;
+  height: 60px;
+}
 .hair_base_7_ppurple2 {
-=======
-.hair_base_7_pgreen {
->>>>>>> 6074774e
-  background-image: url(spritesmith2.png);
-  background-position: 0px -546px;
-  width: 90px;
-  height: 90px;
-}
-<<<<<<< HEAD
+  background-image: url(spritesmith2.png);
+  background-position: -182px -546px;
+  width: 90px;
+  height: 90px;
+}
 .customize-option.hair_base_7_ppurple2 {
-=======
-.customize-option.hair_base_7_pgreen {
->>>>>>> 6074774e
-  background-image: url(spritesmith2.png);
-  background-position: -25px -561px;
-  width: 60px;
-  height: 60px;
-}
-<<<<<<< HEAD
+  background-image: url(spritesmith2.png);
+  background-position: -207px -561px;
+  width: 60px;
+  height: 60px;
+}
 .hair_base_7_pumpkin {
-=======
-.hair_base_7_pgreen2 {
->>>>>>> 6074774e
-  background-image: url(spritesmith2.png);
-  background-position: -91px -546px;
-  width: 90px;
-  height: 90px;
-}
-<<<<<<< HEAD
+  background-image: url(spritesmith2.png);
+  background-position: -273px -546px;
+  width: 90px;
+  height: 90px;
+}
 .customize-option.hair_base_7_pumpkin {
-=======
-.customize-option.hair_base_7_pgreen2 {
->>>>>>> 6074774e
-  background-image: url(spritesmith2.png);
-  background-position: -116px -561px;
-  width: 60px;
-  height: 60px;
-}
-<<<<<<< HEAD
+  background-image: url(spritesmith2.png);
+  background-position: -298px -561px;
+  width: 60px;
+  height: 60px;
+}
 .hair_base_7_purple {
-=======
-.hair_base_7_porange {
->>>>>>> 6074774e
-  background-image: url(spritesmith2.png);
-  background-position: -182px -546px;
-  width: 90px;
-  height: 90px;
-}
-<<<<<<< HEAD
+  background-image: url(spritesmith2.png);
+  background-position: -364px -546px;
+  width: 90px;
+  height: 90px;
+}
 .customize-option.hair_base_7_purple {
-=======
-.customize-option.hair_base_7_porange {
->>>>>>> 6074774e
-  background-image: url(spritesmith2.png);
-  background-position: -207px -561px;
-  width: 60px;
-  height: 60px;
-}
-<<<<<<< HEAD
+  background-image: url(spritesmith2.png);
+  background-position: -389px -561px;
+  width: 60px;
+  height: 60px;
+}
 .hair_base_7_pyellow {
-=======
-.hair_base_7_porange2 {
->>>>>>> 6074774e
-  background-image: url(spritesmith2.png);
-  background-position: -273px -546px;
-  width: 90px;
-  height: 90px;
-}
-<<<<<<< HEAD
+  background-image: url(spritesmith2.png);
+  background-position: -455px -546px;
+  width: 90px;
+  height: 90px;
+}
 .customize-option.hair_base_7_pyellow {
-=======
-.customize-option.hair_base_7_porange2 {
->>>>>>> 6074774e
-  background-image: url(spritesmith2.png);
-  background-position: -298px -561px;
-  width: 60px;
-  height: 60px;
-}
-<<<<<<< HEAD
+  background-image: url(spritesmith2.png);
+  background-position: -480px -561px;
+  width: 60px;
+  height: 60px;
+}
 .hair_base_7_pyellow2 {
-=======
-.hair_base_7_ppink {
->>>>>>> 6074774e
-  background-image: url(spritesmith2.png);
-  background-position: -364px -546px;
-  width: 90px;
-  height: 90px;
-}
-<<<<<<< HEAD
+  background-image: url(spritesmith2.png);
+  background-position: -546px -546px;
+  width: 90px;
+  height: 90px;
+}
 .customize-option.hair_base_7_pyellow2 {
-=======
-.customize-option.hair_base_7_ppink {
->>>>>>> 6074774e
-  background-image: url(spritesmith2.png);
-  background-position: -389px -561px;
-  width: 60px;
-  height: 60px;
-}
-<<<<<<< HEAD
+  background-image: url(spritesmith2.png);
+  background-position: -571px -561px;
+  width: 60px;
+  height: 60px;
+}
 .hair_base_7_rainbow {
-=======
-.hair_base_7_ppink2 {
->>>>>>> 6074774e
-  background-image: url(spritesmith2.png);
-  background-position: -455px -546px;
-  width: 90px;
-  height: 90px;
-}
-<<<<<<< HEAD
+  background-image: url(spritesmith2.png);
+  background-position: -637px 0px;
+  width: 90px;
+  height: 90px;
+}
 .customize-option.hair_base_7_rainbow {
-=======
-.customize-option.hair_base_7_ppink2 {
->>>>>>> 6074774e
-  background-image: url(spritesmith2.png);
-  background-position: -480px -561px;
-  width: 60px;
-  height: 60px;
-}
-<<<<<<< HEAD
+  background-image: url(spritesmith2.png);
+  background-position: -662px -15px;
+  width: 60px;
+  height: 60px;
+}
 .hair_base_7_red {
-=======
-.hair_base_7_ppurple {
->>>>>>> 6074774e
-  background-image: url(spritesmith2.png);
-  background-position: -546px -546px;
-  width: 90px;
-  height: 90px;
-}
-<<<<<<< HEAD
+  background-image: url(spritesmith2.png);
+  background-position: -637px -91px;
+  width: 90px;
+  height: 90px;
+}
 .customize-option.hair_base_7_red {
-=======
-.customize-option.hair_base_7_ppurple {
->>>>>>> 6074774e
-  background-image: url(spritesmith2.png);
-  background-position: -571px -561px;
-  width: 60px;
-  height: 60px;
-}
-<<<<<<< HEAD
+  background-image: url(spritesmith2.png);
+  background-position: -662px -106px;
+  width: 60px;
+  height: 60px;
+}
 .hair_base_7_snowy {
-=======
-.hair_base_7_ppurple2 {
->>>>>>> 6074774e
-  background-image: url(spritesmith2.png);
-  background-position: -637px 0px;
-  width: 90px;
-  height: 90px;
-}
-<<<<<<< HEAD
+  background-image: url(spritesmith2.png);
+  background-position: -637px -182px;
+  width: 90px;
+  height: 90px;
+}
 .customize-option.hair_base_7_snowy {
-=======
-.customize-option.hair_base_7_ppurple2 {
->>>>>>> 6074774e
-  background-image: url(spritesmith2.png);
-  background-position: -662px -15px;
-  width: 60px;
-  height: 60px;
-}
-<<<<<<< HEAD
+  background-image: url(spritesmith2.png);
+  background-position: -662px -197px;
+  width: 60px;
+  height: 60px;
+}
 .hair_base_7_white {
-=======
-.hair_base_7_pumpkin {
->>>>>>> 6074774e
-  background-image: url(spritesmith2.png);
-  background-position: -637px -91px;
-  width: 90px;
-  height: 90px;
-}
-<<<<<<< HEAD
+  background-image: url(spritesmith2.png);
+  background-position: -637px -273px;
+  width: 90px;
+  height: 90px;
+}
 .customize-option.hair_base_7_white {
-=======
-.customize-option.hair_base_7_pumpkin {
->>>>>>> 6074774e
-  background-image: url(spritesmith2.png);
-  background-position: -662px -106px;
-  width: 60px;
-  height: 60px;
-}
-<<<<<<< HEAD
+  background-image: url(spritesmith2.png);
+  background-position: -662px -288px;
+  width: 60px;
+  height: 60px;
+}
 .hair_base_7_winternight {
-=======
-.hair_base_7_purple {
->>>>>>> 6074774e
-  background-image: url(spritesmith2.png);
-  background-position: -637px -182px;
-  width: 90px;
-  height: 90px;
-}
-<<<<<<< HEAD
+  background-image: url(spritesmith2.png);
+  background-position: -637px -364px;
+  width: 90px;
+  height: 90px;
+}
 .customize-option.hair_base_7_winternight {
-=======
-.customize-option.hair_base_7_purple {
->>>>>>> 6074774e
-  background-image: url(spritesmith2.png);
-  background-position: -662px -197px;
-  width: 60px;
-  height: 60px;
-}
-<<<<<<< HEAD
+  background-image: url(spritesmith2.png);
+  background-position: -662px -379px;
+  width: 60px;
+  height: 60px;
+}
 .hair_base_7_winterstar {
-=======
-.hair_base_7_pyellow {
->>>>>>> 6074774e
-  background-image: url(spritesmith2.png);
-  background-position: -637px -273px;
-  width: 90px;
-  height: 90px;
-}
-<<<<<<< HEAD
+  background-image: url(spritesmith2.png);
+  background-position: -637px -455px;
+  width: 90px;
+  height: 90px;
+}
 .customize-option.hair_base_7_winterstar {
-=======
-.customize-option.hair_base_7_pyellow {
->>>>>>> 6074774e
-  background-image: url(spritesmith2.png);
-  background-position: -662px -288px;
-  width: 60px;
-  height: 60px;
-}
-<<<<<<< HEAD
+  background-image: url(spritesmith2.png);
+  background-position: -662px -470px;
+  width: 60px;
+  height: 60px;
+}
 .hair_base_7_yellow {
-=======
-.hair_base_7_pyellow2 {
->>>>>>> 6074774e
-  background-image: url(spritesmith2.png);
-  background-position: -637px -364px;
-  width: 90px;
-  height: 90px;
-}
-<<<<<<< HEAD
+  background-image: url(spritesmith2.png);
+  background-position: -637px -546px;
+  width: 90px;
+  height: 90px;
+}
 .customize-option.hair_base_7_yellow {
-=======
-.customize-option.hair_base_7_pyellow2 {
->>>>>>> 6074774e
-  background-image: url(spritesmith2.png);
-  background-position: -662px -379px;
-  width: 60px;
-  height: 60px;
-}
-<<<<<<< HEAD
+  background-image: url(spritesmith2.png);
+  background-position: -662px -561px;
+  width: 60px;
+  height: 60px;
+}
 .hair_base_7_zombie {
-=======
-.hair_base_7_rainbow {
->>>>>>> 6074774e
-  background-image: url(spritesmith2.png);
-  background-position: -637px -455px;
-  width: 90px;
-  height: 90px;
-}
-<<<<<<< HEAD
+  background-image: url(spritesmith2.png);
+  background-position: 0px -637px;
+  width: 90px;
+  height: 90px;
+}
 .customize-option.hair_base_7_zombie {
-=======
-.customize-option.hair_base_7_rainbow {
->>>>>>> 6074774e
-  background-image: url(spritesmith2.png);
-  background-position: -662px -470px;
-  width: 60px;
-  height: 60px;
-}
-<<<<<<< HEAD
+  background-image: url(spritesmith2.png);
+  background-position: -25px -652px;
+  width: 60px;
+  height: 60px;
+}
 .hair_base_8_TRUred {
-=======
-.hair_base_7_red {
->>>>>>> 6074774e
-  background-image: url(spritesmith2.png);
-  background-position: -637px -546px;
-  width: 90px;
-  height: 90px;
-}
-<<<<<<< HEAD
+  background-image: url(spritesmith2.png);
+  background-position: -91px -637px;
+  width: 90px;
+  height: 90px;
+}
 .customize-option.hair_base_8_TRUred {
-=======
-.customize-option.hair_base_7_red {
->>>>>>> 6074774e
-  background-image: url(spritesmith2.png);
-  background-position: -662px -561px;
-  width: 60px;
-  height: 60px;
-}
-<<<<<<< HEAD
+  background-image: url(spritesmith2.png);
+  background-position: -116px -652px;
+  width: 60px;
+  height: 60px;
+}
 .hair_base_8_aurora {
-=======
-.hair_base_7_snowy {
->>>>>>> 6074774e
-  background-image: url(spritesmith2.png);
-  background-position: 0px -637px;
-  width: 90px;
-  height: 90px;
-}
-<<<<<<< HEAD
+  background-image: url(spritesmith2.png);
+  background-position: -182px -637px;
+  width: 90px;
+  height: 90px;
+}
 .customize-option.hair_base_8_aurora {
-=======
-.customize-option.hair_base_7_snowy {
->>>>>>> 6074774e
-  background-image: url(spritesmith2.png);
-  background-position: -25px -652px;
-  width: 60px;
-  height: 60px;
-}
-<<<<<<< HEAD
+  background-image: url(spritesmith2.png);
+  background-position: -207px -652px;
+  width: 60px;
+  height: 60px;
+}
 .hair_base_8_black {
-=======
-.hair_base_7_white {
->>>>>>> 6074774e
-  background-image: url(spritesmith2.png);
-  background-position: -91px -637px;
-  width: 90px;
-  height: 90px;
-}
-<<<<<<< HEAD
+  background-image: url(spritesmith2.png);
+  background-position: -273px -637px;
+  width: 90px;
+  height: 90px;
+}
 .customize-option.hair_base_8_black {
-=======
-.customize-option.hair_base_7_white {
->>>>>>> 6074774e
-  background-image: url(spritesmith2.png);
-  background-position: -116px -652px;
-  width: 60px;
-  height: 60px;
-}
-<<<<<<< HEAD
+  background-image: url(spritesmith2.png);
+  background-position: -298px -652px;
+  width: 60px;
+  height: 60px;
+}
 .hair_base_8_blond {
-=======
-.hair_base_7_winternight {
->>>>>>> 6074774e
-  background-image: url(spritesmith2.png);
-  background-position: -182px -637px;
-  width: 90px;
-  height: 90px;
-}
-<<<<<<< HEAD
+  background-image: url(spritesmith2.png);
+  background-position: -364px -637px;
+  width: 90px;
+  height: 90px;
+}
 .customize-option.hair_base_8_blond {
-=======
-.customize-option.hair_base_7_winternight {
->>>>>>> 6074774e
-  background-image: url(spritesmith2.png);
-  background-position: -207px -652px;
-  width: 60px;
-  height: 60px;
-}
-<<<<<<< HEAD
+  background-image: url(spritesmith2.png);
+  background-position: -389px -652px;
+  width: 60px;
+  height: 60px;
+}
 .hair_base_8_blue {
-=======
-.hair_base_7_winterstar {
->>>>>>> 6074774e
-  background-image: url(spritesmith2.png);
-  background-position: -273px -637px;
-  width: 90px;
-  height: 90px;
-}
-<<<<<<< HEAD
+  background-image: url(spritesmith2.png);
+  background-position: -455px -637px;
+  width: 90px;
+  height: 90px;
+}
 .customize-option.hair_base_8_blue {
-=======
-.customize-option.hair_base_7_winterstar {
->>>>>>> 6074774e
-  background-image: url(spritesmith2.png);
-  background-position: -298px -652px;
-  width: 60px;
-  height: 60px;
-}
-<<<<<<< HEAD
+  background-image: url(spritesmith2.png);
+  background-position: -480px -652px;
+  width: 60px;
+  height: 60px;
+}
 .hair_base_8_brown {
-=======
-.hair_base_7_yellow {
->>>>>>> 6074774e
-  background-image: url(spritesmith2.png);
-  background-position: -364px -637px;
-  width: 90px;
-  height: 90px;
-}
-<<<<<<< HEAD
+  background-image: url(spritesmith2.png);
+  background-position: -546px -637px;
+  width: 90px;
+  height: 90px;
+}
 .customize-option.hair_base_8_brown {
-=======
-.customize-option.hair_base_7_yellow {
->>>>>>> 6074774e
-  background-image: url(spritesmith2.png);
-  background-position: -389px -652px;
-  width: 60px;
-  height: 60px;
-}
-<<<<<<< HEAD
+  background-image: url(spritesmith2.png);
+  background-position: -571px -652px;
+  width: 60px;
+  height: 60px;
+}
 .hair_base_8_candycane {
-=======
-.hair_base_7_zombie {
->>>>>>> 6074774e
-  background-image: url(spritesmith2.png);
-  background-position: -455px -637px;
-  width: 90px;
-  height: 90px;
-}
-<<<<<<< HEAD
+  background-image: url(spritesmith2.png);
+  background-position: -637px -637px;
+  width: 90px;
+  height: 90px;
+}
 .customize-option.hair_base_8_candycane {
-=======
-.customize-option.hair_base_7_zombie {
->>>>>>> 6074774e
-  background-image: url(spritesmith2.png);
-  background-position: -480px -652px;
-  width: 60px;
-  height: 60px;
-}
-<<<<<<< HEAD
+  background-image: url(spritesmith2.png);
+  background-position: -662px -652px;
+  width: 60px;
+  height: 60px;
+}
 .hair_base_8_candycorn {
-=======
-.hair_base_8_TRUred {
->>>>>>> 6074774e
-  background-image: url(spritesmith2.png);
-  background-position: -546px -637px;
-  width: 90px;
-  height: 90px;
-}
-<<<<<<< HEAD
+  background-image: url(spritesmith2.png);
+  background-position: -728px 0px;
+  width: 90px;
+  height: 90px;
+}
 .customize-option.hair_base_8_candycorn {
-=======
-.customize-option.hair_base_8_TRUred {
->>>>>>> 6074774e
-  background-image: url(spritesmith2.png);
-  background-position: -571px -652px;
-  width: 60px;
-  height: 60px;
-}
-<<<<<<< HEAD
+  background-image: url(spritesmith2.png);
+  background-position: -753px -15px;
+  width: 60px;
+  height: 60px;
+}
 .hair_base_8_festive {
-=======
-.hair_base_8_aurora {
->>>>>>> 6074774e
-  background-image: url(spritesmith2.png);
-  background-position: -637px -637px;
-  width: 90px;
-  height: 90px;
-}
-<<<<<<< HEAD
+  background-image: url(spritesmith2.png);
+  background-position: -728px -91px;
+  width: 90px;
+  height: 90px;
+}
 .customize-option.hair_base_8_festive {
-=======
-.customize-option.hair_base_8_aurora {
->>>>>>> 6074774e
-  background-image: url(spritesmith2.png);
-  background-position: -662px -652px;
-  width: 60px;
-  height: 60px;
-}
-<<<<<<< HEAD
+  background-image: url(spritesmith2.png);
+  background-position: -753px -106px;
+  width: 60px;
+  height: 60px;
+}
 .hair_base_8_frost {
-=======
-.hair_base_8_black {
->>>>>>> 6074774e
-  background-image: url(spritesmith2.png);
-  background-position: -728px 0px;
-  width: 90px;
-  height: 90px;
-}
-<<<<<<< HEAD
+  background-image: url(spritesmith2.png);
+  background-position: -728px -182px;
+  width: 90px;
+  height: 90px;
+}
 .customize-option.hair_base_8_frost {
-=======
-.customize-option.hair_base_8_black {
->>>>>>> 6074774e
-  background-image: url(spritesmith2.png);
-  background-position: -753px -15px;
-  width: 60px;
-  height: 60px;
-}
-<<<<<<< HEAD
+  background-image: url(spritesmith2.png);
+  background-position: -753px -197px;
+  width: 60px;
+  height: 60px;
+}
 .hair_base_8_ghostwhite {
-=======
-.hair_base_8_blond {
->>>>>>> 6074774e
-  background-image: url(spritesmith2.png);
-  background-position: -728px -91px;
-  width: 90px;
-  height: 90px;
-}
-<<<<<<< HEAD
+  background-image: url(spritesmith2.png);
+  background-position: -728px -273px;
+  width: 90px;
+  height: 90px;
+}
 .customize-option.hair_base_8_ghostwhite {
-=======
-.customize-option.hair_base_8_blond {
->>>>>>> 6074774e
-  background-image: url(spritesmith2.png);
-  background-position: -753px -106px;
-  width: 60px;
-  height: 60px;
-}
-<<<<<<< HEAD
+  background-image: url(spritesmith2.png);
+  background-position: -753px -288px;
+  width: 60px;
+  height: 60px;
+}
 .hair_base_8_green {
-=======
-.hair_base_8_blue {
->>>>>>> 6074774e
-  background-image: url(spritesmith2.png);
-  background-position: -728px -182px;
-  width: 90px;
-  height: 90px;
-}
-<<<<<<< HEAD
+  background-image: url(spritesmith2.png);
+  background-position: -728px -364px;
+  width: 90px;
+  height: 90px;
+}
 .customize-option.hair_base_8_green {
-=======
-.customize-option.hair_base_8_blue {
->>>>>>> 6074774e
-  background-image: url(spritesmith2.png);
-  background-position: -753px -197px;
-  width: 60px;
-  height: 60px;
-}
-<<<<<<< HEAD
+  background-image: url(spritesmith2.png);
+  background-position: -753px -379px;
+  width: 60px;
+  height: 60px;
+}
 .hair_base_8_halloween {
-=======
-.hair_base_8_brown {
->>>>>>> 6074774e
-  background-image: url(spritesmith2.png);
-  background-position: -728px -273px;
-  width: 90px;
-  height: 90px;
-}
-<<<<<<< HEAD
+  background-image: url(spritesmith2.png);
+  background-position: -728px -455px;
+  width: 90px;
+  height: 90px;
+}
 .customize-option.hair_base_8_halloween {
-=======
-.customize-option.hair_base_8_brown {
->>>>>>> 6074774e
-  background-image: url(spritesmith2.png);
-  background-position: -753px -288px;
-  width: 60px;
-  height: 60px;
-}
-<<<<<<< HEAD
+  background-image: url(spritesmith2.png);
+  background-position: -753px -470px;
+  width: 60px;
+  height: 60px;
+}
 .hair_base_8_holly {
-=======
-.hair_base_8_candycane {
->>>>>>> 6074774e
-  background-image: url(spritesmith2.png);
-  background-position: -728px -364px;
-  width: 90px;
-  height: 90px;
-}
-<<<<<<< HEAD
+  background-image: url(spritesmith2.png);
+  background-position: -728px -546px;
+  width: 90px;
+  height: 90px;
+}
 .customize-option.hair_base_8_holly {
-=======
-.customize-option.hair_base_8_candycane {
->>>>>>> 6074774e
-  background-image: url(spritesmith2.png);
-  background-position: -753px -379px;
-  width: 60px;
-  height: 60px;
-}
-<<<<<<< HEAD
+  background-image: url(spritesmith2.png);
+  background-position: -753px -561px;
+  width: 60px;
+  height: 60px;
+}
 .hair_base_8_hollygreen {
-=======
-.hair_base_8_candycorn {
->>>>>>> 6074774e
-  background-image: url(spritesmith2.png);
-  background-position: -728px -455px;
-  width: 90px;
-  height: 90px;
-}
-<<<<<<< HEAD
+  background-image: url(spritesmith2.png);
+  background-position: -728px -637px;
+  width: 90px;
+  height: 90px;
+}
 .customize-option.hair_base_8_hollygreen {
-=======
-.customize-option.hair_base_8_candycorn {
->>>>>>> 6074774e
-  background-image: url(spritesmith2.png);
-  background-position: -753px -470px;
-  width: 60px;
-  height: 60px;
-}
-<<<<<<< HEAD
+  background-image: url(spritesmith2.png);
+  background-position: -753px -652px;
+  width: 60px;
+  height: 60px;
+}
 .hair_base_8_midnight {
-=======
-.hair_base_8_festive {
->>>>>>> 6074774e
-  background-image: url(spritesmith2.png);
-  background-position: -728px -546px;
-  width: 90px;
-  height: 90px;
-}
-<<<<<<< HEAD
+  background-image: url(spritesmith2.png);
+  background-position: 0px -728px;
+  width: 90px;
+  height: 90px;
+}
 .customize-option.hair_base_8_midnight {
-=======
-.customize-option.hair_base_8_festive {
->>>>>>> 6074774e
-  background-image: url(spritesmith2.png);
-  background-position: -753px -561px;
-  width: 60px;
-  height: 60px;
-}
-<<<<<<< HEAD
+  background-image: url(spritesmith2.png);
+  background-position: -25px -743px;
+  width: 60px;
+  height: 60px;
+}
 .hair_base_8_pblue {
-=======
-.hair_base_8_frost {
->>>>>>> 6074774e
-  background-image: url(spritesmith2.png);
-  background-position: -728px -637px;
-  width: 90px;
-  height: 90px;
-}
-<<<<<<< HEAD
+  background-image: url(spritesmith2.png);
+  background-position: -91px -728px;
+  width: 90px;
+  height: 90px;
+}
 .customize-option.hair_base_8_pblue {
-=======
-.customize-option.hair_base_8_frost {
->>>>>>> 6074774e
-  background-image: url(spritesmith2.png);
-  background-position: -753px -652px;
-  width: 60px;
-  height: 60px;
-}
-<<<<<<< HEAD
+  background-image: url(spritesmith2.png);
+  background-position: -116px -743px;
+  width: 60px;
+  height: 60px;
+}
 .hair_base_8_pblue2 {
-=======
-.hair_base_8_ghostwhite {
->>>>>>> 6074774e
-  background-image: url(spritesmith2.png);
-  background-position: 0px -728px;
-  width: 90px;
-  height: 90px;
-}
-<<<<<<< HEAD
+  background-image: url(spritesmith2.png);
+  background-position: -182px -728px;
+  width: 90px;
+  height: 90px;
+}
 .customize-option.hair_base_8_pblue2 {
-=======
-.customize-option.hair_base_8_ghostwhite {
->>>>>>> 6074774e
-  background-image: url(spritesmith2.png);
-  background-position: -25px -743px;
-  width: 60px;
-  height: 60px;
-}
-<<<<<<< HEAD
+  background-image: url(spritesmith2.png);
+  background-position: -207px -743px;
+  width: 60px;
+  height: 60px;
+}
 .hair_base_8_peppermint {
-=======
-.hair_base_8_green {
->>>>>>> 6074774e
-  background-image: url(spritesmith2.png);
-  background-position: -91px -728px;
-  width: 90px;
-  height: 90px;
-}
-<<<<<<< HEAD
+  background-image: url(spritesmith2.png);
+  background-position: -273px -728px;
+  width: 90px;
+  height: 90px;
+}
 .customize-option.hair_base_8_peppermint {
-=======
-.customize-option.hair_base_8_green {
->>>>>>> 6074774e
-  background-image: url(spritesmith2.png);
-  background-position: -116px -743px;
-  width: 60px;
-  height: 60px;
-}
-<<<<<<< HEAD
+  background-image: url(spritesmith2.png);
+  background-position: -298px -743px;
+  width: 60px;
+  height: 60px;
+}
 .hair_base_8_pgreen {
-=======
-.hair_base_8_halloween {
->>>>>>> 6074774e
-  background-image: url(spritesmith2.png);
-  background-position: -182px -728px;
-  width: 90px;
-  height: 90px;
-}
-<<<<<<< HEAD
+  background-image: url(spritesmith2.png);
+  background-position: -364px -728px;
+  width: 90px;
+  height: 90px;
+}
 .customize-option.hair_base_8_pgreen {
-=======
-.customize-option.hair_base_8_halloween {
->>>>>>> 6074774e
-  background-image: url(spritesmith2.png);
-  background-position: -207px -743px;
-  width: 60px;
-  height: 60px;
-}
-<<<<<<< HEAD
+  background-image: url(spritesmith2.png);
+  background-position: -389px -743px;
+  width: 60px;
+  height: 60px;
+}
 .hair_base_8_pgreen2 {
-=======
-.hair_base_8_holly {
->>>>>>> 6074774e
-  background-image: url(spritesmith2.png);
-  background-position: -273px -728px;
-  width: 90px;
-  height: 90px;
-}
-<<<<<<< HEAD
+  background-image: url(spritesmith2.png);
+  background-position: -455px -728px;
+  width: 90px;
+  height: 90px;
+}
 .customize-option.hair_base_8_pgreen2 {
-=======
-.customize-option.hair_base_8_holly {
->>>>>>> 6074774e
-  background-image: url(spritesmith2.png);
-  background-position: -298px -743px;
-  width: 60px;
-  height: 60px;
-}
-<<<<<<< HEAD
+  background-image: url(spritesmith2.png);
+  background-position: -480px -743px;
+  width: 60px;
+  height: 60px;
+}
 .hair_base_8_porange {
-=======
-.hair_base_8_hollygreen {
->>>>>>> 6074774e
-  background-image: url(spritesmith2.png);
-  background-position: -364px -728px;
-  width: 90px;
-  height: 90px;
-}
-<<<<<<< HEAD
+  background-image: url(spritesmith2.png);
+  background-position: -546px -728px;
+  width: 90px;
+  height: 90px;
+}
 .customize-option.hair_base_8_porange {
-=======
-.customize-option.hair_base_8_hollygreen {
->>>>>>> 6074774e
-  background-image: url(spritesmith2.png);
-  background-position: -389px -743px;
-  width: 60px;
-  height: 60px;
-}
-<<<<<<< HEAD
+  background-image: url(spritesmith2.png);
+  background-position: -571px -743px;
+  width: 60px;
+  height: 60px;
+}
 .hair_base_8_porange2 {
-=======
-.hair_base_8_midnight {
->>>>>>> 6074774e
-  background-image: url(spritesmith2.png);
-  background-position: -455px -728px;
-  width: 90px;
-  height: 90px;
-}
-<<<<<<< HEAD
+  background-image: url(spritesmith2.png);
+  background-position: -637px -728px;
+  width: 90px;
+  height: 90px;
+}
 .customize-option.hair_base_8_porange2 {
-=======
-.customize-option.hair_base_8_midnight {
->>>>>>> 6074774e
-  background-image: url(spritesmith2.png);
-  background-position: -480px -743px;
-  width: 60px;
-  height: 60px;
-}
-<<<<<<< HEAD
+  background-image: url(spritesmith2.png);
+  background-position: -662px -743px;
+  width: 60px;
+  height: 60px;
+}
 .hair_base_8_ppink {
-=======
-.hair_base_8_pblue {
->>>>>>> 6074774e
-  background-image: url(spritesmith2.png);
-  background-position: -546px -728px;
-  width: 90px;
-  height: 90px;
-}
-<<<<<<< HEAD
+  background-image: url(spritesmith2.png);
+  background-position: -728px -728px;
+  width: 90px;
+  height: 90px;
+}
 .customize-option.hair_base_8_ppink {
-=======
-.customize-option.hair_base_8_pblue {
->>>>>>> 6074774e
-  background-image: url(spritesmith2.png);
-  background-position: -571px -743px;
-  width: 60px;
-  height: 60px;
-}
-<<<<<<< HEAD
+  background-image: url(spritesmith2.png);
+  background-position: -753px -743px;
+  width: 60px;
+  height: 60px;
+}
 .hair_base_8_ppink2 {
-=======
-.hair_base_8_pblue2 {
->>>>>>> 6074774e
-  background-image: url(spritesmith2.png);
-  background-position: -637px -728px;
-  width: 90px;
-  height: 90px;
-}
-<<<<<<< HEAD
+  background-image: url(spritesmith2.png);
+  background-position: -819px 0px;
+  width: 90px;
+  height: 90px;
+}
 .customize-option.hair_base_8_ppink2 {
-=======
-.customize-option.hair_base_8_pblue2 {
->>>>>>> 6074774e
-  background-image: url(spritesmith2.png);
-  background-position: -662px -743px;
-  width: 60px;
-  height: 60px;
-}
-<<<<<<< HEAD
+  background-image: url(spritesmith2.png);
+  background-position: -844px -15px;
+  width: 60px;
+  height: 60px;
+}
 .hair_base_8_ppurple {
-=======
-.hair_base_8_peppermint {
->>>>>>> 6074774e
-  background-image: url(spritesmith2.png);
-  background-position: -728px -728px;
-  width: 90px;
-  height: 90px;
-}
-<<<<<<< HEAD
+  background-image: url(spritesmith2.png);
+  background-position: -819px -91px;
+  width: 90px;
+  height: 90px;
+}
 .customize-option.hair_base_8_ppurple {
-=======
-.customize-option.hair_base_8_peppermint {
->>>>>>> 6074774e
-  background-image: url(spritesmith2.png);
-  background-position: -753px -743px;
-  width: 60px;
-  height: 60px;
-}
-<<<<<<< HEAD
+  background-image: url(spritesmith2.png);
+  background-position: -844px -106px;
+  width: 60px;
+  height: 60px;
+}
 .hair_base_8_ppurple2 {
-=======
-.hair_base_8_pgreen {
->>>>>>> 6074774e
-  background-image: url(spritesmith2.png);
-  background-position: -819px 0px;
-  width: 90px;
-  height: 90px;
-}
-<<<<<<< HEAD
+  background-image: url(spritesmith2.png);
+  background-position: -819px -182px;
+  width: 90px;
+  height: 90px;
+}
 .customize-option.hair_base_8_ppurple2 {
-=======
-.customize-option.hair_base_8_pgreen {
->>>>>>> 6074774e
-  background-image: url(spritesmith2.png);
-  background-position: -844px -15px;
-  width: 60px;
-  height: 60px;
-}
-<<<<<<< HEAD
+  background-image: url(spritesmith2.png);
+  background-position: -844px -197px;
+  width: 60px;
+  height: 60px;
+}
 .hair_base_8_pumpkin {
-=======
-.hair_base_8_pgreen2 {
->>>>>>> 6074774e
-  background-image: url(spritesmith2.png);
-  background-position: -819px -91px;
-  width: 90px;
-  height: 90px;
-}
-<<<<<<< HEAD
+  background-image: url(spritesmith2.png);
+  background-position: -819px -273px;
+  width: 90px;
+  height: 90px;
+}
 .customize-option.hair_base_8_pumpkin {
-=======
-.customize-option.hair_base_8_pgreen2 {
->>>>>>> 6074774e
-  background-image: url(spritesmith2.png);
-  background-position: -844px -106px;
-  width: 60px;
-  height: 60px;
-}
-<<<<<<< HEAD
+  background-image: url(spritesmith2.png);
+  background-position: -844px -288px;
+  width: 60px;
+  height: 60px;
+}
 .hair_base_8_purple {
-=======
-.hair_base_8_porange {
->>>>>>> 6074774e
-  background-image: url(spritesmith2.png);
-  background-position: -819px -182px;
-  width: 90px;
-  height: 90px;
-}
-<<<<<<< HEAD
+  background-image: url(spritesmith2.png);
+  background-position: -819px -364px;
+  width: 90px;
+  height: 90px;
+}
 .customize-option.hair_base_8_purple {
-=======
-.customize-option.hair_base_8_porange {
->>>>>>> 6074774e
-  background-image: url(spritesmith2.png);
-  background-position: -844px -197px;
-  width: 60px;
-  height: 60px;
-}
-<<<<<<< HEAD
+  background-image: url(spritesmith2.png);
+  background-position: -844px -379px;
+  width: 60px;
+  height: 60px;
+}
 .hair_base_8_pyellow {
-=======
-.hair_base_8_porange2 {
->>>>>>> 6074774e
-  background-image: url(spritesmith2.png);
-  background-position: -819px -273px;
-  width: 90px;
-  height: 90px;
-}
-<<<<<<< HEAD
+  background-image: url(spritesmith2.png);
+  background-position: -819px -455px;
+  width: 90px;
+  height: 90px;
+}
 .customize-option.hair_base_8_pyellow {
-=======
-.customize-option.hair_base_8_porange2 {
->>>>>>> 6074774e
-  background-image: url(spritesmith2.png);
-  background-position: -844px -288px;
-  width: 60px;
-  height: 60px;
-}
-<<<<<<< HEAD
+  background-image: url(spritesmith2.png);
+  background-position: -844px -470px;
+  width: 60px;
+  height: 60px;
+}
 .hair_base_8_pyellow2 {
-=======
-.hair_base_8_ppink {
->>>>>>> 6074774e
-  background-image: url(spritesmith2.png);
-  background-position: -819px -364px;
-  width: 90px;
-  height: 90px;
-}
-<<<<<<< HEAD
+  background-image: url(spritesmith2.png);
+  background-position: -819px -546px;
+  width: 90px;
+  height: 90px;
+}
 .customize-option.hair_base_8_pyellow2 {
-=======
-.customize-option.hair_base_8_ppink {
->>>>>>> 6074774e
-  background-image: url(spritesmith2.png);
-  background-position: -844px -379px;
-  width: 60px;
-  height: 60px;
-}
-<<<<<<< HEAD
+  background-image: url(spritesmith2.png);
+  background-position: -844px -561px;
+  width: 60px;
+  height: 60px;
+}
 .hair_base_8_rainbow {
-=======
-.hair_base_8_ppink2 {
->>>>>>> 6074774e
-  background-image: url(spritesmith2.png);
-  background-position: -819px -455px;
-  width: 90px;
-  height: 90px;
-}
-<<<<<<< HEAD
+  background-image: url(spritesmith2.png);
+  background-position: -819px -637px;
+  width: 90px;
+  height: 90px;
+}
 .customize-option.hair_base_8_rainbow {
-=======
-.customize-option.hair_base_8_ppink2 {
->>>>>>> 6074774e
-  background-image: url(spritesmith2.png);
-  background-position: -844px -470px;
-  width: 60px;
-  height: 60px;
-}
-<<<<<<< HEAD
+  background-image: url(spritesmith2.png);
+  background-position: -844px -652px;
+  width: 60px;
+  height: 60px;
+}
 .hair_base_8_red {
-=======
-.hair_base_8_ppurple {
->>>>>>> 6074774e
-  background-image: url(spritesmith2.png);
-  background-position: -819px -546px;
-  width: 90px;
-  height: 90px;
-}
-<<<<<<< HEAD
+  background-image: url(spritesmith2.png);
+  background-position: -819px -728px;
+  width: 90px;
+  height: 90px;
+}
 .customize-option.hair_base_8_red {
-=======
-.customize-option.hair_base_8_ppurple {
->>>>>>> 6074774e
-  background-image: url(spritesmith2.png);
-  background-position: -844px -561px;
-  width: 60px;
-  height: 60px;
-}
-<<<<<<< HEAD
+  background-image: url(spritesmith2.png);
+  background-position: -844px -743px;
+  width: 60px;
+  height: 60px;
+}
 .hair_base_8_snowy {
-=======
-.hair_base_8_ppurple2 {
->>>>>>> 6074774e
-  background-image: url(spritesmith2.png);
-  background-position: -819px -637px;
-  width: 90px;
-  height: 90px;
-}
-<<<<<<< HEAD
+  background-image: url(spritesmith2.png);
+  background-position: 0px -819px;
+  width: 90px;
+  height: 90px;
+}
 .customize-option.hair_base_8_snowy {
-=======
-.customize-option.hair_base_8_ppurple2 {
->>>>>>> 6074774e
-  background-image: url(spritesmith2.png);
-  background-position: -844px -652px;
-  width: 60px;
-  height: 60px;
-}
-<<<<<<< HEAD
+  background-image: url(spritesmith2.png);
+  background-position: -25px -834px;
+  width: 60px;
+  height: 60px;
+}
 .hair_base_8_white {
-=======
-.hair_base_8_pumpkin {
->>>>>>> 6074774e
-  background-image: url(spritesmith2.png);
-  background-position: -819px -728px;
-  width: 90px;
-  height: 90px;
-}
-<<<<<<< HEAD
+  background-image: url(spritesmith2.png);
+  background-position: -91px -819px;
+  width: 90px;
+  height: 90px;
+}
 .customize-option.hair_base_8_white {
-=======
-.customize-option.hair_base_8_pumpkin {
->>>>>>> 6074774e
-  background-image: url(spritesmith2.png);
-  background-position: -844px -743px;
-  width: 60px;
-  height: 60px;
-}
-<<<<<<< HEAD
+  background-image: url(spritesmith2.png);
+  background-position: -116px -834px;
+  width: 60px;
+  height: 60px;
+}
 .hair_base_8_winternight {
-=======
-.hair_base_8_purple {
->>>>>>> 6074774e
-  background-image: url(spritesmith2.png);
-  background-position: 0px -819px;
-  width: 90px;
-  height: 90px;
-}
-<<<<<<< HEAD
+  background-image: url(spritesmith2.png);
+  background-position: -182px -819px;
+  width: 90px;
+  height: 90px;
+}
 .customize-option.hair_base_8_winternight {
-=======
-.customize-option.hair_base_8_purple {
->>>>>>> 6074774e
-  background-image: url(spritesmith2.png);
-  background-position: -25px -834px;
-  width: 60px;
-  height: 60px;
-}
-<<<<<<< HEAD
+  background-image: url(spritesmith2.png);
+  background-position: -207px -834px;
+  width: 60px;
+  height: 60px;
+}
 .hair_base_8_winterstar {
-=======
-.hair_base_8_pyellow {
->>>>>>> 6074774e
-  background-image: url(spritesmith2.png);
-  background-position: -91px -819px;
-  width: 90px;
-  height: 90px;
-}
-<<<<<<< HEAD
+  background-image: url(spritesmith2.png);
+  background-position: -273px -819px;
+  width: 90px;
+  height: 90px;
+}
 .customize-option.hair_base_8_winterstar {
-=======
-.customize-option.hair_base_8_pyellow {
->>>>>>> 6074774e
-  background-image: url(spritesmith2.png);
-  background-position: -116px -834px;
-  width: 60px;
-  height: 60px;
-}
-<<<<<<< HEAD
+  background-image: url(spritesmith2.png);
+  background-position: -298px -834px;
+  width: 60px;
+  height: 60px;
+}
 .hair_base_8_yellow {
-=======
-.hair_base_8_pyellow2 {
->>>>>>> 6074774e
-  background-image: url(spritesmith2.png);
-  background-position: -182px -819px;
-  width: 90px;
-  height: 90px;
-}
-<<<<<<< HEAD
+  background-image: url(spritesmith2.png);
+  background-position: -364px -819px;
+  width: 90px;
+  height: 90px;
+}
 .customize-option.hair_base_8_yellow {
-=======
-.customize-option.hair_base_8_pyellow2 {
->>>>>>> 6074774e
-  background-image: url(spritesmith2.png);
-  background-position: -207px -834px;
-  width: 60px;
-  height: 60px;
-}
-<<<<<<< HEAD
+  background-image: url(spritesmith2.png);
+  background-position: -389px -834px;
+  width: 60px;
+  height: 60px;
+}
 .hair_base_8_zombie {
-=======
-.hair_base_8_rainbow {
->>>>>>> 6074774e
-  background-image: url(spritesmith2.png);
-  background-position: -273px -819px;
-  width: 90px;
-  height: 90px;
-}
-<<<<<<< HEAD
+  background-image: url(spritesmith2.png);
+  background-position: -455px -819px;
+  width: 90px;
+  height: 90px;
+}
 .customize-option.hair_base_8_zombie {
-=======
-.customize-option.hair_base_8_rainbow {
->>>>>>> 6074774e
-  background-image: url(spritesmith2.png);
-  background-position: -298px -834px;
-  width: 60px;
-  height: 60px;
-}
-<<<<<<< HEAD
+  background-image: url(spritesmith2.png);
+  background-position: -480px -834px;
+  width: 60px;
+  height: 60px;
+}
 .hair_base_9_TRUred {
-=======
-.hair_base_8_red {
->>>>>>> 6074774e
-  background-image: url(spritesmith2.png);
-  background-position: -364px -819px;
-  width: 90px;
-  height: 90px;
-}
-<<<<<<< HEAD
+  background-image: url(spritesmith2.png);
+  background-position: -546px -819px;
+  width: 90px;
+  height: 90px;
+}
 .customize-option.hair_base_9_TRUred {
-=======
-.customize-option.hair_base_8_red {
->>>>>>> 6074774e
-  background-image: url(spritesmith2.png);
-  background-position: -389px -834px;
-  width: 60px;
-  height: 60px;
-}
-<<<<<<< HEAD
+  background-image: url(spritesmith2.png);
+  background-position: -571px -834px;
+  width: 60px;
+  height: 60px;
+}
 .hair_base_9_aurora {
-=======
-.hair_base_8_snowy {
->>>>>>> 6074774e
-  background-image: url(spritesmith2.png);
-  background-position: -455px -819px;
-  width: 90px;
-  height: 90px;
-}
-<<<<<<< HEAD
+  background-image: url(spritesmith2.png);
+  background-position: -637px -819px;
+  width: 90px;
+  height: 90px;
+}
 .customize-option.hair_base_9_aurora {
-=======
-.customize-option.hair_base_8_snowy {
->>>>>>> 6074774e
-  background-image: url(spritesmith2.png);
-  background-position: -480px -834px;
-  width: 60px;
-  height: 60px;
-}
-<<<<<<< HEAD
+  background-image: url(spritesmith2.png);
+  background-position: -662px -834px;
+  width: 60px;
+  height: 60px;
+}
 .hair_base_9_black {
-=======
-.hair_base_8_white {
->>>>>>> 6074774e
-  background-image: url(spritesmith2.png);
-  background-position: -546px -819px;
-  width: 90px;
-  height: 90px;
-}
-<<<<<<< HEAD
+  background-image: url(spritesmith2.png);
+  background-position: -728px -819px;
+  width: 90px;
+  height: 90px;
+}
 .customize-option.hair_base_9_black {
-=======
-.customize-option.hair_base_8_white {
->>>>>>> 6074774e
-  background-image: url(spritesmith2.png);
-  background-position: -571px -834px;
-  width: 60px;
-  height: 60px;
-}
-<<<<<<< HEAD
+  background-image: url(spritesmith2.png);
+  background-position: -753px -834px;
+  width: 60px;
+  height: 60px;
+}
 .hair_base_9_blond {
-=======
-.hair_base_8_winternight {
->>>>>>> 6074774e
-  background-image: url(spritesmith2.png);
-  background-position: -637px -819px;
-  width: 90px;
-  height: 90px;
-}
-<<<<<<< HEAD
+  background-image: url(spritesmith2.png);
+  background-position: -819px -819px;
+  width: 90px;
+  height: 90px;
+}
 .customize-option.hair_base_9_blond {
-=======
-.customize-option.hair_base_8_winternight {
->>>>>>> 6074774e
-  background-image: url(spritesmith2.png);
-  background-position: -662px -834px;
-  width: 60px;
-  height: 60px;
-}
-<<<<<<< HEAD
+  background-image: url(spritesmith2.png);
+  background-position: -844px -834px;
+  width: 60px;
+  height: 60px;
+}
 .hair_base_9_blue {
-=======
-.hair_base_8_winterstar {
->>>>>>> 6074774e
-  background-image: url(spritesmith2.png);
-  background-position: -728px -819px;
-  width: 90px;
-  height: 90px;
-}
-<<<<<<< HEAD
+  background-image: url(spritesmith2.png);
+  background-position: -910px 0px;
+  width: 90px;
+  height: 90px;
+}
 .customize-option.hair_base_9_blue {
-=======
-.customize-option.hair_base_8_winterstar {
->>>>>>> 6074774e
-  background-image: url(spritesmith2.png);
-  background-position: -753px -834px;
-  width: 60px;
-  height: 60px;
-}
-<<<<<<< HEAD
+  background-image: url(spritesmith2.png);
+  background-position: -935px -15px;
+  width: 60px;
+  height: 60px;
+}
 .hair_base_9_brown {
-=======
-.hair_base_8_yellow {
->>>>>>> 6074774e
-  background-image: url(spritesmith2.png);
-  background-position: -819px -819px;
-  width: 90px;
-  height: 90px;
-}
-<<<<<<< HEAD
+  background-image: url(spritesmith2.png);
+  background-position: -910px -91px;
+  width: 90px;
+  height: 90px;
+}
 .customize-option.hair_base_9_brown {
-=======
-.customize-option.hair_base_8_yellow {
->>>>>>> 6074774e
-  background-image: url(spritesmith2.png);
-  background-position: -844px -834px;
-  width: 60px;
-  height: 60px;
-}
-<<<<<<< HEAD
+  background-image: url(spritesmith2.png);
+  background-position: -935px -106px;
+  width: 60px;
+  height: 60px;
+}
 .hair_base_9_candycane {
-=======
-.hair_base_8_zombie {
->>>>>>> 6074774e
-  background-image: url(spritesmith2.png);
-  background-position: -910px 0px;
-  width: 90px;
-  height: 90px;
-}
-<<<<<<< HEAD
+  background-image: url(spritesmith2.png);
+  background-position: -910px -182px;
+  width: 90px;
+  height: 90px;
+}
 .customize-option.hair_base_9_candycane {
-=======
-.customize-option.hair_base_8_zombie {
->>>>>>> 6074774e
-  background-image: url(spritesmith2.png);
-  background-position: -935px -15px;
-  width: 60px;
-  height: 60px;
-}
-<<<<<<< HEAD
+  background-image: url(spritesmith2.png);
+  background-position: -935px -197px;
+  width: 60px;
+  height: 60px;
+}
 .hair_base_9_candycorn {
-=======
-.hair_base_9_TRUred {
->>>>>>> 6074774e
-  background-image: url(spritesmith2.png);
-  background-position: -910px -91px;
-  width: 90px;
-  height: 90px;
-}
-<<<<<<< HEAD
+  background-image: url(spritesmith2.png);
+  background-position: -910px -273px;
+  width: 90px;
+  height: 90px;
+}
 .customize-option.hair_base_9_candycorn {
-=======
-.customize-option.hair_base_9_TRUred {
->>>>>>> 6074774e
-  background-image: url(spritesmith2.png);
-  background-position: -935px -106px;
-  width: 60px;
-  height: 60px;
-}
-<<<<<<< HEAD
+  background-image: url(spritesmith2.png);
+  background-position: -935px -288px;
+  width: 60px;
+  height: 60px;
+}
 .hair_base_9_festive {
-=======
-.hair_base_9_aurora {
->>>>>>> 6074774e
-  background-image: url(spritesmith2.png);
-  background-position: -910px -182px;
-  width: 90px;
-  height: 90px;
-}
-<<<<<<< HEAD
+  background-image: url(spritesmith2.png);
+  background-position: -910px -364px;
+  width: 90px;
+  height: 90px;
+}
 .customize-option.hair_base_9_festive {
-=======
-.customize-option.hair_base_9_aurora {
->>>>>>> 6074774e
-  background-image: url(spritesmith2.png);
-  background-position: -935px -197px;
-  width: 60px;
-  height: 60px;
-}
-<<<<<<< HEAD
+  background-image: url(spritesmith2.png);
+  background-position: -935px -379px;
+  width: 60px;
+  height: 60px;
+}
 .hair_base_9_frost {
-=======
-.hair_base_9_black {
->>>>>>> 6074774e
-  background-image: url(spritesmith2.png);
-  background-position: -910px -273px;
-  width: 90px;
-  height: 90px;
-}
-<<<<<<< HEAD
+  background-image: url(spritesmith2.png);
+  background-position: -910px -455px;
+  width: 90px;
+  height: 90px;
+}
 .customize-option.hair_base_9_frost {
-=======
-.customize-option.hair_base_9_black {
->>>>>>> 6074774e
-  background-image: url(spritesmith2.png);
-  background-position: -935px -288px;
-  width: 60px;
-  height: 60px;
-}
-<<<<<<< HEAD
+  background-image: url(spritesmith2.png);
+  background-position: -935px -470px;
+  width: 60px;
+  height: 60px;
+}
 .hair_base_9_ghostwhite {
-=======
-.hair_base_9_blond {
->>>>>>> 6074774e
-  background-image: url(spritesmith2.png);
-  background-position: -910px -364px;
-  width: 90px;
-  height: 90px;
-}
-<<<<<<< HEAD
+  background-image: url(spritesmith2.png);
+  background-position: -910px -546px;
+  width: 90px;
+  height: 90px;
+}
 .customize-option.hair_base_9_ghostwhite {
-=======
-.customize-option.hair_base_9_blond {
->>>>>>> 6074774e
-  background-image: url(spritesmith2.png);
-  background-position: -935px -379px;
-  width: 60px;
-  height: 60px;
-}
-<<<<<<< HEAD
+  background-image: url(spritesmith2.png);
+  background-position: -935px -561px;
+  width: 60px;
+  height: 60px;
+}
 .hair_base_9_green {
-=======
-.hair_base_9_blue {
->>>>>>> 6074774e
-  background-image: url(spritesmith2.png);
-  background-position: -910px -455px;
-  width: 90px;
-  height: 90px;
-}
-<<<<<<< HEAD
+  background-image: url(spritesmith2.png);
+  background-position: -910px -637px;
+  width: 90px;
+  height: 90px;
+}
 .customize-option.hair_base_9_green {
-=======
-.customize-option.hair_base_9_blue {
->>>>>>> 6074774e
-  background-image: url(spritesmith2.png);
-  background-position: -935px -470px;
-  width: 60px;
-  height: 60px;
-}
-<<<<<<< HEAD
+  background-image: url(spritesmith2.png);
+  background-position: -935px -652px;
+  width: 60px;
+  height: 60px;
+}
 .hair_base_9_halloween {
-=======
-.hair_base_9_brown {
->>>>>>> 6074774e
-  background-image: url(spritesmith2.png);
-  background-position: -910px -546px;
-  width: 90px;
-  height: 90px;
-}
-<<<<<<< HEAD
+  background-image: url(spritesmith2.png);
+  background-position: -910px -728px;
+  width: 90px;
+  height: 90px;
+}
 .customize-option.hair_base_9_halloween {
-=======
-.customize-option.hair_base_9_brown {
->>>>>>> 6074774e
-  background-image: url(spritesmith2.png);
-  background-position: -935px -561px;
-  width: 60px;
-  height: 60px;
-}
-<<<<<<< HEAD
+  background-image: url(spritesmith2.png);
+  background-position: -935px -743px;
+  width: 60px;
+  height: 60px;
+}
 .hair_base_9_holly {
-=======
-.hair_base_9_candycane {
->>>>>>> 6074774e
-  background-image: url(spritesmith2.png);
-  background-position: -910px -637px;
-  width: 90px;
-  height: 90px;
-}
-<<<<<<< HEAD
+  background-image: url(spritesmith2.png);
+  background-position: -910px -819px;
+  width: 90px;
+  height: 90px;
+}
 .customize-option.hair_base_9_holly {
-=======
-.customize-option.hair_base_9_candycane {
->>>>>>> 6074774e
-  background-image: url(spritesmith2.png);
-  background-position: -935px -652px;
-  width: 60px;
-  height: 60px;
-}
-<<<<<<< HEAD
+  background-image: url(spritesmith2.png);
+  background-position: -935px -834px;
+  width: 60px;
+  height: 60px;
+}
 .hair_base_9_hollygreen {
-=======
-.hair_base_9_candycorn {
->>>>>>> 6074774e
-  background-image: url(spritesmith2.png);
-  background-position: -910px -728px;
-  width: 90px;
-  height: 90px;
-}
-<<<<<<< HEAD
+  background-image: url(spritesmith2.png);
+  background-position: 0px -910px;
+  width: 90px;
+  height: 90px;
+}
 .customize-option.hair_base_9_hollygreen {
-=======
-.customize-option.hair_base_9_candycorn {
->>>>>>> 6074774e
-  background-image: url(spritesmith2.png);
-  background-position: -935px -743px;
-  width: 60px;
-  height: 60px;
-}
-<<<<<<< HEAD
+  background-image: url(spritesmith2.png);
+  background-position: -25px -925px;
+  width: 60px;
+  height: 60px;
+}
 .hair_base_9_midnight {
-=======
-.hair_base_9_festive {
->>>>>>> 6074774e
-  background-image: url(spritesmith2.png);
-  background-position: -910px -819px;
-  width: 90px;
-  height: 90px;
-}
-<<<<<<< HEAD
+  background-image: url(spritesmith2.png);
+  background-position: -91px -910px;
+  width: 90px;
+  height: 90px;
+}
 .customize-option.hair_base_9_midnight {
-=======
-.customize-option.hair_base_9_festive {
->>>>>>> 6074774e
-  background-image: url(spritesmith2.png);
-  background-position: -935px -834px;
-  width: 60px;
-  height: 60px;
-}
-<<<<<<< HEAD
+  background-image: url(spritesmith2.png);
+  background-position: -116px -925px;
+  width: 60px;
+  height: 60px;
+}
 .hair_base_9_pblue {
-=======
-.hair_base_9_frost {
->>>>>>> 6074774e
-  background-image: url(spritesmith2.png);
-  background-position: 0px -910px;
-  width: 90px;
-  height: 90px;
-}
-<<<<<<< HEAD
+  background-image: url(spritesmith2.png);
+  background-position: -182px -910px;
+  width: 90px;
+  height: 90px;
+}
 .customize-option.hair_base_9_pblue {
-=======
-.customize-option.hair_base_9_frost {
->>>>>>> 6074774e
-  background-image: url(spritesmith2.png);
-  background-position: -25px -925px;
-  width: 60px;
-  height: 60px;
-}
-<<<<<<< HEAD
+  background-image: url(spritesmith2.png);
+  background-position: -207px -925px;
+  width: 60px;
+  height: 60px;
+}
 .hair_base_9_pblue2 {
-=======
-.hair_base_9_ghostwhite {
->>>>>>> 6074774e
-  background-image: url(spritesmith2.png);
-  background-position: -91px -910px;
-  width: 90px;
-  height: 90px;
-}
-<<<<<<< HEAD
+  background-image: url(spritesmith2.png);
+  background-position: -273px -910px;
+  width: 90px;
+  height: 90px;
+}
 .customize-option.hair_base_9_pblue2 {
-=======
-.customize-option.hair_base_9_ghostwhite {
->>>>>>> 6074774e
-  background-image: url(spritesmith2.png);
-  background-position: -116px -925px;
-  width: 60px;
-  height: 60px;
-}
-<<<<<<< HEAD
+  background-image: url(spritesmith2.png);
+  background-position: -298px -925px;
+  width: 60px;
+  height: 60px;
+}
 .hair_base_9_peppermint {
-=======
-.hair_base_9_green {
->>>>>>> 6074774e
-  background-image: url(spritesmith2.png);
-  background-position: -182px -910px;
-  width: 90px;
-  height: 90px;
-}
-<<<<<<< HEAD
+  background-image: url(spritesmith2.png);
+  background-position: -364px -910px;
+  width: 90px;
+  height: 90px;
+}
 .customize-option.hair_base_9_peppermint {
-=======
-.customize-option.hair_base_9_green {
->>>>>>> 6074774e
-  background-image: url(spritesmith2.png);
-  background-position: -207px -925px;
-  width: 60px;
-  height: 60px;
-}
-<<<<<<< HEAD
+  background-image: url(spritesmith2.png);
+  background-position: -389px -925px;
+  width: 60px;
+  height: 60px;
+}
 .hair_base_9_pgreen {
-=======
-.hair_base_9_halloween {
->>>>>>> 6074774e
-  background-image: url(spritesmith2.png);
-  background-position: -273px -910px;
-  width: 90px;
-  height: 90px;
-}
-<<<<<<< HEAD
+  background-image: url(spritesmith2.png);
+  background-position: -455px -910px;
+  width: 90px;
+  height: 90px;
+}
 .customize-option.hair_base_9_pgreen {
-=======
-.customize-option.hair_base_9_halloween {
->>>>>>> 6074774e
-  background-image: url(spritesmith2.png);
-  background-position: -298px -925px;
-  width: 60px;
-  height: 60px;
-}
-<<<<<<< HEAD
+  background-image: url(spritesmith2.png);
+  background-position: -480px -925px;
+  width: 60px;
+  height: 60px;
+}
 .hair_base_9_pgreen2 {
-=======
-.hair_base_9_holly {
->>>>>>> 6074774e
-  background-image: url(spritesmith2.png);
-  background-position: -364px -910px;
-  width: 90px;
-  height: 90px;
-}
-<<<<<<< HEAD
+  background-image: url(spritesmith2.png);
+  background-position: -546px -910px;
+  width: 90px;
+  height: 90px;
+}
 .customize-option.hair_base_9_pgreen2 {
-=======
-.customize-option.hair_base_9_holly {
->>>>>>> 6074774e
-  background-image: url(spritesmith2.png);
-  background-position: -389px -925px;
-  width: 60px;
-  height: 60px;
-}
-<<<<<<< HEAD
+  background-image: url(spritesmith2.png);
+  background-position: -571px -925px;
+  width: 60px;
+  height: 60px;
+}
 .hair_base_9_porange {
-=======
-.hair_base_9_hollygreen {
->>>>>>> 6074774e
-  background-image: url(spritesmith2.png);
-  background-position: -455px -910px;
-  width: 90px;
-  height: 90px;
-}
-<<<<<<< HEAD
+  background-image: url(spritesmith2.png);
+  background-position: -637px -910px;
+  width: 90px;
+  height: 90px;
+}
 .customize-option.hair_base_9_porange {
-=======
-.customize-option.hair_base_9_hollygreen {
->>>>>>> 6074774e
-  background-image: url(spritesmith2.png);
-  background-position: -480px -925px;
-  width: 60px;
-  height: 60px;
-}
-<<<<<<< HEAD
+  background-image: url(spritesmith2.png);
+  background-position: -662px -925px;
+  width: 60px;
+  height: 60px;
+}
 .hair_base_9_porange2 {
-=======
-.hair_base_9_midnight {
->>>>>>> 6074774e
-  background-image: url(spritesmith2.png);
-  background-position: -546px -910px;
-  width: 90px;
-  height: 90px;
-}
-<<<<<<< HEAD
+  background-image: url(spritesmith2.png);
+  background-position: -728px -910px;
+  width: 90px;
+  height: 90px;
+}
 .customize-option.hair_base_9_porange2 {
-=======
-.customize-option.hair_base_9_midnight {
->>>>>>> 6074774e
-  background-image: url(spritesmith2.png);
-  background-position: -571px -925px;
-  width: 60px;
-  height: 60px;
-}
-<<<<<<< HEAD
+  background-image: url(spritesmith2.png);
+  background-position: -753px -925px;
+  width: 60px;
+  height: 60px;
+}
 .hair_base_9_ppink {
-=======
-.hair_base_9_pblue {
->>>>>>> 6074774e
-  background-image: url(spritesmith2.png);
-  background-position: -637px -910px;
-  width: 90px;
-  height: 90px;
-}
-<<<<<<< HEAD
+  background-image: url(spritesmith2.png);
+  background-position: -819px -910px;
+  width: 90px;
+  height: 90px;
+}
 .customize-option.hair_base_9_ppink {
-=======
-.customize-option.hair_base_9_pblue {
->>>>>>> 6074774e
-  background-image: url(spritesmith2.png);
-  background-position: -662px -925px;
-  width: 60px;
-  height: 60px;
-}
-<<<<<<< HEAD
+  background-image: url(spritesmith2.png);
+  background-position: -844px -925px;
+  width: 60px;
+  height: 60px;
+}
 .hair_base_9_ppink2 {
-=======
-.hair_base_9_pblue2 {
->>>>>>> 6074774e
-  background-image: url(spritesmith2.png);
-  background-position: -728px -910px;
-  width: 90px;
-  height: 90px;
-}
-<<<<<<< HEAD
+  background-image: url(spritesmith2.png);
+  background-position: -910px -910px;
+  width: 90px;
+  height: 90px;
+}
 .customize-option.hair_base_9_ppink2 {
-=======
-.customize-option.hair_base_9_pblue2 {
->>>>>>> 6074774e
-  background-image: url(spritesmith2.png);
-  background-position: -753px -925px;
-  width: 60px;
-  height: 60px;
-}
-<<<<<<< HEAD
+  background-image: url(spritesmith2.png);
+  background-position: -935px -925px;
+  width: 60px;
+  height: 60px;
+}
 .hair_base_9_ppurple {
-=======
-.hair_base_9_peppermint {
->>>>>>> 6074774e
-  background-image: url(spritesmith2.png);
-  background-position: -819px -910px;
-  width: 90px;
-  height: 90px;
-}
-<<<<<<< HEAD
+  background-image: url(spritesmith2.png);
+  background-position: -1001px 0px;
+  width: 90px;
+  height: 90px;
+}
 .customize-option.hair_base_9_ppurple {
-=======
-.customize-option.hair_base_9_peppermint {
->>>>>>> 6074774e
-  background-image: url(spritesmith2.png);
-  background-position: -844px -925px;
-  width: 60px;
-  height: 60px;
-}
-<<<<<<< HEAD
+  background-image: url(spritesmith2.png);
+  background-position: -1026px -15px;
+  width: 60px;
+  height: 60px;
+}
 .hair_base_9_ppurple2 {
-=======
-.hair_base_9_pgreen {
->>>>>>> 6074774e
-  background-image: url(spritesmith2.png);
-  background-position: -910px -910px;
-  width: 90px;
-  height: 90px;
-}
-<<<<<<< HEAD
+  background-image: url(spritesmith2.png);
+  background-position: -1001px -91px;
+  width: 90px;
+  height: 90px;
+}
 .customize-option.hair_base_9_ppurple2 {
-=======
-.customize-option.hair_base_9_pgreen {
->>>>>>> 6074774e
-  background-image: url(spritesmith2.png);
-  background-position: -935px -925px;
-  width: 60px;
-  height: 60px;
-}
-<<<<<<< HEAD
+  background-image: url(spritesmith2.png);
+  background-position: -1026px -106px;
+  width: 60px;
+  height: 60px;
+}
 .hair_base_9_pumpkin {
-=======
-.hair_base_9_pgreen2 {
->>>>>>> 6074774e
-  background-image: url(spritesmith2.png);
-  background-position: -1001px 0px;
-  width: 90px;
-  height: 90px;
-}
-<<<<<<< HEAD
+  background-image: url(spritesmith2.png);
+  background-position: -1001px -182px;
+  width: 90px;
+  height: 90px;
+}
 .customize-option.hair_base_9_pumpkin {
-=======
-.customize-option.hair_base_9_pgreen2 {
->>>>>>> 6074774e
-  background-image: url(spritesmith2.png);
-  background-position: -1026px -15px;
-  width: 60px;
-  height: 60px;
-}
-<<<<<<< HEAD
+  background-image: url(spritesmith2.png);
+  background-position: -1026px -197px;
+  width: 60px;
+  height: 60px;
+}
 .hair_base_9_purple {
-=======
-.hair_base_9_porange {
->>>>>>> 6074774e
-  background-image: url(spritesmith2.png);
-  background-position: -1001px -91px;
-  width: 90px;
-  height: 90px;
-}
-<<<<<<< HEAD
+  background-image: url(spritesmith2.png);
+  background-position: -1001px -273px;
+  width: 90px;
+  height: 90px;
+}
 .customize-option.hair_base_9_purple {
-=======
-.customize-option.hair_base_9_porange {
-  background-image: url(spritesmith2.png);
-  background-position: -1026px -106px;
-  width: 60px;
-  height: 60px;
-}
-.hair_base_9_porange2 {
-  background-image: url(spritesmith2.png);
-  background-position: -1001px -182px;
-  width: 90px;
-  height: 90px;
-}
-.customize-option.hair_base_9_porange2 {
-  background-image: url(spritesmith2.png);
-  background-position: -1026px -197px;
-  width: 60px;
-  height: 60px;
-}
-.hair_base_9_ppink {
-  background-image: url(spritesmith2.png);
-  background-position: -1001px -273px;
-  width: 90px;
-  height: 90px;
-}
-.customize-option.hair_base_9_ppink {
->>>>>>> 6074774e
   background-image: url(spritesmith2.png);
   background-position: -1026px -288px;
   width: 60px;
@@ -2970,11 +1986,7 @@
 }
 .customize-option.broad_shirt_black {
   background-image: url(spritesmith2.png);
-<<<<<<< HEAD
-  background-position: -662px -1122px;
-=======
-  background-position: -844px -1107px;
->>>>>>> 6074774e
+  background-position: -844px -1122px;
   width: 60px;
   height: 60px;
 }
@@ -2986,11 +1998,7 @@
 }
 .customize-option.broad_shirt_blue {
   background-image: url(spritesmith2.png);
-<<<<<<< HEAD
-  background-position: -753px -1122px;
-=======
-  background-position: -935px -1107px;
->>>>>>> 6074774e
+  background-position: -935px -1122px;
   width: 60px;
   height: 60px;
 }
@@ -3002,11 +2010,7 @@
 }
 .customize-option.broad_shirt_convict {
   background-image: url(spritesmith2.png);
-<<<<<<< HEAD
-  background-position: -844px -1122px;
-=======
-  background-position: -1026px -1107px;
->>>>>>> 6074774e
+  background-position: -1026px -1122px;
   width: 60px;
   height: 60px;
 }
@@ -3018,11 +2022,7 @@
 }
 .customize-option.broad_shirt_cross {
   background-image: url(spritesmith2.png);
-<<<<<<< HEAD
-  background-position: -935px -1122px;
-=======
-  background-position: -1117px -1107px;
->>>>>>> 6074774e
+  background-position: -1117px -1122px;
   width: 60px;
   height: 60px;
 }
@@ -3034,11 +2034,7 @@
 }
 .customize-option.broad_shirt_fire {
   background-image: url(spritesmith2.png);
-<<<<<<< HEAD
-  background-position: -1026px -1122px;
-=======
-  background-position: -1208px -15px;
->>>>>>> 6074774e
+  background-position: -1208px -30px;
   width: 60px;
   height: 60px;
 }
@@ -3296,48 +2292,40 @@
 }
 .slim_shirt_purple {
   background-image: url(spritesmith2.png);
+  background-position: -819px -1183px;
+  width: 90px;
+  height: 90px;
+}
+.customize-option.slim_shirt_purple {
+  background-image: url(spritesmith2.png);
+  background-position: -844px -1213px;
+  width: 60px;
+  height: 60px;
+}
+.slim_shirt_rainbow {
+  background-image: url(spritesmith2.png);
+  background-position: -910px -1183px;
+  width: 90px;
+  height: 90px;
+}
+.customize-option.slim_shirt_rainbow {
+  background-image: url(spritesmith2.png);
+  background-position: -935px -1213px;
+  width: 60px;
+  height: 60px;
+}
+.slim_shirt_redblue {
+  background-image: url(spritesmith2.png);
   background-position: 0px 0px;
   width: 90px;
   height: 90px;
 }
-.customize-option.slim_shirt_purple {
+.customize-option.slim_shirt_redblue {
   background-image: url(spritesmith2.png);
   background-position: -25px -30px;
   width: 60px;
   height: 60px;
 }
-.slim_shirt_rainbow {
-  background-image: url(spritesmith2.png);
-  background-position: -910px -1183px;
-  width: 90px;
-  height: 90px;
-}
-.customize-option.slim_shirt_rainbow {
-  background-image: url(spritesmith2.png);
-  background-position: -935px -1213px;
-  width: 60px;
-  height: 60px;
-}
-.slim_shirt_redblue {
-  background-image: url(spritesmith2.png);
-<<<<<<< HEAD
-  background-position: -819px -1183px;
-=======
-  background-position: -1001px -1183px;
->>>>>>> 6074774e
-  width: 90px;
-  height: 90px;
-}
-.customize-option.slim_shirt_redblue {
-  background-image: url(spritesmith2.png);
-<<<<<<< HEAD
-  background-position: -844px -1213px;
-=======
-  background-position: -1026px -1213px;
->>>>>>> 6074774e
-  width: 60px;
-  height: 60px;
-}
 .slim_shirt_thunder {
   background-image: url(spritesmith2.png);
   background-position: -1092px -1183px;
@@ -3352,21 +2340,13 @@
 }
 .slim_shirt_tropical {
   background-image: url(spritesmith2.png);
-<<<<<<< HEAD
-  background-position: 0px 0px;
-=======
   background-position: -1183px -1183px;
->>>>>>> 6074774e
   width: 90px;
   height: 90px;
 }
 .customize-option.slim_shirt_tropical {
   background-image: url(spritesmith2.png);
-<<<<<<< HEAD
-  background-position: -25px -30px;
-=======
   background-position: -1208px -1213px;
->>>>>>> 6074774e
   width: 60px;
   height: 60px;
 }
@@ -3414,11 +2394,7 @@
 }
 .customize-option.skin_0ff591 {
   background-image: url(spritesmith2.png);
-<<<<<<< HEAD
-  background-position: -1299px -106px;
-=======
-  background-position: -1299px -303px;
->>>>>>> 6074774e
+  background-position: -1299px -288px;
   width: 60px;
   height: 60px;
 }
@@ -3430,11 +2406,7 @@
 }
 .customize-option.skin_0ff591_sleep {
   background-image: url(spritesmith2.png);
-<<<<<<< HEAD
-  background-position: -1299px -197px;
-=======
-  background-position: -1299px -394px;
->>>>>>> 6074774e
+  background-position: -1299px -379px;
   width: 60px;
   height: 60px;
 }
@@ -3446,11 +2418,7 @@
 }
 .customize-option.skin_2b43f6 {
   background-image: url(spritesmith2.png);
-<<<<<<< HEAD
-  background-position: -1299px -288px;
-=======
-  background-position: -1299px -485px;
->>>>>>> 6074774e
+  background-position: -1299px -470px;
   width: 60px;
   height: 60px;
 }
@@ -3462,11 +2430,7 @@
 }
 .customize-option.skin_2b43f6_sleep {
   background-image: url(spritesmith2.png);
-<<<<<<< HEAD
-  background-position: -1299px -379px;
-=======
-  background-position: -1299px -576px;
->>>>>>> 6074774e
+  background-position: -1299px -561px;
   width: 60px;
   height: 60px;
 }
@@ -3478,11 +2442,7 @@
 }
 .customize-option.skin_6bd049 {
   background-image: url(spritesmith2.png);
-<<<<<<< HEAD
-  background-position: -1299px -470px;
-=======
-  background-position: -1299px -667px;
->>>>>>> 6074774e
+  background-position: -1299px -652px;
   width: 60px;
   height: 60px;
 }
@@ -4538,745 +3498,475 @@
 }
 .broad_armor_armoire_lunarArmor {
   background-image: url(spritesmith2.png);
-<<<<<<< HEAD
-  background-position: -1547px -91px;
-  width: 90px;
-  height: 90px;
-=======
-  background-position: -1572px -197px;
-  width: 60px;
-  height: 60px;
->>>>>>> 6074774e
+  background-position: -1547px -273px;
+  width: 90px;
+  height: 90px;
 }
 .head_armoire_gladiatorHelm {
   background-image: url(spritesmith2.png);
-<<<<<<< HEAD
-  background-position: -1547px -182px;
-=======
-  background-position: -1547px -273px;
->>>>>>> 6074774e
+  background-position: -1547px -364px;
   width: 90px;
   height: 90px;
 }
 .head_armoire_lunarCrown {
   background-image: url(spritesmith2.png);
-<<<<<<< HEAD
-  background-position: -1547px -273px;
-  width: 90px;
-  height: 90px;
-=======
-  background-position: -1572px -288px;
-  width: 60px;
-  height: 60px;
->>>>>>> 6074774e
+  background-position: -1547px -455px;
+  width: 90px;
+  height: 90px;
 }
 .head_armoire_rancherHat {
   background-image: url(spritesmith2.png);
-  background-position: -1547px -364px;
+  background-position: -1547px -546px;
   width: 90px;
   height: 90px;
 }
 .head_armoire_redHairbow {
   background-image: url(spritesmith2.png);
-<<<<<<< HEAD
-  background-position: -1547px -455px;
-  width: 90px;
-  height: 90px;
-=======
-  background-position: -1572px -379px;
-  width: 60px;
-  height: 60px;
->>>>>>> 6074774e
+  background-position: -1547px -637px;
+  width: 90px;
+  height: 90px;
 }
 .head_armoire_violetFloppyHat {
   background-image: url(spritesmith2.png);
-<<<<<<< HEAD
-  background-position: -1547px -546px;
-=======
-  background-position: -1547px -455px;
->>>>>>> 6074774e
+  background-position: -1547px -728px;
   width: 90px;
   height: 90px;
 }
 .shield_armoire_gladiatorShield {
   background-image: url(spritesmith2.png);
-<<<<<<< HEAD
-  background-position: -1547px -637px;
-  width: 90px;
-  height: 90px;
-=======
-  background-position: -1572px -470px;
-  width: 60px;
-  height: 60px;
->>>>>>> 6074774e
+  background-position: -1547px -819px;
+  width: 90px;
+  height: 90px;
 }
 .shop_armor_armoire_gladiatorArmor {
   background-image: url(spritesmith2.png);
-<<<<<<< HEAD
-  background-position: -1402px -1679px;
+  background-position: -1590px -1679px;
   width: 40px;
   height: 40px;
 }
 .shop_armor_armoire_lunarArmor {
   background-image: url(spritesmith2.png);
-  background-position: -1361px -1679px;
+  background-position: -1549px -1679px;
   width: 40px;
   height: 40px;
 }
 .shop_head_armoire_gladiatorHelm {
   background-image: url(spritesmith2.png);
-  background-position: -1320px -1679px;
+  background-position: -1508px -1679px;
   width: 40px;
   height: 40px;
 }
 .shop_head_armoire_lunarCrown {
   background-image: url(spritesmith2.png);
-  background-position: -1279px -1679px;
+  background-position: -1467px -1679px;
   width: 40px;
   height: 40px;
 }
 .shop_head_armoire_rancherHat {
   background-image: url(spritesmith2.png);
-  background-position: -1238px -1679px;
+  background-position: -1344px -1679px;
   width: 40px;
   height: 40px;
 }
 .shop_head_armoire_redHairbow {
   background-image: url(spritesmith2.png);
-  background-position: -1115px -1679px;
+  background-position: -1303px -1679px;
   width: 40px;
   height: 40px;
 }
 .shop_head_armoire_violetFloppyHat {
   background-image: url(spritesmith2.png);
-  background-position: -1074px -1679px;
+  background-position: -1262px -1679px;
   width: 40px;
   height: 40px;
 }
 .shop_shield_armoire_gladiatorShield {
   background-image: url(spritesmith2.png);
-  background-position: -1033px -1679px;
+  background-position: -1221px -1679px;
   width: 40px;
   height: 40px;
 }
 .shop_weapon_armoire_basicCrossbow {
   background-image: url(spritesmith2.png);
-  background-position: -992px -1679px;
+  background-position: -1180px -1679px;
   width: 40px;
   height: 40px;
 }
 .shop_weapon_armoire_lunarSceptre {
   background-image: url(spritesmith2.png);
-  background-position: -951px -1679px;
+  background-position: -1139px -1679px;
   width: 40px;
   height: 40px;
 }
 .slim_armor_armoire_gladiatorArmor {
   background-image: url(spritesmith2.png);
-  background-position: -1547px -1456px;
-=======
-  background-position: -1547px -546px;
->>>>>>> 6074774e
+  background-position: -303px -1547px;
   width: 90px;
   height: 90px;
 }
 .slim_armor_armoire_lunarArmor {
   background-image: url(spritesmith2.png);
-<<<<<<< HEAD
-  background-position: -227px -1547px;
+  background-position: -394px -1547px;
   width: 90px;
   height: 90px;
 }
 .weapon_armoire_basicCrossbow {
   background-image: url(spritesmith2.png);
-  background-position: -318px -1547px;
+  background-position: -485px -1547px;
   width: 90px;
   height: 90px;
 }
 .weapon_armoire_lunarSceptre {
   background-image: url(spritesmith2.png);
-  background-position: -409px -1547px;
+  background-position: -576px -1547px;
   width: 90px;
   height: 90px;
 }
 .broad_armor_healer_1 {
   background-image: url(spritesmith2.png);
-  background-position: -500px -1547px;
-=======
-  background-position: -1572px -561px;
-  width: 60px;
-  height: 60px;
-}
-.broad_armor_healer_1 {
-  background-image: url(spritesmith2.png);
-  background-position: -1547px -637px;
->>>>>>> 6074774e
+  background-position: -667px -1547px;
   width: 90px;
   height: 90px;
 }
 .broad_armor_healer_2 {
   background-image: url(spritesmith2.png);
-<<<<<<< HEAD
-  background-position: -591px -1547px;
-=======
-  background-position: -1547px -728px;
->>>>>>> 6074774e
+  background-position: -758px -1547px;
   width: 90px;
   height: 90px;
 }
 .broad_armor_healer_3 {
   background-image: url(spritesmith2.png);
-<<<<<<< HEAD
-  background-position: -682px -1547px;
-=======
-  background-position: -1547px -819px;
->>>>>>> 6074774e
+  background-position: -849px -1547px;
   width: 90px;
   height: 90px;
 }
 .broad_armor_healer_4 {
   background-image: url(spritesmith2.png);
-<<<<<<< HEAD
-  background-position: -773px -1547px;
-=======
-  background-position: -1547px -910px;
->>>>>>> 6074774e
+  background-position: -940px -1547px;
   width: 90px;
   height: 90px;
 }
 .broad_armor_healer_5 {
   background-image: url(spritesmith2.png);
-<<<<<<< HEAD
-  background-position: -864px -1547px;
-=======
-  background-position: -1547px -1001px;
->>>>>>> 6074774e
+  background-position: -1031px -1547px;
   width: 90px;
   height: 90px;
 }
 .broad_armor_rogue_1 {
   background-image: url(spritesmith2.png);
-<<<<<<< HEAD
-  background-position: -955px -1547px;
-=======
-  background-position: -1547px -1092px;
->>>>>>> 6074774e
+  background-position: -1122px -1547px;
   width: 90px;
   height: 90px;
 }
 .broad_armor_rogue_2 {
   background-image: url(spritesmith2.png);
-<<<<<<< HEAD
-  background-position: -1046px -1547px;
-=======
-  background-position: -1547px -1183px;
->>>>>>> 6074774e
+  background-position: -1213px -1547px;
   width: 90px;
   height: 90px;
 }
 .broad_armor_rogue_3 {
   background-image: url(spritesmith2.png);
-<<<<<<< HEAD
-  background-position: -1137px -1547px;
-=======
-  background-position: -1547px -1274px;
->>>>>>> 6074774e
+  background-position: -1304px -1547px;
   width: 90px;
   height: 90px;
 }
 .broad_armor_rogue_4 {
   background-image: url(spritesmith2.png);
-<<<<<<< HEAD
-  background-position: -1228px -1547px;
-=======
-  background-position: -1547px -1365px;
->>>>>>> 6074774e
+  background-position: -1395px -1547px;
   width: 90px;
   height: 90px;
 }
 .broad_armor_rogue_5 {
   background-image: url(spritesmith2.png);
-<<<<<<< HEAD
-  background-position: -1319px -1547px;
-=======
-  background-position: -1547px -1456px;
->>>>>>> 6074774e
+  background-position: -1486px -1547px;
   width: 90px;
   height: 90px;
 }
 .broad_armor_special_2 {
   background-image: url(spritesmith2.png);
-<<<<<<< HEAD
-  background-position: -1410px -1547px;
-=======
-  background-position: 0px -1547px;
->>>>>>> 6074774e
+  background-position: -1638px 0px;
   width: 90px;
   height: 90px;
 }
 .broad_armor_warrior_1 {
   background-image: url(spritesmith2.png);
-<<<<<<< HEAD
-  background-position: -1501px -1547px;
-=======
-  background-position: -91px -1547px;
->>>>>>> 6074774e
+  background-position: -1638px -91px;
   width: 90px;
   height: 90px;
 }
 .broad_armor_warrior_2 {
   background-image: url(spritesmith2.png);
-<<<<<<< HEAD
-  background-position: -1638px 0px;
-=======
-  background-position: -182px -1547px;
->>>>>>> 6074774e
+  background-position: -1638px -182px;
   width: 90px;
   height: 90px;
 }
 .broad_armor_warrior_3 {
   background-image: url(spritesmith2.png);
-<<<<<<< HEAD
-  background-position: -1638px -91px;
-=======
-  background-position: -273px -1547px;
->>>>>>> 6074774e
+  background-position: -1638px -273px;
   width: 90px;
   height: 90px;
 }
 .broad_armor_warrior_4 {
   background-image: url(spritesmith2.png);
-<<<<<<< HEAD
-  background-position: -1638px -182px;
-=======
-  background-position: -364px -1547px;
->>>>>>> 6074774e
+  background-position: -1638px -364px;
   width: 90px;
   height: 90px;
 }
 .broad_armor_warrior_5 {
   background-image: url(spritesmith2.png);
-<<<<<<< HEAD
-  background-position: -1638px -273px;
-=======
-  background-position: -455px -1547px;
->>>>>>> 6074774e
+  background-position: -1638px -455px;
   width: 90px;
   height: 90px;
 }
 .broad_armor_wizard_1 {
   background-image: url(spritesmith2.png);
-<<<<<<< HEAD
-  background-position: -1638px -364px;
-=======
-  background-position: -546px -1547px;
->>>>>>> 6074774e
+  background-position: -1638px -546px;
   width: 90px;
   height: 90px;
 }
 .broad_armor_wizard_2 {
   background-image: url(spritesmith2.png);
-<<<<<<< HEAD
-  background-position: -1638px -455px;
-=======
-  background-position: -637px -1547px;
->>>>>>> 6074774e
+  background-position: -1638px -637px;
   width: 90px;
   height: 90px;
 }
 .broad_armor_wizard_3 {
   background-image: url(spritesmith2.png);
-<<<<<<< HEAD
-  background-position: -1638px -546px;
-=======
-  background-position: -728px -1547px;
->>>>>>> 6074774e
+  background-position: -1638px -728px;
   width: 90px;
   height: 90px;
 }
 .broad_armor_wizard_4 {
   background-image: url(spritesmith2.png);
-<<<<<<< HEAD
-  background-position: -1638px -637px;
-=======
-  background-position: -819px -1547px;
->>>>>>> 6074774e
+  background-position: -1638px -819px;
   width: 90px;
   height: 90px;
 }
 .broad_armor_wizard_5 {
   background-image: url(spritesmith2.png);
-<<<<<<< HEAD
-  background-position: -1638px -728px;
-=======
-  background-position: -910px -1547px;
->>>>>>> 6074774e
+  background-position: -1638px -910px;
   width: 90px;
   height: 90px;
 }
 .shop_armor_healer_1 {
   background-image: url(spritesmith2.png);
-<<<<<<< HEAD
-  background-position: -910px -1679px;
-=======
-  background-position: -1547px -1679px;
->>>>>>> 6074774e
+  background-position: -1098px -1679px;
   width: 40px;
   height: 40px;
 }
 .shop_armor_healer_2 {
   background-image: url(spritesmith2.png);
-<<<<<<< HEAD
-  background-position: -1648px -1638px;
-=======
-  background-position: -1506px -1679px;
->>>>>>> 6074774e
+  background-position: -1057px -1679px;
   width: 40px;
   height: 40px;
 }
 .shop_armor_healer_3 {
   background-image: url(spritesmith2.png);
-<<<<<<< HEAD
-  background-position: -1607px -1638px;
-=======
-  background-position: -1465px -1679px;
->>>>>>> 6074774e
+  background-position: -1016px -1679px;
   width: 40px;
   height: 40px;
 }
 .shop_armor_healer_4 {
   background-image: url(spritesmith2.png);
-<<<<<<< HEAD
-  background-position: -1566px -1638px;
-=======
-  background-position: -1424px -1679px;
->>>>>>> 6074774e
+  background-position: -1672px -1638px;
   width: 40px;
   height: 40px;
 }
 .shop_armor_healer_5 {
   background-image: url(spritesmith2.png);
-<<<<<<< HEAD
-  background-position: -1443px -1679px;
-=======
-  background-position: -1383px -1679px;
->>>>>>> 6074774e
+  background-position: -1631px -1679px;
   width: 40px;
   height: 40px;
 }
 .shop_armor_rogue_1 {
   background-image: url(spritesmith2.png);
-<<<<<<< HEAD
-  background-position: -1484px -1638px;
-=======
-  background-position: -1342px -1679px;
->>>>>>> 6074774e
+  background-position: -1590px -1638px;
   width: 40px;
   height: 40px;
 }
 .shop_armor_rogue_2 {
   background-image: url(spritesmith2.png);
-<<<<<<< HEAD
-  background-position: -1443px -1638px;
-=======
-  background-position: -1301px -1679px;
->>>>>>> 6074774e
+  background-position: -1549px -1638px;
   width: 40px;
   height: 40px;
 }
 .shop_armor_rogue_3 {
   background-image: url(spritesmith2.png);
-<<<<<<< HEAD
-  background-position: -1402px -1638px;
-=======
-  background-position: -1260px -1679px;
->>>>>>> 6074774e
+  background-position: -1508px -1638px;
   width: 40px;
   height: 40px;
 }
 .shop_armor_rogue_4 {
   background-image: url(spritesmith2.png);
-<<<<<<< HEAD
-  background-position: -1361px -1638px;
-=======
-  background-position: -1219px -1679px;
->>>>>>> 6074774e
+  background-position: -1467px -1638px;
   width: 40px;
   height: 40px;
 }
 .shop_armor_rogue_5 {
   background-image: url(spritesmith2.png);
-<<<<<<< HEAD
-  background-position: -1320px -1638px;
-=======
-  background-position: -1137px -1638px;
->>>>>>> 6074774e
+  background-position: -1426px -1638px;
   width: 40px;
   height: 40px;
 }
 .shop_armor_special_0 {
   background-image: url(spritesmith2.png);
-<<<<<<< HEAD
-  background-position: -1279px -1638px;
-=======
-  background-position: -1137px -1679px;
->>>>>>> 6074774e
+  background-position: -1385px -1638px;
   width: 40px;
   height: 40px;
 }
 .shop_armor_special_1 {
   background-image: url(spritesmith2.png);
-<<<<<<< HEAD
-  background-position: -1238px -1638px;
-=======
-  background-position: -1670px -1638px;
->>>>>>> 6074774e
+  background-position: -1344px -1638px;
   width: 40px;
   height: 40px;
 }
 .shop_armor_special_2 {
   background-image: url(spritesmith2.png);
-<<<<<<< HEAD
-  background-position: -1197px -1638px;
-=======
-  background-position: -1629px -1638px;
->>>>>>> 6074774e
+  background-position: -1303px -1638px;
   width: 40px;
   height: 40px;
 }
 .shop_armor_warrior_1 {
   background-image: url(spritesmith2.png);
-<<<<<<< HEAD
-  background-position: -1156px -1638px;
-=======
-  background-position: -1506px -1638px;
->>>>>>> 6074774e
+  background-position: -1262px -1638px;
   width: 40px;
   height: 40px;
 }
 .shop_armor_warrior_2 {
   background-image: url(spritesmith2.png);
-<<<<<<< HEAD
-  background-position: -1115px -1638px;
-=======
-  background-position: -1465px -1638px;
->>>>>>> 6074774e
+  background-position: -1221px -1638px;
   width: 40px;
   height: 40px;
 }
 .shop_armor_warrior_3 {
   background-image: url(spritesmith2.png);
-<<<<<<< HEAD
-  background-position: -1074px -1638px;
-=======
-  background-position: -1424px -1638px;
->>>>>>> 6074774e
+  background-position: -1180px -1638px;
   width: 40px;
   height: 40px;
 }
 .shop_armor_warrior_4 {
   background-image: url(spritesmith2.png);
-<<<<<<< HEAD
-  background-position: -1033px -1638px;
-=======
-  background-position: -1383px -1638px;
->>>>>>> 6074774e
+  background-position: -1139px -1638px;
   width: 40px;
   height: 40px;
 }
 .shop_armor_warrior_5 {
   background-image: url(spritesmith2.png);
-<<<<<<< HEAD
-  background-position: -992px -1638px;
-=======
-  background-position: -1342px -1638px;
->>>>>>> 6074774e
+  background-position: -1577px -1547px;
   width: 40px;
   height: 40px;
 }
 .shop_armor_wizard_1 {
   background-image: url(spritesmith2.png);
-<<<<<<< HEAD
-  background-position: -1592px -1547px;
-=======
-  background-position: -1301px -1638px;
->>>>>>> 6074774e
+  background-position: -1631px -1638px;
   width: 40px;
   height: 40px;
 }
 .shop_armor_wizard_2 {
   background-image: url(spritesmith2.png);
-<<<<<<< HEAD
-  background-position: -1525px -1638px;
-=======
-  background-position: -1260px -1638px;
->>>>>>> 6074774e
+  background-position: -1577px -1588px;
   width: 40px;
   height: 40px;
 }
 .shop_armor_wizard_3 {
   background-image: url(spritesmith2.png);
-<<<<<<< HEAD
-  background-position: -1592px -1588px;
-=======
-  background-position: -1219px -1638px;
->>>>>>> 6074774e
+  background-position: -1016px -1638px;
   width: 40px;
   height: 40px;
 }
 .shop_armor_wizard_4 {
   background-image: url(spritesmith2.png);
-<<<<<<< HEAD
-  background-position: -910px -1638px;
-=======
-  background-position: -1178px -1679px;
->>>>>>> 6074774e
+  background-position: -1057px -1638px;
   width: 40px;
   height: 40px;
 }
 .shop_armor_wizard_5 {
   background-image: url(spritesmith2.png);
-<<<<<<< HEAD
-  background-position: -951px -1638px;
-=======
-  background-position: -1178px -1638px;
->>>>>>> 6074774e
+  background-position: -1098px -1638px;
   width: 40px;
   height: 40px;
 }
 .slim_armor_healer_1 {
   background-image: url(spritesmith2.png);
-<<<<<<< HEAD
+  background-position: -819px -1638px;
+  width: 90px;
+  height: 90px;
+}
+.slim_armor_healer_2 {
+  background-image: url(spritesmith2.png);
   background-position: -728px -1638px;
-=======
+  width: 90px;
+  height: 90px;
+}
+.slim_armor_healer_3 {
+  background-image: url(spritesmith2.png);
+  background-position: -637px -1638px;
+  width: 90px;
+  height: 90px;
+}
+.slim_armor_healer_4 {
+  background-image: url(spritesmith2.png);
+  background-position: -546px -1638px;
+  width: 90px;
+  height: 90px;
+}
+.slim_armor_healer_5 {
+  background-image: url(spritesmith2.png);
+  background-position: -455px -1638px;
+  width: 90px;
+  height: 90px;
+}
+.slim_armor_rogue_1 {
+  background-image: url(spritesmith2.png);
+  background-position: -364px -1638px;
+  width: 90px;
+  height: 90px;
+}
+.slim_armor_rogue_2 {
+  background-image: url(spritesmith2.png);
+  background-position: -273px -1638px;
+  width: 90px;
+  height: 90px;
+}
+.slim_armor_rogue_3 {
+  background-image: url(spritesmith2.png);
+  background-position: -182px -1638px;
+  width: 90px;
+  height: 90px;
+}
+.slim_armor_rogue_4 {
+  background-image: url(spritesmith2.png);
+  background-position: -91px -1638px;
+  width: 90px;
+  height: 90px;
+}
+.slim_armor_rogue_5 {
+  background-image: url(spritesmith2.png);
+  background-position: 0px -1638px;
+  width: 90px;
+  height: 90px;
+}
+.slim_armor_special_2 {
+  background-image: url(spritesmith2.png);
+  background-position: -1638px -1547px;
+  width: 90px;
+  height: 90px;
+}
+.slim_armor_warrior_1 {
+  background-image: url(spritesmith2.png);
+  background-position: -1638px -1456px;
+  width: 90px;
+  height: 90px;
+}
+.slim_armor_warrior_2 {
+  background-image: url(spritesmith2.png);
   background-position: -1638px -1365px;
->>>>>>> 6074774e
-  width: 90px;
-  height: 90px;
-}
-.slim_armor_healer_2 {
-  background-image: url(spritesmith2.png);
-<<<<<<< HEAD
-  background-position: -637px -1638px;
-=======
-  background-position: -1638px -1456px;
->>>>>>> 6074774e
-  width: 90px;
-  height: 90px;
-}
-.slim_armor_healer_3 {
-  background-image: url(spritesmith2.png);
-<<<<<<< HEAD
-  background-position: -546px -1638px;
-=======
-  background-position: -1638px -1547px;
->>>>>>> 6074774e
-  width: 90px;
-  height: 90px;
-}
-.slim_armor_healer_4 {
-  background-image: url(spritesmith2.png);
-<<<<<<< HEAD
-  background-position: -455px -1638px;
-=======
-  background-position: -227px -1638px;
->>>>>>> 6074774e
-  width: 90px;
-  height: 90px;
-}
-.slim_armor_healer_5 {
-  background-image: url(spritesmith2.png);
-<<<<<<< HEAD
-  background-position: -364px -1638px;
-=======
-  background-position: -318px -1638px;
->>>>>>> 6074774e
-  width: 90px;
-  height: 90px;
-}
-.slim_armor_rogue_1 {
-  background-image: url(spritesmith2.png);
-<<<<<<< HEAD
-  background-position: -273px -1638px;
-=======
-  background-position: -409px -1638px;
->>>>>>> 6074774e
-  width: 90px;
-  height: 90px;
-}
-.slim_armor_rogue_2 {
-  background-image: url(spritesmith2.png);
-<<<<<<< HEAD
-  background-position: -182px -1638px;
-=======
-  background-position: -500px -1638px;
->>>>>>> 6074774e
-  width: 90px;
-  height: 90px;
-}
-.slim_armor_rogue_3 {
-  background-image: url(spritesmith2.png);
-<<<<<<< HEAD
-  background-position: -91px -1638px;
-=======
-  background-position: -591px -1638px;
->>>>>>> 6074774e
-  width: 90px;
-  height: 90px;
-}
-.slim_armor_rogue_4 {
-  background-image: url(spritesmith2.png);
-<<<<<<< HEAD
-  background-position: 0px -1638px;
-=======
-  background-position: -682px -1638px;
->>>>>>> 6074774e
-  width: 90px;
-  height: 90px;
-}
-.slim_armor_rogue_5 {
-  background-image: url(spritesmith2.png);
-<<<<<<< HEAD
-  background-position: -1638px -1547px;
-=======
-  background-position: -773px -1638px;
->>>>>>> 6074774e
-  width: 90px;
-  height: 90px;
-}
-.slim_armor_special_2 {
-  background-image: url(spritesmith2.png);
-<<<<<<< HEAD
-  background-position: -1638px -1456px;
-=======
-  background-position: -864px -1638px;
->>>>>>> 6074774e
-  width: 90px;
-  height: 90px;
-}
-.slim_armor_warrior_1 {
-  background-image: url(spritesmith2.png);
-<<<<<<< HEAD
-  background-position: -1638px -1365px;
-=======
-  background-position: -955px -1638px;
->>>>>>> 6074774e
-  width: 90px;
-  height: 90px;
-}
-.slim_armor_warrior_2 {
-  background-image: url(spritesmith2.png);
-<<<<<<< HEAD
+  width: 90px;
+  height: 90px;
+}
+.slim_armor_warrior_3 {
+  background-image: url(spritesmith2.png);
   background-position: -1638px -1274px;
-=======
-  background-position: -1046px -1638px;
->>>>>>> 6074774e
-  width: 90px;
-  height: 90px;
-}
-.slim_armor_warrior_3 {
-  background-image: url(spritesmith2.png);
-  background-position: -1638px -1274px;
   width: 90px;
   height: 90px;
 }
@@ -5300,211 +3990,79 @@
 }
 .slim_armor_wizard_2 {
   background-image: url(spritesmith2.png);
-  background-position: -1638px -910px;
+  background-position: -212px -1547px;
   width: 90px;
   height: 90px;
 }
 .slim_armor_wizard_3 {
   background-image: url(spritesmith2.png);
-<<<<<<< HEAD
+  background-position: -121px -1547px;
+  width: 90px;
+  height: 90px;
+}
+.slim_armor_wizard_4 {
+  background-image: url(spritesmith2.png);
+  background-position: -1547px -1456px;
+  width: 90px;
+  height: 90px;
+}
+.slim_armor_wizard_5 {
+  background-image: url(spritesmith2.png);
   background-position: -1547px -1365px;
-=======
-  background-position: -1638px -819px;
->>>>>>> 6074774e
-  width: 90px;
-  height: 90px;
-}
-.slim_armor_wizard_4 {
-  background-image: url(spritesmith2.png);
-<<<<<<< HEAD
+  width: 90px;
+  height: 90px;
+}
+.broad_armor_special_birthday {
+  background-image: url(spritesmith2.png);
   background-position: -1547px -1274px;
-=======
-  background-position: -1638px -728px;
->>>>>>> 6074774e
-  width: 90px;
-  height: 90px;
-}
-.slim_armor_wizard_5 {
-  background-image: url(spritesmith2.png);
-<<<<<<< HEAD
+  width: 90px;
+  height: 90px;
+}
+.broad_armor_special_birthday2015 {
+  background-image: url(spritesmith2.png);
   background-position: -1547px -1183px;
-=======
-  background-position: -1638px -637px;
->>>>>>> 6074774e
-  width: 90px;
-  height: 90px;
-}
-.broad_armor_special_birthday {
-  background-image: url(spritesmith2.png);
-<<<<<<< HEAD
-  background-position: -1547px -1092px;
-=======
-  background-position: -1638px -546px;
->>>>>>> 6074774e
-  width: 90px;
-  height: 90px;
-}
-.broad_armor_special_birthday2015 {
-  background-image: url(spritesmith2.png);
-<<<<<<< HEAD
-  background-position: -1547px -1001px;
-=======
-  background-position: -1638px -455px;
->>>>>>> 6074774e
   width: 90px;
   height: 90px;
 }
 .shop_armor_special_birthday {
   background-image: url(spritesmith2.png);
-<<<<<<< HEAD
-  background-position: -1156px -1679px;
-=======
-  background-position: -1547px -1638px;
->>>>>>> 6074774e
+  background-position: -1385px -1679px;
   width: 40px;
   height: 40px;
 }
 .shop_armor_special_birthday2015 {
   background-image: url(spritesmith2.png);
-<<<<<<< HEAD
-  background-position: -1197px -1679px;
-=======
-  background-position: -1588px -1638px;
->>>>>>> 6074774e
+  background-position: -1426px -1679px;
   width: 40px;
   height: 40px;
 }
 .slim_armor_special_birthday {
   background-image: url(spritesmith2.png);
-<<<<<<< HEAD
+  background-position: -1547px -1092px;
+  width: 90px;
+  height: 90px;
+}
+.slim_armor_special_birthday2015 {
+  background-image: url(spritesmith2.png);
+  background-position: -1547px -1001px;
+  width: 90px;
+  height: 90px;
+}
+.broad_armor_special_fallHealer {
+  background-image: url(spritesmith2.png);
   background-position: -1547px -910px;
-=======
-  background-position: -1638px -364px;
->>>>>>> 6074774e
-  width: 90px;
-  height: 90px;
-}
-.slim_armor_special_birthday2015 {
-  background-image: url(spritesmith2.png);
-<<<<<<< HEAD
-  background-position: -1547px -819px;
-=======
-  background-position: -1638px -273px;
->>>>>>> 6074774e
-  width: 90px;
-  height: 90px;
-}
-.broad_armor_special_fallHealer {
-  background-image: url(spritesmith2.png);
-<<<<<<< HEAD
-  background-position: -1547px -728px;
-=======
-  background-position: -1638px -182px;
->>>>>>> 6074774e
   width: 90px;
   height: 90px;
 }
 .broad_armor_special_fallMage {
   background-image: url(spritesmith2.png);
-<<<<<<< HEAD
-  background-position: -106px -1547px;
-=======
-  background-position: -106px -1638px;
->>>>>>> 6074774e
+  background-position: 0px -1547px;
   width: 120px;
   height: 90px;
 }
 .broad_armor_special_fallRogue {
   background-image: url(spritesmith2.png);
-<<<<<<< HEAD
-  background-position: 0px -1547px;
-=======
-  background-position: 0px -1638px;
->>>>>>> 6074774e
+  background-position: -910px -1638px;
   width: 105px;
   height: 90px;
-}
-.broad_armor_special_fallWarrior {
-  background-image: url(spritesmith2.png);
-<<<<<<< HEAD
-  background-position: -819px -1638px;
-  width: 90px;
-  height: 90px;
-=======
-  background-position: -1638px -91px;
-  width: 90px;
-  height: 90px;
-}
-.head_special_fallHealer {
-  background-image: url(spritesmith2.png);
-  background-position: -1638px 0px;
-  width: 90px;
-  height: 90px;
-}
-.head_special_fallMage {
-  background-image: url(spritesmith2.png);
-  background-position: -1486px -1547px;
-  width: 120px;
-  height: 90px;
-}
-.head_special_fallRogue {
-  background-image: url(spritesmith2.png);
-  background-position: -1380px -1547px;
-  width: 105px;
-  height: 90px;
-}
-.head_special_fallWarrior {
-  background-image: url(spritesmith2.png);
-  background-position: -1289px -1547px;
-  width: 90px;
-  height: 90px;
-}
-.shield_special_fallHealer {
-  background-image: url(spritesmith2.png);
-  background-position: -1198px -1547px;
-  width: 90px;
-  height: 90px;
-}
-.shield_special_fallRogue {
-  background-image: url(spritesmith2.png);
-  background-position: -1092px -1547px;
-  width: 105px;
-  height: 90px;
-}
-.shield_special_fallWarrior {
-  background-image: url(spritesmith2.png);
-  background-position: -1001px -1547px;
-  width: 90px;
-  height: 90px;
-}
-.shop_armor_special_fallHealer {
-  background-image: url(spritesmith2.png);
-  background-position: -1588px -1679px;
-  width: 40px;
-  height: 40px;
-}
-.shop_armor_special_fallMage {
-  background-image: url(spritesmith2.png);
-  background-position: -1629px -1679px;
-  width: 40px;
-  height: 40px;
-}
-.shop_armor_special_fallRogue {
-  background-image: url(spritesmith2.png);
-  background-position: -1670px -1679px;
-  width: 40px;
-  height: 40px;
-}
-.shop_armor_special_fallWarrior {
-  background-image: url(spritesmith2.png);
-  background-position: -1729px 0px;
-  width: 40px;
-  height: 40px;
-}
-.shop_head_special_fallHealer {
-  background-image: url(spritesmith2.png);
-  background-position: -1729px -41px;
-  width: 40px;
-  height: 40px;
->>>>>>> 6074774e
 }