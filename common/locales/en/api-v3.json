{
  "missingAuthHeaders": "Missing authentication headers.",
  "missingUsernameEmail": "Missing username or email.",
  "missingEmail": "Missing email.",
  "missingUsername": "Missing username.",
  "missingPassword": "Missing password.",
  "notAnEmail": "Invalid email address.",
  "emailTaken": "Email already taken.",
  "usernameTaken": "Username already taken.",
  "passwordConfirmationMatch": "Password confirmation doesn't match password.",
  "invalidLoginCredentials": "Incorrect username / email and / or password.",
  "invalidCredentials": "User not found with given auth credentials.",
  "accountSuspended": "Account has been suspended, please contact leslie@habitica.com with your UUID \"<%= userId %>\" for assistance.",
  "onlyFbSupported": "Only Facebook supported currently.",
  "cantDetachFb": "Account lacks another authentication method, can't detach Facebook.",
  "onlySocialAttachLocal": "Local auth can only be added to a social account.",
  "invalidReqParams": "Invalid request parameters.",
  "memberIdRequired": "\"member\" must be a valid UUID.",
  "taskIdRequired": "\"taskId\" must be a valid UUID.",
  "taskNotFound": "Task not found.",
  "invalidTaskType": "Task type must be one of \"habit\", \"daily\", \"todo\", \"reward\".",
  "cantDeleteChallengeTasks": "A task belonging to a challenge can't be deleted.",
  "checklistOnlyDailyTodo": "Checklists are supported only on dailies and todos",
  "checklistItemNotFound": "No checklist item was found with given id.",
  "itemIdRequired": "\"itemId\" must be a valid UUID.",
  "tagNotFound": "No tag item was found with given id.",
  "tagIdRequired": "\"tagId\" must be a valid UUID corresponding to a tag belonging to the user.",
  "positionRequired": "\"position\" is required and must be a number.",
  "cantMoveCompletedTodo": "Can't move a completed todo.",
  "directionUpDown": "\"direction\" is required and must be 'up' or 'down'",
  "alreadyTagged": "The task is already tagged with given tag.",
  "groupIdRequired": "\"groupId\" must be a valid UUID",
  "groupNotFound": "Group not found.",
  "groupTypesRequired": "You must supply a valid \"type\" query string.",
  "questLeaderCannotLeaveGroup": "You cannot leave your party when you have started a quest. Abort the quest first.",
  "cannotLeaveWhileActiveQuest": "You cannot leave party during an active quest. Please leave the quest first.",
  "onlyLeaderCanRemoveMember": "Only group leader can remove a member!",
  "memberCannotRemoveYourself": "You cannot remove yourself!",
  "groupMemberNotFound": "User not found among group's members",
  "challengeMemberNotFound": "User not found among challenge's members",
  "mustBeGroupMember": "Must be member of the group.",
  "keepOrRemoveAll": "req.query.keep must be either \"keep-all\" or \"remove-all\"",
  "keepOrRemove": "req.query.keep must be either \"keep\" or \"remove\"",
  "canOnlyInviteEmailUuid": "Can only invite using uuids or emails.",
  "inviteMissingEmail": "Missing email address in invite.",
  "onlyGroupLeaderChal": "Only the group leader can create challenges",
  "pubChalsMinPrize": "Prize must be at least 1 Gem for public challenges.",
  "cantAfford": "You can't afford this prize. Purchase more gems or lower the prize amount.",
  "challengeIdRequired": "\"challengeId\" must be a valid UUID.",
  "winnerIdRequired": "\"winnerId\" must be a valid UUID.",
  "challengeNotFound": "Challenge not found.",
  "onlyLeaderDeleteChal": "Only the challenge leader can delete it.",
  "onlyLeaderUpdateChal": "Only the challenge leader can update it.",
  "winnerNotFound": "Winner with id \"<%= userId %>\" not found or not part of the challenge.",
  "noCompletedTodosChallenge": "\"includeComepletedTodos\" is not supported when fetching a challenge tasks.",
  "userTasksNoChallengeId": "When \"tasksOwner\" is \"user\" \"challengeId\" can't be passed.",
  "onlyChalLeaderEditTasks": "Tasks belonging to a challenge can only be edited by the leader.",
  "userAlreadyInChallenge": "User is already participating in this challenge.",
  "invalidTasksOwner": "\"tasksOwner\" must be \"user\" or \"challenge\".",
  "partyMustbePrivate": "Parties must be private",
  "userAlreadyInGroup": "User already in that group.",
  "userAlreadyInvitedToGroup": "User already invited to that group.",
  "userAlreadyPendingInvitation": "User already pending invitation.",
  "userAlreadyInAParty": "User already in a party.",
  "userWithIDNotFound": "User with id \"<%= userId %>\" not found.",
  "uuidsMustBeAnArray": "UUIDs invites must be a an Array.",
  "emailsMustBeAnArray": "Email invites must be a an Array.",
  "canOnlyInviteMaxInvites": "You can only invite \"<%= maxInvites %>\" at a time",
  "cantOnlyUnlinkChalTask": "Only challenges tasks can be unlinked.",
  "onlyCreatorOrAdminCanDeleteChat": "Not authorized to delete this message!",
  "questInviteNotFound": "No quest invitation found.",
  "guildQuestsNotSupported": "Guilds cannot be invited on quests.",
  "questNotFound": "Quest \"<%= key %>\" not found.",
  "questNotOwned": "You don't own that quest scroll.",
  "questLevelTooHigh": "You must be Level <%= level %> to begin this quest.",
  "questAlreadyUnderway": "Your party is already on a quest. Try again when the current quest has ended.",
  "questAlreadyAccepted": "You already accepted the quest invitation.",
<<<<<<< HEAD
  "noActiveQuestToLeave": "No active quest to leave",
  "questLeaderCannotLeaveQuest": "Quest leader cannot leave quest",
  "notPartOfQuest": "You are not part of the quest"
=======
  "noActiveQuestToAbort": "There is no active quest to abort.",
  "onlyLeaderAbortQuest": "Only the group or quest leader can abort a quest.",
  "questAlreadyRejected": "You already rejected the quest invitation.",
  "cantCancelActiveQuest": "You can not cancel an active quest, use the abort functionality.",
  "onlyLeaderCancelQuest": "Only the group or quest leader can cancel the quest.",
  "questInvitationDoesNotExist": "No quest invitation has been sent out yet."
>>>>>>> 498bd31f
}<|MERGE_RESOLUTION|>--- conflicted
+++ resolved
@@ -75,16 +75,13 @@
   "questLevelTooHigh": "You must be Level <%= level %> to begin this quest.",
   "questAlreadyUnderway": "Your party is already on a quest. Try again when the current quest has ended.",
   "questAlreadyAccepted": "You already accepted the quest invitation.",
-<<<<<<< HEAD
   "noActiveQuestToLeave": "No active quest to leave",
   "questLeaderCannotLeaveQuest": "Quest leader cannot leave quest",
-  "notPartOfQuest": "You are not part of the quest"
-=======
+  "notPartOfQuest": "You are not part of the quest",
   "noActiveQuestToAbort": "There is no active quest to abort.",
   "onlyLeaderAbortQuest": "Only the group or quest leader can abort a quest.",
   "questAlreadyRejected": "You already rejected the quest invitation.",
   "cantCancelActiveQuest": "You can not cancel an active quest, use the abort functionality.",
   "onlyLeaderCancelQuest": "Only the group or quest leader can cancel the quest.",
   "questInvitationDoesNotExist": "No quest invitation has been sent out yet."
->>>>>>> 498bd31f
 }