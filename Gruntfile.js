/*global module:false*/
require('babel-core/register');
var _ = require('lodash');
module.exports = function(grunt) {

  // Project configuration.
  grunt.initConfig({
    pkg: grunt.file.readJSON('package.json'),

    karma: {
      unit: {
        configFile: 'karma.conf.js'
      },
      continuous: {
        configFile: 'karma.conf.js',
        singleRun: true,
        autoWatch: false
      }
    },

    clean: {
      build: ['website/build']
    },

    cssmin: {
      dist: {
        options: {
          report: 'gzip'
        },
        files:{
          "common/dist/sprites/habitrpg-shared.css": [
            "common/dist/sprites/spritesmith*.css",
            "common/css/backer.css",
            "common/css/Mounts.css",
            "common/css/index.css"
          ]
        }
      }
    },

    stylus: {
      build: {
        options: {
          compress: false, // AFTER
          'include css': true,
          paths: ['website/public']
        },
        files: {
          'website/build/app.css': ['website/public/css/index.styl'],
          'website/build/static.css': ['website/public/css/static.styl']
        }
      }
    },

    copy: {
      build: {
        files: [
          {expand: true, cwd: 'website/public/', src: 'favicon.ico', dest: 'website/build/'},
          {expand: true, cwd: '', src: 'common/dist/sprites/spritesmith*.png', dest: 'website/build/'},
          {expand: true, cwd: '', src: 'common/img/sprites/backer-only/*.gif', dest: 'website/build/'},
          {expand: true, cwd: '', src: 'common/img/sprites/npc_ian.gif', dest: 'website/build/'},
          {expand: true, cwd: '', src: 'common/img/sprites/quest_burnout.gif', dest: 'website/build/'},
          {expand: true, cwd: 'website/public/', src: 'bower_components/bootstrap/dist/fonts/*', dest: 'website/build/'}
        ]
      }
    },

    // UPDATE IT WHEN YOU ADD SOME FILES NOT ALREADY MATCHED!
    hashres: {
      build: {
        options: {
          fileNameFormat: '${name}-${hash}.${ext}'
        },
        src: [
          'website/build/*.js',
          'website/build/*.css',
          'website/build/favicon.ico',
          'website/build/common/dist/sprites/*.png',
          'website/build/common/img/sprites/backer-only/*.gif',
          'website/build/common/img/sprites/npc_ian.gif',
          'website/build/common/img/sprites/quest_burnout.gif',
          'website/build/bower_components/bootstrap/dist/fonts/*'
        ],
        dest: 'website/build/*.css'
      }
    }
  });

  //Load build files from public/manifest.json
  grunt.registerTask('loadManifestFiles', 'Load all build files from public/manifest.json', function(){
    var files = grunt.file.readJSON('./website/public/manifest.json');
    var uglify = {};
    var cssmin = {};

    _.each(files, function(val, key){

      var js = uglify['website/build/' + key + '.js'] = [];

      _.each(files[key].js, function(val){
        var path = "./";
        if( val.indexOf('common/') == -1)
          path = './website/public/';
        js.push(path + val);
      });

      var css = cssmin['website/build/' + key + '.css'] = [];

      _.each(files[key].css, function(val){
        var path = "./";
        if( val.indexOf('common/') == -1) {
          path = (val == 'app.css' || val == 'static.css') ?  './website/build/' : './website/public/';
        }
        css.push(path + val)
      });

    });

    grunt.config.set('uglify.build.files', uglify);
    grunt.config.set('uglify.build.options', {compress: false});

    grunt.config.set('cssmin.build.files', cssmin);
    // Rewrite urls to relative path
    grunt.config.set('cssmin.build.options', {'target': 'website/public/css/whatever-css.css'});
  });

  // Register tasks.
  grunt.registerTask('build:prod', ['loadManifestFiles', 'clean:build', 'uglify', 'stylus', 'cssmin', 'copy:build', 'hashres']);
  grunt.registerTask('build:dev', ['cssmin', 'stylus']);
  grunt.registerTask('build:test', ['test:prepare:translations', 'build:dev']);

  grunt.registerTask('test:prepare:translations', function() {
    require('babel/register');
<<<<<<< HEAD
    var i18n  = require('./website/src/libs/i18n'),
=======
    var i18n  = require('./website/src/libs/api-v3/i18n'),
>>>>>>> 83eb2308
        fs    = require('fs');
    fs.writeFileSync('test/spec/mocks/translations.js',
      "if(!window.env) window.env = {};\n" +
      "window.env.translations = " + JSON.stringify(i18n.translations['en']) + ';');
  });

  // Load tasks
  grunt.loadNpmTasks('grunt-contrib-uglify');
  grunt.loadNpmTasks('grunt-contrib-clean');
  grunt.loadNpmTasks('grunt-contrib-stylus');
  grunt.loadNpmTasks('grunt-contrib-cssmin');
  grunt.loadNpmTasks('grunt-contrib-copy');
  grunt.loadNpmTasks('grunt-contrib-watch');
  grunt.loadNpmTasks('grunt-hashres');
  grunt.loadNpmTasks('grunt-karma');

};<|MERGE_RESOLUTION|>--- conflicted
+++ resolved
@@ -130,11 +130,7 @@
 
   grunt.registerTask('test:prepare:translations', function() {
     require('babel/register');
-<<<<<<< HEAD
-    var i18n  = require('./website/src/libs/i18n'),
-=======
     var i18n  = require('./website/src/libs/api-v3/i18n'),
->>>>>>> 83eb2308
         fs    = require('fs');
     fs.writeFileSync('test/spec/mocks/translations.js',
       "if(!window.env) window.env = {};\n" +
