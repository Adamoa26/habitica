{
  "name": "habitrpg",
  "description": "A habit tracker app which treats your goals like a Role Playing Game.",
  "version": "3.0.0-alpha",
  "main": "./website/src/index.js",
  "dependencies": {
    "amazon-payments": "0.0.4",
    "amplitude": "^2.0.3",
    "apidoc": "^0.13.1",
    "async": "^1.5.0",
    "aws-sdk": "^2.0.25",
    "babel-plugin-syntax-async-functions": "^6.5.0",
    "babel-plugin-transform-regenerator": "^6.6.0",
    "babel-polyfill": "^6.6.1",
    "babel-preset-es2015": "^6.6.0",
    "babel-register": "^6.6.0",
    "babelify": "^7.2.0",
    "body-parser": "^1.14.1",
    "bower": "~1.3.12",
    "browserify": "~12.0.1",
    "compression": "^1.6.0",
    "connect-ratelimit": "0.0.7",
    "cookie-parser": "^1.4.0",
    "cookie-session": "^1.2.0",
    "coupon-code": "~0.3.0",
    "csv-stringify": "^1.0.1",
    "domain-middleware": "~0.1.0",
    "estraverse": "^4.1.1",
    "express": "~4.13.3",
    "express-csv": "~0.6.0",
    "express-validator": "^2.18.0",
    "firebase": "^2.2.9",
    "firebase-token-generator": "^2.0.0",
    "glob": "^4.3.5",
    "got": "^6.1.1",
    "grunt": "~0.4.1",
    "grunt-cli": "~0.1.9",
    "grunt-contrib-clean": "~0.6.0",
    "grunt-contrib-copy": "~0.6.0",
    "grunt-contrib-cssmin": "~0.10.0",
    "grunt-contrib-stylus": "~0.20.0",
    "grunt-contrib-uglify": "~0.6.0",
    "grunt-contrib-watch": "~0.6.1",
    "grunt-hashres": "~0.4.1",
    "grunt-karma": "~0.12.1",
    "gulp": "^3.9.0",
    "gulp-babel": "^6.1.2",
    "gulp-eslint": "^1.0.0",
    "gulp-grunt": "^0.5.2",
    "gulp-imagemin": "^2.3.0",
    "gulp-nodemon": "^2.0.4",
    "gulp-sourcemaps": "^1.6.0",
    "gulp-uglify": "^1.4.2",
    "gulp.spritesmith": "^4.1.0",
    "icalendar": "lefnire/node-icalendar#e06da0e55901f0ba940dfadc42c158ed0b1fead9",
    "image-size": "~0.3.2",
    "in-app-purchase": "^0.2.0",
    "jade": "~1.11.0",
    "js2xmlparser": "~1.0.0",
    "lodash": "^3.10.1",
    "loggly": "~1.0.8",
    "marked": "^0.3.5",
    "merge-stream": "^1.0.0",
    "method-override": "^2.3.5",
    "moment": "~2.10.6",
    "mongoose": "~4.2.3",
    "mongoose-id-autoinc": "~2013.7.14-4",
    "morgan": "^1.6.1",
    "nconf": "~0.8.2",
    "newrelic": "~1.25.0",
    "nib": "~1.0.1",
    "nodemailer": "^1.9.0",
    "object-path": "^0.9.2",
    "pageres": "^4.1.0",
    "passport": "~0.2.1",
    "passport-facebook": "2.0.0",
    "paypal-ipn": "2.1.0",
    "paypal-rest-sdk": "^1.2.1",
    "pretty-data": "^0.40.0",
    "ps-tree": "^1.0.0",
    "push-notify": "^1.1.1",
    "q": "^1.4.1",
    "request": "~2.44.0",
    "serve-favicon": "^2.3.0",
    "stripe": "*",
    "superagent": "~1.4.0",
    "swagger-node-express": "lefnire/swagger-node-express#habitrpg",
    "universal-analytics": "~0.3.2",
    "validator": "~4.2.1",
    "vinyl-buffer": "^1.0.0",
    "vinyl-source-stream": "^1.1.0",
    "winston": "^2.1.0"
  },
  "private": true,
  "engines": {
<<<<<<< HEAD
    "node": "^4.2.1",
    "npm": "^3.3.10"
=======
    "node": "^4.3.1",
    "npm": "^2.14.9"
>>>>>>> 582ded44
  },
  "scripts": {
    "test": "gulp test:api-v3",
    "test:api-v2:unit": "mocha test/server_side",
    "test:api-v2:integration": "mocha test/api/v2 --recursive",
    "test:api-v3": "gulp test:api-v3",
    "test:api-v3:unit": "gulp test:api-v3:unit",
    "test:api-v3:integration": "gulp test:api-v3:integration",
    "test:api-v3:integration:separate-server": "gulp test:api-v3:integration:separate-server",
    "test:api-legacy": "istanbul cover -i \"website/src/**\" --dir coverage/api ./node_modules/mocha/bin/_mocha test/api-legacy",
    "test:common": "mocha test/common",
    "test:content": "mocha test/content",
    "test:karma": "karma start --single-run",
    "test:karma:watch": "karma start",
    "test:prepare:webdriver": "webdriver-manager update",
    "test:e2e:webdriver": "webdriver-manager start",
    "test:e2e": "protractor protractor.conf.js",
    "test:nodemon": "gulp test:nodemon",
    "start": "gulp run:dev",
    "sprites": "gulp sprites:compile",
    "postinstall": "bower --config.interactive=false install -f; gulp build;",
    "coverage": "COVERAGE=true mocha --require register-handlers.js --reporter html-cov > coverage.html; open coverage.html"
  },
  "devDependencies": {
    "babel-eslint": "^5.0.0",
    "chai": "^3.4.0",
    "chai-as-promised": "^5.1.0",
    "coveralls": "^2.11.2",
    "csv": "~0.3.6",
    "deep-diff": "~0.1.4",
    "eslint": "^1.9.0",
    "eslint-plugin-babel": "^3.0.0",
    "eslint-plugin-mocha": "^1.1.0",
    "event-stream": "^3.2.2",
    "expect.js": "~0.2.0",
    "istanbul": "^0.3.14",
    "karma": "~0.13.15",
    "karma-babel-preprocessor": "^6.0.1",
    "karma-chai-plugins": "~0.6.0",
    "karma-coverage": "^0.5.3",
    "karma-mocha": "^0.2.0",
    "karma-mocha-reporter": "^1.1.1",
    "karma-phantomjs-launcher": "~0.2.1",
    "lcov-result-merger": "^1.0.2",
    "mocha": "^2.3.3",
    "mongodb": "^2.0.46",
    "mongoskin": "~0.6.1",
    "nock": "^2.17.0",
    "phantomjs": "^1.9",
    "protractor": "~2.5.1",
    "rewire": "^2.3.3",
    "rimraf": "^2.4.3",
    "run-sequence": "^1.1.4",
    "shelljs": "^0.5.3",
    "sinon": "^1.17.2",
    "sinon-chai": "^2.8.0",
    "superagent-defaults": "^0.1.13",
    "uuid": "^2.0.1",
    "vinyl-source-stream": "^1.0.0",
    "vinyl-transform": "^1.0.0",
    "xml2js": "^0.4.16"
  },
  "apidoc": {
    "name": "habitica",
    "title": "Habitica",
    "version": "3.0.0",
    "url": "https://habitica.com/api/v3",
    "sampleUrl": "https://habitica.com/api/v3"
  }
}<|MERGE_RESOLUTION|>--- conflicted
+++ resolved
@@ -93,13 +93,8 @@
   },
   "private": true,
   "engines": {
-<<<<<<< HEAD
-    "node": "^4.2.1",
+    "node": "^4.3.1",
     "npm": "^3.3.10"
-=======
-    "node": "^4.3.1",
-    "npm": "^2.14.9"
->>>>>>> 582ded44
   },
   "scripts": {
     "test": "gulp test:api-v3",
