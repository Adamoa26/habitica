<<<<<<< HEAD
var authorName = 'Alys'; // in case script author needs to know when their ...
var authorUuid = 'd904bd62-da08-416b-a816-ba797c9ee265'; //... own data is done

/**
 * database_reports/count_users_who_own_specified_gear.js
 * https://github.com/HabitRPG/habitrpg/pull/3884
 */

var thingsOfInterest = {
    'Unconventional Armor ownership': {
        'data_path': 'items.gear.owned',
        'identifyOwnershipWith': 'exists',
        'items': [
            'headAccessory_special_wondercon_red',
            'headAccessory_special_wondercon_black',
            'back_special_wondercon_black',
            'back_special_wondercon_red',
            'body_special_wondercon_red',
            'body_special_wondercon_black',
            'body_special_wondercon_gold'
        ],
    },
    'Spooky Skins purchases': {
        'data_path': 'purchased.skin',
        'identifyOwnershipWith': 'true',
        'items': [
            'monster',
            'pumpkin',
            'skeleton',
            'zombie',
            'ghost',
            'shadow'
        ]
=======
var itemsOfInterest = [
    'eyewear_special_wondercon_red',
    'eyewear_special_wondercon_black',
    'back_special_wondercon_black',
    'back_special_wondercon_red',
    'body_special_wondercon_red',
    'body_special_wondercon_black',
    'body_special_wondercon_gold'
];

var itemsFound = {};  // each key is one item from itemsOfInterest, and
        // the value for that key is the number of users who own it
        // ('owned' values of both true and false are counted to
        // include items lost on death)

db.users.find().forEach(function(user) {
    var owned = user.items.gear.owned;
    for (var i=0, ic=itemsOfInterest.length; i<ic; i++) {
        var itemKey = itemsOfInterest[i];
        if (itemKey in owned) {
            itemsFound[itemKey] = (itemsFound[itemKey] || 0) + 1;
            // print(user.auth.local.username + ":  " + itemKey); // good for testing, bad for privacy
        }
>>>>>>> 6e712fc0
    }
};

var mongo = require('mongoskin');
var _ = require('lodash');

var dbUsers = mongo.db('localhost:27017/habitrpg?auto_reconnect').collection('users');

var thingsFound = {};  // each key is one "thing" from thingsOfInterest,
        // and the value for that key is the number of users who own it
        // (for items, 'owned' values of both true and false are counted
        // to include items lost on death)

var query  = {}; // Not worth limiting search data with query and fields since
var fields = {}; // this will be run over a local copy of the database?

console.warn('Finding data...');
var progressCount = 1000;
var count = 0;
dbUsers.findEach(query, fields, {batchSize:250}, function(err, user) {
    if (err) { return exiting(1, 'ERROR! ' + err); }
    if (!user) {
        console.warn('All users found.');
        return displayData();
    }
    count++;

    _.each(thingsOfInterest,function(obj,label){
        var data_path = obj['data_path'];
        var items = obj['items'];
        var identifyOwnershipWith = obj['identifyOwnershipWith'];
        var userOwns = path(user, data_path, {});

        _.each(items,function(item){
            if ( (identifyOwnershipWith == 'exists' && item in userOwns) ||
                 (identifyOwnershipWith == 'true'   && userOwns[item])
               ) {
                if (! thingsFound[label]) { thingsFound[label] = {}; }
                thingsFound[label][item] = (thingsFound[label][item] || 0) + 1;
                // console.warn(user.auth.local.username + ":  " + label + ":  " + item); // good for testing, bad for privacy
            }
        });
    });

    if (count%progressCount == 0) console.warn(count + ' ' + user._id);
    if (user._id == authorUuid) console.warn(authorName + ' processed');
    if (user._id == '9'       ) console.warn('lefnire'  + ' processed');
});


function displayData() {
    var today = yyyymmdd(new Date());
    var csvReport  = '';
    var textReport = today + '\n';

    _.each(thingsFound,function(obj,label){
        csvReport  += '\n"' + label + '"' + '\n';
        textReport += '\n'  + label +      ':\n';
        var csvHeader = '"date"'; // heading row in CSV data
        var csvData   = '"' + today + '"'; // data row in CSV data

        var sortedKeys = _.sortBy(_.keys(obj), function(key){ return key; });
        _.each(sortedKeys,function(key){
            var value = obj[key];
            csvHeader += ',"' + key + '"';
            csvData += ',"' + (value || 0) + '"';
            textReport += '\t' + key + ': ' + value + '\n';
        });
        csvReport += csvHeader + '\n' + csvData + '\n';
    });

    console.log('\nCSV DATA:\n'      + csvReport  + '\n\n' +
                'READABLE DATA:\n\n' + textReport + '\n\n');

    console.warn(count + ' users searched (should be >400k)\n');
    // NB: "should be" assumes that no query filter was applied to findEach

    return exiting(0);
}


function path(obj, path, def) {
/**
 * Retrieve nested item from object/array
 * @param {Object|Array} obj
 * @param {String} path dot separated
 * @param {*} def default value ( if result undefined )
 * @returns {*}
 * http://stackoverflow.com/a/16190716
 * Usage: console.log(path(someObject, pathname));
 */
    for(var i = 0,path = path.split('.'),len = path.length; i < len; i++){
        if(!obj || typeof obj !== 'object') return def;
        obj = obj[path[i]];
    }
    if(!obj || typeof obj === 'undefined') return def;
    return obj;
}


function yyyymmdd(date) {
    var yyyy =  date.getFullYear().toString();
    var mm   = (date.getMonth()+1).toString();
    var dd   =  date.getDate().toString();
    return yyyy + "-" + (mm[1]?mm:"0"+mm[0]) + "-" + (dd[1]?dd:"0"+dd[0]);
}


function exiting(code, msg) {
    code = code || 0; // 0 = success
    if (code && !msg) { msg = 'ERROR!'; }
    if (msg) {
        if (code) { console.error(msg); }
        else      { console.log(  msg); }
    }
    process.exit(code);
}


/*  SAMPLE OUTPUT (STDOUT and STDERR):
$ node database_reports/count_users_who_own_specified_gear.js 

Finding data...
Alys processed
lefnire processed
All users found.

CSV DATA:

<<<<<<< HEAD
"Unconventional Armor ownership"
"date","back_special_wondercon_black","back_special_wondercon_red","body_special_wondercon_black","body_special_wondercon_gold","body_special_wondercon_red","headAccessory_special_wondercon_black","headAccessory_special_wondercon_red"
"2014-09-01","7","7","7","7","7","7","9"

"Spooky Skins purchases"
"date","ghost","monster","pumpkin","shadow","skeleton","zombie"
"2014-09-01","2","3","3","6","4","3"


READABLE DATA:

2014-09-01

Unconventional Armor ownership:
    back_special_wondercon_black: 7
    back_special_wondercon_red: 7
    body_special_wondercon_black: 7
    body_special_wondercon_gold: 7
    body_special_wondercon_red: 7
    headAccessory_special_wondercon_black: 7
    headAccessory_special_wondercon_red: 9

Spooky Skins purchases:
    ghost: 2
    monster: 3
    pumpkin: 3
    shadow: 6
    skeleton: 4
    zombie: 3


=======
"date","eyewear_special_wondercon_red","eyewear_special_wondercon_black","back_special_wondercon_black","back_special_wondercon_red","body_special_wondercon_red","body_special_wondercon_black","body_special_wondercon_gold"
"2014-08-17","5","4","3","3","3","3","3"

READABLE DATA:

2014-08-17
{
  "eyewear_special_wondercon_red": 5,
  "eyewear_special_wondercon_black": 4,
  "back_special_wondercon_black": 3,
  "back_special_wondercon_red": 3,
  "body_special_wondercon_red": 3,
  "body_special_wondercon_black": 3,
  "body_special_wondercon_gold": 3
}
>>>>>>> 6e712fc0

400100 users searched (should be >400k)

*/<|MERGE_RESOLUTION|>--- conflicted
+++ resolved
@@ -1,4 +1,3 @@
-<<<<<<< HEAD
 var authorName = 'Alys'; // in case script author needs to know when their ...
 var authorUuid = 'd904bd62-da08-416b-a816-ba797c9ee265'; //... own data is done
 
@@ -12,8 +11,8 @@
         'data_path': 'items.gear.owned',
         'identifyOwnershipWith': 'exists',
         'items': [
-            'headAccessory_special_wondercon_red',
-            'headAccessory_special_wondercon_black',
+            'eyewear_special_wondercon_red',
+            'eyewear_special_wondercon_black',
             'back_special_wondercon_black',
             'back_special_wondercon_red',
             'body_special_wondercon_red',
@@ -32,31 +31,6 @@
             'ghost',
             'shadow'
         ]
-=======
-var itemsOfInterest = [
-    'eyewear_special_wondercon_red',
-    'eyewear_special_wondercon_black',
-    'back_special_wondercon_black',
-    'back_special_wondercon_red',
-    'body_special_wondercon_red',
-    'body_special_wondercon_black',
-    'body_special_wondercon_gold'
-];
-
-var itemsFound = {};  // each key is one item from itemsOfInterest, and
-        // the value for that key is the number of users who own it
-        // ('owned' values of both true and false are counted to
-        // include items lost on death)
-
-db.users.find().forEach(function(user) {
-    var owned = user.items.gear.owned;
-    for (var i=0, ic=itemsOfInterest.length; i<ic; i++) {
-        var itemKey = itemsOfInterest[i];
-        if (itemKey in owned) {
-            itemsFound[itemKey] = (itemsFound[itemKey] || 0) + 1;
-            // print(user.auth.local.username + ":  " + itemKey); // good for testing, bad for privacy
-        }
->>>>>>> 6e712fc0
     }
 };
 
@@ -186,9 +160,8 @@
 
 CSV DATA:
 
-<<<<<<< HEAD
 "Unconventional Armor ownership"
-"date","back_special_wondercon_black","back_special_wondercon_red","body_special_wondercon_black","body_special_wondercon_gold","body_special_wondercon_red","headAccessory_special_wondercon_black","headAccessory_special_wondercon_red"
+"date","back_special_wondercon_black","back_special_wondercon_red","body_special_wondercon_black","body_special_wondercon_gold","body_special_wondercon_red","eyewear_special_wondercon_black","eyewear_special_wondercon_red"
 "2014-09-01","7","7","7","7","7","7","9"
 
 "Spooky Skins purchases"
@@ -206,8 +179,8 @@
     body_special_wondercon_black: 7
     body_special_wondercon_gold: 7
     body_special_wondercon_red: 7
-    headAccessory_special_wondercon_black: 7
-    headAccessory_special_wondercon_red: 9
+    eyewear_special_wondercon_black: 7
+    eyewear_special_wondercon_red: 9
 
 Spooky Skins purchases:
     ghost: 2
@@ -218,23 +191,6 @@
     zombie: 3
 
 
-=======
-"date","eyewear_special_wondercon_red","eyewear_special_wondercon_black","back_special_wondercon_black","back_special_wondercon_red","body_special_wondercon_red","body_special_wondercon_black","body_special_wondercon_gold"
-"2014-08-17","5","4","3","3","3","3","3"
-
-READABLE DATA:
-
-2014-08-17
-{
-  "eyewear_special_wondercon_red": 5,
-  "eyewear_special_wondercon_black": 4,
-  "back_special_wondercon_black": 3,
-  "back_special_wondercon_red": 3,
-  "body_special_wondercon_red": 3,
-  "body_special_wondercon_black": 3,
-  "body_special_wondercon_gold": 3
-}
->>>>>>> 6e712fc0
 
 400100 users searched (should be >400k)
 
