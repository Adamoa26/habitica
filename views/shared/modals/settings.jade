--- conflicted
+++ resolved
@@ -1,25 +1,14 @@
 //div(ng-controller='SettingsCtrl')
   div(modal='modals.reset')
-<<<<<<< HEAD
 script(type='text/ng-template', id='modals/reset.html')  
   .modal-header
-    h3=env.t('resetaccount')
+    h3=env.t('resetAccount')
   .modal-body
     p=env.t('resetText1')
     p=env.t('resetText2')
   .modal-footer
     button.btn.btn-default.cancel(ng-click='modals.reset = false')=env.t('neverMind')
     button.btn.btn-danger(data-dismiss='modal', ng-click='reset()')=env.t('resetDo')
-=======
-    .modal-header
-      h3=env.t('resetAccount')
-    .modal-body
-      p=env.t('resetText1')
-      p=env.t('resetText2')
-    .modal-footer
-      button.btn.btn-default.cancel(ng-click='modals.reset = false')=env.t('neverMind')
-      button.btn.btn-danger(data-dismiss='modal', ng-click='reset()')=env.t('resetDo')
->>>>>>> a72b0131
 
 //div(modal='modals.restore')
 script(type='text/ng-template', id='modals/restore.html')  
@@ -75,29 +64,14 @@
     button.btn.btn-default.cancel(ng-click='modals.restore = false')=env.t('discardChanges')
     button.btn.btn-primary(ng-click='restore()')=env.t('saveAndClose')
 
-<<<<<<< HEAD
 //div(modal='modals.delete')
 script(type='text/ng-template', id='modals/delete.html')  
   .modal-header
-    h3=env.t('deleteaccount')
+    h3=env.t('deleteAccount')
   .modal-body
-    p=env.t('deleteText1')
-      strong=env.t('deleteText2')
-      =env.t('deleteText3')
+    p!=env.t('deleteText')
     p
       input(type='text', ng-model='_deleteAccount')
   .modal-footer
     button.btn.btn-default(ng-click='modals.delete = false')=env.t('neverMind')
-    button.btn.btn-danger.btn-small(ng-disabled='_deleteAccount != "DELETE"', ng-click='delete()')=env.t('deleteDo')
-=======
-  div(modal='modals.delete')
-    .modal-header
-      h3=env.t('deleteAccount')
-    .modal-body
-      p!=env.t('deleteText')
-      p
-        input(type='text', ng-model='_deleteAccount')
-    .modal-footer
-      button.btn.btn-default(ng-click='modals.delete = false')=env.t('neverMind')
-      button.btn.btn-danger.btn-small(ng-disabled='_deleteAccount != "DELETE"', ng-click='delete()')=env.t('deleteDo')
->>>>>>> a72b0131
+    button.btn.btn-danger.btn-small(ng-disabled='_deleteAccount != "DELETE"', ng-click='delete()')=env.t('deleteDo')