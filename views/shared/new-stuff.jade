--- conflicted
+++ resolved
@@ -1,19 +1,3 @@
-<<<<<<< HEAD
-h5 VICTORY!
-  hr
-  tr
-    td
-      h5 The Abominable Stressbeast is DEFEATED!
-      p We've done it! With a final bellow, the Abominable Stressbeast dissipates into a cloud of snow. The flakes twinkle down through the air as cheering Habiticans embrace their pets and mounts. Our animals and our NPCs are safe once more!
-  tr
-    td
-      h5 Stoïkalm is Saved!
-      p SabreCat speaks gently to a small sabertooth. "Please find the citizens of the Stoïkalm Steppes and bring them to us," he says. Several hours later, the sabertooth returns, with a herd of mammoth riders following slowly behind. You recognize the head rider as Lady Glaciate, the leader of Stoïkalm.
-      p "Mighty Habiticans," she says, "My citizens and I owe you the deepest thanks, and the deepest apologies. In an effort to protect our Steppes from turmoil, we began to secretly banish all of our stress into the icy mountains. We had no idea that it would build up over generations into the Stressbeast that you saw! When it broke loose, it trapped all of us in the mountains in its stead and went on a rampage against our beloved animals." Her sad gaze follows the falling snow. "We put everyone at risk with our foolishness. Rest assured that in the future, we will come to you with our problems before our problems come to you."
-      .Pet-Mammoth-Base.pull-right
-      p She turns to where @Baconsaur is snuggling with some of the baby mammoths. "We have brought your animals an offering of food to apologize for frightening them, and as a symbol of trust, we will leave some of our pets and mounts with you. We know that you will all take care good care of them."
-      p.small.muted by everyone who completed a Daily or a To-Do during the battle!
-=======
 h5 1/26/2015 - SUBSCRIBER OUTFIT REVEALED, NEW AUDIO THEME, QUEST SCROLL REDESIGN, AND SPREAD THE WORD CHALLENGE REMINDER
   hr
   tr
@@ -36,12 +20,25 @@
     td
       h5 Spread the Word Challenge Ending Soon
       p Reminder: January 31st is the last day to enter the <a href='https://habitrpg.com/#/options/groups/challenges/e1ad6d92-587d-4137-848e-4a1f643603ba' target='_blank'>Spread the Word Challenge</a> for your chance at winning 100 gems! We will stop accepting new applications on February 1st, but it will be some time before the winners are announced because we have to go over all the entries ourselves. Good luck!
->>>>>>> ad08f1be
 
 hr
 a(href='/static/old-news', target='_blank') Read older news
 
 mixin oldNews
+  h5 1/23/2015
+    hr
+    tr
+      td
+        h5 The Abominable Stressbeast is DEFEATED!
+        p We've done it! With a final bellow, the Abominable Stressbeast dissipates into a cloud of snow. The flakes twinkle down through the air as cheering Habiticans embrace their pets and mounts. Our animals and our NPCs are safe once more!
+    tr
+      td
+        h5 Stoïkalm is Saved!
+        p SabreCat speaks gently to a small sabertooth. "Please find the citizens of the Stoïkalm Steppes and bring them to us," he says. Several hours later, the sabertooth returns, with a herd of mammoth riders following slowly behind. You recognize the head rider as Lady Glaciate, the leader of Stoïkalm.
+        p "Mighty Habiticans," she says, "My citizens and I owe you the deepest thanks, and the deepest apologies. In an effort to protect our Steppes from turmoil, we began to secretly banish all of our stress into the icy mountains. We had no idea that it would build up over generations into the Stressbeast that you saw! When it broke loose, it trapped all of us in the mountains in its stead and went on a rampage against our beloved animals." Her sad gaze follows the falling snow. "We put everyone at risk with our foolishness. Rest assured that in the future, we will come to you with our problems before our problems come to you."
+        .Pet-Mammoth-Base.pull-right
+        p She turns to where @Baconsaur is snuggling with some of the baby mammoths. "We have brought your animals an offering of food to apologize for frightening them, and as a symbol of trust, we will leave some of our pets and mounts with you. We know that you will all take care good care of them."
+        p.small.muted by everyone who completed a Daily or a To-Do during the battle!
   h5 1/21/2015
     tr
       td
