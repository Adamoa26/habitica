--- conflicted
+++ resolved
@@ -28,17 +28,12 @@
     <div class="module">
         <div class="task-column habits">
             <h2 class="task-column_title">Habits</h2>
-<<<<<<< HEAD
-            <app:newTask type="habit" inputValue="{_newHabit}" placeHolder="New Habit" />
+            <app:tasks:newTask type="habit" inputValue="{_newHabit}" placeHolder="New Habit" />
             <ul class="habits">
-                {#each _habitList as :task}<app:task />{/}
+                {#each _habitList as :task}<app:tasks:task />{/}
             </ul>
             <br/>
-            <app:ads />
-=======
-            <app:tasks:newTask type="habit" inputValue="{_newHabit}" placeHolder="New Habit" />
-            <ul class="habits">{#each _habitList as :task}<app:tasks:task />{/}</ul>
->>>>>>> 9501e676
+            <app:tasks:ads />
         </div>
     </div>
 
@@ -46,17 +41,12 @@
     <div class="module">
         <div class="task-column dailys">
             <h2 class="task-column_title">Daily</h2>
-<<<<<<< HEAD
-            <app:newTask type="daily" inputValue="{_newDaily}" placeHolder="New Daily" />
+            <app:tasks:newTask type="daily" inputValue="{_newDaily}" placeHolder="New Daily" />
             <ul class='dailys'>
-                {#each _dailyList as :task}<app:task />{/}
+                {#each _dailyList as :task}<app:tasks:task />{/}
             </ul>
             <br/>
-            <app:ads />
-=======
-            <app:tasks:newTask type="daily" inputValue="{_newDaily}" placeHolder="New Daily" />
-            <ul class='dailys'>{#each _dailyList as :task}<app:tasks:task />{/}</ul>
->>>>>>> 9501e676
+            <app:tasks:ads />
         </div>
     </div>
 
@@ -83,7 +73,7 @@
                 {#each _todoList as :task}<app:tasks:task />{/}
             </ul>
             <br/>
-            <app:ads />
+            <app:tasks:ads />
             
             <button class='task-action-btn tile spacious bright display-context-dependant show-for-completed' x-bind=click:clearCompleted>Clear Completed</button>
             <div id="todos-chart" style="display:none;"></div>
