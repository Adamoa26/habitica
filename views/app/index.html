<import: src="modals">
<import: src="tasks">
<import: src="header">
<import: src="alerts">
<import: src="avatar">
<import: src="rewards">
<import: src="footer">
<import: src="settings">
<import: src="party">

<Title:>
  HabitRPG | Gamify Your Life

<Head:>
  <meta name="viewport" content="width=device-width">
  <meta name="apple-mobile-web-app-capable" content="yes">

  <!-- webfonts -->
  <link href='//fonts.googleapis.com/css?family=Lato:300,400,700,400italic,700italic' rel='stylesheet' type='text/css'>

  <!-- CDN -->
  <link href="//cdnjs.cloudflare.com/ajax/libs/twitter-bootstrap/2.3.1/css/bootstrap.min.css" rel="stylesheet">
  <link href="//cdnjs.cloudflare.com/ajax/libs/twitter-bootstrap/2.3.1/css/bootstrap-responsive.min.css" rel="stylesheet">
  <link href="//cdnjs.cloudflare.com/ajax/libs/bootstrap-datepicker/1.0.0/css/datepicker.css" rel="stylesheet">


<Header:>
  <app:modals:modals />
  <ui:connectionAlert>
<<<<<<< HEAD
  <div class="header-wrap">
=======
  <app:alerts:newStuff />
  <div id="head" class="container-fluid">
>>>>>>> 7c771261

    {#if _undo}<a x-bind="click:undo" class='label undo-button'>Undo</a>{/}

    <app:settings:menu />
    <app:header:header />
  </div>

<Body:>
  <br/>
  <div id="notification-area"></div>
  <div id="wrap">
    <app:alerts:flash />
    <div id=main class="grid">
      <app:tasks:taskLists />
    </div>
  </div>
  
  <app:footer:footer />

<Scripts:>
    <!-- we load as many CDN-available javascript files here as possible. For the rest,
        we use /src/app/browser.coffee -> loadJavaScripts() which concats/minifies /public/vendor javascript libraries,
        as well as runs async loads -->

    <script src="//cdnjs.cloudflare.com/ajax/libs/jquery/1.9.1/jquery.min.js"></script>
    <script src="//cdnjs.cloudflare.com/ajax/libs/jquery-cookie/1.3.1/jquery.cookie.min.js"></script>

    <script src="//cdnjs.cloudflare.com/ajax/libs/twitter-bootstrap/2.3.1/js/bootstrap.min.js"></script>
    <script src="//cdnjs.cloudflare.com/ajax/libs/bootstrap-growl/1.0.0/jquery.bootstrap-growl.min.js"></script>
    <script src="//cdnjs.cloudflare.com/ajax/libs/bootstrap-datepicker/1.0.0/js/bootstrap-datepicker.min.js"></script>

    <script src="https://checkout.stripe.com/v2/checkout.js"></script>

    {#if equal(_view.nodeEnv,"production")}
        <!-- Google Analytics -->
        <script type="text/javascript">
            var _gaq = _gaq || [];
            _gaq.push(['_setAccount', 'UA-33510635-1']);
            _gaq.push(['_setDomainName', 'habitrpg.com']);
            _gaq.push(['_trackPageview']);

            (function() {
                var ga = document.createElement('script'); ga.type = 'text/javascript'; ga.async = true;
                ga.src = ('https:' == document.location.protocol ? 'https://ssl' : 'http://www') + '.google-analytics.com/ga.js';
                var s = document.getElementsByTagName('script')[0]; s.parentNode.insertBefore(ga, s);
            })();
        </script>
    {/}<|MERGE_RESOLUTION|>--- conflicted
+++ resolved
@@ -27,12 +27,8 @@
 <Header:>
   <app:modals:modals />
   <ui:connectionAlert>
-<<<<<<< HEAD
+  <app:alerts:newStuff />
   <div class="header-wrap">
-=======
-  <app:alerts:newStuff />
-  <div id="head" class="container-fluid">
->>>>>>> 7c771261
 
     {#if _undo}<a x-bind="click:undo" class='label undo-button'>Undo</a>{/}
 
