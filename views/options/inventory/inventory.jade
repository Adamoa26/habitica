--- conflicted
+++ resolved
@@ -22,80 +22,11 @@
               button.customize-option(popover='{{item.notes}}', popover-title='{{item.text}}', popover-trigger='mouseenter', popover-placement='right', ng-click='user.ops.equip({params:{type:"costume", key:item.key}})', class='shop_{{item.key}}', ng-class='{selectableInventory: user.items.gear.costume[item.type] == item.key}')
 
 script(type='text/ng-template', id='partials/options.inventory.drops.html')
-<<<<<<< HEAD
   .container-fluid
     .row
       .col-md-6.border-right
         h2=env.t('inventory')
         p.well=env.t('inventoryText')
-=======
-  .row-fluid
-    .span6.border-right
-      h2=env.t('inventory')
-      p.well=env.t('inventoryText')
-      menu.inventory-list(type='list')
-
-        li.customize-menu
-          menu.pets-menu(label=(env.t('eggs') + ' ({{eggCount}})'))
-            p.muted(ng-show='eggCount < 1')=env.t('noEggs')
-            div(ng-repeat='(egg,points) in ownedItems(user.items.eggs)')
-              //TODO move positioning this styling to css
-              button.customize-option(popover='{{Content.eggs[egg].notes}}', popover-title='{{Content.eggs[egg].text}} Egg', popover-trigger='mouseenter', popover-placement='right', ng-click='chooseEgg(egg)', class='Pet_Egg_{{egg}}', ng-class='{selectableInventory: selectedPotion && !(user.items.pets[egg+"-"+selectedPotion.key]>0)}')
-                .badge.badge-info.stack-count {{points}}
-              //-p {{Content.eggs[egg].text}}
-
-        li.customize-menu
-          menu.hatchingPotion-menu(label=(env.t('hatchingPotions') + ' ({{potCount}})'))
-            p.muted(ng-show='potCount < 1')=env.t('noHatchingPotions')
-            div(ng-repeat='(pot,points) in ownedItems(user.items.hatchingPotions)')
-              button.customize-option(popover='{{Content.hatchingPotions[pot].notes}}', popover-title='{{Content.hatchingPotions[pot].text}} Potion', popover-trigger='mouseenter', popover-placement='right', ng-click='choosePotion(pot)', class='Pet_HatchingPotion_{{pot}}', ng-class='{selectableInventory: selectedEgg && !(user.items.pets[selectedEgg.key+"-"+pot]>0)}')
-                .badge.badge-info.stack-count {{points}}
-
-        li.customize-menu
-          menu.pets-menu(label=(env.t('scrolls') + ' ({{questCount}})'))
-            p.muted(ng-show='questCount < 1')=env.t('noScrolls')
-            p.muted!=env.t('scrollsText1') + ' <a href="/#/options/groups/party">' + env.t('scrollsText2') + '</a>'
-            div(ng-repeat='(quest_key,points) in ownedItems(user.items.quests)', ng-init='quest = Content.quests[quest_key]')
-              button.customize-option(popover="{{quest.previous && !user.achievements.quests[quest.previous] ? env.t('scrollsPre') : quest.notes | htmlDecode}}", popover-title='{{quest.text}}', popover-trigger='mouseenter', popover-placement='right', ng-click='showQuest(quest_key)', class='inventory_quest_scroll', ng-class='{locked: quest.previous && !user.achievements.quests[quest.previous]}')
-                .badge.badge-info.stack-count {{points}}
-
-        li.customize-menu
-          menu.pets-menu(label=env.t('food') + ' ({{foodCount}})')
-            p(ng-show='foodCount < 1')=env.t('noFood')
-            div(ng-repeat='(food,points) in ownedItems(user.items.food)')
-              button.customize-option(popover='{{Content.food[food].notes}}', popover-title='{{Content.food[food].text}}', popover-trigger='mouseenter', popover-placement='right', ng-click='chooseFood(food)', class='Pet_Food_{{food}}')
-                .badge.badge-info.stack-count {{points}}
-
-        li.customize-menu(ng-if='user.items.special.snowball')
-          menu.pets-menu(label=env.t('special'))
-            div
-              button.customize-option(popover='{{Content.special.snowball.notes}}', popover-title='{{Content.special.snowball.text}}', popover-trigger='mouseenter', popover-placement='right', ng-click='castStart(Content.special.snowball)', class='inventory_special_snowball')
-                .badge.badge-info.stack-count {{user.items.special.snowball}}
-
-        li.customize-menu(ng-if='user.purchased.plan.customerId')
-          menu.pets-menu(label=env.t('subscriberItem'))
-            div
-              button.customize-option(popover=env.t('subscriberItemText'), popover-trigger='mouseenter', popover-placement='right', class='inventory_present')
-
-    .span6
-      h2=env.t('market')
-      .row-fluid
-        table.npc_alex_container
-          tr
-            td
-              .npc_alex.pull-left
-            td
-              .popover.static-popover.fade.right.in
-                .arrow
-                h3.popover-title
-                  a(target='_blank', href='http://www.kickstarter.com/profile/523661924')=env.t('alexander')
-                .popover-content
-                  p=env.t('welcomeMarket')
-                  p
-                    button.btn.btn-primary(ng-show='selectedEgg', ng-click='sellInventory()')=env.t('sellForGold', {item: "{{selectedEgg.text}}", gold: "{{selectedEgg.value}}"})
-                    button.btn.btn-primary(ng-show='selectedPotion', ng-click='sellInventory()')=env.t('sellForGold', {item: "{{selectedPotion.text}}", gold: "{{selectedPotion.value}}"})
-                    button.btn.btn-primary(ng-show='selectedFood', ng-click='sellInventory()')=env.t('sellForGold', {item: "{{selectedFood.text}}", gold: "{{selectedFood.value}}"})
->>>>>>> 00c8a7f7
         menu.inventory-list(type='list')
 
           li.customize-menu
@@ -134,6 +65,11 @@
               div
                 button.customize-option(popover='{{Content.special.snowball.notes}}', popover-title='{{Content.special.snowball.text}}', popover-trigger='mouseenter', popover-placement='right', ng-click='castStart(Content.special.snowball)', class='inventory_special_snowball')
                   .badge.badge-info.stack-count {{user.items.special.snowball}}
+
+          li.customize-menu(ng-if='user.purchased.plan.customerId')
+            menu.pets-menu(label=env.t('subscriberItem'))
+              div
+                button.customize-option(popover=env.t('subscriberItemText'), popover-trigger='mouseenter', popover-placement='right', class='inventory_present')
 
       .col-md-6
         h2=env.t('market')
