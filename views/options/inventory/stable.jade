--- conflicted
+++ resolved
@@ -65,18 +65,10 @@
     h4 Rare Pets
     menu
       div
-<<<<<<< HEAD
-        button(ng-if='hasPet("Wolf", "Veteran")', class="pet-button Pet-Wolf-Veteran", ng-class='{active: isCurrentPet("Wolf", "Veteran")}', ng-click='choosePet("Wolf", "Veteran")', tooltip='Veteran Wolf')
-        button(ng-if='hasPet("Wolf", "Cerberus")', class="pet-button Pet-Wolf-Cerberus", ng-class='{active: isCurrentPet("Wolf", "Cerberus")}', ng-click='choosePet("Wolf", "Cerberus")', tooltip='Cerberus Pup')
-        button(ng-if='hasPet("Dragon", "Hydra")', class="pet-button Pet-Dragon-Hydra", ng-class='{active: isCurrentPet("Dragon", "Hydra")}', ng-click='choosePet("Dragon", "Hydra")', tooltip='Hydra Pet')
-        a(target='_blank', href='http://habitrpg.wikia.com/wiki/Contributing_to_HabitRPG')
-          button(ng-if='!hasPet("Dragon", "Hydra")', class="pet-button pet-not-owned", popover-trigger='mouseenter', popover-placement='right', popover="Click the gold paw to learn more about how you can obtain this rare pet through contributing to HabitRPG!", popover-title='How to Get this Pet!')
-            img(src='/bower_components/habitrpg-shared/img/PixelPaw-Gold.png')
-=======
         button(ng-if='user.items.pets["Wolf-Veteran"]', class="pet-button Pet-Wolf-Veteran", ng-class='{active: user.items.currentPet == "Wolf-Veteran"}', ng-click='choosePet("Wolf", "Veteran")', tooltip='Veteran Wolf')
         button(ng-if='user.items.pets["Wolf-Cerberus"]', class="pet-button Pet-Wolf-Cerberus", ng-class='{active: user.items.currentPet == "Wolf-Cerberus"}', ng-click='choosePet("Wolf", "Cerberus")', tooltip='Cerberus Pup')
         button(ng-if='user.items.pets["Dragon-Hydra"]', class="pet-button Pet-Dragon-Hydra", ng-class='{active: user.items.currentPet == "Dragon-Hydra"}', ng-click='choosePet("Dragon", "Hydra")', tooltip='Hydra Pet')
-        a(target='_blank', href='https://github.com/HabitRPG/habitrpg/wiki/Contributing')
+        a(target='_blank', href='http://habitrpg.wikia.com/wiki/Contributing_to_HabitRPG')
           button(ng-if='!user.items.pets["Dragon-Hydra"]', class="pet-button pet-not-owned", popover-trigger='mouseenter', popover-placement='right', popover="Click the gold paw to learn more about how you can obtain this rare pet through contributing to HabitRPG!", popover-title='How to Get this Pet!')
             img(src='/bower_components/habitrpg-shared/img/PixelPaw-Gold.png')
 
@@ -89,5 +81,4 @@
             button.customize-option(popover-append-to-body='true', popover='{{Items.food[food].notes}}', popover-title='{{Items.food[food].text}}', popover-trigger='mouseenter', popover-placement='left', ng-click='chooseFood(food)', class='Pet_Food_{{food}}')
               .badge.badge-info.stack-count {{points}}
             // Remove this once we have images in
-            p {{Items.food[food].text}}
->>>>>>> d245c87f
+            p {{Items.food[food].text}}