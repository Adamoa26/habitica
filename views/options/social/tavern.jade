--- conflicted
+++ resolved
@@ -7,7 +7,6 @@
             td
               .npc_daniel
             td
-<<<<<<< HEAD
               .popover.static-popover.fade.right.in
                 .arrow
                 h3.popover-title
@@ -20,21 +19,6 @@
                       span(ng-hide='user.preferences.sleep')=env.t('innCheckIn')
       .alert.alert-info(ng-show='user.preferences.sleep')
         =env.t('innText')
-=======
-              a(target='_blank', href='http://habitrpg.wikia.com/wiki/FAQ')=env.t('FAQ')
-          tr
-            td
-              a(target='_blank', href='http://habitrpg.wikia.com/wiki/Glossary')=env.t('glossary')
-          tr
-            td
-              a(target='_blank', href='https://github.com/HabitRPG/habitrpg/issues/2760')=env.t('reportAP')
-          tr
-            td
-              a(target='_blank', href='https://trello.com/c/8gzGlle8')=env.t('requestAF')
-          tr
-            td
-              a(target='_blank', href='http://habitrpg.wikia.com/wiki/Special:Forum')=env.t('community')
->>>>>>> 982f194c
 
       // Resources
       .panel.panel-default
@@ -56,7 +40,7 @@
                 a(target='_blank', href='http://habitrpg.wikia.com/wiki/Glossary')=env.t('glossary')
             tr
               td
-                a(target='_blank', href='https://github.com/HabitRPG/habitrpg/issues')=env.t('reportAP')
+                a(target='_blank', href='https://github.com/HabitRPG/habitrpg/issues/2760')=env.t('reportAP')
             tr
               td
                 a(target='_blank', href='https://trello.com/c/8gzGlle8')=env.t('requestAF')
