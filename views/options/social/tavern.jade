.row-fluid
  .span4
    .tavern-pane
      table
        tr
          td
            .NPC-Daniel
          td
            .popover.static-popover.fade.right.in
              .arrow
              h3.popover-title
                a(target='_blank', href='http://www.kickstarter.com/profile/2014640723') Daniel
              .popover-content
                | Welcome to the Tavern! Stay a while and meet the locals. If you need to rest (going on vacation? sudden illness?), I'll set you up at the inn - Dailies won't hurt you while you're resting.
                div
                  button.btn.btn-large.btn-success(ng-class='{active: user.flags.rest}', ng-click='rest()')
                    span(ng-show='user.flags.rest') Check Out of Inn
                    span(ng-hide='user.flags.rest') Rest in the Inn
    .alert.alert-info(ng-show='user.flags.rest')
      | Whilst resting, your dailies are saved and aren't affected by day turn-over. Whether you check out tomorrow or in a week's time, you'll continue in the same state as when you checked in.

    // Resources
    .modal(style='position: relative;top: auto;left: auto;right: auto;margin: 0 auto 20px;z-index: 1;max-width: 100%;')
      .modal-header
        h3 Resources
      .modal-body
        table.table.table-striped
          tr
            td
              a(target='_blank', href='http://community.habitrpg.com/forums/lfg') LFG Posts
          tr
            td
              a(target='_blank', href='http://www.youtube.com/watch?feature=player_embedded&v=cT5ghzZFfao') Tutorial
          tr
            td
              a(target='_blank', href='http://community.habitrpg.com/faq-page') FAQ
          tr
            td
              a(target='_blank', href='http://community.habitrpg.com/node/280') Report a Problem
          tr
            td
              a(target='_blank', href='https://trello.com/board/habitrpg/50e5d3684fe3a7266b0036d6') Request a Feature
          tr
            td
              a(target='_blank', href='http://community.habitrpg.com/forum') Community Forum

    // Player Tiers
    .modal(style='position: relative;top: auto;left: auto;right: auto;margin: 0 auto 20px;z-index: 1;max-width: 100%;')
      .modal-header
        h3 Player Tiers
      .modal-body
        small.
          Click tier labels below for more information. <br />
          <a href='http://habitrpg.wikia.com/wiki/Contributor_Rewards' target='_blank'>Learn more about contributor rewards</a> <br />
          <a href='http://habitrpg.wikia.com/wiki/Contributing_to_HabitRPG' target='_blank'>Learn how to contribute to HabitRPG</a>
        table.table.table-striped
          tr
            td
              a.label.label-contributor-1(ng-click='toggleUserTier($event)') Friend (1-2)
              div(style='display:none;')
                p.
                  <span class='achievement achievement-firefox'></span> When your <strong>first</strong> submission is deployed, you will receive the HabitRPG Contributor's badge. Your name in Tavern chat will proudly display that you are a contributor. As a bounty for your work, you will also receive <strong>2 Gems</strong>.
                hr
                p.
                  <span class='shop_armor_7 shop-sprite item-img'></span> When your <strong>second</strong> submission is deployed, the <strong>Crystal Armor</strong> will be available for purchase in the Rewards shop after the Golden Armor. As a bounty for your continued work, you will also receive <strong>2 Gems</strong>.
          tr
            td
              a.label.label-contributor-3(ng-click='toggleUserTier($event)') Elite (3-4)
              div(style='display:none;')
                p.
                 <span class='shop_head_7 shop-sprite item-img'></span> When your <strong>third</strong> submission is deployed, the <strong>Crystal Helmet</strong> will be available for purchase in the Rewards shop after the Golden Helmet. As a bounty for your great work, you will also receive <strong>2 Gems</strong>.
                hr
                p.
                  <span class='shop_weapon_8 shop-sprite item-img'></span> When your <strong>fourth</strong> submission is deployed, the <strong>Crystal Sword</strong> will be available for purchase in the Rewards shop after the Golden Sword. You will once again receive a bounty of <strong>2 Gems</strong>.

          tr
            td
              a.label.label-contributor-5(ng-click='toggleUserTier($event)') Champion (5-6)
              div(style='display:none;')
                p.
                  <span class='shop_shield_7 shop-sprite item-img'></span> When your <em>fifth</em> submission is deployed, the <strong>Crystal Shield</strong> will be available for purchase in the Reward shop after the Golden Shield. You will also receive <strong>2 Gems</strong>.
                hr
                p.
                 <div class='Pet-Dragon-Hydra pull-left'></div> When your <em>sixth</em> submission is deployed, you will receive a <strong>Hydra Pet</strong>. You will also receive <strong>2 Gems</strong>.
          tr
            td
              a.label.label-contributor-7(ng-click='toggleUserTier($event)') Legendary (7)
              div(style='display:none;')
                p.
                  When your <em>seventh</em> submission is deployed, you will receive <strong>2 Gems</strong> and become a member of the honored Contributor's Guild and be privy to the behind-the-scenes details of HabitRPG! Further contributions do not increase your level, but you may continue to earn Gem bounties and titles.
          tr
            td
              a.label.label-contributor-8(ng-click='toggleUserTier($event)') Heroic
              div(style='display:none;')
                p The Heroic level contains HabitRPG staff and staff-level contributors. If you have this title, you were appointed to it (or hired!).
          tr
            td
              a.label.label-npc(ng-click='toggleUserTier($event)') NPC
              div(style='display:none;')
                p NPCs backed HabitRPG's Kickstarter at the highest tier. You can find their avatars watching over site features!

    include ./challenge-box

  .span8(ng-controller='ChatCtrl')
    h3 Tavern Talk
      include ./chat-box
<<<<<<< HEAD
      small.alert.alert-info.
        Note: if you're reporting a bug, the developers won't see it here. Please <a href='https://github.com/HabitRPG/habitrpg/issues' target='_blank'>use Github instead</a> .
=======
      small
        include ../../shared/formatting-help
        alert.alert-info.
          Note: if you're reporting a bug, the developers won't see it here. <a href='http://community.habitrpg.com/node/280' target='_blank'>Follow these instructions</a> instead.
>>>>>>> 91a0b094
    ul.unstyled.tavern-chat
      include ./chat-message<|MERGE_RESOLUTION|>--- conflicted
+++ resolved
@@ -104,14 +104,9 @@
   .span8(ng-controller='ChatCtrl')
     h3 Tavern Talk
       include ./chat-box
-<<<<<<< HEAD
-      small.alert.alert-info.
-        Note: if you're reporting a bug, the developers won't see it here. Please <a href='https://github.com/HabitRPG/habitrpg/issues' target='_blank'>use Github instead</a> .
-=======
       small
         include ../../shared/formatting-help
         alert.alert-info.
-          Note: if you're reporting a bug, the developers won't see it here. <a href='http://community.habitrpg.com/node/280' target='_blank'>Follow these instructions</a> instead.
->>>>>>> 91a0b094
+          Note: if you're reporting a bug, the developers won't see it here. Please <a href='https://github.com/HabitRPG/habitrpg/issues' target='_blank'>use Github instead</a>.
     ul.unstyled.tavern-chat
       include ./chat-message