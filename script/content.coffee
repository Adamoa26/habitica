_ = require 'lodash'
api = module.exports

###
  ---------------------------------------------------------------
  Gear (Weapons, Armor, Head, Shield)
  Item definitions: {index, text, notes, value, str, def, int, per, classes, type}
  ---------------------------------------------------------------
###


gear =
  weapon:
    base:
      0: text: "No Weapon", notes:'No Weapon.', value:0
    warrior:
      0: text: "Training Sword", notes:'Practice weapon. Confers no benefit.', value:0
      1: text: "Sword", notes:'Common soldier\'s blade. Increases STR by 3.', str: 3, value:20
      2: text: "Axe", notes:'Double-bitted battle-axe. Increases STR by 6.', str: 6, value:30
      3: text: "Morning Star", notes:'Heavy club with brutal spikes. Increases STR by 9.', str: 9, value:45
      4: text: "Sapphire Blade", notes:'Sword whose edge bites like the north wind. Increases STR by 12.', str: 12, value:65
      5: text: "Ruby Sword", notes:'Weapon whose forge-glow never fades. Increases STR by 15.', str: 15, value:90
      6: text: "Golden Sword", notes:'Bane of creatures of darkness. Increases STR by 18.', str: 18, value:120, last: true
    rogue:
<<<<<<< HEAD
      0: text: "Training Dagger", notes:'Training weapon. Confers no benefit.', value:0
      1: text: "Dagger", notes:'Simple Dagger. Increases STR by 2.', str: 2, value:20
      2: text: "Short Sword", notes:'Short Sword. Increases STR by 5.', str: 5, value:50
      3: text: "Scimitar", notes:'Scimitar. Increases STR by 8.', str: 8, value:80
      4: text: "Nunchaku", notes:'Nunchaku. Increases STR by 12.', str: 12, value:120
      5: text: "Katana", notes:'Katana. Increases STR by 16.', str: 16, value:160
      6: text: "Hook Blade", notes:'Hook Blade. Increases STR by 20.', str: 20, value:200, last: true
=======
      #Not using bows at the moment, but they would be easy to add back in to an advanced Armory feature, as Quest drops, etc.
      #0: twoHanded: true, text: "Practice Bow", notes:'Training weapon. Confers no benefit.', value:0
      #1: twoHanded: true, text: "Short Bow", notes:'Simple bow best at close ranges. Increases STR by 2.', str: 2, value:20
      #2: twoHanded: true, text: "Long Bow", notes:'Bow with a strong draw for extra distance. Increases STR by 5.', str: 5, value:50
      #3: twoHanded: true, text: "Recurve Bow", notes:'Built with advanced techniques. Increases STR by 8.', str: 8, value:80
      #4: twoHanded: true, text: "Icicle Bow", notes:'Fires arrows of piercing cold. Increases STR by 12.', str: 12, value:120
      #5: twoHanded: true, text: "Meteor Bow", notes:'Rains flame upon your foes. Increases STR by 16.', str: 16, value:160
      #6: twoHanded: true, text: "Golden Bow", notes:'As swift as sunlight and as sharp as lightning. Increases STR by 20.', str: 20, value:200, last: true
      0: text: "Dagger", notes: 'A rogue\'s most basic weapon. Confers no benefit.', str: 0, value: 0
      1: text: "Short Sword", notes: 'Light, concealable blade. Increases STR by 2.', str: 2, value: 20
      2: text: "Scimitar", notes: 'Slashing sword, swift to deliver a killing blow. Increases STR by 3.', str: 3, value: 35
      3: text: "Kukri", notes: 'Distinctive bush knife, both survival tool and weapon. Increases STR by 4.', str: 4, value: 50
      4: text: "Nunchaku", notes: 'Heavy batons whirled about on a length of chain. Increases STR by 6.', str: 6, value: 70
      5: text: "Ninja-to", notes: 'Sleek and deadly as the ninja themselves. Increases STR by 8.', str: 8, value: 90
      6: text: "Hook Sword", notes: 'Complex weapon adept at ensnaring and disarming opponents. Increases STR by 10.', str: 10, value: 120, last: true
>>>>>>> 7b2c21f5
    wizard:
      0: twoHanded: true, text: "Apprentice Staff", notes:'Practice staff. Confers no benefit.', value:0
      1: twoHanded: true, text: "Wooden Staff", notes:'Basic implement of carven wood. Increases INT by 3 and PER by 1.', int: 3, per: 1, value:30
      2: twoHanded: true, text: "Jeweled Staff", notes:'Focuses power through a precious stone. Increases INT by 6 and PER by 2.', int: 6, per: 2, value:50
      3: twoHanded: true, text: "Iron Staff", notes:'Plated in metal to channel heat, cold, and lightning. Increases INT by 9 and PER by 3.', int: 9, per: 3, value:80
      4: twoHanded: true, text: "Brass Staff", notes:'As powerful as it is heavy. Increases INT by 12 and PER by 5.', int:12, per: 5, value:120
      5: twoHanded: true, text: "Archmage Staff", notes:'Assists in weaving the most complex of spells. Increases INT by 15 and PER by 7.', int: 15, per: 7, value:160
      6: twoHanded: true, text: "Golden Staff", notes:'Fashioned of orichalcum, the alchemic gold, mighty and rare. Increases INT by 18 and PER by 9.', int: 18, per: 9, value:200, last: true
    healer:
      0: text: "Novice Rod", notes:'For healers in training. Confers no benefit.', value:0
      1: text: "Acolyte Rod", notes:'Crafted during a healer\'s initiation. Increases INT by 2.', int: 2, value:20
      2: text: "Quartz Rod", notes:'Topped with a gem bearing curative properties. Increases INT by 3.', int: 3, value:30
      3: text: "Amethyst Rod", notes:'Purifies poison at a touch. Increases INT by 5.', int: 5, value:45
      4: text: "Priest Rod", notes:'As much a badge of office as a healing tool. Increases INT by 7.', int:7, value:65
      5: text: "Royal Crosier", notes:'Shines with the pure light of blessings. Increases INT by 9.', int: 9, value:90
      6: text: "Golden Crosier", notes:'Soothes the pain of all who look upon it. Increases INT by 11.', int: 11, value:120, last: true
    special:
      0: text: "Dark Souls Blade", notes:'Feasts upon foes\' life essence to power its wicked strokes. Increases STR by 20.', str: 20, value:150, canOwn: ((u)-> +u.backer?.tier >= 70)
      1: text: "Crystal Blade", notes:'Its glittering facets tell the tale of a hero. Increases all attributes by 6.', str: 6, per: 6, con: 6, int: 6, value:170, canOwn: ((u)-> +u.contributor?.level >= 4)
      2: text: "Stephen Weber's Shaft of the Dragon", notes:'Feel the potency of the dragon surge from within! Increases STR and PER by 25 each.', str: 25, per: 25, value:200, canOwn: ((u)-> +u.backer?.tier >= 300)
      3: text: "Mustaine's Milestone Mashing Morning Star", notes:"Meetings, monsters, malaise: managed! Mash! Increases STR, INT, and CON by 17 each.", str: 17, int: 17, con: 17, value:200, canOwn: ((u)-> +u.backer?.tier >= 300)

  armor:
    base:
      0: text: "Cloth Armor", notes:'Ordinary clothing. Confers no benefit.', value:0
    warrior:
      #0: text: "Cloth Armor", notes:'Ordinary clothing. Confers no benefit.', value:0
      1: text: "Leather Armor", notes:'Jerkin of sturdy boiled hide. Increases CON by 3.', con: 3, value:30
      2: text: "Chain Mail", notes:'Armor of interlocked metal rings. Increases CON by 5.', con: 5, value:45
      3: text: "Plate Armor", notes:'Suit of all-encasing steel, the pride of knights. Increases CON by 7.', con: 7, value:65
      4: text: "Red Armor", notes:'Heavy plate glowing with defensive enchantments. Increases CON by 9.', con: 9, value:90
      5: text: "Golden Armor", notes:'Looks ceremonial, but no known blade can pierce it. Increases CON by 11.', con: 11, value:120, last: true
    rogue:
      #0: text: "Cloth Armor", notes:'Ordinary clothing. Confers no benefit.', value:0
      1: text: "Oiled Leather", notes:'Leather armor treated to reduce noise. Increases PER by 6.', per: 6, value:30
      2: text: "Black Leather", notes:'Colored with dark dye to blend into shadows. Increases PER by 9', per: 9, value:45
      3: text: "Camouflage Vest", notes:'Equally discreet in dungeon or wilderness. Increases PER by 12.', per: 12, value:65
      4: text: "Penumbral Armor", notes:'Wraps the wearer in a veil of twilight. Increases PER by 15.', per: 15, value:90
      5: text: "Umbral Armor", notes:'Allows stealth in the open in broad daylight. Increases PER by 18.', per: 18, value:120, last: true
    wizard:
      #0: text: "Apprentice Garb", notes:'For students of magic. Confers no benefit.', value:0
      1: text: "Magician Robe", notes:'Hedge-mage\'s outfit. Increases INT by 2.', int: 2, value:30
      2: text: "Wizard Robe", notes:'Clothes for a wandering wonder-worker. Increases INT by 4.', int: 4, value:45
      3: text: "Robe of Mysteries", notes:'Denotes initiation into elite secrets. Increases INT by 6.', int: 6, value:65
      4: text: "Archmage Robe", notes:'Spirits and elementals bow before it. Increases INT by 9.', int: 9, value:90
      5: text: "Royal Magus Robe", notes:'Symbol of the power behind the throne. Increases INT by 12.', int: 12, value:120, last: true
    healer:
      #0: text: "Novice Robe", notes:'For healers in training. Confers no benefit.', value:0
      1: text: "Acolyte Robe", notes:'Garment showing humility and purpose. Increases CON by 6.', con: 6, value:30
      2: text: "Medic Robe", notes:'Worn by those dedicated to tending the wounded in battle. Increases CON by 9.', con: 9, value:45
      3: text: "Defender Vestment", notes:'Turns the healer\'s own magics inward to fend off harm. Increases CON by 12.', con: 12, value:65
      4: text: "Priest Vestment", notes:'Projects authority and dissipates curses. Increases CON by 15.', con: 15, value:90
      5: text: "Royal Vestment", notes:'Attire of those who have saved the lives of kings. Increases CON by 18.', con: 18, value:120, last: true
    special:
      0: text: "Shade Armor",   notes:'Screams when struck, for it feels pain in its wearer\'s place. Increases CON by 20.', con: 20, value:150, canOwn: ((u)-> +u.backer?.tier >= 45)
      1: text: "Crystal Armor", notes:'Its tireless power inures the wearer to mundane discomfort. Increases all attributes by 6.', con: 6, str: 6, per: 6, int: 6, value:170, canOwn: ((u)-> +u.contributor?.level >= 2)
      2: text: "Jean Chalard's Noble Tunic", notes:'Makes you extra fluffy! Increases CON and INT by 25 each.', int: 25, con: 25, value:200, canOwn: ((u)-> +u.backer?.tier >= 300)

  head:
    base:
      0: text: "No Helm", notes:'No headgear.', value:0
    warrior:
      #0: text: "No Helm", notes:'No headgear.', value:0
      1: text: "Leather Helm", notes:'Cap of sturdy boiled hide. Increases STR by 2.', str: 2, value:15
      2: text: "Chain Coif", notes:'Hood of interlocked metal rings. Increases STR by 4.', str: 4, value:25
      3: text: "Plate Helm", notes:'Thick steel helmet, proof against any blow. Increases STR by 6.', str: 6, value:40
      4: text: "Red Helm", notes:'Set with rubies for power, and glows when the wearer is angered. Increases STR by 9.', str: 9, value:60
      5: text: "Golden Helm", notes:'Regal crown bound to shining armor. Increases STR by 12.', str: 12, value:80, last: true
    rogue:
      #0: text: "No Hood", notes:'No headgear.', value:0
      1: text: "Leather Hood", notes:'Basic protective cowl. Increases PER by 2.', per: 2, value:15
      2: text: "Black Leather Hood", notes:'Useful for both defense and disguise. Increases PER by 4.', per: 4, value:25
      3: text: "Camouflage Hood", notes:'Rugged, but doesn\'t impede hearing. Increases PER by 6.', per: 6, value:40
      4: text: "Penumbral Hood", notes:'Grants perfect vision in darkness. Increases PER by 9.', per: 9, value:60
      5: text: "Umbral Hood", notes:'Conceals even thoughts from those who would probe them. Increases PER by 12.', per: 12, value:80, last: true
    wizard:
      #0: text: "No Hat", notes:'No headgear.', value:0
      1: text: "Magician Hat", notes:'Simple, comfortable, and fashionable. Increases PER by 2.', per: 2, value:15
      2: text: "Cornuthaum", notes:'Traditional headgear of the itinerant wizard. Increases PER by 3.', per: 3, value:25
      3: text: "Astrologer Hat", notes:'Adorned with the rings of Saturn. Increases PER by 5.', per: 5, value:40
      4: text: "Archmage Hat", notes:'Focuses the mind for intensive spellcasting. Increases PER by 7.', per: 7, value:60
      5: text: "Royal Magus Hat", notes:'Shows authority over fortune, weather, and lesser mages. Increases PER by 9.', per: 9, value:80, last: true
    healer:
      #0: text: "No Circlet", notes:'No headgear.', value:0
      1: text: "Quartz Circlet", notes:'Jeweled headpiece, for focus on the task at hand. Increases INT by 2.', int: 2, value:15
      2: text: "Amethyst Circlet", notes:'A taste of luxury for a humble profession. Increases INT by 3.', int: 3, value:25
      3: text: "Sapphire Circlet", notes:'Shines to let sufferers know their salvation is at hand. Increases INT by 5.', int: 5, value:40
      4: text: "Emerald Diadem", notes:'Emits an aura of life and growth. Increases INT by 7.', int: 7, value:60
      5: text: "Royal Diadem", notes:'For king, queen, or miracle-worker. Increases INT by 9.', int: 9, value:80, last: true
    special:
      0: text: "Shade Helm",   notes:'Blood and ash, lava and obsidian give this helm its imagery and power. Increases INT by 20.', int: 20, value:150, canOwn: ((u)-> +u.backer?.tier >= 45)
      1: text: "Crystal Helm", notes:'The favored crown of those who lead by example. Increases all attributes by 6.', con: 6, str: 6, per: 6, int: 6, value:170, canOwn: ((u)-> +u.contributor?.level >= 3)
      2: text: "Nameless Helm", notes:'A testament to those who gave of themselves while asking nothing in return. Increases INT and STR by 25 each.', int: 25, str: 25, value:200, canOwn: ((u)-> +u.backer?.tier >= 300)

  shield:
    base:
      0: text: "No Shield", notes:'No shield.', value:0
    warrior:
      #0: text: "No Shield", notes:'No shield.', value:0
      1: text: "Wooden Shield", notes:'Round shield of thick wood. Increases CON by 2.', con: 2, value:20
      2: text: "Buckler", notes:'Light and sturdy, quick to bring to the defense. Increases CON by 3.', con: 3, value:35
      3: text: "Reinforced Shield", notes:'Made of wood but bolstered with metal bands. Increases CON by 5.', con: 5, value:50
      4: text: "Red Shield", notes:'Rebukes blows with a burst of flame. Increases CON by 7.', con: 7, value:70
      5: text: "Golden Shield", notes:'Shining badge of the vanguard. Increases CON by 9.', con: 9, value:90, last: true
    rogue:
<<<<<<< HEAD
      0: text: "Training Dagger", notes:'Training weapon. Confers no benefit.', value:0
      1: text: "Dagger", notes:'Simple Dagger. Increases PER by 2.', per: 2, value:20
      2: text: "Short Sword", notes:'Short Sword. Increases PER by 5.', per: 5, value:50
      3: text: "Scimitar", notes:'Scimitar. Increases PER by 8.', per: 8, value:80
      4: text: "Nunchaku", notes:'Nunchaku. Increases PER by 12.', per: 12, value:120
      5: text: "Katana", notes:'Katana. Increases PER by 16.', per: 16, value:160
      6: text: "Hook Blade", notes:'Hook Blade. Increases PER by 20.', per: 20, value:200, last: true
=======
      0: text: "Dagger", notes: 'A rogue\'s most basic weapon. Confers no benefit.', str: 0, value: 0
      1: text: "Short Sword", notes: 'Light, concealable blade. Increases STR by 2.', str: 2, value: 20
      2: text: "Scimitar", notes: 'Slashing sword, swift to deliver a killing blow. Increases STR by 3.', str: 3, value: 35
      3: text: "Kukri", notes: 'Distinctive bush knife, both survival tool and weapon. Increases STR by 4.', str: 4, value: 50
      4: text: "Nunchaku", notes: 'Heavy batons whirled about on a length of chain. Increases STR by 6.', str: 6, value: 70
      5: text: "Ninja-to", notes: 'Sleek and deadly as the ninja themselves. Increases STR by 8.', str: 8, value: 90
      6: text: "Hook Sword", notes: 'Complex weapon adept at ensnaring and disarming opponents. Increases STR by 10.', str: 10, value: 120, last: true
>>>>>>> 7b2c21f5
    wizard: {}
      #0: text: "No Shield", notes:'No shield.', def: 0, value:0, last: true
    healer:
      #0: text: "No Shield", notes:'No shield.', def: 0, value:0
      1: text: "Medic Buckler", notes:'Easy to disengage, freeing a hand for bandaging. Increases CON by 2.', con: 2, value:20
      2: text: "Kite Shield", notes:'Tapered shield with the symbol of healing. Increases CON by 4.', con: 4, value:35
      3: text: "Hospitaler Shield", notes:'Traditional shield of defender knights. Increases CON by 6.', con: 6, value:50
      4: text: "Savior Shield", notes:'Stops blows aimed at nearby innocents as well as those aimed at you. Increases CON by 9.', con: 9, value:70
      5: text: "Royal Shield", notes:'Bestowed upon those most dedicated to the kingdom\'s defense. Increases CON by 12.', con: 12, value:90, last: true
    special:
      0: text: "Tormented Skull", notes:'Sees beyond the veil of death, and displays what it finds there for enemies to fear. Increases PER by 20.', per: 20, value:150, canOwn: ((u)-> +u.backer?.tier >= 45)
      1: text: "Crystal Shield", notes:'Shatters arrows and deflects the words of naysayers. Increases all attributes by 6.', con: 6, str: 6, per: 6, int:6, value:170, canOwn: ((u)-> +u.contributor?.level >= 5)

###
  The gear is exported as a tree (defined above), and a flat list (eg, {weapon_healer_1: .., shield_special_0: ...}) since
  they are needed in different froms at different points in the app
###
api.gear =
  tree: gear
  flat: {}

_.each ['weapon', 'armor', 'head', 'shield'], (type) ->
  _.each ['base', 'warrior', 'rogue', 'healer', 'wizard', 'special'], (klass) ->
    # add "type" to each item, so we can reference that as "weapon" or "armor" in the html
    _.each gear[type][klass], (item, i) ->
      key = "#{type}_#{klass}_#{i}"
      _.defaults item, {type, key, klass, index: i, str:0, int:0, per:0, con:0}
      api.gear.flat[key] = item

###
  ---------------------------------------------------------------
  Potion
  ---------------------------------------------------------------
###

api.potion = type: 'potion', text: "Health Potion", notes: "Recover 15 Health (Instant Use)", value: 25, key: 'potion'

###
  ---------------------------------------------------------------
  Spells
  ---------------------------------------------------------------
  Text, notes, and mana are obvious. The rest:

  * {target}: one of [task, self, party, user]. This is very important, because if the cast() function is expecting one
    thing and receives another, it will cause errors. `self` is used for self buffs, multi-task debuffs, AOEs (eg, meteor-shower),
    etc. Basically, use self for anything that's not [task, party, user] and is an instant-cast

  * {cast}: the fucntion that's run to perform the ability's action. This is pretty slick - because this is exported to the
    web, this function can be performed on the client and on the server. `user` param is self (needed for determining your
    own stats for effectiveness of cast), and `target` param is one of [task, party, user]. In the case of `self` spells,
    you act on `user` instead of `target`. You can trust these are the correct objects, as long as the `target` attr of the
    spell is correct. Take a look at habitrpg/src/models/user.js and habitrpg/src/models/task.js for what attributes are
    available on each model. Note `task.value` is its "redness". If party is passed in, it's an array of users,
    so you'll want to iterate over them like: `_.each(target,function(member){...})`

  Note, user.stats.mp is docked after automatically (it's appended to functions automatically down below in an _.each)
###

api.spells =
  wizard:
    fireball:
      text: 'Burst of Flames'
      mana: 10
      lvl: 6
      target: 'task'
      notes: 'With a crack, flames burst from your staff, scorching a task. You deal much higher damage to the task and gain additional xp.'
      cast: (user, target) ->
        target.value += user.stats.int + crit(user)
    lightning:
      text: 'Lightning Strike'
      mana: 15
      lvl: 7
      target: 'task'
      notes: 'A bolt a lightning pierces through a task. There is a high chance of a critical hit.'
      cast: (user, target) ->
        target.value += user.stats.per*2 + crit(user)
    frost:
      text: 'Chilling Frost'
      mana: 35
      lvl: 8
      target: 'party'
      notes: "Ice forms of the party's tasks, slowing them down and opening them up to more attacks. Your party gains a buff to xp.",
      cast: (user, target) ->
        ## lasts for 24 hours ##
        _.each target, (member) ->
          member.stats.buffs.int = user.stats.int
    darkness:
      text: 'Shroud of Darkness'
      mana: 30
      lvl: 9
      target: 'party'
      notes: "Unearthly shadows form and wisp around your party, concealing their presence. Under the shroud, your party can sneak up on tasks, dealing more critical hits.",
      cast: (user, target) ->
        ## lasts for 24 hours ##
        _.each target, (member) ->
          member.stats.buffs.per = user.stats.per

  warrior:
    smash:
      text: 'Brutal Smash'
      mana: 10
      lvl: 6
      target: 'task'
      notes: "You savagely hit a single task with all of your might, beating it into submission. The task's redness decreases."
      cast: (user, target) ->
        target.value -= user.stat.str
    defensiveStance:
      text: 'Defensive Stance'
      mana: 25
      lvl: 7
      target: 'self'
      notes: "You take a moment to relax your body and enter a defensive stance to ready yourself for the tasks' next onslaught. Reduced damage from dailies at the end of the day."
      cast: (user, target) ->
        ## Only affects health loss at cron from dailies ##
        user.stats.buffs.con = user.stats.con/2
    valorousPresence:
      text: 'Valorous Presence'
      mana: 20
      lvl: 8
      target: 'party'
      notes: "Your presence emboldens the party. Their newfound courage gives them a boost of strength. Party members gain a buff to their STR."
      cast: (user, target) ->
        ## lasts 24 hours ##
        _.each target, (member) ->
          member.stats.buffs.str = user.stats.str/2
    intimidate:
      text: 'Intimidating Gaze'
      mana: 15
      lvl: 9
      target: 'party'
      notes: "Your gaze strikes fear into the hearts of your party's enemies. The party gains a moderate boost to defense."
      cast: (user, target) ->
        ## lasts 24 hours ##
        _.each target, (member) ->
          member.stats.buffs.con = user.stats.con/2

  rogue:
    pickPocket:
      text: 'Pickpocket'
      mana: 10
      lvl: 6
      target: 'task'
      notes: "Your nimble fingers run through the task's pockets and 'find' some treasures for yourself. You gain an increased gold bonus on the task and a higher chance of an item drop."
      cast: (user, target) ->
        user.stats.gp += user.stats.per * target.value
    backStab:
      text: 'Backstab'
      mana: 15
      lvl: 7
      target: 'task'
      notes: "Without a sound, you sweep behind a task and stab it in the back. You deal higher damage to the stat, with a higher chance of a critical hit."
      cast: (user, target) ->
        _crit = crit(user)
        target.value -= user.stats.str
        user.stats.exp += _crit
        user.stats.gp += _crit
    stealth:
      text: 'Tools of the Trade'
      mana: 20
      lvl: 8
      target: 'party'
      notes: "You share your thievery tools with the party to aid them in 'acquiring' more gold. The party's gold bonus for tasks is buffed for a day."
      cast: (user, target) ->
        ## lasts 24 hours ##
        _.each target, (member) ->
          member.stats.buffs.per = user.stats.per/2
    speedburst:
      text: 'Burst of Speed'
      mana: 25
      lvl: 9
      target: 'party'
      notes: "You hurry your step and dance circles around your party's enemies. You assist your party, helping them do extra damage to a number of tasks equal to half your strength."
      cast: (user, target) ->
        # each party member gets this bonus to a number tasks == user.stats.str/2
        # the effect lasts 24 hours, or when until the party member has used the effected number of tasks. whichever occurs sooner.
        # the 24 hour limit is to help prevent it stacking on a player who has been absent for a long time.
        _.each target, (member) ->
          member.stats.buffs.str = user.stats.str/2

  healer:
    heal:
      text: 'Healing Light'
      mana: 15
      lvl: 6
      target: 'self'
      notes: 'Light covers your body, healing your wounds. You gain a boost to your health.'
      cast: (user, target) ->
        user.stats.hp += user.stats.con + user.stats.int
    brightness:
      text: 'Searing Brightness'
      mana: 15
      lvl: 7
      target: 'self'
      notes: "You cast a burst of light that blinds all of your tasks. The redness of your tasks is reduced"
      cast: (user, target) ->
        _.each user.tasks, (target) ->
          target.value -= user.stats.int
    protectAura:
      text: 'Protective Aura'
      mana: 30
      lvl: 8
      target: 'party'
      notes: "A magical aura surrounds your party members, protecting them from damage. Your party members gain a buff to their defense."
      cast: (user, target) ->
        ## lasts 24 hours ##
        _.each target, (member) ->
          member.stats.buffs.con = user.stats.con/2
    heallAll:
      text: 'Blessing'
      mana: 25
      lvl: 9
      target: 'party'
      notes: "Soothing light envelops your party and heals them of their injuries. Your party members gain a boost to their health."
      cast: (user, target) ->
        _.each target, (member) ->
          member.stats.hp += user.con/2

crit = (user) -> (Math.random() * user.stats.per + 1)

# Intercept all spells to reduce user.stats.mp after casting the spell
_.each api.spells, (spellClass) ->
  _.each spellClass, (spell, k) ->
    spell.name = k
    _cast = spell.cast
    spell.cast = (user, target) ->
      #return if spell.target and spell.target != (if target.type then 'task' else 'user')
      _cast(user,target)
      user.stats.mp = user.stats.mp - spell.mana

###
  ---------------------------------------------------------------
  Drops
  ---------------------------------------------------------------
###

api.eggs =
  # value & other defaults set below
  Wolf:             text: 'Wolf', adjective: 'loyal'
  TigerCub:         text: 'Tiger Cub', mountText: 'Tiger', adjective: 'fierce'
  PandaCub:         text: 'Panda Cub', mountText: 'Panda', adjective: 'gentle'
  LionCub:          text: 'Lion Cub',  mountText: 'Lion', adjective: 'regal'
  Fox:              text: 'Fox', adjective: 'wily'
  FlyingPig:        text: 'Flying Pig', adjective: 'whimsical'
  Dragon:           text: 'Dragon', adjective: 'mighty'
  Cactus:           text: 'Cactus', adjective: 'prickly'
  BearCub:          text: 'Bear Cub',  mountText: 'Bear', adjective: 'cuddly'
  #{text: 'Polar Bear Cub', name: 'PolarBearCub', value: 3}
_.each api.eggs, (egg,k) ->
  _.defaults egg,
    value: 3
    name: k
    notes: "Find a hatching potion to pour on this egg, and it will hatch into a #{egg.adjective} #{egg.text}."
    mountText: egg.text

api.specialPets =
  'Wolf-Veteran':   true
  'Wolf-Cerberus':  true
  'Dragon-Hydra':   true
  'Turkey-Base':    true

api.hatchingPotions =
  Base:             value: 2, text: 'Base'
  White:            value: 2, text: 'White'
  Desert:           value: 2, text: 'Desert'
  Red:              value: 3, text: 'Red'
  Shade:            value: 3, text: 'Shade'
  Skeleton:         value: 3, text: 'Skeleton'
  Zombie:           value: 4, text: 'Zombie'
  CottonCandyPink:  value: 4, text: 'Cotton Candy Pink'
  CottonCandyBlue:  value: 4, text: 'Cotton Candy Blue'
  Golden:           value: 5, text: 'Golden'
_.each api.hatchingPotions, (pot,k) ->
  _.defaults pot, {name: k, value: 2, notes: "Pour this on an egg, and it will hatch as a #{pot.text} pet."}

api.food =
  Meat:             text: 'Meat', target: 'Base'
  Milk:             text: 'Milk', target: 'White'
  Potatoe:          text: 'Potato', target: 'Desert'
  Strawberry:       text: 'Strawberry', target: 'Red'
  Chocolate:        text: 'Chocolate', target: 'Shade'
  Fish:             text: 'Fish', target: 'Skeleton'
  RottenMeat:       text: 'Rotten Meat', target: 'Zombie'
  CottonCandyPink:  text: 'Pink Cotton Candy', target: 'CottonCandyPink'
  CottonCandyBlue:  text: 'Blue Cotton Candy', target: 'CottonCandyBlue'
  Honey:            text: 'Honey', target: 'Golden'
  # FIXME what to do with these extra items? Should we add "targets" (plural) for food instead of singular, so we don't have awkward extras?
  #Cheese:           text: 'Cheese', target: 'Golden'
  #Watermelon:       text: 'Watermelon', target: 'Golden'
  #SeaWeed:          text: 'SeaWeed', target: 'Golden'
  Saddle:           text: 'Saddle', value: 5, notes: 'Instantly raises your pet into a mount.'
_.each api.food, (food,k) ->
  _.defaults food, {value: 1, name: k, notes: "Feed this to a pet and it may grow into a sturdy steed."}

repeat = {m:true,t:true,w:true,th:true,f:true,s:true,su:true}
api.userDefaults =
  habits: [
    {type: 'habit', text: '1h Productive Work', notes: 'When you create a new Habit, you can click the Edit icon and choose for it to represent a positive habit, a negative habit, or both. For some Habits, like this one, it only makes sense to gain points.', value: 0, up: true, down: false }
    {type: 'habit', text: 'Eat Junk Food', notes: 'For others, it only makes sense to *lose* points.', value: 0, up: false, down: true}
    {type: 'habit', text: 'Take The Stairs', notes: 'For the rest, both + and - make sense (stairs = gain, elevator = lose).', value: 0, up: true, down: true}
  ]

  dailys: [
    {type: 'daily', text: '1h Personal Project', notes: 'All tasks default to yellow when they are created. This means you will take only moderate damage when they are missed and will gain only a moderate reward when they are completed.', value: 0, completed: false, repeat: repeat }
    {type: 'daily', text: 'Exercise', notes: 'Dailies you complete consistently will turn from yellow to green to blue, helping you track your progress. The higher you move up the ladder, the less damage you take for missing and less reward you receive for completing the goal.', value: 3, completed: false, repeat: repeat }
    {type: 'daily', text: '45m Reading', notes: 'If you miss a daily frequently, it will turn darker shades of orange and red. The redder the task is, the more experience and gold it grants for success and the more damage you take for failure. This encourages you to focus on your shortcomings, the reds.', value: -10, completed: false, repeat: repeat }
  ]

  todos: [
    {type: 'todo', text: 'Call Mom', notes: 'While not completing a to-do in a set period of time will not hurt you, they will gradually change from yellow to red, thus becoming more valuable. This will encourage you to wrap up stale To-Dos.', value: -3, completed: false }
  ]

  rewards: [
    {type: 'reward', text: '1 Episode of Game of Thrones', notes: 'Custom rewards can come in many forms. Some people will hold off watching their favorite show unless they have the gold to pay for it.', value: 20 }
    {type: 'reward', text: 'Cake', notes: 'Other people just want to enjoy a nice piece of cake. Try to create rewards that will motivate you best.', value: 10 }
  ]

  tags: [
    {name: 'morning'}
    {name: 'afternoon'}
    {name: 'evening'}
  ]<|MERGE_RESOLUTION|>--- conflicted
+++ resolved
@@ -22,15 +22,6 @@
       5: text: "Ruby Sword", notes:'Weapon whose forge-glow never fades. Increases STR by 15.', str: 15, value:90
       6: text: "Golden Sword", notes:'Bane of creatures of darkness. Increases STR by 18.', str: 18, value:120, last: true
     rogue:
-<<<<<<< HEAD
-      0: text: "Training Dagger", notes:'Training weapon. Confers no benefit.', value:0
-      1: text: "Dagger", notes:'Simple Dagger. Increases STR by 2.', str: 2, value:20
-      2: text: "Short Sword", notes:'Short Sword. Increases STR by 5.', str: 5, value:50
-      3: text: "Scimitar", notes:'Scimitar. Increases STR by 8.', str: 8, value:80
-      4: text: "Nunchaku", notes:'Nunchaku. Increases STR by 12.', str: 12, value:120
-      5: text: "Katana", notes:'Katana. Increases STR by 16.', str: 16, value:160
-      6: text: "Hook Blade", notes:'Hook Blade. Increases STR by 20.', str: 20, value:200, last: true
-=======
       #Not using bows at the moment, but they would be easy to add back in to an advanced Armory feature, as Quest drops, etc.
       #0: twoHanded: true, text: "Practice Bow", notes:'Training weapon. Confers no benefit.', value:0
       #1: twoHanded: true, text: "Short Bow", notes:'Simple bow best at close ranges. Increases STR by 2.', str: 2, value:20
@@ -46,7 +37,6 @@
       4: text: "Nunchaku", notes: 'Heavy batons whirled about on a length of chain. Increases STR by 6.', str: 6, value: 70
       5: text: "Ninja-to", notes: 'Sleek and deadly as the ninja themselves. Increases STR by 8.', str: 8, value: 90
       6: text: "Hook Sword", notes: 'Complex weapon adept at ensnaring and disarming opponents. Increases STR by 10.', str: 10, value: 120, last: true
->>>>>>> 7b2c21f5
     wizard:
       0: twoHanded: true, text: "Apprentice Staff", notes:'Practice staff. Confers no benefit.', value:0
       1: twoHanded: true, text: "Wooden Staff", notes:'Basic implement of carven wood. Increases INT by 3 and PER by 1.', int: 3, per: 1, value:30
@@ -152,15 +142,6 @@
       4: text: "Red Shield", notes:'Rebukes blows with a burst of flame. Increases CON by 7.', con: 7, value:70
       5: text: "Golden Shield", notes:'Shining badge of the vanguard. Increases CON by 9.', con: 9, value:90, last: true
     rogue:
-<<<<<<< HEAD
-      0: text: "Training Dagger", notes:'Training weapon. Confers no benefit.', value:0
-      1: text: "Dagger", notes:'Simple Dagger. Increases PER by 2.', per: 2, value:20
-      2: text: "Short Sword", notes:'Short Sword. Increases PER by 5.', per: 5, value:50
-      3: text: "Scimitar", notes:'Scimitar. Increases PER by 8.', per: 8, value:80
-      4: text: "Nunchaku", notes:'Nunchaku. Increases PER by 12.', per: 12, value:120
-      5: text: "Katana", notes:'Katana. Increases PER by 16.', per: 16, value:160
-      6: text: "Hook Blade", notes:'Hook Blade. Increases PER by 20.', per: 20, value:200, last: true
-=======
       0: text: "Dagger", notes: 'A rogue\'s most basic weapon. Confers no benefit.', str: 0, value: 0
       1: text: "Short Sword", notes: 'Light, concealable blade. Increases STR by 2.', str: 2, value: 20
       2: text: "Scimitar", notes: 'Slashing sword, swift to deliver a killing blow. Increases STR by 3.', str: 3, value: 35
@@ -168,7 +149,6 @@
       4: text: "Nunchaku", notes: 'Heavy batons whirled about on a length of chain. Increases STR by 6.', str: 6, value: 70
       5: text: "Ninja-to", notes: 'Sleek and deadly as the ninja themselves. Increases STR by 8.', str: 8, value: 90
       6: text: "Hook Sword", notes: 'Complex weapon adept at ensnaring and disarming opponents. Increases STR by 10.', str: 10, value: 120, last: true
->>>>>>> 7b2c21f5
     wizard: {}
       #0: text: "No Shield", notes:'No shield.', def: 0, value:0, last: true
     healer:
