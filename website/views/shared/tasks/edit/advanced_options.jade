--- conflicted
+++ resolved
@@ -18,21 +18,13 @@
 
         input.form-control(type='text', ng-model='task._edit.startDate',
           datepicker-popup='{{::user.preferences.dateFormat}}', is-open='datepickerOpened',
-<<<<<<< HEAD
-          ng-click='datepickerOpened = true', ng-disabled='task._edit.challenge.id')
-=======
           ng-click='datepickerOpened = true', ng-disabled='!canEdit(task)')
->>>>>>> 106bf529
 
       hr
 
       .form-group
         legend.option-title=env.t('repeat')
-<<<<<<< HEAD
-        select.form-control(ng-model='task._edit.frequency', ng-disabled='task._edit.challenge.id')
-=======
-        select.form-control(ng-model='task.frequency', ng-disabled='!canEdit(task)')
->>>>>>> 106bf529
+        select.form-control(ng-model='task._edit.frequency', ng-disabled='!canEdit(task)')
           option(value='weekly')=env.t('repeatWeek')
           option(value='daily')=env.t('repeatDays')
 
@@ -46,43 +38,23 @@
       a.hint.priority-multiplier-help(href='http://habitica.wikia.com/wiki/Difficulty', target='_blank', popover-title=env.t('difficultyHelpTitle'), popover-trigger='mouseenter', popover=env.t('difficultyHelpContent'))=env.t('difficulty')
     ul.priority-multiplier
       li
-<<<<<<< HEAD
         button(type='button', ng-class='{active: task._edit.priority==0.1}',
-          ng-click='task._edit.challenge.id || (task._edit.priority=0.1)')
+          ng-click='!canEdit(task) || (task._edit.priority=0.1)')
           =env.t('trivial')
       li
         button(type='button', ng-class='{active: task._edit.priority==1 || !task._edit.priority}',
-          ng-click='task._edit.challenge.id || (task._edit.priority=1)')
+          ng-click='!canEdit(task) || (task._edit.priority=1)')
           =env.t('easy')
       li
         button(type='button', ng-class='{active: task._edit.priority==1.5}',
-          ng-click='task._edit.challenge.id || (task._edit.priority=1.5)')
+          ng-click='!canEdit(task) || (task._edit.priority=1.5)')
           =env.t('medium')
       li
         button(type='button', ng-class='{active: task._edit.priority==2}',
-          ng-click='task._edit.challenge.id || (task._edit.priority=2)')
+          ng-click='!canEdit(task) || (task._edit.priority=2)')
           =env.t('hard')
 
-    span(ng-if='task._edit.type=="daily"')
-=======
-        button(type='button', ng-class='{active: task.priority==0.1}',
-          ng-click='!canEdit(task) || (task.priority=0.1)')
-          =env.t('trivial')
-      li
-        button(type='button', ng-class='{active: task.priority==1 || !task.priority}',
-          ng-click='!canEdit(task) || (task.priority=1)')
-          =env.t('easy')
-      li
-        button(type='button', ng-class='{active: task.priority==1.5}',
-          ng-click='!canEdit(task) || (task.priority=1.5)')
-          =env.t('medium')
-      li
-        button(type='button', ng-class='{active: task.priority==2}',
-          ng-click='!canEdit(task) || (task.priority=2)')
-          =env.t('hard')
-
-    span(ng-if='task.type=="daily" && !$state.includes("options.social.challenges")')
->>>>>>> 106bf529
+    span(ng-if='task._edit.type=="daily" && !$state.includes("options.social.challenges")')
       legend.option-title.pull-left=env.t('restoreStreak')
       input.option-content(type='number', ng-model='task._edit.streak')
 
