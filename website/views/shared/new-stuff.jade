--- conflicted
+++ resolved
@@ -2,18 +2,6 @@
   hr
   tr
     td
-<<<<<<< HEAD
-      .Pet-Treeling-Base.pull-right
-      h3 New Pet Quest: The Tangle Tree (Treelings)
-      p We've released a new <a href='/#/options/inventory/quests'>Pet Quest</a>: The Tangle Tree! The Garden Competition has been disrupted by a terrible multi-tasking tree. Can you defeat this wooden warrior? If so, you'll earn some treeling eggs!
-      p.small.muted by Lemoness and SabreCat
-      p.small.muted Art by fuzzytrees, PainterProphet, plumilla, and aurakami
-      p.small.muted Writing by Flutter Bee
-  tr
-    td
-      h3 Challenge Spotlight
-      p There's a new <a href='https://habitica.wordpress.com/2016/05/17/simplify-your-digital-life-may-challenge-spotlight/' target='_blank'>Challenge Spotlight</a> on our blog! Check it out for some great Challenges that can help you simplify your digital life.
-=======
       h3 Maintenance to Take Place May 21
       p This Saturday, we will be performing important maintenance on Habitica to build out the groundwork for some exciting upcoming features! We'll be doing everything we can to make this as smooth as possible, but unfortunately, there will be significant downtime for much of the day.
       br
@@ -25,7 +13,6 @@
         li This maintenance should not result in any major visible differences to the site; it's all behind-the-scenes work. However, <strong>at the end of it, we will release new updates to the mobile apps, which will be required in order for the apps to work properly with the new changes!</strong> Be sure to download those updates on Saturday as soon as they are released.
         li For more information, please <strong>check out our detailed <a href='/static/maintenance-info'>info page</a> about the maintenance!</strong> And if you have any further questions or concerns, feel free to reach out to Leslie (<a href='mailto:leslie@habitica.com' target='_blank'>leslie@habitica.com</a>), and she will be happy to help you.
       p We understand that it's very frustrating to have Habitica unavailable for such a long part of the day. Rest assured that we'll be doing everything we can to make the maintenance go as quickly as possible, but with over a million Habitican accounts to migrate, this is a hefty task! During the maintenance on Saturday we will be posting regular status reports on our <a href='https://twitter.com/habitica' target='_blank'>Twitter account</a>, so you can follow us for the most accurate updates.
->>>>>>> ef3a2fc2
       br
       p Thank you for your patience, and for using Habitica!
 
