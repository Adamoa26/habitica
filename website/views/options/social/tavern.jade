.container-fluid
  .row
    .col-md-4

      +boss(true, false)

      table
        tr
          td
            div(class="#{env.worldDmg.tavern ? 'npc_daniel_broken' : 'npc_daniel'}")
          td
            .popover.static-popover.fade.right.in
              .arrow
              h3.popover-title
                a(target='_blank', href='http://www.kickstarter.com/profile/2014640723')=env.t('daniel')
              .popover-content
               =env.t('danielText')
                div
                  button.btn.btn-lg.btn-success(ng-class='{active: user.preferences.sleep}', ng-click='User.user.ops.sleep({})')
                    span(ng-show='user.preferences.sleep')=env.t('innCheckOut')
                    span(ng-hide='user.preferences.sleep')=env.t('innCheckIn')
                =env.t('danielText2')
      .alert.alert-info(ng-show='user.preferences.sleep')
        =env.t('innText',{name:"{{user.profile.name}}"})

      // Resources
      .panel.panel-default
        .panel-heading
          h3.panel-title=env.t('resources')
        .panel-body
          table.table.table-striped
            tr
              td
                a(target='_blank', href='/static/community-guidelines')=env.t('communityGuidelines')
            tr
              td
<<<<<<< HEAD
                a(target='_blank', href='https://habitrpg.com/#/options/groups/guilds/f2db2a7f-13c5-454d-b3ee-ea1f5089e601')=env.t('lfgPosts')
=======
                a(href='https://habitrpg.com/#/options/groups/guilds/f2db2a7f-13c5-454d-b3ee-ea1f5089e601')=env.t('lfgPosts')
>>>>>>> 2e98185c
            tr
              td
                a(target='_blank', href='https://vimeo.com/57654086')=env.t('tutorial')
            tr
              td
                a(target='_blank', href='http://habitrpg.wikia.com/wiki/FAQ')=env.t('FAQ')
            tr
              td
                a(target='_blank', href='http://habitrpg.wikia.com/wiki/Glossary')=env.t('glossary')
            tr
              td
                a(target='_blank', href='http://habitrpg.wikia.com/')=env.t('wiki')
            tr
              td
                a(target='_blank', href='https://oldgods.net/habitrpg/habitrpg_user_data_display.html')=env.t('dataTool')
            tr
              td
                a(target='_blank', href='https://github.com/HabitRPG/habitrpg/issues/2760')=env.t('reportAP')
            tr
              td
                a(target='_blank', href='https://trello.com/c/odmhIqyW/440-read-first-table-of-contents')= ' ' + env.t('requestAF')
            tr
              td
                a(target='_blank', href='http://habitrpg.wikia.com/wiki/Special:Forum')=env.t('community')

      // Player Tiers
      .panel.panel-default(popover=env.t('tierPop'), popover-trigger="mouseenter", popover-placement="right")
        .panel-heading
          h3.panel-title=env.t('playerTiers')
        .panel-body
          small
            |<a href='/#/options/groups/hall'>
            =env.t('visitHeroes')
            |</a> <br />
            |<a href='http://habitrpg.wikia.com/wiki/Contributor_Rewards' target='_blank'>
            =env.t('conLearn')
            |</a> <br />
            |<a href='http://habitrpg.wikia.com/wiki/Contributing_to_HabitRPG' target='_blank'>
            =env.t('conLearnHow')
            |</a>
          table.table.table-striped.panel-tiers
            tr
              td
                a.label.label-contributor-1(ng-click='toggleUserTier($event)')=env.t('tier') + ' 1 (' + env.t('friend') + ')'
                div
                  p
                    span.achievement.achievement-firefox
                    !=env.t('friendFirst')
            tr
              td
                a.label.label-contributor-2(ng-click='toggleUserTier($event)')=env.t('tier') + ' 2 (' + env.t('friend') + ')'
                div
                  p
                    span.shop-sprite.item-img(class='shop_armor_special_1')
                    !=env.t('friendSecond')
            tr
              td
                a.label.label-contributor-3(ng-click='toggleUserTier($event)')=env.t('tier') + ' 3 (' + env.t('elite') + ')'
                div
                  p
                    span.shop-sprite.item-img(class='shop_head_special_1')
                    !=env.t('eliteThird')
            tr
              td
                a.label.label-contributor-4(ng-click='toggleUserTier($event)')=env.t('tier') + ' 4 (' + env.t('elite') + ')'
                div
                  p
                    span.shop-sprite.item-img(class='shop_weapon_special_1')
                    !=env.t('eliteFourth')
            tr
              td
                a.label.label-contributor-5(ng-click='toggleUserTier($event)')=env.t('tier') + ' 5 (' + env.t('champion') + ')'
                div
                  p
                    span.shop-sprite.item-img(class='shop_shield_special_1')
                    !=env.t('championFifth')
            tr
              td
                a.label.label-contributor-6(ng-click='toggleUserTier($event)')=env.t('tier') + ' 6 (' + env.t('champion') + ')'
                div
                  p
                    div(class='Pet-Dragon-Hydra pull-left')
                    !=env.t('championSixth')
            tr
              td
                a.label.label-contributor-7(ng-click='toggleUserTier($event)')=env.t('tier') + ' 7 (' + env.t('legendary') + ')'
                div
                  p
                  !=env.t('legSeventh')
            tr
              td
                a.label.label-contributor-8(ng-click='toggleUserTier($event)')=env.t('moderator') + ' (' + env.t('guardian') + ')'
                div
                  p=env.t('guardianText')
            tr
              td
                a.label.label-contributor-9(ng-click='toggleUserTier($event)')=env.t('staff') + ' (' + env.t('heroic') + ')'
                div
                  p=env.t('heroicText')
            tr
              td
                a.label.label-npc(ng-click='toggleUserTier($event)')=env.t('npc')
                div
                  p=env.t('npcText')

      include ./challenge-box

    .col-md-8.tavern(ng-controller='ChatCtrl')
      h3=env.t('tavernTalk')
      include ./chat-box
      .alert.alert-info.alert-sm
        != ' ' + env.t('tavernAlert1') + ' <a href="https://github.com/HabitRPG/habitrpg/issues/2760" target="_blank">' + env.t('tavernAlert2') + '</a>.<br />' + env.t('moderatorIntro1')
        span(ng-repeat='mod in env.mods')
          |&nbsp; &nbsp;
          span(ng-if='::mod.contributor.admin',popover=env.t('gamemaster'),popover-trigger='mouseenter',popover-placement='right')
            a.label.label-default(ng-class='::userLevelStyle(mod)', ng-click='clickMember(mod._id, true)')
              | {{::mod.profile.name}}&nbsp;
              span(ng-class='::userAdminGlyphiconStyle(mod)')
        p
          =env.t('communityGuidelinesRead1')
          | &nbsp;
          a(target='_blank', href='/static/community-guidelines')=env.t('communityGuidelines')
          | &nbsp;
          =env.t('communityGuidelinesRead2')

      +chatMessages()<|MERGE_RESOLUTION|>--- conflicted
+++ resolved
@@ -34,11 +34,7 @@
                 a(target='_blank', href='/static/community-guidelines')=env.t('communityGuidelines')
             tr
               td
-<<<<<<< HEAD
-                a(target='_blank', href='https://habitrpg.com/#/options/groups/guilds/f2db2a7f-13c5-454d-b3ee-ea1f5089e601')=env.t('lfgPosts')
-=======
                 a(href='https://habitrpg.com/#/options/groups/guilds/f2db2a7f-13c5-454d-b3ee-ea1f5089e601')=env.t('lfgPosts')
->>>>>>> 2e98185c
             tr
               td
                 a(target='_blank', href='https://vimeo.com/57654086')=env.t('tutorial')
