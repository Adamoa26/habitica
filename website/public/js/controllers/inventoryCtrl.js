habitrpg.controller("InventoryCtrl",
  ['$rootScope', '$scope', 'Shared', '$window', 'User', 'Content', 'Analytics', 'Quests', 'Stats',
  function($rootScope, $scope, Shared, $window, User, Content, Analytics, Quests, Stats) {

    var user = User.user;

    // convenience vars since these are accessed frequently

    $scope.selectedEgg = null; // {index: 1, name: "Tiger", value: 5}
    $scope.selectedPotion = null; // {index: 5, name: "Red", value: 3}

    _updateDropAnimalCount(user.items);

    // Functions from Quests service
    $scope.lockQuest = Quests.lockQuest;
    $scope.buyQuest = Quests.buyQuest;
    $scope.questPopover = Quests.questPopover;
    $scope.showQuest = Quests.showQuest;
    $scope.closeQuest = Quests.closeQuest;
    $scope.questInit = Quests.questInit;

    // count egg, food, hatchingPotion stack totals
    var countStacks = function(items) { return _.reduce(items,function(m,v){return m+v;},0);}

    $scope.$watch('user.items.eggs', function(eggs){ $scope.eggCount = countStacks(eggs); }, true);
    $scope.$watch('user.items.hatchingPotions', function(pots){ $scope.potCount = countStacks(pots); }, true);
    $scope.$watch('user.items.food', function(food){ $scope.foodCount = countStacks(food); }, true);
    $scope.$watch('user.items.quests', function(quest){ $scope.questCount = countStacks(quest); }, true);

    $scope.$watch('user.items.gear', function(gear){
      $scope.gear = {};
      _.each(gear.owned, function(v,key){
        if (v === false) return;
        var item = Content.gear.flat[key];
        if (!$scope.gear[item.klass]) $scope.gear[item.klass] = [];
        $scope.gear[item.klass].push(item);
      })
    }, true);

    $scope.chooseEgg = function(egg){
      if ($scope.selectedEgg && $scope.selectedEgg.key == egg) {
        return $scope.selectedEgg = null; // clicked same egg, unselect
      }
      var eggData = _.findWhere(Content.eggs, {key:egg});
      if (!$scope.selectedPotion) {
        $scope.selectedEgg = eggData;
      } else {
        $scope.hatch(eggData, $scope.selectedPotion);
      }
      $scope.selectedFood = null;
    }

    $scope.choosePotion = function(potion){
      if ($scope.selectedPotion && $scope.selectedPotion.key == potion) {
        return $scope.selectedPotion = null; // clicked same egg, unselect
      }
      // we really didn't think through the way these things are stored and getting passed around...
      var potionData = _.findWhere(Content.hatchingPotions, {key:potion});
      if (!$scope.selectedEgg) {
        $scope.selectedPotion = potionData;
      } else {
        $scope.hatch($scope.selectedEgg, potionData);
      }
      $scope.selectedFood = null;
    }

    $scope.chooseFood = function(food){
      if ($scope.selectedFood && $scope.selectedFood.key == food) return $scope.selectedFood = null;
      $scope.selectedFood = Content.food[food];
      $scope.selectedEgg = $scope.selectedPotion = null;
    }

    $scope.sellInventory = function() {
      var selected = $scope.selectedEgg ? 'selectedEgg' : $scope.selectedPotion ? 'selectedPotion' : $scope.selectedFood ? 'selectedFood' : undefined;
      if (selected) {
        var type = $scope.selectedEgg ? 'eggs' : $scope.selectedPotion ? 'hatchingPotions' : $scope.selectedFood ? 'food' : undefined;
        user.ops.sell({params:{type:type, key: $scope[selected].key}});
        if (user.items[type][$scope[selected].key] < 1) {
          $scope[selected] = null;
        }
      }
    }

    $scope.ownedItems = function(inventory){
      return _.pick(inventory, function(v,k){return v>0;});
    }

    $scope.hatch = function(egg, potion){
      var eggName = Content.eggs[egg.key].text();
      var potName = Content.hatchingPotions[potion.key].text();
      if (!$window.confirm(window.env.t('hatchAPot', {potion: potName, egg: eggName}))) return;
      user.ops.hatch({params:{egg:egg.key, hatchingPotion:potion.key}});
      $scope.selectedEgg = null;
      $scope.selectedPotion = null;

      _updateDropAnimalCount(user.items);

      // Checks if beastmaster has been reached for the first time
      if(!user.achievements.beastMaster
          && $scope.petCount >= 90) {
        User.user.achievements.beastMaster = true;
        $rootScope.openModal('achievements/beastMaster');
      }

      // Checks if Triad Bingo has been reached for the first time
      if(!user.achievements.triadBingo
          && $scope.mountCount >= 90
          && Shared.count.dropPetsCurrentlyOwned(User.user.items.pets) >= 90) {
        User.user.achievements.triadBingo = true;
        $rootScope.openModal('achievements/triadBingo');
      }
    }

    $scope.choosePet = function(egg, potion){
      var petDisplayName = env.t('petName', {
          potion: Content.hatchingPotions[potion] ? Content.hatchingPotions[potion].text() : potion,
          egg: Content.eggs[egg] ? Content.eggs[egg].text() : egg
        }),
        pet = egg + '-' + potion;

      // Feeding Pet
      if ($scope.selectedFood) {
        var food = $scope.selectedFood
        if (food.key == 'Saddle') {
          if (!$window.confirm(window.env.t('useSaddle', {pet: petDisplayName}))) return;
        } else if (!$window.confirm(window.env.t('feedPet', {name: petDisplayName, article: food.article, text: food.text()}))) {
          return;
        }
        User.user.ops.feed({params:{pet: pet, food: food.key}});
        $scope.selectedFood = null;

        _updateDropAnimalCount(user.items);

        // Checks if mountmaster has been reached for the first time
        if(!user.achievements.mountMaster
            && $scope.mountCount >= 90) {
          User.user.achievements.mountMaster = true;
          $rootScope.openModal('achievements/mountMaster');
        }

      // Selecting Pet
      } else {
        User.user.ops.equip({params:{type: 'pet', key: pet}});
      }
    }

    $scope.chooseMount = function(egg, potion) {
      User.user.ops.equip({params:{type: 'mount', key: egg + '-' + potion}});
    }

    $scope.getSeasonalShopArray = function(set){
      var flatGearArray = _.toArray(Content.gear.flat);

      var filteredArray = _.where(flatGearArray, {index: set});

      return filteredArray;
    };

    $scope.getSeasonalShopQuests = function(set){
      var questArray = _.toArray(Content.quests);

      var filteredArray = _.filter(questArray, function(q){
        return q.key == "egg";
      });

      return filteredArray;
    };

    $scope.dequip = function(itemSet){
      switch (itemSet) {
        case "battleGear":
          for (item in user.items.gear.equipped){
            var itemKey = user.items.gear.equipped[item];
            if (user.items.gear.owned[itemKey]) {
              user.ops.equip({params: {key: itemKey}});
            }
          }
          break;

        case "costume":
          for (item in user.items.gear.costume){
            var itemKey = user.items.gear.costume[item];
            if (user.items.gear.owned[itemKey]) {
              user.ops.equip({params: {type:"costume", key: itemKey}});
            }
          }
          break;

        case "petMountBackground":
          var pet = user.items.currentPet;
          if (pet) {
            user.ops.equip({params:{type: 'pet', key: pet}});
          }

          var mount = user.items.currentMount;
          if (mount) {
            user.ops.equip({params:{type: 'mount', key: mount}});
          }

          var background = user.preferences.background;
          if (background) {
            User.user.ops.unlock({query:{path:"background."+background}});
          }

          break;
      }
    };

<<<<<<< HEAD
    $scope.$on("habit:keyup", function (e, keyEvent) {
      if (keyEvent.keyCode == "27") {
        $scope.deselectItem();
      }
    });

    $scope.deselectItem = function() {
      $scope.selectedFood = null;
      $scope.selectedPotion = null;
      $scope.selectedEgg = null;
    }

=======
    function _updateDropAnimalCount(items) {
      $scope.petCount = Shared.count.beastMasterProgress(items.pets);
      $scope.mountCount = Shared.count.mountMasterProgress(items.mounts);
      $scope.beastMasterProgress = Stats.beastMasterProgress(items.pets);
      $scope.mountMasterProgress = Stats.mountMasterProgress(items.mounts);
    }
>>>>>>> f876988c
  }
]);<|MERGE_RESOLUTION|>--- conflicted
+++ resolved
@@ -206,7 +206,6 @@
       }
     };
 
-<<<<<<< HEAD
     $scope.$on("habit:keyup", function (e, keyEvent) {
       if (keyEvent.keyCode == "27") {
         $scope.deselectItem();
@@ -219,13 +218,11 @@
       $scope.selectedEgg = null;
     }
 
-=======
     function _updateDropAnimalCount(items) {
       $scope.petCount = Shared.count.beastMasterProgress(items.pets);
       $scope.mountCount = Shared.count.mountMasterProgress(items.mounts);
       $scope.beastMasterProgress = Stats.beastMasterProgress(items.pets);
       $scope.mountMasterProgress = Stats.mountMasterProgress(items.mounts);
     }
->>>>>>> f876988c
   }
 ]);