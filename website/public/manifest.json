{
    "app": {
        "js": [
            "bower_components/jquery/dist/jquery.min.js",
            "bower_components/jquery.cookie/jquery.cookie.js",
            "bower_components/pnotify/jquery.pnotify.min.js",
            "bower_components/bootstrap-growl/jquery.bootstrap-growl.js",
            "bower_components/bootstrap-tour/build/js/bootstrap-tour.js",
            "bower_components/angular/angular.js",
            "bower_components/angular-sanitize/angular-sanitize.js",
            "bower_components/habitica-markdown/dist/habitica-markdown.min.js",
            "bower_components/angular-ui-router/release/angular-ui-router.js",
            "bower_components/angular-resource/angular-resource.min.js",
            "bower_components/angular-ui-utils/ui-utils.min.js",
            "bower_components/angular-loading-bar/build/loading-bar.js",
            "bower_components/Angular-At-Directive/src/at.js",
            "bower_components/Angular-At-Directive/src/caret.js",
            "bower_components/js-emoji/emoji.js",
            "bower_components/sticky/jquery.sticky.js",
            "bower_components/ngInfiniteScroll/build/ng-infinite-scroll.min.js",
            "bower_components/select2/select2.js",
            "bower_components/angular-ui-select2/src/select2.js",
            "bower_components/hello/dist/hello.all.min.js",
            "bower_components/angular-filter/dist/angular-filter.min.js",

            "bower_components/angular-bootstrap/ui-bootstrap.js",
            "bower_components/angular-bootstrap/ui-bootstrap-tpls.js",
            "bower_components/bootstrap/dist/js/bootstrap.js",

            "bower_components/jquery-ui/ui/minified/jquery.ui.core.min.js",
            "bower_components/jquery-ui/ui/minified/jquery.ui.widget.min.js",
            "bower_components/jquery-ui/ui/minified/jquery.ui.mouse.min.js",
            "bower_components/jquery-ui/ui/minified/jquery.ui.sortable.min.js",

<<<<<<< HEAD
            "common/dist/scripts/habitrpg-shared.js",
=======
            "bower_components/smart-app-banner/smart-app-banner.js",
>>>>>>> f69a5661

            "js/env.js",

            "js/app.js",
            "common/script/public/config.js",

            "js/services/sharedServices.js",
            "js/services/notificationServices.js",
            "common/script/public/userServices.js",
            "common/script/public/directives.js",
            "js/services/analyticsServices.js",
            "js/services/groupServices.js",
            "js/services/chatServices.js",
            "js/services/memberServices.js",
            "js/services/guideServices.js",
            "js/services/taskServices.js",
            "js/services/challengeServices.js",
            "js/services/paymentServices.js",
            "js/services/questServices.js",
            "js/services/socialServices.js",
            "js/services/statServices.js",

            "js/filters/money.js",
            "js/filters/roundLargeNumbers.js",
            "js/filters/taskOrdering.js",
            "js/filters/timezoneOffsetToUtc.js",

            "js/directives/close-menu.directive.js",
            "js/directives/expand-menu.directive.js",
            "js/directives/from-now.directive.js",
            "js/directives/habitrpg-tasks.directive.js",
            "js/directives/hrpg-sort-checklist.directive.js",
            "js/directives/hrpg-sort-tags.directive.js",
            "js/directives/hrpg-sort-tasks.directive.js",
            "js/directives/popover-html-popup.directive.js",
            "js/directives/popover-html.directive.js",
            "js/directives/focus-element.directive.js",
            "js/directives/when-scrolled.directive.js",

            "js/controllers/authCtrl.js",
            "js/controllers/autoCompleteCtrl.js",
            "js/controllers/challengesCtrl.js",
            "js/controllers/chatCtrl.js",
            "js/controllers/copyMessageModalCtrl.js",
            "js/controllers/filtersCtrl.js",
            "js/controllers/footerCtrl.js",
            "js/controllers/groupsCtrl.js",
            "js/controllers/guildsCtrl.js",
            "js/controllers/hallCtrl.js",
            "js/controllers/headerCtrl.js",
            "js/controllers/inventoryCtrl.js",
            "js/controllers/inviteToGroupCtrl.js",
            "js/controllers/memberModalCtrl.js",
            "js/controllers/menuCtrl.js",
            "js/controllers/notificationCtrl.js",
            "js/controllers/partyCtrl.js",
            "js/controllers/rootCtrl.js",
            "js/controllers/settingsCtrl.js",
            "js/controllers/sortableInventoryCtrl.js",
            "js/controllers/tavernCtrl.js",
            "js/controllers/tasksCtrl.js",
            "js/controllers/userCtrl.js"
        ],
        "css": [
            "bower_components/bootstrap/dist/css/bootstrap.css",
            "bower_components/css-social-buttons/css/zocial.css",
            "bower_components/smart-app-banner/smart-app-banner.css",
            "app.css",
            "bower_components/pnotify/jquery.pnotify.default.css",
            "bower_components/pnotify/jquery.pnotify.default.icons.css",
            "common/dist/sprites/habitrpg-shared.css",
            "bower_components/bootstrap-tour/build/css/bootstrap-tour.css",
            "fontello/css/fontelico.css"
        ]
    },
    "static": {
        "js": [
            "bower_components/jquery/dist/jquery.min.js",
            "common/dist/scripts/habitrpg-shared.js",
            "bower_components/angular/angular.js",
            "bower_components/angular-ui/build/angular-ui.js",
            "bower_components/angular-bootstrap/ui-bootstrap.js",
            "bower_components/angular-bootstrap/ui-bootstrap-tpls.js",
            "bower_components/bootstrap/dist/js/bootstrap.js",
            "bower_components/jquery-colorbox/jquery.colorbox-min.js",
            "bower_components/hello/dist/hello.all.min.js",

            "bower_components/angular-loading-bar/build/loading-bar.js",

            "bower_components/smart-app-banner/smart-app-banner.js",

            "js/env.js",
            "js/static.js",
            "js/services/analyticsServices.js",
            "js/services/notificationServices.js",
            "js/services/sharedServices.js",
            "js/services/socialServices.js",
            "js/services/statServices.js",
            "common/script/public/userServices.js",
            "js/controllers/authCtrl.js",
            "js/controllers/footerCtrl.js"
        ],
        "css": [
            "bower_components/bootstrap/dist/css/bootstrap.css",
            "bower_components/css-social-buttons/css/zocial.css",
            "bower_components/jquery-colorbox/example1/colorbox.css",
            "bower_components/smart-app-banner/smart-app-banner.css",
            "app.css",
            "common/dist/sprites/habitrpg-shared.css",
            "static.css"
        ]
    },
    "tmp_static_front": {
        "js": [
            "bower_components/jquery/dist/jquery.min.js",
            "common/dist/scripts/habitrpg-shared.js",
            "bower_components/angular/angular.js",
            "bower_components/angular-ui/build/angular-ui.js",
            "bower_components/jquery-colorbox/jquery.colorbox-min.js",
            "bower_components/hello/dist/hello.all.min.js",

            "bower_components/angular-loading-bar/build/loading-bar.js",

            "bower_components/smart-app-banner/smart-app-banner.js",

            "js/env.js",
            "js/static.js",
            "js/services/analyticsServices.js",
            "js/services/notificationServices.js",
            "js/services/sharedServices.js",
            "js/services/socialServices.js",
            "js/services/statServices.js",
            "common/script/public/userServices.js",
            "js/controllers/authCtrl.js",
            "js/controllers/footerCtrl.js"
        ],
        "css": [
            "bower_components/css-social-buttons/css/zocial.css",
            "bower_components/smart-app-banner/smart-app-banner.css",
            "front/staticstyle.css",
            "common/dist/sprites/habitrpg-shared.css",
            "app.css"
        ]
    }
}<|MERGE_RESOLUTION|>--- conflicted
+++ resolved
@@ -31,12 +31,9 @@
             "bower_components/jquery-ui/ui/minified/jquery.ui.widget.min.js",
             "bower_components/jquery-ui/ui/minified/jquery.ui.mouse.min.js",
             "bower_components/jquery-ui/ui/minified/jquery.ui.sortable.min.js",
+            "bower_components/smart-app-banner/smart-app-banner.js",
 
-<<<<<<< HEAD
-            "common/dist/scripts/habitrpg-shared.js",
-=======
-            "bower_components/smart-app-banner/smart-app-banner.js",
->>>>>>> f69a5661
+            "common/dist/scripts/habitrpg-shared.js",            
 
             "js/env.js",
 
