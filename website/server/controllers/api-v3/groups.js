import { authWithHeaders } from '../../middlewares/auth';
import _ from 'lodash';
import nconf from 'nconf';
import {
  model as Group,
  basicFields as basicGroupFields,
} from '../../models/group';
import {
  model as User,
  nameFields,
} from '../../models/user';
import {
  NotFound,
  BadRequest,
  NotAuthorized,
} from '../../libs/errors';
import { removeFromArray } from '../../libs/collectionManipulators';
import { sendTxn as sendTxnEmail } from '../../libs/email';
<<<<<<< HEAD
import { encrypt } from '../../libs/encryption';
import { sendNotification as sendPushNotification } from '../../libs/pushNotifications';
=======
import pusher from '../../libs/pusher';
import {
  _inviteByUUID,
  _inviteByEmail,
  _inviteByUserName,
} from '../../libs/invites';
>>>>>>> 1c51e62e
import common from '../../../common';
import payments from '../../libs/payments/payments';
import stripePayments from '../../libs/payments/stripe';
import amzLib from '../../libs/payments/amazon';
import shared from '../../../common';
import apiError from '../../libs/apiError';

const MAX_EMAIL_INVITES_BY_USER = 200;
const TECH_ASSISTANCE_EMAIL = nconf.get('EMAILS:TECH_ASSISTANCE_EMAIL');

/**
 * @apiDefine GroupBodyInvalid
 * @apiError (400) {BadRequest} GroupBodyInvalid A parameter in the group body was invalid.
 */

/**
 * @apiDefine GroupNotFound
 * @apiError (404) {NotFound} GroupNotFound The specified group could not be found.
 */

/**
 * @apiDefine PartyNotFound
 * @apiError (404) {NotFound} PartyNotFound The user's party could not be found.
 */

/**
 * @apiDefine groupIdRequired
 * @apiError (400) {BadRequest} groupIdRequired A groupId is required
 */

/**
 * @apiDefine messageGroupRequiresInvite
 * @apiError (400) {NotAuthorized} messageGroupRequiresInvite Group requires an invitation to join (e.g. private group, party)
 */

/**
 * @apiDefine GroupLeader Group Leader
 * The group leader can use this route.
 */

let api = {};

/**
 * @api {post} /api/v3/groups Create group
 * @apiName CreateGroup
 * @apiGroup Group
 *
 * @apiParam (Body) {String} name
 * @apiParam (Body) {String="guild","party"} type Type of group (guild or party)
 * @apiParam (Body) {String="private","public"} privacy Privacy of group (party MUST be private)
 *
 * @apiParamExample {json} Private Guild:
 *     {
 *       "name": "The Best Guild",
 *       "type": "guild",
 *       "privacy": "private"
 *     }
 *
 * @apiError (401) {NotAuthorized} messageInsufficientGems User does not have enough gems (4)
 * @apiError (401) {NotAuthorized} partyMustbePrivate Party must have privacy set to private
 * @apiError (401) {NotAuthorized} messageGroupAlreadyInParty
 * @apiError (401) {NotAuthorized} cannotCreatePublicGuildWhenMuted You cannot create a public guild because your chat privileges have been revoked.
 *
 * @apiSuccess (201) {Object} data The created group (See <a href="https://github.com/HabitRPG/habitica/blob/develop/website/server/models/group.js" target="_blank">/website/server/models/group.js</a>)
 *
 * @apiSuccessExample {json} Private Guild:
 *     HTTP/1.1 200 OK
 *     {
 *       "name": "The Best Guild",
 *       "leader": {
 *         "_id": "authenticated-user-id",
 *         "profile": {authenticated user's profile}
 *       },
 *       "type": "guild",
 *       "privacy": "private",
 *       "chat": [],
 *       "leaderOnly": {
 *         "challenges": false
 *       },
 *       memberCount: 1,
 *       challengeCount: 0,
 *       balance: 1,
 *       logo: "",
 *       leaderMessage: ""
 *     }
 */
api.createGroup = {
  method: 'POST',
  url: '/groups',
  middlewares: [authWithHeaders()],
  async handler (req, res) {
    let user = res.locals.user;
    let group = new Group(Group.sanitize(req.body));
    group.leader = user._id;

    if (group.type === 'guild') {
      if (group.privacy === 'public' && user.flags.chatRevoked) throw new NotAuthorized(res.t('cannotCreatePublicGuildWhenMuted'));
      if (user.balance < 1) throw new NotAuthorized(res.t('messageInsufficientGems'));

      group.balance = 1;

      user.balance--;
      user.guilds.push(group._id);
      if (!user.achievements.joinedGuild) {
        user.achievements.joinedGuild = true;
        user.addNotification('GUILD_JOINED_ACHIEVEMENT');
      }
    } else {
      if (group.privacy !== 'private') throw new NotAuthorized(res.t('partyMustbePrivate'));
      if (user.party._id) throw new NotAuthorized(res.t('messageGroupAlreadyInParty'));

      user.party._id = group._id;
    }

    let results = await Promise.all([user.save(), group.save()]);
    let savedGroup = results[1];

    // Instead of populate we make a find call manually because of https://github.com/Automattic/mongoose/issues/3833
    // await Q.ninvoke(savedGroup, 'populate', ['leader', nameFields]); // doc.populate doesn't return a promise
    let response = savedGroup.toJSON();
    // the leader is the authenticated user
    response.leader = {
      _id: user._id,
      profile: {name: user.profile.name},
    };

    let analyticsObject = {
      uuid: user._id,
      hitType: 'event',
      category: 'behavior',
      owner: true,
      groupType: savedGroup.type,
      privacy: savedGroup.privacy,
      headers: req.headers,
    };

    if (savedGroup.privacy === 'public') {
      analyticsObject.groupName = savedGroup.name;
    }

    res.analytics.track('join group', analyticsObject);

    res.respond(201, response); // do not remove chat flags data as we've just created the group
  },
};

/**
 * @api {post} /api/v3/groups/create-plan Create a Group and then redirect to the correct payment
 * @apiName CreateGroupPlan
 * @apiGroup Group
 *
 * @apiSuccess (201) {Object} data The created group
 */
api.createGroupPlan = {
  method: 'POST',
  url: '/groups/create-plan',
  middlewares: [authWithHeaders()],
  async handler (req, res) {
    let user = res.locals.user;
    let group = new Group(Group.sanitize(req.body.groupToCreate));

    req.checkBody('paymentType', res.t('paymentTypeRequired')).notEmpty();

    let validationErrors = req.validationErrors();
    if (validationErrors) throw validationErrors;

    // @TODO: Change message
    if (group.privacy !== 'private') throw new NotAuthorized(res.t('partyMustbePrivate'));
    group.leader = user._id;
    user.guilds.push(group._id);

    let results = await Promise.all([user.save(), group.save()]);
    let savedGroup = results[1];

    // Analytics
    let analyticsObject = {
      uuid: user._id,
      hitType: 'event',
      category: 'behavior',
      owner: true,
      groupType: savedGroup.type,
      privacy: savedGroup.privacy,
      headers: req.headers,
    };
    res.analytics.track('join group', analyticsObject);

    if (req.body.paymentType === 'Stripe') {
      let token = req.body.id;
      let gift = req.query.gift ? JSON.parse(req.query.gift) : undefined;
      let sub = req.query.sub ? shared.content.subscriptionBlocks[req.query.sub] : false;
      let groupId = savedGroup._id;
      let email = req.body.email;
      let headers = req.headers;
      let coupon = req.query.coupon;

      await stripePayments.checkout({
        token,
        user,
        gift,
        sub,
        groupId,
        email,
        headers,
        coupon,
      });
    } else if (req.body.paymentType === 'Amazon') {
      let billingAgreementId = req.body.billingAgreementId;
      let sub = req.body.subscription ? shared.content.subscriptionBlocks[req.body.subscription] : false;
      let coupon = req.body.coupon;
      let groupId = savedGroup._id;
      let headers = req.headers;

      await amzLib.subscribe({
        billingAgreementId,
        sub,
        coupon,
        user,
        groupId,
        headers,
      });
    }

    // Instead of populate we make a find call manually because of https://github.com/Automattic/mongoose/issues/3833
    // await Q.ninvoke(savedGroup, 'populate', ['leader', nameFields]); // doc.populate doesn't return a promise
    let response = savedGroup.toJSON();
    // the leader is the authenticated user
    response.leader = {
      _id: user._id,
      profile: {name: user.profile.name},
    };

    res.respond(201, response); // do not remove chat flags data as we've just created the group
  },
};

/**
 * @api {get} /api/v3/groups Get groups for a user
 * @apiName GetGroups
 * @apiGroup Group
 *
 * @apiParam (Query) {String} type The type of groups to retrieve. Must be a query string representing a list of values like 'tavern,party'. Possible values are party, guilds, privateGuilds, publicGuilds, tavern
 * @apiParam (Query) {String="true","false"} [paginate] Public guilds support pagination. When true guilds are returned in groups of 30
 * @apiParam (Query) {Number} [page] When pagination is enabled for public guilds this parameter can be used to specify the page number (the initial page is number 0 and not required)
 *
 * @apiParamExample {json} Private Guilds, Tavern:
 *     {
 *       "type": "privateGuilds,tavern"
 *     }
 *
 * @apiError (400) {BadRequest} groupTypesRequired Group types are required
 * @apiError (400) {BadRequest} guildsPaginateBooleanString Paginate query parameter must be a boolean (true or false)
 * @apiError (400) {BadRequest} queryPageInteger Page query parameter must be a positive integer
 * @apiError (400) {BadRequest} guildsOnlyPaginate Only public guilds support pagination
 *
 * @apiSuccess {Object[]} data An array of the requested groups (See <a href="https://github.com/HabitRPG/habitica/blob/develop/website/server/models/group.js" target="_blank">/website/server/models/group.js</a>)
 *
 * @apiSuccessExample {json} Private Guilds, Tavern:
 *     HTTP/1.1 200 OK
 *     [
 *       {guilds}
 *     ]
 */
api.getGroups = {
  method: 'GET',
  url: '/groups',
  middlewares: [authWithHeaders()],
  async handler (req, res) {
    let user = res.locals.user;

    req.checkQuery('type', res.t('groupTypesRequired')).notEmpty();
    // pagination options, can only be used with public guilds
    req.checkQuery('paginate').optional().isIn(['true', 'false'], apiError('guildsPaginateBooleanString'));
    req.checkQuery('page').optional().isInt({min: 0}, apiError('queryPageInteger'));

    let validationErrors = req.validationErrors();
    if (validationErrors) throw validationErrors;

    let types = req.query.type.split(',');

    let paginate = req.query.paginate === 'true' ? true : false;
    if (paginate && !_.includes(types, 'publicGuilds')) {
      throw new BadRequest(apiError('guildsOnlyPaginate'));
    }

    let groupFields = basicGroupFields.concat(' description memberCount balance');
    let sort = '-memberCount';

    let filters = {};
    if (req.query.categories) {
      let categorySlugs = req.query.categories.split(',');
      filters.categories = { $elemMatch: { slug: {$in: categorySlugs} } };
    }

    if (req.query.minMemberCount) {
      if (!filters.memberCount) filters.memberCount = {};
      filters.memberCount.$gte = parseInt(req.query.minMemberCount, 10);
    }

    if (req.query.maxMemberCount) {
      if (!filters.memberCount) filters.memberCount = {};
      filters.memberCount.$lte = parseInt(req.query.maxMemberCount, 10);
    }

    // @TODO: Tests for below?
    if (req.query.leader) {
      filters.leader = user._id;
    }

    if (req.query.member) {
      filters._id = { $in: user.guilds };
    }

    if (req.query.search) {
      filters.$or = [];
      const searchWords = _.escapeRegExp(req.query.search).split(' ').join('|');
      const searchQuery = { $regex: new RegExp(`${searchWords}`, 'i') };
      filters.$or.push({name: searchQuery});
      filters.$or.push({description: searchQuery});
    }

    let results = await Group.getGroups({
      user, types, groupFields, sort,
      paginate, page: req.query.page, filters,
    });
    res.respond(200, results);
  },
};

/**
 * @api {get} /api/v3/groups/:groupId Get group
 * @apiName GetGroup
 * @apiGroup Group
 *
 * @apiParam (Path) {String} groupId The group _id ('party' for the user party and 'habitrpg' for tavern are accepted)
 *
 * @apiParamExample {String} Tavern:
 *     /api/v3/groups/habitrpg
 *
 * @apiSuccess {Object} data The group object (See <a href="https://github.com/HabitRPG/habitica/blob/develop/website/server/models/group.js" target="_blank">/website/server/models/group.js</a>)
 *
 * @apiSuccessExample {json} Tavern:
 *     HTTP/1.1 200 OK
 *     {
 *       "name": "Tavern",
 *       ...
 *     }
 *
 * @apiUse groupIdRequired
 * @apiUse GroupNotFound
 */
api.getGroup = {
  method: 'GET',
  url: '/groups/:groupId',
  middlewares: [authWithHeaders({
    userFieldsToInclude: ['_id', 'party', 'guilds', 'contributor'],
  })],
  async handler (req, res) {
    let user = res.locals.user;

    req.checkParams('groupId', apiError('groupIdRequired')).notEmpty();

    let validationErrors = req.validationErrors();
    if (validationErrors) throw validationErrors;

    let groupId = req.params.groupId;
    let group = await Group.getGroup({user, groupId, populateLeader: false});
    if (!group) {
      throw new NotFound(res.t('groupNotFound'));
    }

    let groupJson = await Group.toJSONCleanChat(group, user);

    if (groupJson.leader === user._id) {
      groupJson.purchased.plan = group.purchased.plan.toObject();
    }

    // Instead of populate we make a find call manually because of https://github.com/Automattic/mongoose/issues/3833
    let leader = await User.findById(groupJson.leader).select(nameFields).exec();
    if (leader) groupJson.leader = leader.toJSON({minimize: true});

    res.respond(200, groupJson);
  },
};

/**
 * @api {put} /api/v3/groups/:groupId Update group
 * @apiName UpdateGroup
 * @apiGroup Group
 *
 * @apiParam (Path) {String} groupId The group _id ('party' for the user party and 'habitrpg' for tavern are accepted)
 *
 * @apiParamExample {String} Tavern:
 *     /api/v3/groups/habitrpg
 *
 * @apiError (400) {NotAuthorized} messageGroupOnlyLeaderCanUpdate Only the group's leader can update the party
 *
 * @apiSuccess {Object} data The updated group (See <a href="https://github.com/HabitRPG/habitica/blob/develop/website/server/models/group.js" target="_blank">/website/server/models/group.js</a>)
 *
 * @apiSuccessExample {json} Tavern:
 *     HTTP/1.1 200 OK
 *     {
 *       "name": "Tavern",
 *       ...
 *     }
 *
 * @apiUse groupIdRequired
 * @apiUse GroupNotFound
 *
 * @apiPermission GroupLeader, Admin
 */
api.updateGroup = {
  method: 'PUT',
  url: '/groups/:groupId',
  middlewares: [authWithHeaders()],
  async handler (req, res) {
    let user = res.locals.user;

    req.checkParams('groupId', apiError('groupIdRequired')).notEmpty();

    let validationErrors = req.validationErrors();
    if (validationErrors) throw validationErrors;
    let optionalMembership = Boolean(user.contributor.admin);
    let group = await Group.getGroup({user, groupId: req.params.groupId, optionalMembership});

    if (!group) throw new NotFound(res.t('groupNotFound'));

    if (group.leader !== user._id && group.type === 'party') throw new NotAuthorized(res.t('messageGroupOnlyLeaderCanUpdate'));
    else if (group.leader !== user._id && !user.contributor.admin) throw new NotAuthorized(res.t('messageGroupOnlyLeaderCanUpdate'));

    if (req.body.leader !== user._id && group.hasNotCancelled()) throw new NotAuthorized(res.t('cannotChangeLeaderWithActiveGroupPlan'));

    _.assign(group, _.merge(group.toObject(), Group.sanitizeUpdate(req.body)));

    let savedGroup = await group.save();
    let response = await Group.toJSONCleanChat(savedGroup, user);

    // If the leader changed fetch new data, otherwise use authenticated user
    if (response.leader !== user._id) {
      let rawLeader = await User.findById(response.leader).select(nameFields).exec();
      response.leader = rawLeader.toJSON({minimize: true});
    } else {
      response.leader = {
        _id: user._id,
        profile: {name: user.profile.name},
      };
    }
    res.respond(200, response);
  },
};

/**
 * @api {post} /api/v3/groups/:groupId/join Join a group
 * @apiName JoinGroup
 * @apiGroup Group
 *
 * @apiParam (Path) {UUID} groupId The group _id ('party' for the user party and 'habitrpg' for tavern are accepted)
 *
 * @apiParamExample {String} Tavern:
 *     /api/v3/groups/habitrpg/join
 *
 * @apiSuccess {Object} data The joined group (See <a href="https://github.com/HabitRPG/habitica/blob/develop/website/server/models/group.js" target="_blank">/website/server/models/group.js</a>)
 *
 * @apiSuccessExample {json} Tavern:
 *     HTTP/1.1 200 OK
 *     {
 *       "name": "Tavern",
 *       ...
 *     }
 *
 * @apiUse groupIdRequired
 * @apiUse GroupNotFound
 * @apiUse messageGroupRequiresInvite
 */
api.joinGroup = {
  method: 'POST',
  url: '/groups/:groupId/join',
  middlewares: [authWithHeaders()],
  async handler (req, res) {
    let user = res.locals.user;
    let inviter;

    req.checkParams('groupId', apiError('groupIdRequired')).notEmpty(); // .isUUID(); can't be used because it would block 'habitrpg' or 'party'

    let validationErrors = req.validationErrors();
    if (validationErrors) throw validationErrors;

    // Works even if the user is not yet a member of the group
    let group = await Group.getGroup({user, groupId: req.params.groupId, optionalMembership: true}); // Do not fetch chat and work even if the user is not yet a member of the group
    if (!group) throw new NotFound(res.t('groupNotFound'));

    let isUserInvited = false;

    if (group.type === 'party') {
      // Check if was invited to party
      let inviterParty = _.find(user.invitations.parties, {id: group._id});
      if (inviterParty) {
        inviter = inviterParty.inviter;

        // If user was in a different party (when partying solo you can be invited to a new party)
        // make them leave that party before doing anything
        if (user.party._id) {
          let userPreviousParty = await Group.getGroup({user, groupId: user.party._id});

          if (userPreviousParty.memberCount === 1 && user.party.quest.key) {
            throw new NotAuthorized(res.t('messageCannotLeaveWhileQuesting'));
          }

          if (userPreviousParty) await userPreviousParty.leave(user);
        }

        // Clear all invitations of new user
        user.invitations.parties = [];
        user.invitations.party = {};

        // invite new user to pending quest
        if (group.quest.key && !group.quest.active) {
          user.party.quest.RSVPNeeded = true;
          user.party.quest.key = group.quest.key;
          group.quest.members[user._id] = null;
          group.markModified('quest.members');
        }

        user.party._id = group._id; // Set group as user's party

        isUserInvited = true;
      }
    } else if (group.type === 'guild') {
      let hasInvitation = removeFromArray(user.invitations.guilds, { id: group._id });

      if (hasInvitation) {
        isUserInvited = true;
        inviter = hasInvitation.inviter;
      } else {
        isUserInvited = group.privacy === 'private' ? false : true;
      }
    }

    if (isUserInvited && group.type === 'guild') {
      if (user.guilds.indexOf(group._id) !== -1) { // if user is already a member (party is checked previously)
        throw new NotAuthorized(res.t('youAreAlreadyInGroup'));
      }
      user.guilds.push(group._id); // Add group to user's guilds
      if (!user.achievements.joinedGuild) {
        user.achievements.joinedGuild = true;
        user.addNotification('GUILD_JOINED_ACHIEVEMENT');
      }
    }
    if (!isUserInvited) throw new NotAuthorized(res.t('messageGroupRequiresInvite'));

    // @TODO: Review the need for this and if still needed, don't base this on memberCount
    if (!group.hasNotCancelled() && group.memberCount === 0) group.leader = user._id; // If new user is only member -> set as leader

    group.memberCount += 1;

    let promises = [group.save(), user.save()];

    if (inviter) {
      inviter = await User.findById(inviter).exec();

      let data = {
        headerText: common.i18n.t('invitationAcceptedHeader', inviter.preferences.language),
        bodyText: common.i18n.t('invitationAcceptedBody', {
          groupName: group.name,
          username: user.profile.name,
        }, inviter.preferences.language),
      };
      inviter.addNotification('GROUP_INVITE_ACCEPTED', data);

      // Reward Inviter
      if (group.type === 'party') {
        if (!inviter.items.quests.basilist) {
          inviter.items.quests.basilist = 0;
        }
        inviter.items.quests.basilist++;
      }
      promises.push(inviter.save());
    }

    if (group.type === 'party' && inviter) {
      if (group.memberCount > 1) {
        promises.push(User.update({
          $or: [{'party._id': group._id}, {_id: user._id}],
          'achievements.partyUp': {$ne: true},
        }, {$set: {'achievements.partyUp': true}}, {multi: true}).exec());
      }
      if (group.memberCount > 3) {
        promises.push(User.update({
          $or: [{'party._id': group._id}, {_id: user._id}],
          'achievements.partyOn': {$ne: true},
        }, {$set: {'achievements.partyOn': true}}, {multi: true}).exec());
      }
    }

    promises = await Promise.all(promises);

    if (group.hasNotCancelled())  {
      await payments.addSubToGroupUser(user, group);
      await group.updateGroupPlan();
    }

    let response = await Group.toJSONCleanChat(promises[0], user);
    let leader = await User.findById(response.leader).select(nameFields).exec();
    if (leader) {
      response.leader = leader.toJSON({minimize: true});
    }

    let analyticsObject = {
      uuid: user._id,
      hitType: 'event',
      category: 'behavior',
      owner: false,
      groupType: group.type,
      privacy: group.privacy,
      headers: req.headers,
    };

    if (group.privacy === 'public') {
      analyticsObject.groupName = group.name;
    }

    res.analytics.track('join group', analyticsObject);

    res.respond(200, response);
  },
};

/**
 * @api {post} /api/v3/groups/:groupId/reject-invite Reject a group invitation
 * @apiName RejectGroupInvite
 * @apiGroup Group
 *
 * @apiParam (Path) {UUID} groupId The group _id ('party' for the user party and 'habitrpg' for tavern are accepted)
 *
 * @apiParamExample {String} party:
 *     /api/v3/groups/party/reject-invite
 *
 * @apiSuccess {Object} data An empty object
 *
 * @apiUse groupIdRequired
 * @apiUse messageGroupRequiresInvite
 */
api.rejectGroupInvite = {
  method: 'POST',
  url: '/groups/:groupId/reject-invite',
  middlewares: [authWithHeaders()],
  async handler (req, res) {
    let user = res.locals.user;

    req.checkParams('groupId', apiError('groupIdRequired')).notEmpty(); // .isUUID(); can't be used because it would block 'habitrpg' or 'party'

    let validationErrors = req.validationErrors();
    if (validationErrors) throw validationErrors;

    let groupId = req.params.groupId;
    let isUserInvited = false;

    let hasPartyInvitation = removeFromArray(user.invitations.parties, { id: groupId });
    if (hasPartyInvitation) {
      user.invitations.party = user.invitations.parties.length > 0 ? user.invitations.parties[user.invitations.parties.length - 1] : {};
      user.markModified('invitations.party');
      isUserInvited = true;
    } else {
      let hasInvitation = removeFromArray(user.invitations.guilds, { id: groupId });

      if (hasInvitation) {
        isUserInvited = true;
      }
    }

    if (!isUserInvited) throw new NotAuthorized(res.t('messageGroupRequiresInvite'));

    await user.save();

    res.respond(200, {});
  },
};

function _removeMessagesFromMember (member, groupId) {
  if (member.newMessages[groupId]) {
    delete member.newMessages[groupId];
    member.markModified('newMessages');
  }

  member.notifications = member.notifications.filter(n => {
    if (n && n.type === 'NEW_CHAT_MESSAGE' && n.data && n.data.group && n.data.group.id === groupId) {
      return false;
    }

    return true;
  });
}

/**
 * @api {post} /api/v3/groups/:groupId/leave Leave a group
 * @apiName LeaveGroup
 * @apiGroup Group
 *
 * @apiParam (Path) {String} groupId The group _id ('party' for the user party and 'habitrpg' for tavern are accepted)
 * @apiParam (Query) {String="remove-all","keep-all"} keep=keep-all Whether or not to keep challenge tasks belonging to the group being left.
 * @apiParam (Body) {String="remain-in-challenges","leave-challenges"} [keepChallenges=leave-challenges] Whether or not to remain in the challenges of the group being left.
 *
 * @apiParamExample {json} Leave Party:
 *     /api/v3/groups/party/leave
 *     {
 *       "keepChallenges": "remain-in-challenges"
 *     }
 *
 * @apiError (400) {BadRequest} keepOrRemoveAll "keep" parameter is not "remove-all" or "keep-all"
 * @apiError (400) {NotAuthorized} questLeaderCannotLeaveGroup User could not leave party because they are the owner of a quest currently running
 * @apiError (400) {NotAuthorized} cannotLeaveWhileActiveQuest User could not leave party due to being in a quest
 *
 * @apiSuccess {Object} data An empty object
 *
 * @apiUse groupIdRequired
 * @apiUse GroupNotFound
 */
api.leaveGroup = {
  method: 'POST',
  url: '/groups/:groupId/leave',
  middlewares: [authWithHeaders()],
  async handler (req, res) {
    let user = res.locals.user;
    req.checkParams('groupId', apiError('groupIdRequired')).notEmpty();
    // When removing the user from challenges, should we keep the tasks?
    req.checkQuery('keep', apiError('keepOrRemoveAll')).optional().isIn(['keep-all', 'remove-all']);
    req.checkBody('keepChallenges', apiError('groupRemainOrLeaveChallenges')).optional().isIn(['remain-in-challenges', 'leave-challenges']);

    let validationErrors = req.validationErrors();
    if (validationErrors) throw validationErrors;

    let groupId = req.params.groupId;
    let group = await Group.getGroup({user, groupId, fields: '-chat', requireMembership: true});
    if (!group) {
      throw new NotFound(res.t('groupNotFound'));
    }

    // During quests, check if user can leave
    if (group.type === 'party') {
      if (group.quest && group.quest.leader === user._id) {
        throw new NotAuthorized(res.t('questLeaderCannotLeaveGroup'));
      }

      if (group.quest && group.quest.active && group.quest.members && group.quest.members[user._id]) {
        throw new NotAuthorized(res.t('cannotLeaveWhileActiveQuest'));
      }
    }

    await group.leave(user, req.query.keep, req.body.keepChallenges);
    _removeMessagesFromMember(user, group._id);
    await user.save();

    if (group.type !== 'party') {
      let guildIndex = user.guilds.indexOf(group._id);
      user.guilds.splice(guildIndex, 1);
    }

    let isMemberOfGroupPlan = await user.isMemberOfGroupPlan();
    if (!isMemberOfGroupPlan) {
      await payments.cancelGroupSubscriptionForUser(user, group);
    }

    if (group.hasNotCancelled()) await group.updateGroupPlan(true);
    res.respond(200, {});
  },
};

// Send an email to the removed user with an optional message from the leader
function _sendMessageToRemoved (group, removedUser, message, isInGroup) {
  if (removedUser.preferences.emailNotifications.kickedGroup !== false) {
    let subject = isInGroup ? `kicked-from-${group.type}` : `${group.type}-invite-rescinded`;
    sendTxnEmail(removedUser, subject, [
      {name: 'GROUP_NAME', content: group.name},
      {name: 'MESSAGE', content: message},
      {name: 'GUILDS_LINK', content: '/groups/discovery'},
      {name: 'PARTY_WANTED_GUILD', content: '/groups/guild/f2db2a7f-13c5-454d-b3ee-ea1f5089e601'},
    ]);
  }
}

/**
 * @api {post} /api/v3/groups/:groupId/removeMember/:memberId Remove a member from a group
 * @apiName RemoveGroupMember
 * @apiGroup Group
 *
 * @apiParam (Path) {String} groupId The group _id ('party' for the user party and 'habitrpg' for tavern are accepted)
 * @apiParam (Path) {UUID} memberId The _id of the member to remove
 * @apiParam (Query) {String} message Query parameter - The message to send to the removed members
 *
 * @apiParamExample {URL} Remove member from party:
 *     /api/v3/groups/party/removeMember/[User's ID]?message=Bye
 *
 * @apiError (400) {BadRequest} userIdrequired "memberId" cannot be empty or not a UUID
 * @apiError (400) {NotAuthorized} onlyLeaderCanRemoveMember Only the group leader can remove members
 * @apiError (400) {NotAuthorized} memberCannotRemoveYourself Group leader cannot remove themselves
 * @apiError (404) {NotFound} groupMemberNotFound Group member was not found
 *
 * @apiSuccess {Object} data An empty object
 *
 * @apiPermission GroupLeader, Admin
 *
 * @apiUse groupIdRequired
 * @apiUse GroupNotFound
 */
api.removeGroupMember = {
  method: 'POST',
  url: '/groups/:groupId/removeMember/:memberId',
  middlewares: [authWithHeaders()],
  async handler (req, res) {
    let user = res.locals.user;

    req.checkParams('groupId', apiError('groupIdRequired')).notEmpty();
    req.checkParams('memberId', res.t('userIdRequired')).notEmpty().isUUID();

    let validationErrors = req.validationErrors();
    if (validationErrors) throw validationErrors;
    let optionalMembership = Boolean(user.contributor.admin);
    let group = await Group.getGroup({user, groupId: req.params.groupId, optionalMembership, fields: '-chat'}); // Do not fetch chat

    if (!group) throw new NotFound(res.t('groupNotFound'));

    let uuid = req.params.memberId;

    if (group.leader !== user._id && group.type === 'party') throw new NotAuthorized(res.t('onlyLeaderCanRemoveMember'));
    if (group.leader !== user._id && !user.contributor.admin) throw new NotAuthorized(res.t('onlyLeaderCanRemoveMember'));

    if (group.leader === uuid && user.contributor.admin) throw new NotAuthorized(res.t('cannotRemoveCurrentLeader'));

    if (user._id === uuid) throw new NotAuthorized(res.t('memberCannotRemoveYourself'));

    let member = await User.findOne({_id: uuid}).exec();

    // We're removing the user from a guild or a party? is the user invited only?
    let isInGroup;
    if (member.party._id === group._id) {
      isInGroup = 'party';
    } else if (member.guilds.indexOf(group._id) !== -1) {
      isInGroup = 'guild';
    }

    let isInvited;
    if (_.find(member.invitations.parties, {id: group._id})) {
      isInvited = 'party';
    } else if (_.findIndex(member.invitations.guilds, {id: group._id}) !== -1) {
      isInvited = 'guild';
    }

    if (isInGroup) {
      group.memberCount -= 1;

      if (group.quest && group.quest.leader === member._id) {
        group.quest.key = undefined;
        group.quest.leader = undefined;
      } else if (group.quest && group.quest.members) {
        // remove member from quest
        delete group.quest.members[member._id];
        group.markModified('quest.members');
      }

      if (isInGroup === 'guild') {
        removeFromArray(member.guilds, group._id);
      }
      if (isInGroup === 'party') {
        member.party._id = undefined; // TODO remove quest information too? Use group.leave()?
      }

      _removeMessagesFromMember(member, group._id);

      if (group.quest && group.quest.active && group.quest.leader === member._id) {
        member.items.quests[group.quest.key] += 1;
      }
    } else if (isInvited) {
      if (isInvited === 'guild') {
        removeFromArray(member.invitations.guilds, { id: group._id });
      }
      if (isInvited === 'party') {
        removeFromArray(member.invitations.parties, { id: group._id });
        member.invitations.party = member.invitations.parties.length > 0 ? member.invitations.parties[member.invitations.parties.length - 1] : {};
        member.markModified('invitations.party');
      }
    } else {
      throw new NotFound(res.t('groupMemberNotFound'));
    }

    let message = req.query.message || req.body.message;
    _sendMessageToRemoved(group, member, message, isInGroup);

    await Promise.all([
      member.save(),
      group.save(),
    ]);

    if (isInGroup && group.hasNotCancelled())  {
      await group.updateGroupPlan(true);
      await payments.cancelGroupSubscriptionForUser(member, group, true);
    }

    res.respond(200, {});
  },
};

/**
 * @api {post} /api/v3/groups/:groupId/invite Invite users to a group
 * @apiName InviteToGroup
 * @apiGroup Group
 * @apiDescription You can provide both `emails` and `uuids`, or just one. You must provide at least one.
 *
 * @apiParam (Path) {String} groupId The group _id ('party' for the user party and 'habitrpg' for tavern are accepted)
 *
 * @apiParam (Body) {Object[]} [emails] An array of objects, each representing one email address to invite
 * @apiParam (Body) {String} emails.email The email address of the user being invited.
 * @apiParam (Body) {String} [emails.name] The name of the user being invited.
 * @apiParam (Body) {Array} [uuids] An array of uuids to invite
 *
 * @apiParamExample {json} Emails
 * {
 *   "emails": [
 *     {"email": "user-1@example.com"},
 *     {"name": "User2", "email": "user-2@example.com"}
 *   ]
 * }
 * @apiParamExample {json} User Ids
 *   {
 *     "uuids": ["user-id-of-existing-user", "user-id-of-another-existing-user"]
 *   }
 * @apiParamExample {json} User Ids and Emails
 * {
 *   "emails": [
 *       {"email": "user-1@example.com"},
 *       {"email": "user-2@example.com"}
 *   ],
 *   "uuids": ["user-id-of-existing-user"]
 * }
 *
 * @apiSuccess {Array} data The invites
 * @apiSuccess {Object} data[0] If the invitation was a user id, you'll receive back an object. You'll receive one Object for each succesful user id invite.
 * @apiSuccess {String} data[1] If the invitation was an email, you'll receive back the email. You'll receive one String for each successful email invite.
 *
 * @apiSuccessExample {json} Successful Response with Emails
 * {
 *   "data": [
 *      "user-1@example.com",
 *      "user-2@exmaple.com"
 *   ]
 * }
 *
 * @apiSuccessExample {json} Successful Response with User Id
 * {
 *   "data": [
 *     { id: 'the-id-of-the-invited-user', name: 'The group name', inviter: 'your-user-id' }
 *   ]
 * }
 * @apiSuccessExample {json} Successful Response with User Ids and Emails
 * {
 *   "data": [
 *     "user-1@example.com",
 *     { id: 'the-id-of-the-invited-user', name: 'The group name', inviter: 'your-user-id' },
 *     "user-2@exmaple.com"
 *   ]
 * }
 *
 * @apiUse GroupBodyInvalid
 *
 * @apiError (400) {BadRequest} NoEmailProvided An email address was not provided in the `emails` body
 * param `Array`.
 * @apiError (400) {BadRequest} UuidOrEmailOnly The `emails` and `uuids` params were both missing and/or a
 * key other than `emails` or `uuids` was provided in the body param.
 * @apiError (400) {BadRequest} CannotInviteSelf User id or email of invitee matches that of the inviter.
 * @apiError (400) {BadRequest} MustBeArray The `uuids` or `emails` body param was not an array.
 * @apiError (400) {BadRequest} TooManyInvites A max of 100 invites (combined emails and user ids) can
 * be sent out at a time.
 * @apiError (400) {BadRequest} ExceedsMembersLimit A max of 30 members can join a party.
 *
 * @apiError (401) {NotAuthorized} UserAlreadyInvited The user has already been invited to the group.
 * @apiError (401) {NotAuthorized} UserAlreadyInGroup The user is already a member of the group.
 * @apiError (401) {NotAuthorized} CannotInviteWhenMuted You cannot invite anyone to a guild or party because your chat privileges have been revoked.
 * @apiError (401) {NotAuthorized} NotAuthorizedToSendMessageToThisUser You can't send a message to this player because they have chosen to block messages.
 *
 * @apiUse GroupNotFound
 * @apiUse UserNotFound
 * @apiUse PartyNotFound
 */
api.inviteToGroup = {
  method: 'POST',
  url: '/groups/:groupId/invite',
  middlewares: [authWithHeaders()],
  async handler (req, res) {
    const user = res.locals.user;

    if (user.flags.chatRevoked) throw new NotAuthorized(res.t('cannotInviteWhenMuted'));

    req.checkParams('groupId', apiError('groupIdRequired')).notEmpty();

    if (user.invitesSent >= MAX_EMAIL_INVITES_BY_USER) throw new NotAuthorized(res.t('inviteLimitReached', { techAssistanceEmail: TECH_ASSISTANCE_EMAIL }));

    const validationErrors = req.validationErrors();
    if (validationErrors) throw validationErrors;

    const group = await Group.getGroup({user, groupId: req.params.groupId, fields: '-chat'});
    if (!group) throw new NotFound(res.t('groupNotFound'));

    if (group.purchased && group.purchased.plan.customerId && user._id !== group.leader) throw new NotAuthorized(res.t('onlyGroupLeaderCanInviteToGroupPlan'));

    const {
      uuids,
      emails,
      usernames,
    } = req.body;

    await Group.validateInvitations({
      uuids,
      emails,
      usernames,
    }, res, group);

    const results = [];

    if (uuids) {
      const uuidInvites = uuids.map((uuid) => _inviteByUUID(uuid, group, user, req, res));
      const uuidResults = await Promise.all(uuidInvites);
      results.push(...uuidResults);
    }

    if (emails) {
      const emailInvites = emails.map((invite) => _inviteByEmail(invite, group, user, req, res));
      user.invitesSent += emails.length;
      await user.save();
      const emailResults = await Promise.all(emailInvites);
      results.push(...emailResults);
    }

    if (usernames) {
      const usernameInvites = usernames.map((username) => _inviteByUserName(username, group, user, req, res));
      const usernameResults = await Promise.all(usernameInvites);
      results.push(...usernameResults);
    }

    let analyticsObject = {
      uuid: user._id,
      hitType: 'event',
      category: 'behavior',
      groupType: group.type,
      headers: req.headers,
    };

    res.analytics.track('group invite', analyticsObject);

    res.respond(200, results);
  },
};

/**
 * @api {post} /api/v3/groups/:groupId/add-manager Add a manager to a group
 * @apiName AddGroupManager
 * @apiGroup Group
 *
 * @apiParam (Path) {UUID} groupId The group _id ('party' for the user party and 'habitrpg' for tavern are accepted)
 *
 * @apiParamExample {String} party:
 *     /api/v3/groups/party/add-manager
 *
 * @apiBody (Body) {UUID} managerId The user _id of the member to promote to manager
 *
 * @apiSuccess {Object} data An empty object
 *
 * @apiError (400) {NotAuthorized} managerId req.body.managerId is required
 * @apiUse groupIdRequired
 */
api.addGroupManager = {
  method: 'POST',
  url: '/groups/:groupId/add-manager',
  middlewares: [authWithHeaders()],
  async handler (req, res) {
    let user = res.locals.user;
    let managerId = req.body.managerId;

    req.checkParams('groupId', apiError('groupIdRequired')).notEmpty(); // .isUUID(); can't be used because it would block 'habitrpg' or 'party'
    req.checkBody('managerId', apiError('managerIdRequired')).notEmpty();

    let validationErrors = req.validationErrors();
    if (validationErrors) throw validationErrors;

    let newManager = await User.findById(managerId, 'guilds party').exec();
    let groupFields = basicGroupFields.concat(' managers');
    let group = await Group.getGroup({user, groupId: req.params.groupId, fields: groupFields});
    if (!group) throw new NotFound(res.t('groupNotFound'));

    if (group.leader !== user._id) throw new NotAuthorized(res.t('messageGroupOnlyLeaderCanUpdate'));

    let isMember = group.isMember(newManager);
    if (!isMember) throw new NotAuthorized(res.t('userMustBeMember'));

    group.managers[managerId] = true;
    group.markModified('managers');
    await group.save();

    res.respond(200, group);
  },
};

/**
 * @api {post} /api/v3/groups/:groupId/remove-manager Remove a manager from a group
 * @apiName RemoveGroupManager
 * @apiGroup Group
 *
 * @apiParam (Path) {UUID} groupId The group _id ('party' for the user party and 'habitrpg' for tavern are accepted)
 *
 * @apiParamExample {String} party:
 *     /api/v3/groups/party/add-manager
 *
 * @apiBody (Body) {UUID} managerId The user _id of the member to remove
 *
 * @apiSuccess {Object} group The group
 *
 * @apiError (400) {NotAuthorized} managerId req.body.managerId is required
 * @apiUse groupIdRequired
 */
api.removeGroupManager = {
  method: 'POST',
  url: '/groups/:groupId/remove-manager',
  middlewares: [authWithHeaders()],
  async handler (req, res) {
    let user = res.locals.user;
    let managerId = req.body.managerId;

    req.checkParams('groupId', apiError('groupIdRequired')).notEmpty(); // .isUUID(); can't be used because it would block 'habitrpg' or 'party'
    req.checkBody('managerId', apiError('managerIdRequired')).notEmpty();

    let validationErrors = req.validationErrors();
    if (validationErrors) throw validationErrors;

    let groupFields = basicGroupFields.concat(' managers');
    let group = await Group.getGroup({user, groupId: req.params.groupId, fields: groupFields});
    if (!group) throw new NotFound(res.t('groupNotFound'));

    if (group.leader !== user._id) throw new NotAuthorized(res.t('messageGroupOnlyLeaderCanUpdate'));

    if (!group.managers[managerId]) throw new NotAuthorized(res.t('userIsNotManager'));

    delete group.managers[managerId];
    group.markModified('managers');
    await group.save();

    let manager = await User.findById(managerId, 'notifications').exec();
    let newNotifications = manager.notifications.filter((notification) => {
      const isGroupTaskNotification = notification && notification.type && notification.type.indexOf('GROUP_TASK_') === 0;

      return !isGroupTaskNotification;
    });
    manager.notifications = newNotifications;
    manager.markModified('notifications');
    await manager.save();

    res.respond(200, group);
  },
};

/**
 * @api {get} /api/v3/group-plans Get group plans for a user
 * @apiName GetGroupPlans
 * @apiGroup Group
 *
 * @apiSuccess {Object[]} data An array of the requested groups with a group plan (See <a href="https://github.com/HabitRPG/habitica/blob/develop/website/server/models/group.js" target="_blank">/website/server/models/group.js</a>)
 *
 * @apiSuccessExample {json} Groups the user is in with a group plan:
 *     HTTP/1.1 200 OK
 *     [
 *       {groupPlans}
 *     ]
 */
api.getGroupPlans = {
  method: 'GET',
  url: '/group-plans',
  middlewares: [authWithHeaders()],
  async handler (req, res) {
    let user = res.locals.user;

    const userGroups = user.getGroups();

    const groups = await Group
      .find({
        _id: {$in: userGroups},
      })
      .select('leaderOnly leader purchased name managers')
      .exec();

    let groupPlans = groups.filter(group => {
      return group.isSubscribed();
    });

    res.respond(200, groupPlans);
  },
};

module.exports = api;<|MERGE_RESOLUTION|>--- conflicted
+++ resolved
@@ -16,17 +16,11 @@
 } from '../../libs/errors';
 import { removeFromArray } from '../../libs/collectionManipulators';
 import { sendTxn as sendTxnEmail } from '../../libs/email';
-<<<<<<< HEAD
-import { encrypt } from '../../libs/encryption';
-import { sendNotification as sendPushNotification } from '../../libs/pushNotifications';
-=======
-import pusher from '../../libs/pusher';
 import {
   _inviteByUUID,
   _inviteByEmail,
   _inviteByUserName,
 } from '../../libs/invites';
->>>>>>> 1c51e62e
 import common from '../../../common';
 import payments from '../../libs/payments/payments';
 import stripePayments from '../../libs/payments/stripe';
