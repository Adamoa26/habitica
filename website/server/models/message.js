import mongoose from 'mongoose';
import baseModel from '../libs/baseModel';
import { v4 as uuid } from 'uuid';
import { defaults } from 'lodash';

const defaultSchema = () => ({
  id: String,
  timestamp: Date,
  text: String,

  // sender properties
<<<<<<< HEAD
  user: String, // profile name (unfortunately)
  username: String,
  contributor: {type: mongoose.Schema.Types.Mixed},
  backer: {type: mongoose.Schema.Types.Mixed},
=======
  user: String, // profile name
  contributor: {$type: mongoose.Schema.Types.Mixed},
  backer: {$type: mongoose.Schema.Types.Mixed},
>>>>>>> 7d989bcf
  uuid: String, // sender uuid
  userStyles: {$type: mongoose.Schema.Types.Mixed},

  flags: {$type: mongoose.Schema.Types.Mixed, default: {}},
  flagCount: {$type: Number, default: 0},
  likes: {$type: mongoose.Schema.Types.Mixed},
  _meta: {$type: mongoose.Schema.Types.Mixed},
});

const chatSchema = new mongoose.Schema({
  ...defaultSchema(),
  groupId: {$type: String, ref: 'Group'},
}, {
  minimize: false, // Allow for empty flags to be saved
  typeKey: '$type', // So that we can use fields named `type`
});

chatSchema.plugin(baseModel, {
  noSet: ['_id'],
});

const inboxSchema = new mongoose.Schema({
  sent: {$type: Boolean, default: false}, // if the owner sent this message
  // the uuid of the user where the message is stored,
  // we store two copies of each inbox messages:
  // one for the sender and one for the receiver
  ownerId: {$type: String, ref: 'User'},
  ...defaultSchema(),
}, {
  minimize: false, // Allow for empty flags to be saved
  typeKey: '$type', // So that we can use fields named `type`
});

inboxSchema.plugin(baseModel, {
  noSet: ['_id'],
});

export const chatModel = mongoose.model('Chat', chatSchema);
export const inboxModel = mongoose.model('Inbox', inboxSchema);

export function setUserStyles (newMessage, user) {
  let userStyles = {};
  userStyles.items = {gear: {}};

  let userCopy = user;
  if (user.toObject) userCopy = user.toObject();

  if (userCopy.items) {
    userStyles.items.gear = {};
    userStyles.items.gear.costume = Object.assign({}, userCopy.items.gear.costume);
    userStyles.items.gear.equipped = Object.assign({}, userCopy.items.gear.equipped);

    userStyles.items.currentMount = userCopy.items.currentMount;
    userStyles.items.currentPet = userCopy.items.currentPet;
  }


  if (userCopy.preferences) {
    userStyles.preferences = {};
    if (userCopy.preferences.style) userStyles.preferences.style = userCopy.preferences.style;
    userStyles.preferences.hair = userCopy.preferences.hair;
    userStyles.preferences.skin = userCopy.preferences.skin;
    userStyles.preferences.shirt = userCopy.preferences.shirt;
    userStyles.preferences.chair = userCopy.preferences.chair;
    userStyles.preferences.size = userCopy.preferences.size;
    userStyles.preferences.chair = userCopy.preferences.chair;
    userStyles.preferences.background = userCopy.preferences.background;
    userStyles.preferences.costume = userCopy.preferences.costume;
  }

  if (userCopy.stats) {
    userStyles.stats = {};
    userStyles.stats.class = userCopy.stats.class;
    if (userCopy.stats.buffs) {
      userStyles.stats.buffs = {
        seafoam: userCopy.stats.buffs.seafoam,
        shinySeed: userCopy.stats.buffs.shinySeed,
        spookySparkles: userCopy.stats.buffs.spookySparkles,
        snowball: userCopy.stats.buffs.snowball,
      };
    }
  }

  newMessage.userStyles = userStyles;
  newMessage.markModified('userStyles');
}

export function messageDefaults (msg, user) {
  const id = uuid();
  const message = {
    id,
    _id: id,
    text: msg.substring(0, 3000),
    timestamp: Number(new Date()),
    likes: {},
    flags: {},
    flagCount: 0,
  };

  if (user) {
    defaults(message, {
      uuid: user._id,
      contributor: user.contributor && user.contributor.toObject(),
      backer: user.backer && user.backer.toObject(),
      user: user.profile.name,
      username: user.auth && user.auth.local && user.auth.local.username,
    });
  } else {
    message.uuid = 'system';
  }

  return message;
}<|MERGE_RESOLUTION|>--- conflicted
+++ resolved
@@ -9,16 +9,10 @@
   text: String,
 
   // sender properties
-<<<<<<< HEAD
   user: String, // profile name (unfortunately)
   username: String,
   contributor: {type: mongoose.Schema.Types.Mixed},
   backer: {type: mongoose.Schema.Types.Mixed},
-=======
-  user: String, // profile name
-  contributor: {$type: mongoose.Schema.Types.Mixed},
-  backer: {$type: mongoose.Schema.Types.Mixed},
->>>>>>> 7d989bcf
   uuid: String, // sender uuid
   userStyles: {$type: mongoose.Schema.Types.Mixed},
 
