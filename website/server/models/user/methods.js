import moment from 'moment';
import common from '../../../common';
import Bluebird from 'bluebird';
import {
  chatDefaults,
  TAVERN_ID,
} from '../group';
import { defaults, map, flatten, flow, compact, uniq, partialRight } from 'lodash';
import { model as UserNotification } from '../userNotification';
import schema from './schema';
import payments from '../../libs/payments';
import amazonPayments from '../../libs/amazonPayments';
import stripePayments from '../../libs/stripePayments';
import paypalPayments from '../../libs/paypalPayments';

const daysSince = common.daysSince;


schema.methods.isSubscribed = function isSubscribed () {
  let now = new Date();
  let plan = this.purchased.plan;

  return plan && plan.customerId && (!plan.dateTerminated || moment(plan.dateTerminated).isAfter(now));
};

schema.methods.hasNotCancelled = function hasNotCancelled () {
  let plan = this.purchased.plan;
  return this.isSubscribed() && !plan.dateTerminated;
};

// Get an array of groups ids the user is member of
schema.methods.getGroups = function getUserGroups () {
  let userGroups = this.guilds.slice(0); // clone this.guilds so we don't modify the original
  if (this.party._id) userGroups.push(this.party._id);
  userGroups.push(TAVERN_ID);
  return userGroups;
};

/* eslint-disable no-unused-vars */ // The checks below all get access to sndr and rcvr, but not all use both
const INTERACTION_CHECKS = Object.freeze({
  always: [
    // Revoked chat privileges block all interactions to prevent the evading of harassment protections
    // See issue #7971 for some discussion
    (sndr, rcvr) => sndr.flags.chatRevoked && 'chatPrivilegesRevoked',

    // Direct user blocks prevent all interactions
    (sndr, rcvr) => rcvr.inbox.blocks.includes(sndr._id) && 'notAuthorizedToSendMessageToThisUser',
    (sndr, rcvr) => sndr.inbox.blocks.includes(rcvr._id) && 'notAuthorizedToSendMessageToThisUser',
  ],

  'send-private-message': [
    // Private messaging has an opt-out, which does not affect other interactions
    (sndr, rcvr) => rcvr.inbox.optOut && 'notAuthorizedToSendMessageToThisUser',

    // We allow a player to message themselves so they can test how PMs work or send their own notes to themselves
  ],

  'transfer-gems': [
    // Unlike private messages, gems can't be sent to oneself
    (sndr, rcvr) => rcvr._id === sndr._id && 'cannotSendGemsToYourself',
  ],
});
/* eslint-enable no-unused-vars */

export const KNOWN_INTERACTIONS = Object.freeze(Object.keys(INTERACTION_CHECKS).filter(key => key !== 'always'));

// Get an array of error message keys that would be thrown if the given interaction was attempted
schema.methods.getObjectionsToInteraction = function getObjectionsToInteraction (interaction, receiver) {
  if (!KNOWN_INTERACTIONS.includes(interaction)) {
    throw new Error(`Unknown kind of interaction: "${interaction}", expected one of ${KNOWN_INTERACTIONS.join(', ')}`);
  }

  let sender = this;
  let checks = [
    INTERACTION_CHECKS.always,
    INTERACTION_CHECKS[interaction],
  ];

  let executeChecks = partialRight(map, (check) => check(sender, receiver));

  return flow(
    flatten,
    executeChecks,
    compact, // Remove passed checks (passed checks return falsy; failed checks return message keys)
    uniq
  )(checks);
};


/**
 * Sends a message to a this. Archives a copy in sender's inbox.
 *
 * @param  userToReceiveMessage  The receiver
 * @param  options
 * @param  options.receiverMsg   The message to send to the receiver
 * @param  options.senderMsg     The message to archive instead of receiverMsg
 * @return N/A
 */
schema.methods.sendMessage = async function sendMessage (userToReceiveMessage, options) {
  let sender = this;
  let senderMsg = options.senderMsg || options.receiverMsg;

  common.refPush(userToReceiveMessage.inbox.messages, chatDefaults(options.receiverMsg, sender));
  userToReceiveMessage.inbox.newMessages++;
  userToReceiveMessage._v++;
  userToReceiveMessage.markModified('inbox.messages');

  common.refPush(sender.inbox.messages, defaults({sent: true}, chatDefaults(senderMsg, userToReceiveMessage)));
  sender.markModified('inbox.messages');

  let promises = [userToReceiveMessage.save(), sender.save()];
  await Bluebird.all(promises);
};

/**
 * Creates a notification based on the input parameters and adds it to the local user notifications array.
 * This does not save the notification to the database or interact with the database in any way.
 *
 * @param  type  The type of notification to add to the this. Possible values are defined in the UserNotificaiton Schema
 * @param  data  The data to add to the notification
 */
schema.methods.addNotification = function addUserNotification (type, data = {}) {
  this.notifications.push({
    type,
    data,
  });
};

/**
 * Creates a notification based on the type and data input parameters and saves that new notification
 * to the database directly using an update statement. The local copy of these users are not updated by
 * this operation. Use this function when you want to add a notification to a user(s), but do not have
 * the user document(s) opened.
 *
 * @param  query A Mongoose query defining the users to add the notification to.
 * @param  type  The type of notification to add to the this. Possible values are defined in the UserNotificaiton Schema
 * @param  data  The data to add to the notification
 */
schema.statics.pushNotification = async function pushNotification (query, type, data = {}) {
  let newNotification = new UserNotification({type, data});
  let validationResult = newNotification.validateSync();
  if (validationResult) {
    throw validationResult;
  }
  await this.update(query, {$push: {notifications: newNotification}}, {multi: true}).exec();
};

// Add stats.toNextLevel, stats.maxMP and stats.maxHealth
// to a JSONified User stats object
schema.methods.addComputedStatsToJSONObj = function addComputedStatsToUserJSONObj (statsObject) {
  // NOTE: if an item is manually added to this.stats then
  // common/fns/predictableRandom must be tweaked so the new item is not considered.
  // Otherwise the client will have it while the server won't and the results will be different.
  statsObject.toNextLevel = common.tnl(this.stats.lvl);
  statsObject.maxHealth = common.maxHealth;
  statsObject.maxMP = common.statsComputed(this).maxMP;

  return statsObject;
};

/**
 * Cancels a subscription.
 *
 * @param  options
 * @param  options.user  The user object who is purchasing
 * @param  options.groupId  The id of the group purchasing a subscription
 * @param  options.headers  The request headers (only for Amazon subscriptions)
 * @param  options.cancellationReason  A text string to control sending an email
 *
 * @return a Promise from api.cancelSubscription()
 */
// @TODO: There is currently a three way relation between the user, payment methods and the payment helper
// This creates some odd Dependency Injection issues. To counter that, we use the user as the third layer
// To negotiate between the payment providers and the payment helper (which probably has too many responsiblities)
// In summary, currently is is best practice to use this method to cancel a user subscription, rather than calling the
// payment helper.
schema.methods.cancelSubscription = async function cancelSubscription (options = {}) {
  let plan = this.purchased.plan;

  options.user = this;
  if (plan.paymentMethod === amazonPayments.constants.PAYMENT_METHOD) {
    return await amazonPayments.cancelSubscription(options);
  } else if (plan.paymentMethod === stripePayments.constants.PAYMENT_METHOD) {
    return await stripePayments.cancelSubscription(options);
  } else if (plan.paymentMethod === paypalPayments.constants.PAYMENT_METHOD) {
    return await paypalPayments.subscribeCancel(options);
  }
  // Android and iOS subscriptions cannot be cancelled by Habitica.

<<<<<<< HEAD
  return await payments.cancelSubscription({user: this});
};

schema.methods.daysUserHasMissed = function  daysUserHasMissed (now, req = {}) {
  // If the user's timezone has changed (due to travel or daylight savings),
  // cron can be triggered twice in one day, so we check for that and use
  // both timezones to work out if cron should run.
  // CDS = Custom Day Start time.
  let timezoneOffsetFromUserPrefs = this.preferences.timezoneOffset;
  let timezoneOffsetAtLastCron = isFinite(this.preferences.timezoneOffsetAtLastCron) ? this.preferences.timezoneOffsetAtLastCron : timezoneOffsetFromUserPrefs;
  let timezoneOffsetFromBrowser = typeof req.header === 'function' && Number(req.header('x-user-timezoneoffset'));
  timezoneOffsetFromBrowser = isFinite(timezoneOffsetFromBrowser) ? timezoneOffsetFromBrowser : timezoneOffsetFromUserPrefs;
  // NB: All timezone offsets can be 0, so can't use `... || ...` to apply non-zero defaults

  if (timezoneOffsetFromBrowser !== timezoneOffsetFromUserPrefs) {
    // The user's browser has just told Habitica that the user's timezone has
    // changed so store and use the new zone.
    this.preferences.timezoneOffset = timezoneOffsetFromBrowser;
    timezoneOffsetFromUserPrefs = timezoneOffsetFromBrowser;
  }

  // How many days have we missed using the user's current timezone:
  let daysMissed = daysSince(this.lastCron, defaults({now}, this.preferences));

  if (timezoneOffsetAtLastCron !== timezoneOffsetFromUserPrefs) {
    // Since cron last ran, the user's timezone has changed.
    // How many days have we missed using the old timezone:
    let daysMissedNewZone = daysMissed;
    let daysMissedOldZone = daysSince(this.lastCron, defaults({
      now,
      timezoneOffsetOverride: timezoneOffsetAtLastCron,
    }, this.preferences));

    if (timezoneOffsetAtLastCron < timezoneOffsetFromUserPrefs) {
      // The timezone change was in the unsafe direction.
      // E.g., timezone changes from UTC+1 (offset -60) to UTC+0 (offset 0).
      //    or timezone changes from UTC-4 (offset 240) to UTC-5 (offset 300).
      // Local time changed from, for example, 03:00 to 02:00.

      if (daysMissedOldZone > 0 && daysMissedNewZone > 0) {
        // Both old and new timezones indicate that we SHOULD run cron, so
        // it is safe to do so immediately.
        daysMissed = Math.min(daysMissedOldZone, daysMissedNewZone);
        // use minimum value to be nice to user
      } else if (daysMissedOldZone > 0) {
        // The old timezone says that cron should run; the new timezone does not.
        // This should be impossible for this direction of timezone change, but
        // just in case I'm wrong...
        // TODO
        // console.log("zone has changed - old zone says run cron, NEW zone says no - stop cron now only -- SHOULD NOT HAVE GOT TO HERE", timezoneOffsetAtLastCron, timezoneOffsetFromUserPrefs, now); // used in production for confirming this never happens
      } else if (daysMissedNewZone > 0) {
        // The old timezone says that cron should NOT run -- i.e., cron has
        // already run today, from the old timezone's point of view.
        // The new timezone says that cron SHOULD run, but this is almost
        // certainly incorrect.
        // This happens when cron occurred at a time soon after the CDS. When
        // you reinterpret that time in the new timezone, it looks like it
        // was before the CDS, because local time has stepped backwards.
        // To fix this, rewrite the cron time to a time that the new
        // timezone interprets as being in today.

        daysMissed = 0; // prevent cron running now
        let timezoneOffsetDiff = timezoneOffsetAtLastCron - timezoneOffsetFromUserPrefs;
        // e.g., for dangerous zone change: 240 - 300 = -60 or  -660 - -600 = -60

        this.lastCron = moment(this.lastCron).subtract(timezoneOffsetDiff, 'minutes');
        // NB: We don't change this.auth.timestamps.loggedin so that will still record the time that the previous cron actually ran.
        // From now on we can ignore the old timezone:
        this.preferences.timezoneOffsetAtLastCron = timezoneOffsetFromUserPrefs;
      } else {
        // Both old and new timezones indicate that cron should
        // NOT run.
        daysMissed = 0; // prevent cron running now
      }
    } else if (timezoneOffsetAtLastCron > timezoneOffsetFromUserPrefs) {
      daysMissed = daysMissedNewZone;
      // TODO: Either confirm that there is nothing that could possibly go wrong here and remove the need for this else branch, or fix stuff.
      // There are probably situations where the Dailies do not reset early enough for a user who was expecting the zone change and wants to use all their Dailies immediately in the new zone;
      // if so, we should provide an option for easy reset of Dailies (can't be automatic because there will be other situations where the user was not prepared).
    }
  }

  return {daysMissed, timezoneOffsetFromUserPrefs};
=======
  return await payments.cancelSubscription(options);
>>>>>>> 207b1e91
};<|MERGE_RESOLUTION|>--- conflicted
+++ resolved
@@ -187,8 +187,7 @@
   }
   // Android and iOS subscriptions cannot be cancelled by Habitica.
 
-<<<<<<< HEAD
-  return await payments.cancelSubscription({user: this});
+  return await payments.cancelSubscription(options);
 };
 
 schema.methods.daysUserHasMissed = function  daysUserHasMissed (now, req = {}) {
@@ -271,7 +270,4 @@
   }
 
   return {daysMissed, timezoneOffsetFromUserPrefs};
-=======
-  return await payments.cancelSubscription(options);
->>>>>>> 207b1e91
 };