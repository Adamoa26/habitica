--- conflicted
+++ resolved
@@ -33,10 +33,8 @@
 
 // A list of v3 routes in the format METHOD-URL to skip
 const v4RouterOverrides = [
-<<<<<<< HEAD
   // 'GET-/status', Example to override the GET /status api call
   'PUT-/user/auth/update-username',
-=======
   'POST-/user/auth/local/register',
   'GET-/user',
   'PUT-/user',
@@ -47,7 +45,6 @@
   'DELETE-/user/messages/:id',
   'DELETE-/user/messages',
   'POST-/coupons/enter/:code',
->>>>>>> 26c8323e
 ];
 
 const v4Router = express.Router(); // eslint-disable-line new-cap
