--- conflicted
+++ resolved
@@ -274,15 +274,11 @@
   populateQuery(gid, q);
   q.exec(function(err, group){
     if (err) return next(err);
-<<<<<<< HEAD
-    if (!group && gid!=='party') return res.json(404,{err: "Group not found or you don't have access."});
+    if (!group && gid!=='party') return res.json(404,{err: shared.i18n.t('messageGroupNotFound')});
     //Remove flagged messages if the user is not mod
     if (!user.contributor.admin) {
       group.chat = _.filter(group.chat, function(message) { return !message.flagCount || message.flagCount < 2; });
     }
-=======
-    if (!group && gid!=='party') return res.json(404,{err: shared.i18n.t('messageGroupNotFound')});
->>>>>>> 9227dd89
     res.json(res.locals.group.chat);
     gid = null;
   });
