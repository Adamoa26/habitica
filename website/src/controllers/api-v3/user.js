--- conflicted
+++ resolved
@@ -677,8 +677,6 @@
 };
 
 /**
-<<<<<<< HEAD
-<<<<<<< HEAD
 * @api {post} /user/purchase/:type/:key Purchase Gem Items.
 * @apiVersion 3.0.0
 * @apiName UserPurchase
@@ -743,7 +741,10 @@
     let readCardResponse = common.ops.readCard(user, req);
     await user.save();
     res.respond(200, readCardResponse);
-=======
+  },
+};
+
+/**
 * @api {post} /user/open-mystery-item Open the mystery item.
 * @apiVersion 3.0.0
 * @apiName UserOpenMysteryItem
@@ -760,7 +761,6 @@
     let openMysteryItemResponse = common.ops.openMysteryItem(user, req, res.analytics);
     await user.save();
     res.respond(200, openMysteryItemResponse);
->>>>>>> 3fe88fd8
   },
 };
 
