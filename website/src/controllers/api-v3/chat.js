import { authWithHeaders } from '../../middlewares/api-v3/auth';
import cron from '../../middlewares/api-v3/cron';
import { model as Group } from '../../models/group';
import { model as User } from '../../models/user';
import {
  NotFound,
  NotAuthorized,
} from '../../libs/api-v3/errors';
import _ from 'lodash';
import { sendTxn } from '../../libs/api-v3/email';
import nconf from 'nconf';

let api = {};

/**
 * @api {get} /groups/:groupId/chat Get chat messages from a group
 * @apiVersion 3.0.0
 * @apiName GetChat
 * @apiGroup Chat
 *
 * @apiParam {string} groupId The group _id (or 'party')
 *
 * @apiSuccess {Array} chat An array of chat messages
 */
api.getChat = {
  method: 'GET',
  url: '/groups/:groupId/chat',
  middlewares: [authWithHeaders(), cron],
  async handler (req, res) {
    let user = res.locals.user;

    req.checkParams('groupId', res.t('groupIdRequired')).notEmpty();

    let validationErrors = req.validationErrors();
    if (validationErrors) throw validationErrors;

    let group = await Group.getGroup({user, groupId: req.params.groupId, fields: 'chat'});
    if (!group) throw new NotFound(res.t('groupNotFound'));

    res.respond(200, group.chat);
  },
};

/**
 * @api {post} /groups/:groupId/chat Post chat message to a group
 * @apiVersion 3.0.0
 * @apiName PostCat
 * @apiGroup Chat
 *
 * @apiParam {UUID} groupId The group _id
 * @apiParam {message} message The chat's message
 * @apiParam {previousMsg} previousMsg The previous chat message which will force a return of the full group chat
 *
 * @apiSuccess {Array} chat An array of chat messages
 */
api.postChat = {
  method: 'POST',
  url: '/groups/:groupId/chat',
  middlewares: [authWithHeaders(), cron],
  async handler (req, res) {
    let user = res.locals.user;
    let groupId = req.params.groupId;
    let chatUpdated;

    req.checkParams('groupId', res.t('groupIdRequired')).notEmpty();
    req.checkBody('message', res.t('messageGroupChatBlankMessage')).notEmpty();

    let validationErrors = req.validationErrors();
    if (validationErrors) throw validationErrors;

    let group = await Group.getGroup({user, groupId});

    if (!group) throw new NotFound(res.t('groupNotFound'));
    if (group.type !== 'party' && user.flags.chatRevoked) {
      throw new NotFound('Your chat privileges have been revoked.');
    }

    let lastClientMsg = req.query.previousMsg;
    chatUpdated = lastClientMsg && group.chat && group.chat[0] && group.chat[0].id !== lastClientMsg ? true : false;

    group.sendChat(req.body.message, user);

    if (group.type === 'party') {
      user.party.lastMessageSeen = group.chat[0].id;
      user.save(); // TODO why this is non-blocking? must catch?
    }

    let savedGroup = await group.save();
    if (chatUpdated) {
      res.respond(200, {chat: savedGroup.chat});
    } else {
      res.respond(200, {message: savedGroup.chat[0]});
    }
  },
};

/**
 * @api {post} /groups/:groupId/chat/:chatId/like Like a group chat message
 * @apiVersion 3.0.0
 * @apiName LikeChat
 * @apiGroup Chat
 *
 * @apiParam {groupId} groupId The group _id
 * @apiParam {chatId} chatId The chat message _id
 *
 * @apiSuccess {Array} chat An array of chat messages
 */
api.likeChat = {
  method: 'POST',
  url: '/groups/:groupId/chat/:chatId/like',
  middlewares: [authWithHeaders(), cron],
  async handler (req, res) {
    let user = res.locals.user;
    let groupId = req.params.groupId;

    req.checkParams('groupId', res.t('groupIdRequired')).notEmpty();
    req.checkParams('chatId', res.t('chatIdRequired')).notEmpty();

    let validationErrors = req.validationErrors();
    if (validationErrors) throw validationErrors;

    let group = await Group.getGroup({user, groupId});
    if (!group) throw new NotFound(res.t('groupNotFound'));

    let message = _.find(group.chat, {id: req.params.chatId});
    if (!message) throw new NotFound(res.t('messageGroupChatNotFound'));
    if (message.uuid === user._id) throw new NotFound(res.t('messageGroupChatLikeOwnMessage'));

    let update = {$set: {}};

    if (!message.likes) message.likes = {};

    message.likes[user._id] = !message.likes[user._id];
    update.$set[`chat.$.likes.${user._id}`] = message.likes[user._id];

    await Group.update(
      {_id: group._id, 'chat.id': message.id},
      update
    );
    res.respond(200, message);
  },
};

/**
 * @api {post} /groups/:groupId/chat/:chatId/like Like a group chat message
 * @apiVersion 3.0.0
 * @apiName LikeChat
 * @apiGroup Chat
 *
 * @apiParam {groupId} groupId The group _id
 * @apiParam {chatId} chatId The chat message _id
 *
 * @apiSuccess {Array} chat An array of chat messages
 */
api.flagChat = {
  method: 'POST',
  url: '/groups/:groupId/chat/:chatId/flag',
  middlewares: [authWithHeaders(), cron],
  async handler (req, res) {
    let user = res.locals.user;
    let groupId = req.params.groupId;

    req.checkParams('groupId', res.t('groupIdRequired')).notEmpty();
    req.checkParams('chatId', res.t('chatIdRequired')).notEmpty();

    let validationErrors = req.validationErrors();
    if (validationErrors) throw validationErrors;

    let group = await Group.getGroup({user, groupId});
    if (!group) throw new NotFound(res.t('groupNotFound'));
    let message = _.find(group.chat, {id: req.params.chatId});

    if (!message) throw new NotFound(res.t('messageGroupChatNotFound'));

    if (message.uuid === user._id) throw new NotFound(res.t('messageGroupChatFlagOwnMessage'));

    let author = await User.findOne({_id: message.uuid}, {auth: 1});

    let update = {$set: {}};

    // Log user ids that have flagged the message
    if (!message.flags) message.flags = {};
    if (message.flags[user._id] && !user.contributor.admin) throw new NotFound(res.t('messageGroupChatFlagAlreadyReported'));
    message.flags[user._id] = true;
    update.$set[`chat.$.flags.${user._id}`] = true;

    // Log total number of flags (publicly viewable)
    if (!message.flagCount) message.flagCount = 0;
    if (user.contributor.admin) {
      // Arbitraty amount, higher than 2
      message.flagCount = 5;
    } else {
      message.flagCount++;
    }
    update.$set['chat.$.flagCount'] = message.flagCount;

    await Group.update(
      {_id: group._id, 'chat.id': message.id},
      update
    );

    let addressesToSendTo = nconf.get('FLAG_REPORT_EMAIL');
    addressesToSendTo = typeof addressesToSendTo === 'string' ? JSON.parse(addressesToSendTo) : addressesToSendTo;

    if (Array.isArray(addressesToSendTo)) {
      addressesToSendTo = addressesToSendTo.map((email) => {
        return {email, canSend: true};
      });
    } else {
      addressesToSendTo = {email: addressesToSendTo};
    }

    let reporterEmailContent;
    if (user.auth.local) {
      reporterEmailContent = user.auth.local.email;
    } else if (user.auth.facebook && user.auth.facebook.emails && user.auth.facebook.emails[0]) {
      reporterEmailContent = user.auth.facebook.emails[0].value;
    }

    let authorEmailContent;
    if (author.auth.local) {
      authorEmailContent = author.auth.local.email;
    } else if (author.auth.facebook && author.auth.facebook.emails && author.auth.facebook.emails[0]) {
      authorEmailContent = author.auth.facebook.emails[0].value;
    }

    let groupUrl;
    if (group._id === 'habitrpg') {
      groupUrl = '/#/options/groups/tavern';
    } else if (group.type === 'guild') {
      groupUrl = `/#/options/groups/guilds/{$group._id}`;
    } else {
      groupUrl = 'party';
    }

    sendTxn(addressesToSendTo, 'flag-report-to-mods', [
      {name: 'MESSAGE_TIME', content: (new Date(message.timestamp)).toString()},
      {name: 'MESSAGE_TEXT', content: message.text},

      {name: 'REPORTER_USERNAME', content: user.profile.name},
      {name: 'REPORTER_UUID', content: user._id},
      {name: 'REPORTER_EMAIL', content: reporterEmailContent},
      {name: 'REPORTER_MODAL_URL', content: `/static/front/#?memberId={$user._id}`},

      {name: 'AUTHOR_USERNAME', content: message.user},
      {name: 'AUTHOR_UUID', content: message.uuid},
      {name: 'AUTHOR_EMAIL', content: authorEmailContent},
      {name: 'AUTHOR_MODAL_URL', content: `/static/front/#?memberId={$message.uuid}`},

      {name: 'GROUP_NAME', content: group.name},
      {name: 'GROUP_TYPE', content: group.type},
      {name: 'GROUP_ID', content: group._id},
      {name: 'GROUP_URL', content: groupUrl},
    ]);

    res.respond(200, message);
  },
};

/**
<<<<<<< HEAD
 * @api {post} /groups/:groupId/chat/:chatId/seen Seen a group chat message
 * @apiVersion 3.0.0
 * @apiName SeenChat
 * @apiGroup Chat
 *
 * @apiParam {groupId} groupId The group _id
 *
 * @apiSuccess {None}
 */
api.seenChat = {
  method: 'POST',
  url: '/groups/:groupId/chat/seen',
=======
 * @api {delete} /groups/:groupId/chat/:chatId Delete chat message from a group
 * @apiVersion 3.0.0
 * @apiName DeleteChat
 * @apiGroup Chat
 *
 * @apiParam {string} groupId The group _id (or 'party')
 * @apiParam {string} chatId The chat _id
 *
 * @apiSuccess {Array} The update chat array
 * @apiSuccess {Object} An empty object when the previous message was deleted
 */
api.deleteChat = {
  method: 'DELETE',
  url: '/groups/:groupId/chat/:chatId',
>>>>>>> c498eef2
  middlewares: [authWithHeaders(), cron],
  async handler (req, res) {
    let user = res.locals.user;
    let groupId = req.params.groupId;
<<<<<<< HEAD

    req.checkParams('groupId', res.t('groupIdRequired')).notEmpty();
=======
    let chatId = req.params.chatId;

    req.checkParams('groupId', res.t('groupIdRequired')).notEmpty();
    req.checkParams('chatId', res.t('chatIdRequired')).notEmpty();
>>>>>>> c498eef2

    let validationErrors = req.validationErrors();
    if (validationErrors) throw validationErrors;

<<<<<<< HEAD
    let group = await Group.getGroup({user, groupId});
    if (!group) throw new NotFound(res.t('groupNotFound'));

    // Skip the auth step, we want this to be fast. If !found with uuid/token, then it just doesn't save
    let update = { $unset: {} };

    update.$unset[`newMessages.${groupId}`] = '';
    await User.update({_id: user._id}, update).exec();

    res.respond(200);
=======
    let group = await Group.getGroup({user, groupId, fields: 'chat'});
    if (!group) throw new NotFound(res.t('groupNotFound'));

    let message = _.find(group.chat, {id: chatId});
    if (!message) throw new NotFound(res.t('messageGroupChatNotFound'));

    if (user._id !== message.uuid && !user.contributor.admin) {
      throw new NotAuthorized(res.t('onlyCreatorOrAdminCanDeleteChat'));
    }

    let lastClientMsg = req.query.previousMsg;
    let chatUpdated = lastClientMsg && group.chat && group.chat[0] && group.chat[0].id !== lastClientMsg ? true : false;

    await Group.update(
      {_id: group._id},
      {$pull: {chat: {id: chatId} } }
    );

    if (chatUpdated) {
      group = group.toJSON();
      _.remove(group.chat, function removeChat (chat) {
        return chat.id === chatId;
      });
      res.json(group.chat);
    } else {
      res.send(200, {});
    }
>>>>>>> c498eef2
  },
};

export default api;<|MERGE_RESOLUTION|>--- conflicted
+++ resolved
@@ -258,7 +258,6 @@
 };
 
 /**
-<<<<<<< HEAD
  * @api {post} /groups/:groupId/chat/:chatId/seen Seen a group chat message
  * @apiVersion 3.0.0
  * @apiName SeenChat
@@ -271,7 +270,30 @@
 api.seenChat = {
   method: 'POST',
   url: '/groups/:groupId/chat/seen',
-=======
+  middlewares: [authWithHeaders(), cron],
+  async handler (req, res) {
+    let user = res.locals.user;
+    let groupId = req.params.groupId;
+
+    req.checkParams('groupId', res.t('groupIdRequired')).notEmpty();
+
+    let validationErrors = req.validationErrors();
+    if (validationErrors) throw validationErrors;
+
+    let group = await Group.getGroup({user, groupId});
+    if (!group) throw new NotFound(res.t('groupNotFound'));
+
+    // Skip the auth step, we want this to be fast. If !found with uuid/token, then it just doesn't save
+    let update = { $unset: {} };
+
+    update.$unset[`newMessages.${groupId}`] = '';
+    await User.update({_id: user._id}, update).exec();
+
+    res.respond(200);
+  },
+};
+
+/**
  * @api {delete} /groups/:groupId/chat/:chatId Delete chat message from a group
  * @apiVersion 3.0.0
  * @apiName DeleteChat
@@ -286,36 +308,18 @@
 api.deleteChat = {
   method: 'DELETE',
   url: '/groups/:groupId/chat/:chatId',
->>>>>>> c498eef2
-  middlewares: [authWithHeaders(), cron],
-  async handler (req, res) {
-    let user = res.locals.user;
-    let groupId = req.params.groupId;
-<<<<<<< HEAD
-
-    req.checkParams('groupId', res.t('groupIdRequired')).notEmpty();
-=======
+  middlewares: [authWithHeaders(), cron],
+  async handler (req, res) {
+    let user = res.locals.user;
+    let groupId = req.params.groupId;
     let chatId = req.params.chatId;
 
     req.checkParams('groupId', res.t('groupIdRequired')).notEmpty();
     req.checkParams('chatId', res.t('chatIdRequired')).notEmpty();
->>>>>>> c498eef2
-
-    let validationErrors = req.validationErrors();
-    if (validationErrors) throw validationErrors;
-
-<<<<<<< HEAD
-    let group = await Group.getGroup({user, groupId});
-    if (!group) throw new NotFound(res.t('groupNotFound'));
-
-    // Skip the auth step, we want this to be fast. If !found with uuid/token, then it just doesn't save
-    let update = { $unset: {} };
-
-    update.$unset[`newMessages.${groupId}`] = '';
-    await User.update({_id: user._id}, update).exec();
-
-    res.respond(200);
-=======
+
+    let validationErrors = req.validationErrors();
+    if (validationErrors) throw validationErrors;
+
     let group = await Group.getGroup({user, groupId, fields: 'chat'});
     if (!group) throw new NotFound(res.t('groupNotFound'));
 
@@ -343,7 +347,6 @@
     } else {
       res.send(200, {});
     }
->>>>>>> c498eef2
   },
 };
 
