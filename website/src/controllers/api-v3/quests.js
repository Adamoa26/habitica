--- conflicted
+++ resolved
@@ -181,52 +181,27 @@
 };
 
 /**
-<<<<<<< HEAD
- * @api {post} /groups/:groupId/quests/leave Leaves the active quest
- * @apiVersion 3.0.0
- * @apiName LeaveQuest
-=======
  * @api {post} /groups/:groupId/quests/reject Reject a quest
  * @apiVersion 3.0.0
  * @apiName RejectQuest
->>>>>>> 498bd31f
- * @apiGroup Group
- *
- * @apiParam {string} groupId The group _id (or 'party')
- *
- * @apiSuccess {Object} quest Quest Object
- */
-<<<<<<< HEAD
-api.leaveQuest = {
-  method: 'POST',
-  url: '/groups/:groupId/quests/leave',
-  middlewares: [authWithHeaders(), cron],
-  async handler (req, res) {
-    let user = res.locals.user;
-    let groupId = req.params.groupId;
-=======
+ * @apiGroup Group
+ *
+ * @apiParam {string} groupId The group _id (or 'party')
+ *
+ * @apiSuccess {Object} quest Quest Object
+ */
 api.rejectQuest = {
   method: 'POST',
   url: '/groups/:groupId/quests/reject',
   middlewares: [authWithHeaders(), cron],
   async handler (req, res) {
     let user = res.locals.user;
->>>>>>> 498bd31f
-
-    req.checkParams('groupId', res.t('groupIdRequired')).notEmpty();
-
-    let validationErrors = req.validationErrors();
-    if (validationErrors) throw validationErrors;
-
-<<<<<<< HEAD
-    let group = await Group.getGroup({user, groupId, fields: 'type quest'});
-
-    if (!group) throw new NotFound(res.t('groupNotFound'));
-    if (group.type !== 'party') throw new NotAuthorized(res.t('guildQuestsNotSupported'));
-    if (!group.quest.active) throw new NotFound(res.t('noActiveQuestToLeave'));
-    if (group.quest.leader === user._id) throw new NotAuthorized(res.t('questLeaderCannotLeaveQuest'));
-    if (!group.quest.members[user._id]) throw new NotAuthorized(res.t('notPartOfQuest'));
-=======
+
+    req.checkParams('groupId', res.t('groupIdRequired')).notEmpty();
+
+    let validationErrors = req.validationErrors();
+    if (validationErrors) throw validationErrors;
+
     let group = await Group.getGroup({user, groupId: req.params.groupId, fields: 'type quest'});
     if (!group) throw new NotFound(res.t('groupNotFound'));
     if (group.type !== 'party') throw new NotAuthorized(res.t('guildQuestsNotSupported'));
@@ -234,7 +209,6 @@
     if (group.quest.active) throw new NotAuthorized(res.t('questAlreadyUnderway'));
     if (group.quest.members[user._id]) throw new BadRequest(res.t('questAlreadyAccepted'));
     if (group.quest.members[user._id] === false) throw new BadRequest(res.t('questAlreadyRejected'));
->>>>>>> 498bd31f
 
     group.quest.members[user._id] = false;
     group.markModified('quest.members');
@@ -242,21 +216,16 @@
     user.party.quest = Group.cleanQuestProgress();
     user.markModified('party.quest');
 
-<<<<<<< HEAD
-=======
     if (canStartQuestAutomatically(group)) {
       await group.startQuest(user);
     }
 
->>>>>>> 498bd31f
     let [savedGroup] = await Q.all([
       group.save(),
       user.save(),
     ]);
 
     res.respond(200, savedGroup.quest);
-<<<<<<< HEAD
-=======
 
     analytics.track('quest', {
       category: 'behavior',
@@ -369,7 +338,52 @@
     let [groupSaved] = await Q.all([group.save(), memberUpdates, questLeaderUpdate]);
 
     res.respond(200, groupSaved.quest);
->>>>>>> 498bd31f
+  },
+};
+
+/**
+ * @api {post} /groups/:groupId/quests/leave Leaves the active quest
+ * @apiVersion 3.0.0
+ * @apiName LeaveQuest
+ * @apiGroup Group
+ *
+ * @apiParam {string} groupId The group _id (or 'party')
+ *
+ * @apiSuccess {Object} quest Quest Object
+ */
+api.leaveQuest = {
+  method: 'POST',
+  url: '/groups/:groupId/quests/leave',
+  middlewares: [authWithHeaders(), cron],
+  async handler (req, res) {
+    let user = res.locals.user;
+    let groupId = req.params.groupId;
+
+    req.checkParams('groupId', res.t('groupIdRequired')).notEmpty();
+
+    let validationErrors = req.validationErrors();
+    if (validationErrors) throw validationErrors;
+
+    let group = await Group.getGroup({user, groupId, fields: 'type quest'});
+
+    if (!group) throw new NotFound(res.t('groupNotFound'));
+    if (group.type !== 'party') throw new NotAuthorized(res.t('guildQuestsNotSupported'));
+    if (!group.quest.active) throw new NotFound(res.t('noActiveQuestToLeave'));
+    if (group.quest.leader === user._id) throw new NotAuthorized(res.t('questLeaderCannotLeaveQuest'));
+    if (!group.quest.members[user._id]) throw new NotAuthorized(res.t('notPartOfQuest'));
+
+    group.quest.members[user._id] = false;
+    group.markModified('quest.members');
+
+    user.party.quest = Group.cleanQuestProgress();
+    user.markModified('party.quest');
+
+    let [savedGroup] = await Q.all([
+      group.save(),
+      user.save(),
+    ]);
+
+    res.respond(200, savedGroup.quest);
   },
 };
 
