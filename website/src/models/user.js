--- conflicted
+++ resolved
@@ -85,26 +85,8 @@
     thankyou: Number,
     costumeContests: Number,
     birthday: Number,
-<<<<<<< HEAD
-=======
     partyUp: Boolean,
-    partyOn: Boolean
-  },
-  auth: {
-    blocked: Boolean,
-    facebook: Schema.Types.Mixed,
-    local: {
-      email: String,
-      hashed_password: String,
-      salt: String,
-      username: String,
-      lowerCaseUsername: String // Store a lowercase version of username to check for duplicates
-    },
-    timestamps: {
-      created: {type: Date,'default': Date.now},
-      loggedin: {type: Date,'default': Date.now}
-    }
->>>>>>> 84472590
+    partyOn: Boolean,
   },
 
   backer: {
