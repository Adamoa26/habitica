--- conflicted
+++ resolved
@@ -148,7 +148,6 @@
     },
     tutorial: {
       common: {
-<<<<<<< HEAD
         habits: {type: Boolean, default: false},
         dailies: {type: Boolean, default: false},
         todos: {type: Boolean, default: false},
@@ -161,21 +160,6 @@
         tavern: {type: Boolean, default: false},
         equipment: {type: Boolean, default: false},
         items: {type: Boolean, default: false},
-        inviteParty: {type: Boolean, default: false},
-=======
-        habits: {type: Boolean, 'default': false},
-        dailies: {type: Boolean, 'default': false},
-        todos: {type: Boolean, 'default': false},
-        rewards: {type: Boolean, 'default': false},
-        party: {type: Boolean, 'default': false},
-        pets: {type: Boolean, 'default': false},
-        gems: {type: Boolean, 'default': false},
-        skills: {type: Boolean, 'default': false},
-        classes: {type: Boolean, 'default': false},
-        tavern: {type: Boolean, 'default': false},
-        equipment: {type: Boolean, 'default': false},
-        items: {type: Boolean, 'default': false},
->>>>>>> a3665e70
       },
       ios: {
         addTask: {type: Boolean, default: false},
