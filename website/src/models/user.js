// User schema and model
import mongoose from 'mongoose';
import shared from '../../../common';
import _ from 'lodash';
import moment from 'moment';
import TaskSchemas from './task';
// import {model as Challenge} from './challenge';

let Schema = mongoose.Schema;

// User schema definition
export let schema = new Schema({
  // The user _id, stored as a string
  // TODO validation
  _id: {
    type: String,
    default: shared.uuid,
  },
  // TODO validation
  apiToken: {
    type: String,
    default: shared.uuid,
  },

  auth: {
    blocked: Boolean,
    facebook: Schema.Types.Mixed, // TODO validate
    local: {
      email: String,
      hashed_password: String, // eslint-disable-line camelcase
      salt: String,
      username: String,
      // Store a lowercase version of username to check for duplicates
      lowerCaseUsername: String,
    },
    timestamps: {
      created: {type: Date, default: Date.now},
      loggedin: {type: Date, default: Date.now},
    },
  },

  // We want to know *every* time an object updates. Mongoose uses __v to designate when an object contains arrays which
  // have been updated (http://goo.gl/gQLz41), but we want *every* update
  _v: { type: Number, default: 0 },

  achievements: {
    originalUser: Boolean,
    habitSurveys: Number,
    ultimateGearSets: Schema.Types.Mixed, // TODO remove, use dictionary?
    beastMaster: Boolean,
    beastMasterCount: Number,
    mountMaster: Boolean,
    mountMasterCount: Number,
    triadBingo: Boolean,
    triadBingoCount: Number,
    veteran: Boolean,
    snowball: Number,
    spookDust: Number,
    shinySeed: Number,
    seafoam: Number,
    streak: Number,
    challenges: Array,
    quests: Schema.Types.Mixed, // TODO remove, use dictionary?
    rebirths: Number,
    rebirthLevel: Number,
    perfect: Number,
    habitBirthdays: Number,
    valentine: Number,
    costumeContest: Boolean, // Superseded by costumeContests
    nye: Number,
    habiticaDays: Number,
    greeting: Number,
    thankyou: Number,
<<<<<<< HEAD
=======
    costumeContests: Number
  },
  auth: {
    blocked: Boolean,
    facebook: Schema.Types.Mixed,
    local: {
      email: String,
      hashed_password: String,
      salt: String,
      username: String,
      lowerCaseUsername: String // Store a lowercase version of username to check for duplicates
    },
    timestamps: {
      created: {type: Date,'default': Date.now},
      loggedin: {type: Date,'default': Date.now}
    }
>>>>>>> 29c4e21b
  },

  backer: {
    tier: Number,
    npc: String,
    tokensApplied: Boolean,
  },

  contributor: {
    // 1-9, see https://trello.com/c/wkFzONhE/277-contributor-gear https://github.com/HabitRPG/habitrpg/issues/3801
    // TODO validate
    level: Number,
    admin: Boolean,
    sudo: Boolean,
    // Artisan, Friend, Blacksmith, etc
    text: String,
    // a markdown textarea to list their contributions + links
    contributions: String,
    critical: String,
  },

  balance: {type: Number, default: 0},
  filters: {type: Schema.Types.Mixed, default: {}}, // TODO dictionary

  purchased: {
    ads: {type: Boolean, default: false},
    // eg, {skeleton: true, pumpkin: true, eb052b: true}
    // TODO dictionary
    skin: {type: Schema.Types.Mixed, default: {}},
    hair: {type: Schema.Types.Mixed, default: {}},
    shirt: {type: Schema.Types.Mixed, default: {}},
    background: {type: Schema.Types.Mixed, default: {}},
    txnCount: {type: Number, default: 0},
    mobileChat: Boolean,
    plan: {
      planId: String,
      paymentMethod: String, // enum: ['Paypal','Stripe', 'Gift', 'Amazon Payments', '']}
      customerId: String, // Billing Agreement Id in case of Amazon Payments
      dateCreated: Date,
      dateTerminated: Date,
      dateUpdated: Date,
      extraMonths: {type: Number, default: 0},
      gemsBought: {type: Number, default: 0},
      mysteryItems: {type: Array, default: []},
      lastBillingDate: Date, // Used only for Amazon Payments to keep track of billing date
      consecutive: {
        count: {type: Number, default: 0},
        offset: {type: Number, default: 0}, // when gifted subs, offset++ for each month. offset-- each new-month (cron). count doesn't ++ until offset==0
        gemCapExtra: {type: Number, default: 0},
        trinkets: {type: Number, default: 0},
      },
    },
  },

  flags: {
    customizationsNotification: {type: Boolean, default: false},
    showTour: {type: Boolean, default: true},
    tour: {
      // -1 indicates "uninitiated", -2 means "complete", any other number is the current tour step (0-index)
      intro: {type: Number, default: -1},
      classes: {type: Number, default: -1},
      stats: {type: Number, default: -1},
      tavern: {type: Number, default: -1},
      party: {type: Number, default: -1},
      guilds: {type: Number, default: -1},
      challenges: {type: Number, default: -1},
      market: {type: Number, default: -1},
      pets: {type: Number, default: -1},
      mounts: {type: Number, default: -1},
      hall: {type: Number, default: -1},
      equipment: {type: Number, default: -1},
    },
    tutorial: {
      common: {
        habits: {type: Boolean, default: false},
        dailies: {type: Boolean, default: false},
        todos: {type: Boolean, default: false},
        rewards: {type: Boolean, default: false},
        party: {type: Boolean, default: false},
        pets: {type: Boolean, default: false},
        gems: {type: Boolean, default: false},
        skills: {type: Boolean, default: false},
        classes: {type: Boolean, default: false},
        tavern: {type: Boolean, default: false},
        equipment: {type: Boolean, default: false},
        items: {type: Boolean, default: false},
        inviteParty: {type: Boolean, default: false},
      },
      ios: {
        addTask: {type: Boolean, default: false},
        editTask: {type: Boolean, default: false},
        deleteTask: {type: Boolean, default: false},
        filterTask: {type: Boolean, default: false},
        groupPets: {type: Boolean, default: false},
      },
    },
    dropsEnabled: {type: Boolean, default: false},
    itemsEnabled: {type: Boolean, default: false},
    newStuff: {type: Boolean, default: false},
    rewrite: {type: Boolean, default: true},
    contributor: Boolean,
    classSelected: {type: Boolean, default: false},
    mathUpdates: Boolean,
    rebirthEnabled: {type: Boolean, default: false},
    levelDrops: {type: Schema.Types.Mixed, default: {}},
    chatRevoked: Boolean,
    // Used to track the status of recapture emails sent to each user,
    // can be 0 - no email sent - 1, 2, 3 or 4 - 4 means no more email will be sent to the user
    recaptureEmailsPhase: {type: Number, default: 0},
    // Needed to track the tip to send inside the email
    weeklyRecapEmailsPhase: {type: Number, default: 0},
    // Used to track when the next weekly recap should be sent
    lastWeeklyRecap: {type: Date, default: Date.now},
    // Used to enable weekly recap emails as users login
    lastWeeklyRecapDiscriminator: Boolean,
    communityGuidelinesAccepted: {type: Boolean, default: false},
    cronCount: {type: Number, default: 0},
    welcomed: {type: Boolean, default: false},
    armoireEnabled: {type: Boolean, default: false},
    armoireOpened: {type: Boolean, default: false},
    armoireEmpty: {type: Boolean, default: false},
    cardReceived: {type: Boolean, default: false},
    warnedLowHealth: {type: Boolean, default: false},
  },

  history: {
    // TODO absolutely preen these for everyone
    exp: Array, // [{date: Date, value: Number}], // big peformance issues if these are defined
    todos: Array, // [{data: Date, value: Number}] // big peformance issues if these are defined
  },

  invitations: {
    guilds: {type: Array, default: []},
    party: Schema.Types.Mixed, // TODO dictionary
  },

  items: {
    gear: {
      owned: _.transform(shared.content.gear.flat, (m, v) => {
        m[v.key] = {type: Boolean};
        if (v.key.match(/[armor|head|shield]_warrior_0/)) {
          m[v.key].default = true;
        }
      }),

      equipped: {
        weapon: String,
        armor: {type: String, default: 'armor_base_0'},
        head: {type: String, default: 'head_base_0'},
        shield: {type: String, default: 'shield_base_0'},
        back: String,
        headAccessory: String,
        eyewear: String,
        body: String,
      },
      costume: {
        weapon: String,
        armor: {type: String, default: 'armor_base_0'},
        head: {type: String, default: 'head_base_0'},
        shield: {type: String, default: 'shield_base_0'},
        back: String,
        headAccessory: String,
        eyewear: String,
        body: String,
      },
    },

    special: {
      snowball: {type: Number, default: 0},
      spookDust: {type: Number, default: 0},
      shinySeed: {type: Number, default: 0},
      seafoam: {type: Number, default: 0},
      valentine: Number,
      valentineReceived: Array, // array of strings, by sender name
      nye: Number,
      nyeReceived: Array,
      greeting: Number,
      greetingReceived: Array,
      thankyou: Number,
      thankyouReceived: Array,
    },

    // -------------- Animals -------------------
    // Complex bit here. The result looks like:
    // pets: {
    //   'Wolf-Desert': 0, // 0 means does not own
    //   'PandaCub-Red': 10, // Number represents "Growth Points"
    //   etc...
    // }
    pets: _.defaults(
      // First transform to a 1D eggs/potions mapping
      _.transform(shared.content.pets, (m, v, k) => m[k] = Number),
      // Then add additional pets (quest, backer, contributor, premium)
      _.transform(shared.content.questPets, (m, v, k) => m[k] = Number),
      _.transform(shared.content.specialPets, (m, v, k) => m[k] = Number),
      _.transform(shared.content.premiumPets, (m, v, k) => m[k] = Number)
    ),
    currentPet: String, // Cactus-Desert

    // eggs: {
    //  'PandaCub': 0, // 0 indicates "doesn't own"
    //  'Wolf': 5 // Number indicates "stacking"
    // }
    eggs: _.transform(shared.content.eggs, (m, v, k) => m[k] = Number),

    // hatchingPotions: {
    //  'Desert': 0, // 0 indicates "doesn't own"
    //  'CottonCandyBlue': 5 // Number indicates "stacking"
    // }
    hatchingPotions: _.transform(shared.content.hatchingPotions, (m, v, k) => m[k] = Number),

    // Food: {
    //  'Watermelon': 0, // 0 indicates "doesn't own"
    //  'RottenMeat': 5 // Number indicates "stacking"
    // }
    food: _.transform(shared.content.food, (m, v, k) => m[k] = Number),

    // mounts: {
    //  'Wolf-Desert': true,
    //  'PandaCub-Red': false,
    //  etc...
    // }
    mounts: _.defaults(
      // First transform to a 1D eggs/potions mapping
      _.transform(shared.content.pets, (m, v, k) => m[k] = Boolean),
      // Then add quest and premium pets
      _.transform(shared.content.questPets, (m, v, k) => m[k] = Boolean),
      _.transform(shared.content.premiumPets, (m, v, k) => m[k] = Boolean),
      // Then add additional mounts (backer, contributor)
      _.transform(shared.content.specialMounts, (m, v, k) => m[k] = Boolean)
    ),
    currentMount: String,

    // Quests: {
    //  'boss_0': 0, // 0 indicates "doesn't own"
    //  'collection_honey': 5 // Number indicates "stacking"
    // }
    quests: _.transform(shared.content.quests, (m, v, k) => m[k] = Number),

    lastDrop: {
      date: {type: Date, default: Date.now},
      count: {type: Number, default: 0},
    },
  },

  lastCron: {type: Date, default: Date.now},

  // {GROUP_ID: Boolean}, represents whether they have unseen chat messages
  newMessages: {type: Schema.Types.Mixed, default: {}},

  party: {
    // id // FIXME can we use a populated doc instead of fetching party separate from user?
    order: {type: String, default: 'level'},
    orderAscending: {type: String, default: 'ascending'},
    quest: {
      key: String,
      progress: {
        up: {type: Number, default: 0},
        down: {type: Number, default: 0},
        collect: {type: Schema.Types.Mixed, default: {}}, // {feather:1, ingot:2}
      },
      completed: String, // When quest is done, we move it from key => completed, and it's a one-time flag (for modal) that they unset by clicking "ok" in browser
      RSVPNeeded: {type: Boolean, default: false}, // Set to true when invite is pending, set to false when quest invite is accepted or rejected, quest starts, or quest is cancelled
    },
  },
  preferences: {
    dayStart: {type: Number, default: 0, min: 0, max: 23},
    size: {type: String, enum: ['broad', 'slim'], default: 'slim'},
    hair: {
      color: {type: String, default: 'red'},
      base: {type: Number, default: 3},
      bangs: {type: Number, default: 1},
      beard: {type: Number, default: 0},
      mustache: {type: Number, default: 0},
      flower: {type: Number, default: 1},
    },
    hideHeader: {type: Boolean, default: false},
    skin: {type: String, default: '915533'},
    shirt: {type: String, default: 'blue'},
    timezoneOffset: Number,
    sound: {type: String, default: 'off', enum: ['off', 'danielTheBard', 'gokulTheme', 'luneFoxTheme', 'wattsTheme']},
    language: String,
    automaticAllocation: Boolean,
    allocationMode: {type: String, enum: ['flat', 'classbased', 'taskbased'], default: 'flat'},
    autoEquip: {type: Boolean, default: true},
    costume: Boolean,
    dateFormat: {type: String, enum: ['MM/dd/yyyy', 'dd/MM/yyyy', 'yyyy/MM/dd'], default: 'MM/dd/yyyy'},
    sleep: {type: Boolean, default: false},
    stickyHeader: {type: Boolean, default: true},
    disableClasses: {type: Boolean, default: false},
    newTaskEdit: {type: Boolean, default: false},
    dailyDueDefaultView: {type: Boolean, default: false},
    tagsCollapsed: {type: Boolean, default: false},
    advancedCollapsed: {type: Boolean, default: false},
    toolbarCollapsed: {type: Boolean, default: false},
    background: String,
    displayInviteToPartyWhenPartyIs1: {type: Boolean, default: true},
    webhooks: {type: Schema.Types.Mixed, default: {}},
    // For the following fields make sure to use strict comparison when searching for falsey values (=== false)
    // As users who didn't login after these were introduced may have them undefined/null
    emailNotifications: {
      unsubscribeFromAll: {type: Boolean, default: false},
      newPM: {type: Boolean, default: true},
      kickedGroup: {type: Boolean, default: true},
      wonChallenge: {type: Boolean, default: true},
      giftedGems: {type: Boolean, default: true},
      giftedSubscription: {type: Boolean, default: true},
      invitedParty: {type: Boolean, default: true},
      invitedGuild: {type: Boolean, default: true},
      questStarted: {type: Boolean, default: true},
      invitedQuest: {type: Boolean, default: true},
      // remindersToLogin: {type: Boolean, default: true},
      // importantAnnouncements are in fact the recapture emails
      importantAnnouncements: {type: Boolean, default: true},
      weeklyRecaps: {type: Boolean, default: true},
    },
    suppressModals: {
      levelUp: {type: Boolean, default: false},
      hatchPet: {type: Boolean, default: false},
      raisePet: {type: Boolean, default: false},
      streak: {type: Boolean, default: false},
    },
  },
  profile: {
    blurb: String,
    imageUrl: String,
    name: String,
  },
  stats: {
    hp: {type: Number, default: shared.maxHealth},
    mp: {type: Number, default: 10},
    exp: {type: Number, default: 0},
    gp: {type: Number, default: 0},
    lvl: {type: Number, default: 1},

    // Class System
    class: {type: String, enum: ['warrior', 'rogue', 'wizard', 'healer'], default: 'warrior'},
    points: {type: Number, default: 0},
    str: {type: Number, default: 0},
    con: {type: Number, default: 0},
    int: {type: Number, default: 0},
    per: {type: Number, default: 0},
    buffs: {
      str: {type: Number, default: 0},
      int: {type: Number, default: 0},
      per: {type: Number, default: 0},
      con: {type: Number, default: 0},
      stealth: {type: Number, default: 0},
      streaks: {type: Boolean, default: false},
      snowball: {type: Boolean, default: false},
      spookDust: {type: Boolean, default: false},
      shinySeed: {type: Boolean, default: false},
      seafoam: {type: Boolean, default: false},
    },
    training: {
      int: {type: Number, default: 0},
      per: {type: Number, default: 0},
      str: {type: Number, default: 0},
      con: {type: Number, default: 0},
    },
  },

  tags: {type: [{
    _id: false,
    id: {type: String, default: shared.uuid},
    name: String,
    challenge: String,
  }]},

  challenges: [{type: String, ref: 'Challenge'}],

  inbox: {
    newMessages: {type: Number, default: 0},
    blocks: {type: Array, default: []},
    messages: {type: Schema.Types.Mixed, default: {}},
    optOut: {type: Boolean, default: false},
  },

  habits: {type: [TaskSchemas.HabitSchema]},
  dailys: {type: [TaskSchemas.DailySchema]},
  todos: {type: [TaskSchemas.TodoSchema]},
  rewards: {type: [TaskSchemas.RewardSchema]},

  extra: Schema.Types.Mixed,

  pushDevices: {
    type: [{
      regId: {type: String},
      type: {type: String},
    }],
    default: [],
  },
}, {
  strict: true,
  minimize: false, // So empty objects are returned
});

schema.methods.deleteTask = function deleteTask (tid) {
  this.ops.deleteTask({params: {id: tid}}, () => {}); // TODO remove this whole method, since it just proxies, and change all references to this method
};

schema.methods.toJSON = function toJSON () {
  let doc = this.toObject();

  doc.id = doc._id;

  // FIXME? Is this a reference to `doc.filters` or just disabled code? Remove?
  doc.filters = {};
  doc._tmp = this._tmp; // be sure to send down drop notifs

  return doc;
};

// schema.virtual('tasks').get(function () {
//   var tasks = this.habits.concat(this.dailys).concat(this.todos).concat(this.rewards);
//   var tasks = _.object(_.pluck(tasks,'id'), tasks);
//   return tasks;
// });

schema.post('init', function postInitUser (doc) {
  shared.wrap(doc);
});

function _populateDefaultTasks (user, taskTypes) {
  _.each(taskTypes, (taskType) => {
    user[taskType] = _.map(shared.content.userDefaults[taskType], (task) => {
      let newTask = _.cloneDeep(task);

      // Render task's text and notes in user's language
      if (taskType === 'tags') {
        // tasks automatically get id=helpers.uuid() from TaskSchema id.default, but tags are Schema.Types.Mixed - so we need to manually invoke here
        newTask.id = shared.uuid();
        newTask.name = newTask.name(user.preferences.language);
      } else {
        newTask.text = newTask.text(user.preferences.language);
        if (newTask.notes) {
          newTask.notes = newTask.notes(user.preferences.language);
        }

        if (newTask.checklist) {
          newTask.checklist = _.map(newTask.checklist, (checklistItem) => {
            checklistItem.text = checklistItem.text(user.preferences.language);
            return checklistItem;
          });
        }
      }

      return newTask;
    });
  });
}

function _populateDefaultsForNewUser (user) {
  let taskTypes;

  if (user.registeredThrough === 'habitica-web') {
    taskTypes = ['habits', 'dailys', 'todos', 'rewards', 'tags'];

    let tutorialCommonSections = [
      'habits',
      'dailies',
      'todos',
      'rewards',
      'party',
      'pets',
      'gems',
      'skills',
      'classes',
      'tavern',
      'equipment',
      'items',
      'inviteParty',
    ];

    _.each(tutorialCommonSections, (section) => {
      user.flags.tutorial.common[section] = true;
    });
  } else {
    taskTypes = ['todos', 'tags'];

    user.flags.showTour = false;

    let tourSections = [
      'showTour',
      'intro',
      'classes',
      'stats',
      'tavern',
      'party',
      'guilds',
      'challenges',
      'market',
      'pets',
      'mounts',
      'hall',
      'equipment',
    ];

    _.each(tourSections, (section) => {
      user.flags.tour[section] = -2;
    });
  }

  _populateDefaultTasks(user, taskTypes);
}

function _setProfileName (user) {
  let fb = user.auth.facebook;

  let localUsername = user.auth.local && user.auth.local.username;
  let facebookUsername = fb && (fb.displayName || fb.name || fb.username || `${fb.first_name && fb.first_name} ${fb.last_name}`);
  let anonymous = 'Anonymous';

  return localUsername || facebookUsername || anonymous;
}

schema.pre('save', function postSaveUser (next) {
  // Populate new users with default content
  if (this.isNew) {
    _populateDefaultsForNewUser(this);
  }

  // this.markModified('tasks');
  if (_.isNaN(this.preferences.dayStart) || this.preferences.dayStart < 0 || this.preferences.dayStart > 23) {
    this.preferences.dayStart = 0;
  }

  if (!this.profile.name) {
    this.profile.name = _setProfileName(this);
  }

  // Determines if Beast Master should be awarded
  let beastMasterProgress = shared.count.beastMasterProgress(this.items.pets);

  if (beastMasterProgress >= 90 || this.achievements.beastMasterCount > 0) {
    this.achievements.beastMaster = true;
  }

  // Determines if Mount Master should be awarded
  let mountMasterProgress = shared.count.mountMasterProgress(this.items.mounts);

  if (mountMasterProgress >= 90 || this.achievements.mountMasterCount > 0) {
    this.achievements.mountMaster = true;
  }

  // Determines if Triad Bingo should be awarded

  let dropPetCount = shared.count.dropPetsCurrentlyOwned(this.items.pets);
  let qualifiesForTriad = dropPetCount >= 90 && mountMasterProgress >= 90;

  if (qualifiesForTriad || this.achievements.triadBingoCount > 0) {
    this.achievements.triadBingo = true;
  }

  // Enable weekly recap emails for old users who sign in
  if (this.flags.lastWeeklyRecapDiscriminator) {
    // Enable weekly recap emails in 24 hours
    this.flags.lastWeeklyRecap = moment().subtract(6, 'days').toDate();
    // Unset the field so this is run only once
    this.flags.lastWeeklyRecapDiscriminator = undefined;
  }

  // EXAMPLE CODE for allowing all existing and new players to be
  // automatically granted an item during a certain time period:
  // if (!this.items.pets['JackOLantern-Base'] && moment().isBefore('2014-11-01'))
  // this.items.pets['JackOLantern-Base'] = 5;

  // our own version incrementer
  if (_.isNaN(this._v) || !_.isNumber(this._v)) this._v = 0;
  this._v++;

  next();
});

schema.methods.unlink = function unlink (options, cb) {
  let cid = options.cid;
  let keep = options.keep;
  let tid = options.tid;

  if (!cid) {
    return cb('Could not remove challenge tasks. Please delete them manually.');
  }

  let self = this;

  if (keep === 'keep') {
    self.tasks[tid].challenge = {};
  } else if (keep === 'remove') {
    self.deleteTask(tid);
  } else if (keep === 'keep-all') {
    _.each(self.tasks, (t) => {
      if (t.challenge && t.challenge.id === cid) {
        t.challenge = {};
      }
    });
  } else if (keep === 'remove-all') {
    _.each(self.tasks, (t) => {
      if (t.challenge && t.challenge.id === cid) {
        self.deleteTask(t.id);
      }
    });
  }

  self.markModified('habits');
  self.markModified('dailys');
  self.markModified('todos');
  self.markModified('rewards');
  self.save(cb);
};

export let model = mongoose.model('User', schema);

// Initially export an empty object so external requires will get
// the right object by reference when it's defined later
// Otherwise it would remain undefined if requested before the query executes
export let mods = [];

mongoose.model('User')
  .find({'contributor.admin': true})
  .sort('-contributor.level -backer.npc profile.name')
  .select('profile contributor backer')
  .exec()
  .then((foundMods) => {
    // Using push to maintain the reference to mods
    mods.push(...foundMods);
  }, (err) => { // TODO replace with .catch which for some reason was throwing an error
    throw err; // TODO ?
  });<|MERGE_RESOLUTION|>--- conflicted
+++ resolved
@@ -71,25 +71,7 @@
     habiticaDays: Number,
     greeting: Number,
     thankyou: Number,
-<<<<<<< HEAD
-=======
     costumeContests: Number
-  },
-  auth: {
-    blocked: Boolean,
-    facebook: Schema.Types.Mixed,
-    local: {
-      email: String,
-      hashed_password: String,
-      salt: String,
-      username: String,
-      lowerCaseUsername: String // Store a lowercase version of username to check for duplicates
-    },
-    timestamps: {
-      created: {type: Date,'default': Date.now},
-      loggedin: {type: Date,'default': Date.now}
-    }
->>>>>>> 29c4e21b
   },
 
   backer: {
