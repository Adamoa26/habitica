--- conflicted
+++ resolved
@@ -27,12 +27,17 @@
   userId: {type: String, ref: 'User', validate: [validator.isUUID, 'Invalid uuid.']}, // When not set it belongs to a challenge
 
   challenge: {
-<<<<<<< HEAD
     id: {type: String, ref: 'Challenge', validate: [validator.isUUID, 'Invalid uuid.']}, // When set (and userId not set) it's the original task
     taskId: {type: String, ref: 'Task', validate: [validator.isUUID, 'Invalid uuid.']}, // When not set but challenge.id defined it's the original task TODO unique index?
     broken: {type: String, enum: ['CHALLENGE_DELETED', 'TASK_DELETED', 'UNSUBSCRIBED', 'CHALLENGE_CLOSED']},
     winner: String, // user.profile.name TODO necessary?
   },
+
+  reminders: [{
+    id: {type: String, validate: [validator.isUUID, 'Invalid uuid.'], default: shared.uuid, required: true},
+    startDate: {type: Date, required: true},
+    time: {type: Date, required: true},
+  }],
 }, _.defaults({
   minimize: true, // So empty objects are returned
   strict: true,
@@ -56,24 +61,18 @@
 let noUpdate = ['_id', 'type'];
 TaskSchema.statics.sanitizeUpdate = function sanitizeUpdate (updateObj) {
   return this.sanitize(updateObj, noUpdate);
-=======
-    id: {type: 'String', ref:'Challenge'},
-    broken: String, // CHALLENGE_DELETED, TASK_DELETED, UNSUBSCRIBED, CHALLENGE_CLOSED
-    winner: String // user.profile.name
-    // group: {type: 'Strign', ref: 'Group'} // if we restore this, rename `id` above to `challenge`
-  },
-  reminders: [{
-    id: {type:String,'default':shared.uuid},
-    startDate: Date,
-    time: Date
-  }]
->>>>>>> a9c9d6d1
 };
 
 // Sanitize checklist objects (disallowing _id)
 TaskSchema.statics.sanitizeChecklist = function sanitizeChecklist (checklistObj) {
   delete checklistObj._id;
   return checklistObj;
+};
+
+// Sanitize reminder objects (disallowing id)
+TaskSchema.statics.sanitizeChecklist = function sanitizeChecklist (reminderObj) {
+  delete reminderObj.id;
+  return reminderObj;
 };
 
 export let Task = mongoose.model('Task', TaskSchema);
