<<<<<<< HEAD
.Pet-Axolotl-Skeleton {
=======
.Mount_Icon_Whale-CottonCandyPink {
>>>>>>> c1c42e17
  background-image: url(/static/sprites/spritesmith-main-16.png);
  background-position: -82px 0px;
  width: 81px;
  height: 99px;
}
<<<<<<< HEAD
.Pet-Axolotl-White {
=======
.Mount_Icon_Whale-Desert {
>>>>>>> c1c42e17
  background-image: url(/static/sprites/spritesmith-main-16.png);
  background-position: -82px -1100px;
  width: 81px;
  height: 99px;
}
<<<<<<< HEAD
.Pet-Axolotl-Zombie {
=======
.Mount_Icon_Whale-Golden {
>>>>>>> c1c42e17
  background-image: url(/static/sprites/spritesmith-main-16.png);
  background-position: -164px 0px;
  width: 81px;
  height: 99px;
}
<<<<<<< HEAD
.Pet-BearCub-Base {
=======
.Mount_Icon_Whale-Red {
>>>>>>> c1c42e17
  background-image: url(/static/sprites/spritesmith-main-16.png);
  background-position: 0px -100px;
  width: 81px;
  height: 99px;
}
<<<<<<< HEAD
.Pet-BearCub-CottonCandyBlue {
=======
.Mount_Icon_Whale-Shade {
>>>>>>> c1c42e17
  background-image: url(/static/sprites/spritesmith-main-16.png);
  background-position: -82px -100px;
  width: 81px;
  height: 99px;
}
<<<<<<< HEAD
.Pet-BearCub-CottonCandyPink {
=======
.Mount_Icon_Whale-Skeleton {
>>>>>>> c1c42e17
  background-image: url(/static/sprites/spritesmith-main-16.png);
  background-position: -164px -100px;
  width: 81px;
  height: 99px;
}
<<<<<<< HEAD
.Pet-BearCub-Cupid {
=======
.Mount_Icon_Whale-White {
>>>>>>> c1c42e17
  background-image: url(/static/sprites/spritesmith-main-16.png);
  background-position: -246px 0px;
  width: 81px;
  height: 99px;
}
<<<<<<< HEAD
.Pet-BearCub-Desert {
=======
.Mount_Icon_Whale-Zombie {
>>>>>>> c1c42e17
  background-image: url(/static/sprites/spritesmith-main-16.png);
  background-position: -246px -100px;
  width: 81px;
  height: 99px;
}
<<<<<<< HEAD
.Pet-BearCub-Fairy {
=======
.Mount_Icon_Wolf-Base {
>>>>>>> c1c42e17
  background-image: url(/static/sprites/spritesmith-main-16.png);
  background-position: 0px -200px;
  width: 81px;
  height: 99px;
}
<<<<<<< HEAD
.Pet-BearCub-Floral {
=======
.Mount_Icon_Wolf-CottonCandyBlue {
>>>>>>> c1c42e17
  background-image: url(/static/sprites/spritesmith-main-16.png);
  background-position: -82px -200px;
  width: 81px;
  height: 99px;
}
<<<<<<< HEAD
.Pet-BearCub-Ghost {
=======
.Mount_Icon_Wolf-CottonCandyPink {
>>>>>>> c1c42e17
  background-image: url(/static/sprites/spritesmith-main-16.png);
  background-position: -164px -200px;
  width: 81px;
  height: 99px;
}
<<<<<<< HEAD
.Pet-BearCub-Golden {
=======
.Mount_Icon_Wolf-Cupid {
>>>>>>> c1c42e17
  background-image: url(/static/sprites/spritesmith-main-16.png);
  background-position: -246px -200px;
  width: 81px;
  height: 99px;
}
<<<<<<< HEAD
.Pet-BearCub-Holly {
=======
.Mount_Icon_Wolf-Desert {
>>>>>>> c1c42e17
  background-image: url(/static/sprites/spritesmith-main-16.png);
  background-position: -328px 0px;
  width: 81px;
  height: 99px;
}
<<<<<<< HEAD
.Pet-BearCub-Peppermint {
=======
.Mount_Icon_Wolf-Fairy {
>>>>>>> c1c42e17
  background-image: url(/static/sprites/spritesmith-main-16.png);
  background-position: -328px -100px;
  width: 81px;
  height: 99px;
}
<<<<<<< HEAD
.Pet-BearCub-Polar {
=======
.Mount_Icon_Wolf-Floral {
>>>>>>> c1c42e17
  background-image: url(/static/sprites/spritesmith-main-16.png);
  background-position: -328px -200px;
  width: 81px;
  height: 99px;
}
<<<<<<< HEAD
.Pet-BearCub-Red {
=======
.Mount_Icon_Wolf-Ghost {
>>>>>>> c1c42e17
  background-image: url(/static/sprites/spritesmith-main-16.png);
  background-position: 0px -300px;
  width: 81px;
  height: 99px;
}
<<<<<<< HEAD
.Pet-BearCub-RoyalPurple {
=======
.Mount_Icon_Wolf-Golden {
>>>>>>> c1c42e17
  background-image: url(/static/sprites/spritesmith-main-16.png);
  background-position: -82px -300px;
  width: 81px;
  height: 99px;
}
<<<<<<< HEAD
.Pet-BearCub-Shade {
=======
.Mount_Icon_Wolf-Holly {
>>>>>>> c1c42e17
  background-image: url(/static/sprites/spritesmith-main-16.png);
  background-position: -164px -300px;
  width: 81px;
  height: 99px;
}
<<<<<<< HEAD
.Pet-BearCub-Shimmer {
=======
.Mount_Icon_Wolf-Peppermint {
>>>>>>> c1c42e17
  background-image: url(/static/sprites/spritesmith-main-16.png);
  background-position: -246px -300px;
  width: 81px;
  height: 99px;
}
<<<<<<< HEAD
.Pet-BearCub-Skeleton {
=======
.Mount_Icon_Wolf-Red {
>>>>>>> c1c42e17
  background-image: url(/static/sprites/spritesmith-main-16.png);
  background-position: -328px -300px;
  width: 81px;
  height: 99px;
}
<<<<<<< HEAD
.Pet-BearCub-Spooky {
=======
.Mount_Icon_Wolf-RoyalPurple {
>>>>>>> c1c42e17
  background-image: url(/static/sprites/spritesmith-main-16.png);
  background-position: -410px 0px;
  width: 81px;
  height: 99px;
}
<<<<<<< HEAD
.Pet-BearCub-Thunderstorm {
=======
.Mount_Icon_Wolf-Shade {
>>>>>>> c1c42e17
  background-image: url(/static/sprites/spritesmith-main-16.png);
  background-position: -410px -100px;
  width: 81px;
  height: 99px;
}
<<<<<<< HEAD
.Pet-BearCub-White {
=======
.Mount_Icon_Wolf-Shimmer {
>>>>>>> c1c42e17
  background-image: url(/static/sprites/spritesmith-main-16.png);
  background-position: -410px -200px;
  width: 81px;
  height: 99px;
}
<<<<<<< HEAD
.Pet-BearCub-Zombie {
=======
.Mount_Icon_Wolf-Skeleton {
>>>>>>> c1c42e17
  background-image: url(/static/sprites/spritesmith-main-16.png);
  background-position: -410px -300px;
  width: 81px;
  height: 99px;
}
<<<<<<< HEAD
.Pet-Beetle-Base {
=======
.Mount_Icon_Wolf-Spooky {
>>>>>>> c1c42e17
  background-image: url(/static/sprites/spritesmith-main-16.png);
  background-position: -492px 0px;
  width: 81px;
  height: 99px;
}
<<<<<<< HEAD
.Pet-Beetle-CottonCandyBlue {
=======
.Mount_Icon_Wolf-Thunderstorm {
>>>>>>> c1c42e17
  background-image: url(/static/sprites/spritesmith-main-16.png);
  background-position: -492px -100px;
  width: 81px;
  height: 99px;
}
<<<<<<< HEAD
.Pet-Beetle-CottonCandyPink {
=======
.Mount_Icon_Wolf-White {
>>>>>>> c1c42e17
  background-image: url(/static/sprites/spritesmith-main-16.png);
  background-position: -492px -200px;
  width: 81px;
  height: 99px;
}
<<<<<<< HEAD
.Pet-Beetle-Desert {
=======
.Mount_Icon_Wolf-Zombie {
>>>>>>> c1c42e17
  background-image: url(/static/sprites/spritesmith-main-16.png);
  background-position: -492px -300px;
  width: 81px;
  height: 99px;
}
<<<<<<< HEAD
.Pet-Beetle-Golden {
=======
.Pet-Armadillo-Base {
>>>>>>> c1c42e17
  background-image: url(/static/sprites/spritesmith-main-16.png);
  background-position: 0px -400px;
  width: 81px;
  height: 99px;
}
<<<<<<< HEAD
.Pet-Beetle-Red {
=======
.Pet-Armadillo-CottonCandyBlue {
>>>>>>> c1c42e17
  background-image: url(/static/sprites/spritesmith-main-16.png);
  background-position: -82px -400px;
  width: 81px;
  height: 99px;
}
<<<<<<< HEAD
.Pet-Beetle-Shade {
=======
.Pet-Armadillo-CottonCandyPink {
>>>>>>> c1c42e17
  background-image: url(/static/sprites/spritesmith-main-16.png);
  background-position: -164px -400px;
  width: 81px;
  height: 99px;
}
<<<<<<< HEAD
.Pet-Beetle-Skeleton {
=======
.Pet-Armadillo-Desert {
>>>>>>> c1c42e17
  background-image: url(/static/sprites/spritesmith-main-16.png);
  background-position: -246px -400px;
  width: 81px;
  height: 99px;
}
<<<<<<< HEAD
.Pet-Beetle-White {
=======
.Pet-Armadillo-Golden {
>>>>>>> c1c42e17
  background-image: url(/static/sprites/spritesmith-main-16.png);
  background-position: -328px -400px;
  width: 81px;
  height: 99px;
}
<<<<<<< HEAD
.Pet-Beetle-Zombie {
=======
.Pet-Armadillo-Red {
>>>>>>> c1c42e17
  background-image: url(/static/sprites/spritesmith-main-16.png);
  background-position: -410px -400px;
  width: 81px;
  height: 99px;
}
<<<<<<< HEAD
.Pet-Bunny-Base {
=======
.Pet-Armadillo-Shade {
>>>>>>> c1c42e17
  background-image: url(/static/sprites/spritesmith-main-16.png);
  background-position: -492px -400px;
  width: 81px;
  height: 99px;
}
<<<<<<< HEAD
.Pet-Bunny-CottonCandyBlue {
=======
.Pet-Armadillo-Skeleton {
>>>>>>> c1c42e17
  background-image: url(/static/sprites/spritesmith-main-16.png);
  background-position: -574px 0px;
  width: 81px;
  height: 99px;
}
<<<<<<< HEAD
.Pet-Bunny-CottonCandyPink {
=======
.Pet-Armadillo-White {
>>>>>>> c1c42e17
  background-image: url(/static/sprites/spritesmith-main-16.png);
  background-position: -574px -100px;
  width: 81px;
  height: 99px;
}
<<<<<<< HEAD
.Pet-Bunny-Desert {
=======
.Pet-Armadillo-Zombie {
>>>>>>> c1c42e17
  background-image: url(/static/sprites/spritesmith-main-16.png);
  background-position: -574px -200px;
  width: 81px;
  height: 99px;
}
<<<<<<< HEAD
.Pet-Bunny-Golden {
=======
.Pet-Axolotl-Base {
>>>>>>> c1c42e17
  background-image: url(/static/sprites/spritesmith-main-16.png);
  background-position: -574px -300px;
  width: 81px;
  height: 99px;
}
<<<<<<< HEAD
.Pet-Bunny-Red {
=======
.Pet-Axolotl-CottonCandyBlue {
>>>>>>> c1c42e17
  background-image: url(/static/sprites/spritesmith-main-16.png);
  background-position: -574px -400px;
  width: 81px;
  height: 99px;
}
<<<<<<< HEAD
.Pet-Bunny-Shade {
=======
.Pet-Axolotl-CottonCandyPink {
>>>>>>> c1c42e17
  background-image: url(/static/sprites/spritesmith-main-16.png);
  background-position: 0px -500px;
  width: 81px;
  height: 99px;
}
<<<<<<< HEAD
.Pet-Bunny-Skeleton {
=======
.Pet-Axolotl-Desert {
>>>>>>> c1c42e17
  background-image: url(/static/sprites/spritesmith-main-16.png);
  background-position: -82px -500px;
  width: 81px;
  height: 99px;
}
<<<<<<< HEAD
.Pet-Bunny-White {
=======
.Pet-Axolotl-Golden {
>>>>>>> c1c42e17
  background-image: url(/static/sprites/spritesmith-main-16.png);
  background-position: -164px -500px;
  width: 81px;
  height: 99px;
}
<<<<<<< HEAD
.Pet-Bunny-Zombie {
=======
.Pet-Axolotl-Red {
>>>>>>> c1c42e17
  background-image: url(/static/sprites/spritesmith-main-16.png);
  background-position: -246px -500px;
  width: 81px;
  height: 99px;
}
<<<<<<< HEAD
.Pet-Butterfly-Base {
=======
.Pet-Axolotl-Shade {
>>>>>>> c1c42e17
  background-image: url(/static/sprites/spritesmith-main-16.png);
  background-position: -328px -500px;
  width: 81px;
  height: 99px;
}
<<<<<<< HEAD
.Pet-Butterfly-CottonCandyBlue {
=======
.Pet-Axolotl-Skeleton {
>>>>>>> c1c42e17
  background-image: url(/static/sprites/spritesmith-main-16.png);
  background-position: -410px -500px;
  width: 81px;
  height: 99px;
}
<<<<<<< HEAD
.Pet-Butterfly-CottonCandyPink {
=======
.Pet-Axolotl-White {
>>>>>>> c1c42e17
  background-image: url(/static/sprites/spritesmith-main-16.png);
  background-position: -492px -500px;
  width: 81px;
  height: 99px;
}
<<<<<<< HEAD
.Pet-Butterfly-Desert {
=======
.Pet-Axolotl-Zombie {
>>>>>>> c1c42e17
  background-image: url(/static/sprites/spritesmith-main-16.png);
  background-position: -574px -500px;
  width: 81px;
  height: 99px;
}
<<<<<<< HEAD
.Pet-Butterfly-Golden {
=======
.Pet-BearCub-Base {
>>>>>>> c1c42e17
  background-image: url(/static/sprites/spritesmith-main-16.png);
  background-position: -656px 0px;
  width: 81px;
  height: 99px;
}
<<<<<<< HEAD
.Pet-Butterfly-Red {
=======
.Pet-BearCub-CottonCandyBlue {
>>>>>>> c1c42e17
  background-image: url(/static/sprites/spritesmith-main-16.png);
  background-position: -656px -100px;
  width: 81px;
  height: 99px;
}
<<<<<<< HEAD
.Pet-Butterfly-Shade {
=======
.Pet-BearCub-CottonCandyPink {
>>>>>>> c1c42e17
  background-image: url(/static/sprites/spritesmith-main-16.png);
  background-position: -656px -200px;
  width: 81px;
  height: 99px;
}
<<<<<<< HEAD
.Pet-Butterfly-Skeleton {
=======
.Pet-BearCub-Cupid {
>>>>>>> c1c42e17
  background-image: url(/static/sprites/spritesmith-main-16.png);
  background-position: -656px -300px;
  width: 81px;
  height: 99px;
}
<<<<<<< HEAD
.Pet-Butterfly-White {
=======
.Pet-BearCub-Desert {
>>>>>>> c1c42e17
  background-image: url(/static/sprites/spritesmith-main-16.png);
  background-position: -656px -400px;
  width: 81px;
  height: 99px;
}
<<<<<<< HEAD
.Pet-Butterfly-Zombie {
=======
.Pet-BearCub-Fairy {
>>>>>>> c1c42e17
  background-image: url(/static/sprites/spritesmith-main-16.png);
  background-position: -656px -500px;
  width: 81px;
  height: 99px;
}
<<<<<<< HEAD
.Pet-Cactus-Base {
=======
.Pet-BearCub-Floral {
>>>>>>> c1c42e17
  background-image: url(/static/sprites/spritesmith-main-16.png);
  background-position: 0px -600px;
  width: 81px;
  height: 99px;
}
<<<<<<< HEAD
.Pet-Cactus-CottonCandyBlue {
=======
.Pet-BearCub-Ghost {
>>>>>>> c1c42e17
  background-image: url(/static/sprites/spritesmith-main-16.png);
  background-position: -82px -600px;
  width: 81px;
  height: 99px;
}
<<<<<<< HEAD
.Pet-Cactus-CottonCandyPink {
=======
.Pet-BearCub-Golden {
>>>>>>> c1c42e17
  background-image: url(/static/sprites/spritesmith-main-16.png);
  background-position: -164px -600px;
  width: 81px;
  height: 99px;
}
<<<<<<< HEAD
.Pet-Cactus-Cupid {
=======
.Pet-BearCub-Holly {
>>>>>>> c1c42e17
  background-image: url(/static/sprites/spritesmith-main-16.png);
  background-position: -246px -600px;
  width: 81px;
  height: 99px;
}
<<<<<<< HEAD
.Pet-Cactus-Desert {
=======
.Pet-BearCub-Peppermint {
>>>>>>> c1c42e17
  background-image: url(/static/sprites/spritesmith-main-16.png);
  background-position: -328px -600px;
  width: 81px;
  height: 99px;
}
<<<<<<< HEAD
.Pet-Cactus-Fairy {
=======
.Pet-BearCub-Polar {
>>>>>>> c1c42e17
  background-image: url(/static/sprites/spritesmith-main-16.png);
  background-position: -410px -600px;
  width: 81px;
  height: 99px;
}
<<<<<<< HEAD
.Pet-Cactus-Floral {
=======
.Pet-BearCub-Red {
>>>>>>> c1c42e17
  background-image: url(/static/sprites/spritesmith-main-16.png);
  background-position: -492px -600px;
  width: 81px;
  height: 99px;
}
<<<<<<< HEAD
.Pet-Cactus-Ghost {
=======
.Pet-BearCub-RoyalPurple {
>>>>>>> c1c42e17
  background-image: url(/static/sprites/spritesmith-main-16.png);
  background-position: -574px -600px;
  width: 81px;
  height: 99px;
}
<<<<<<< HEAD
.Pet-Cactus-Golden {
=======
.Pet-BearCub-Shade {
>>>>>>> c1c42e17
  background-image: url(/static/sprites/spritesmith-main-16.png);
  background-position: -656px -600px;
  width: 81px;
  height: 99px;
}
<<<<<<< HEAD
.Pet-Cactus-Holly {
=======
.Pet-BearCub-Shimmer {
>>>>>>> c1c42e17
  background-image: url(/static/sprites/spritesmith-main-16.png);
  background-position: -738px 0px;
  width: 81px;
  height: 99px;
}
<<<<<<< HEAD
.Pet-Cactus-Peppermint {
=======
.Pet-BearCub-Skeleton {
>>>>>>> c1c42e17
  background-image: url(/static/sprites/spritesmith-main-16.png);
  background-position: -738px -100px;
  width: 81px;
  height: 99px;
}
<<<<<<< HEAD
.Pet-Cactus-Red {
=======
.Pet-BearCub-Spooky {
>>>>>>> c1c42e17
  background-image: url(/static/sprites/spritesmith-main-16.png);
  background-position: -738px -200px;
  width: 81px;
  height: 99px;
}
<<<<<<< HEAD
.Pet-Cactus-RoyalPurple {
=======
.Pet-BearCub-Thunderstorm {
>>>>>>> c1c42e17
  background-image: url(/static/sprites/spritesmith-main-16.png);
  background-position: -738px -300px;
  width: 81px;
  height: 99px;
}
<<<<<<< HEAD
.Pet-Cactus-Shade {
=======
.Pet-BearCub-White {
>>>>>>> c1c42e17
  background-image: url(/static/sprites/spritesmith-main-16.png);
  background-position: -738px -400px;
  width: 81px;
  height: 99px;
}
<<<<<<< HEAD
.Pet-Cactus-Shimmer {
=======
.Pet-BearCub-Zombie {
>>>>>>> c1c42e17
  background-image: url(/static/sprites/spritesmith-main-16.png);
  background-position: -738px -500px;
  width: 81px;
  height: 99px;
}
<<<<<<< HEAD
.Pet-Cactus-Skeleton {
=======
.Pet-Beetle-Base {
>>>>>>> c1c42e17
  background-image: url(/static/sprites/spritesmith-main-16.png);
  background-position: -738px -600px;
  width: 81px;
  height: 99px;
}
<<<<<<< HEAD
.Pet-Cactus-Spooky {
=======
.Pet-Beetle-CottonCandyBlue {
>>>>>>> c1c42e17
  background-image: url(/static/sprites/spritesmith-main-16.png);
  background-position: 0px -700px;
  width: 81px;
  height: 99px;
}
<<<<<<< HEAD
.Pet-Cactus-Thunderstorm {
=======
.Pet-Beetle-CottonCandyPink {
>>>>>>> c1c42e17
  background-image: url(/static/sprites/spritesmith-main-16.png);
  background-position: -82px -700px;
  width: 81px;
  height: 99px;
}
<<<<<<< HEAD
.Pet-Cactus-White {
=======
.Pet-Beetle-Desert {
>>>>>>> c1c42e17
  background-image: url(/static/sprites/spritesmith-main-16.png);
  background-position: -164px -700px;
  width: 81px;
  height: 99px;
}
<<<<<<< HEAD
.Pet-Cactus-Zombie {
=======
.Pet-Beetle-Golden {
>>>>>>> c1c42e17
  background-image: url(/static/sprites/spritesmith-main-16.png);
  background-position: -246px -700px;
  width: 81px;
  height: 99px;
}
<<<<<<< HEAD
.Pet-Cheetah-Base {
=======
.Pet-Beetle-Red {
>>>>>>> c1c42e17
  background-image: url(/static/sprites/spritesmith-main-16.png);
  background-position: -328px -700px;
  width: 81px;
  height: 99px;
}
<<<<<<< HEAD
.Pet-Cheetah-CottonCandyBlue {
=======
.Pet-Beetle-Shade {
>>>>>>> c1c42e17
  background-image: url(/static/sprites/spritesmith-main-16.png);
  background-position: -410px -700px;
  width: 81px;
  height: 99px;
}
<<<<<<< HEAD
.Pet-Cheetah-CottonCandyPink {
=======
.Pet-Beetle-Skeleton {
>>>>>>> c1c42e17
  background-image: url(/static/sprites/spritesmith-main-16.png);
  background-position: -492px -700px;
  width: 81px;
  height: 99px;
}
<<<<<<< HEAD
.Pet-Cheetah-Desert {
=======
.Pet-Beetle-White {
>>>>>>> c1c42e17
  background-image: url(/static/sprites/spritesmith-main-16.png);
  background-position: -574px -700px;
  width: 81px;
  height: 99px;
}
<<<<<<< HEAD
.Pet-Cheetah-Golden {
=======
.Pet-Beetle-Zombie {
>>>>>>> c1c42e17
  background-image: url(/static/sprites/spritesmith-main-16.png);
  background-position: -656px -700px;
  width: 81px;
  height: 99px;
}
<<<<<<< HEAD
.Pet-Cheetah-Red {
=======
.Pet-Bunny-Base {
>>>>>>> c1c42e17
  background-image: url(/static/sprites/spritesmith-main-16.png);
  background-position: -738px -700px;
  width: 81px;
  height: 99px;
}
<<<<<<< HEAD
.Pet-Cheetah-Shade {
=======
.Pet-Bunny-CottonCandyBlue {
>>>>>>> c1c42e17
  background-image: url(/static/sprites/spritesmith-main-16.png);
  background-position: -820px 0px;
  width: 81px;
  height: 99px;
}
<<<<<<< HEAD
.Pet-Cheetah-Skeleton {
=======
.Pet-Bunny-CottonCandyPink {
>>>>>>> c1c42e17
  background-image: url(/static/sprites/spritesmith-main-16.png);
  background-position: -820px -100px;
  width: 81px;
  height: 99px;
}
<<<<<<< HEAD
.Pet-Cheetah-White {
=======
.Pet-Bunny-Desert {
>>>>>>> c1c42e17
  background-image: url(/static/sprites/spritesmith-main-16.png);
  background-position: -820px -200px;
  width: 81px;
  height: 99px;
}
<<<<<<< HEAD
.Pet-Cheetah-Zombie {
=======
.Pet-Bunny-Golden {
>>>>>>> c1c42e17
  background-image: url(/static/sprites/spritesmith-main-16.png);
  background-position: -820px -300px;
  width: 81px;
  height: 99px;
}
<<<<<<< HEAD
.Pet-Cow-Base {
=======
.Pet-Bunny-Red {
>>>>>>> c1c42e17
  background-image: url(/static/sprites/spritesmith-main-16.png);
  background-position: -820px -400px;
  width: 81px;
  height: 99px;
}
<<<<<<< HEAD
.Pet-Cow-CottonCandyBlue {
=======
.Pet-Bunny-Shade {
>>>>>>> c1c42e17
  background-image: url(/static/sprites/spritesmith-main-16.png);
  background-position: -820px -500px;
  width: 81px;
  height: 99px;
}
<<<<<<< HEAD
.Pet-Cow-CottonCandyPink {
=======
.Pet-Bunny-Skeleton {
>>>>>>> c1c42e17
  background-image: url(/static/sprites/spritesmith-main-16.png);
  background-position: -820px -600px;
  width: 81px;
  height: 99px;
}
<<<<<<< HEAD
.Pet-Cow-Desert {
=======
.Pet-Bunny-White {
>>>>>>> c1c42e17
  background-image: url(/static/sprites/spritesmith-main-16.png);
  background-position: -820px -700px;
  width: 81px;
  height: 99px;
}
<<<<<<< HEAD
.Pet-Cow-Golden {
=======
.Pet-Bunny-Zombie {
>>>>>>> c1c42e17
  background-image: url(/static/sprites/spritesmith-main-16.png);
  background-position: 0px -800px;
  width: 81px;
  height: 99px;
}
<<<<<<< HEAD
.Pet-Cow-Red {
=======
.Pet-Butterfly-Base {
>>>>>>> c1c42e17
  background-image: url(/static/sprites/spritesmith-main-16.png);
  background-position: -82px -800px;
  width: 81px;
  height: 99px;
}
<<<<<<< HEAD
.Pet-Cow-Shade {
=======
.Pet-Butterfly-CottonCandyBlue {
>>>>>>> c1c42e17
  background-image: url(/static/sprites/spritesmith-main-16.png);
  background-position: -164px -800px;
  width: 81px;
  height: 99px;
}
<<<<<<< HEAD
.Pet-Cow-Skeleton {
=======
.Pet-Butterfly-CottonCandyPink {
>>>>>>> c1c42e17
  background-image: url(/static/sprites/spritesmith-main-16.png);
  background-position: -246px -800px;
  width: 81px;
  height: 99px;
}
<<<<<<< HEAD
.Pet-Cow-White {
=======
.Pet-Butterfly-Desert {
>>>>>>> c1c42e17
  background-image: url(/static/sprites/spritesmith-main-16.png);
  background-position: -328px -800px;
  width: 81px;
  height: 99px;
}
<<<<<<< HEAD
.Pet-Cow-Zombie {
=======
.Pet-Butterfly-Golden {
>>>>>>> c1c42e17
  background-image: url(/static/sprites/spritesmith-main-16.png);
  background-position: -410px -800px;
  width: 81px;
  height: 99px;
}
<<<<<<< HEAD
.Pet-Cuttlefish-Base {
=======
.Pet-Butterfly-Red {
>>>>>>> c1c42e17
  background-image: url(/static/sprites/spritesmith-main-16.png);
  background-position: -492px -800px;
  width: 81px;
  height: 99px;
}
<<<<<<< HEAD
.Pet-Cuttlefish-CottonCandyBlue {
=======
.Pet-Butterfly-Shade {
>>>>>>> c1c42e17
  background-image: url(/static/sprites/spritesmith-main-16.png);
  background-position: -574px -800px;
  width: 81px;
  height: 99px;
}
<<<<<<< HEAD
.Pet-Cuttlefish-CottonCandyPink {
=======
.Pet-Butterfly-Skeleton {
>>>>>>> c1c42e17
  background-image: url(/static/sprites/spritesmith-main-16.png);
  background-position: -656px -800px;
  width: 81px;
  height: 99px;
}
<<<<<<< HEAD
.Pet-Cuttlefish-Desert {
=======
.Pet-Butterfly-White {
>>>>>>> c1c42e17
  background-image: url(/static/sprites/spritesmith-main-16.png);
  background-position: -738px -800px;
  width: 81px;
  height: 99px;
}
<<<<<<< HEAD
.Pet-Cuttlefish-Golden {
=======
.Pet-Butterfly-Zombie {
>>>>>>> c1c42e17
  background-image: url(/static/sprites/spritesmith-main-16.png);
  background-position: -820px -800px;
  width: 81px;
  height: 99px;
}
<<<<<<< HEAD
.Pet-Cuttlefish-Red {
=======
.Pet-Cactus-Base {
>>>>>>> c1c42e17
  background-image: url(/static/sprites/spritesmith-main-16.png);
  background-position: -902px 0px;
  width: 81px;
  height: 99px;
}
<<<<<<< HEAD
.Pet-Cuttlefish-Shade {
=======
.Pet-Cactus-CottonCandyBlue {
>>>>>>> c1c42e17
  background-image: url(/static/sprites/spritesmith-main-16.png);
  background-position: -902px -100px;
  width: 81px;
  height: 99px;
}
<<<<<<< HEAD
.Pet-Cuttlefish-Skeleton {
=======
.Pet-Cactus-CottonCandyPink {
>>>>>>> c1c42e17
  background-image: url(/static/sprites/spritesmith-main-16.png);
  background-position: -902px -200px;
  width: 81px;
  height: 99px;
}
<<<<<<< HEAD
.Pet-Cuttlefish-White {
=======
.Pet-Cactus-Cupid {
>>>>>>> c1c42e17
  background-image: url(/static/sprites/spritesmith-main-16.png);
  background-position: -902px -300px;
  width: 81px;
  height: 99px;
}
<<<<<<< HEAD
.Pet-Cuttlefish-Zombie {
=======
.Pet-Cactus-Desert {
>>>>>>> c1c42e17
  background-image: url(/static/sprites/spritesmith-main-16.png);
  background-position: -902px -400px;
  width: 81px;
  height: 99px;
}
<<<<<<< HEAD
.Pet-Deer-Base {
=======
.Pet-Cactus-Fairy {
>>>>>>> c1c42e17
  background-image: url(/static/sprites/spritesmith-main-16.png);
  background-position: -902px -500px;
  width: 81px;
  height: 99px;
}
<<<<<<< HEAD
.Pet-Deer-CottonCandyBlue {
=======
.Pet-Cactus-Floral {
>>>>>>> c1c42e17
  background-image: url(/static/sprites/spritesmith-main-16.png);
  background-position: -902px -600px;
  width: 81px;
  height: 99px;
}
<<<<<<< HEAD
.Pet-Deer-CottonCandyPink {
=======
.Pet-Cactus-Ghost {
>>>>>>> c1c42e17
  background-image: url(/static/sprites/spritesmith-main-16.png);
  background-position: -902px -700px;
  width: 81px;
  height: 99px;
}
<<<<<<< HEAD
.Pet-Deer-Desert {
=======
.Pet-Cactus-Golden {
>>>>>>> c1c42e17
  background-image: url(/static/sprites/spritesmith-main-16.png);
  background-position: -902px -800px;
  width: 81px;
  height: 99px;
}
<<<<<<< HEAD
.Pet-Deer-Golden {
=======
.Pet-Cactus-Holly {
>>>>>>> c1c42e17
  background-image: url(/static/sprites/spritesmith-main-16.png);
  background-position: -984px 0px;
  width: 81px;
  height: 99px;
}
<<<<<<< HEAD
.Pet-Deer-Red {
=======
.Pet-Cactus-Peppermint {
>>>>>>> c1c42e17
  background-image: url(/static/sprites/spritesmith-main-16.png);
  background-position: -984px -100px;
  width: 81px;
  height: 99px;
}
<<<<<<< HEAD
.Pet-Deer-Shade {
=======
.Pet-Cactus-Red {
>>>>>>> c1c42e17
  background-image: url(/static/sprites/spritesmith-main-16.png);
  background-position: -984px -200px;
  width: 81px;
  height: 99px;
}
<<<<<<< HEAD
.Pet-Deer-Skeleton {
=======
.Pet-Cactus-RoyalPurple {
>>>>>>> c1c42e17
  background-image: url(/static/sprites/spritesmith-main-16.png);
  background-position: -984px -300px;
  width: 81px;
  height: 99px;
}
<<<<<<< HEAD
.Pet-Deer-White {
=======
.Pet-Cactus-Shade {
>>>>>>> c1c42e17
  background-image: url(/static/sprites/spritesmith-main-16.png);
  background-position: -984px -400px;
  width: 81px;
  height: 99px;
}
<<<<<<< HEAD
.Pet-Deer-Zombie {
=======
.Pet-Cactus-Shimmer {
>>>>>>> c1c42e17
  background-image: url(/static/sprites/spritesmith-main-16.png);
  background-position: -984px -500px;
  width: 81px;
  height: 99px;
}
<<<<<<< HEAD
.Pet-Dragon-Base {
=======
.Pet-Cactus-Skeleton {
>>>>>>> c1c42e17
  background-image: url(/static/sprites/spritesmith-main-16.png);
  background-position: -984px -600px;
  width: 81px;
  height: 99px;
}
<<<<<<< HEAD
.Pet-Dragon-CottonCandyBlue {
=======
.Pet-Cactus-Spooky {
>>>>>>> c1c42e17
  background-image: url(/static/sprites/spritesmith-main-16.png);
  background-position: -984px -700px;
  width: 81px;
  height: 99px;
}
<<<<<<< HEAD
.Pet-Dragon-CottonCandyPink {
=======
.Pet-Cactus-Thunderstorm {
>>>>>>> c1c42e17
  background-image: url(/static/sprites/spritesmith-main-16.png);
  background-position: -984px -800px;
  width: 81px;
  height: 99px;
}
<<<<<<< HEAD
.Pet-Dragon-Cupid {
=======
.Pet-Cactus-White {
>>>>>>> c1c42e17
  background-image: url(/static/sprites/spritesmith-main-16.png);
  background-position: 0px -900px;
  width: 81px;
  height: 99px;
}
<<<<<<< HEAD
.Pet-Dragon-Desert {
=======
.Pet-Cactus-Zombie {
>>>>>>> c1c42e17
  background-image: url(/static/sprites/spritesmith-main-16.png);
  background-position: -82px -900px;
  width: 81px;
  height: 99px;
}
<<<<<<< HEAD
.Pet-Dragon-Fairy {
=======
.Pet-Cheetah-Base {
>>>>>>> c1c42e17
  background-image: url(/static/sprites/spritesmith-main-16.png);
  background-position: -164px -900px;
  width: 81px;
  height: 99px;
}
<<<<<<< HEAD
.Pet-Dragon-Floral {
=======
.Pet-Cheetah-CottonCandyBlue {
>>>>>>> c1c42e17
  background-image: url(/static/sprites/spritesmith-main-16.png);
  background-position: -246px -900px;
  width: 81px;
  height: 99px;
}
<<<<<<< HEAD
.Pet-Dragon-Ghost {
=======
.Pet-Cheetah-CottonCandyPink {
>>>>>>> c1c42e17
  background-image: url(/static/sprites/spritesmith-main-16.png);
  background-position: -328px -900px;
  width: 81px;
  height: 99px;
}
<<<<<<< HEAD
.Pet-Dragon-Golden {
=======
.Pet-Cheetah-Desert {
>>>>>>> c1c42e17
  background-image: url(/static/sprites/spritesmith-main-16.png);
  background-position: -410px -900px;
  width: 81px;
  height: 99px;
}
<<<<<<< HEAD
.Pet-Dragon-Holly {
=======
.Pet-Cheetah-Golden {
>>>>>>> c1c42e17
  background-image: url(/static/sprites/spritesmith-main-16.png);
  background-position: -492px -900px;
  width: 81px;
  height: 99px;
}
<<<<<<< HEAD
.Pet-Dragon-Hydra {
=======
.Pet-Cheetah-Red {
>>>>>>> c1c42e17
  background-image: url(/static/sprites/spritesmith-main-16.png);
  background-position: -574px -900px;
  width: 81px;
  height: 99px;
}
<<<<<<< HEAD
.Pet-Dragon-Peppermint {
=======
.Pet-Cheetah-Shade {
>>>>>>> c1c42e17
  background-image: url(/static/sprites/spritesmith-main-16.png);
  background-position: -656px -900px;
  width: 81px;
  height: 99px;
}
<<<<<<< HEAD
.Pet-Dragon-Red {
=======
.Pet-Cheetah-Skeleton {
>>>>>>> c1c42e17
  background-image: url(/static/sprites/spritesmith-main-16.png);
  background-position: -738px -900px;
  width: 81px;
  height: 99px;
}
<<<<<<< HEAD
.Pet-Dragon-RoyalPurple {
=======
.Pet-Cheetah-White {
>>>>>>> c1c42e17
  background-image: url(/static/sprites/spritesmith-main-16.png);
  background-position: -820px -900px;
  width: 81px;
  height: 99px;
}
<<<<<<< HEAD
.Pet-Dragon-Shade {
=======
.Pet-Cheetah-Zombie {
>>>>>>> c1c42e17
  background-image: url(/static/sprites/spritesmith-main-16.png);
  background-position: -902px -900px;
  width: 81px;
  height: 99px;
}
<<<<<<< HEAD
.Pet-Dragon-Shimmer {
=======
.Pet-Cow-Base {
>>>>>>> c1c42e17
  background-image: url(/static/sprites/spritesmith-main-16.png);
  background-position: -984px -900px;
  width: 81px;
  height: 99px;
}
<<<<<<< HEAD
.Pet-Dragon-Skeleton {
=======
.Pet-Cow-CottonCandyBlue {
>>>>>>> c1c42e17
  background-image: url(/static/sprites/spritesmith-main-16.png);
  background-position: -1066px 0px;
  width: 81px;
  height: 99px;
}
<<<<<<< HEAD
.Pet-Dragon-Spooky {
=======
.Pet-Cow-CottonCandyPink {
>>>>>>> c1c42e17
  background-image: url(/static/sprites/spritesmith-main-16.png);
  background-position: -1066px -100px;
  width: 81px;
  height: 99px;
}
<<<<<<< HEAD
.Pet-Dragon-Thunderstorm {
=======
.Pet-Cow-Desert {
>>>>>>> c1c42e17
  background-image: url(/static/sprites/spritesmith-main-16.png);
  background-position: -1066px -200px;
  width: 81px;
  height: 99px;
}
<<<<<<< HEAD
.Pet-Dragon-White {
=======
.Pet-Cow-Golden {
>>>>>>> c1c42e17
  background-image: url(/static/sprites/spritesmith-main-16.png);
  background-position: -1066px -300px;
  width: 81px;
  height: 99px;
}
<<<<<<< HEAD
.Pet-Dragon-Zombie {
=======
.Pet-Cow-Red {
>>>>>>> c1c42e17
  background-image: url(/static/sprites/spritesmith-main-16.png);
  background-position: -1066px -400px;
  width: 81px;
  height: 99px;
}
<<<<<<< HEAD
.Pet-Egg-Base {
=======
.Pet-Cow-Shade {
>>>>>>> c1c42e17
  background-image: url(/static/sprites/spritesmith-main-16.png);
  background-position: -1066px -500px;
  width: 81px;
  height: 99px;
}
<<<<<<< HEAD
.Pet-Egg-CottonCandyBlue {
=======
.Pet-Cow-Skeleton {
>>>>>>> c1c42e17
  background-image: url(/static/sprites/spritesmith-main-16.png);
  background-position: -1066px -600px;
  width: 81px;
  height: 99px;
}
<<<<<<< HEAD
.Pet-Egg-CottonCandyPink {
=======
.Pet-Cow-White {
>>>>>>> c1c42e17
  background-image: url(/static/sprites/spritesmith-main-16.png);
  background-position: -1066px -700px;
  width: 81px;
  height: 99px;
}
<<<<<<< HEAD
.Pet-Egg-Desert {
=======
.Pet-Cow-Zombie {
>>>>>>> c1c42e17
  background-image: url(/static/sprites/spritesmith-main-16.png);
  background-position: -1066px -800px;
  width: 81px;
  height: 99px;
}
<<<<<<< HEAD
.Pet-Egg-Golden {
=======
.Pet-Cuttlefish-Base {
>>>>>>> c1c42e17
  background-image: url(/static/sprites/spritesmith-main-16.png);
  background-position: -1066px -900px;
  width: 81px;
  height: 99px;
}
<<<<<<< HEAD
.Pet-Egg-Red {
=======
.Pet-Cuttlefish-CottonCandyBlue {
>>>>>>> c1c42e17
  background-image: url(/static/sprites/spritesmith-main-16.png);
  background-position: 0px -1000px;
  width: 81px;
  height: 99px;
}
<<<<<<< HEAD
.Pet-Egg-Shade {
=======
.Pet-Cuttlefish-CottonCandyPink {
>>>>>>> c1c42e17
  background-image: url(/static/sprites/spritesmith-main-16.png);
  background-position: -82px -1000px;
  width: 81px;
  height: 99px;
}
<<<<<<< HEAD
.Pet-Egg-Skeleton {
=======
.Pet-Cuttlefish-Desert {
>>>>>>> c1c42e17
  background-image: url(/static/sprites/spritesmith-main-16.png);
  background-position: -164px -1000px;
  width: 81px;
  height: 99px;
}
<<<<<<< HEAD
.Pet-Egg-White {
=======
.Pet-Cuttlefish-Golden {
>>>>>>> c1c42e17
  background-image: url(/static/sprites/spritesmith-main-16.png);
  background-position: -246px -1000px;
  width: 81px;
  height: 99px;
}
<<<<<<< HEAD
.Pet-Egg-Zombie {
=======
.Pet-Cuttlefish-Red {
>>>>>>> c1c42e17
  background-image: url(/static/sprites/spritesmith-main-16.png);
  background-position: -328px -1000px;
  width: 81px;
  height: 99px;
}
<<<<<<< HEAD
.Pet-Falcon-Base {
=======
.Pet-Cuttlefish-Shade {
>>>>>>> c1c42e17
  background-image: url(/static/sprites/spritesmith-main-16.png);
  background-position: -410px -1000px;
  width: 81px;
  height: 99px;
}
<<<<<<< HEAD
.Pet-Falcon-CottonCandyBlue {
=======
.Pet-Cuttlefish-Skeleton {
>>>>>>> c1c42e17
  background-image: url(/static/sprites/spritesmith-main-16.png);
  background-position: -492px -1000px;
  width: 81px;
  height: 99px;
}
<<<<<<< HEAD
.Pet-Falcon-CottonCandyPink {
=======
.Pet-Cuttlefish-White {
>>>>>>> c1c42e17
  background-image: url(/static/sprites/spritesmith-main-16.png);
  background-position: -574px -1000px;
  width: 81px;
  height: 99px;
}
<<<<<<< HEAD
.Pet-Falcon-Desert {
=======
.Pet-Cuttlefish-Zombie {
>>>>>>> c1c42e17
  background-image: url(/static/sprites/spritesmith-main-16.png);
  background-position: -656px -1000px;
  width: 81px;
  height: 99px;
}
<<<<<<< HEAD
.Pet-Falcon-Golden {
=======
.Pet-Deer-Base {
>>>>>>> c1c42e17
  background-image: url(/static/sprites/spritesmith-main-16.png);
  background-position: -738px -1000px;
  width: 81px;
  height: 99px;
}
<<<<<<< HEAD
.Pet-Falcon-Red {
=======
.Pet-Deer-CottonCandyBlue {
>>>>>>> c1c42e17
  background-image: url(/static/sprites/spritesmith-main-16.png);
  background-position: -820px -1000px;
  width: 81px;
  height: 99px;
}
<<<<<<< HEAD
.Pet-Falcon-Shade {
=======
.Pet-Deer-CottonCandyPink {
>>>>>>> c1c42e17
  background-image: url(/static/sprites/spritesmith-main-16.png);
  background-position: -902px -1000px;
  width: 81px;
  height: 99px;
}
<<<<<<< HEAD
.Pet-Falcon-Skeleton {
=======
.Pet-Deer-Desert {
>>>>>>> c1c42e17
  background-image: url(/static/sprites/spritesmith-main-16.png);
  background-position: -984px -1000px;
  width: 81px;
  height: 99px;
}
<<<<<<< HEAD
.Pet-Falcon-White {
=======
.Pet-Deer-Golden {
>>>>>>> c1c42e17
  background-image: url(/static/sprites/spritesmith-main-16.png);
  background-position: -1066px -1000px;
  width: 81px;
  height: 99px;
}
<<<<<<< HEAD
.Pet-Falcon-Zombie {
=======
.Pet-Deer-Red {
>>>>>>> c1c42e17
  background-image: url(/static/sprites/spritesmith-main-16.png);
  background-position: -1148px 0px;
  width: 81px;
  height: 99px;
}
<<<<<<< HEAD
.Pet-Ferret-Base {
=======
.Pet-Deer-Shade {
>>>>>>> c1c42e17
  background-image: url(/static/sprites/spritesmith-main-16.png);
  background-position: -1148px -100px;
  width: 81px;
  height: 99px;
}
<<<<<<< HEAD
.Pet-Ferret-CottonCandyBlue {
=======
.Pet-Deer-Skeleton {
>>>>>>> c1c42e17
  background-image: url(/static/sprites/spritesmith-main-16.png);
  background-position: -1148px -200px;
  width: 81px;
  height: 99px;
}
<<<<<<< HEAD
.Pet-Ferret-CottonCandyPink {
=======
.Pet-Deer-White {
>>>>>>> c1c42e17
  background-image: url(/static/sprites/spritesmith-main-16.png);
  background-position: -1148px -300px;
  width: 81px;
  height: 99px;
}
<<<<<<< HEAD
.Pet-Ferret-Desert {
=======
.Pet-Deer-Zombie {
>>>>>>> c1c42e17
  background-image: url(/static/sprites/spritesmith-main-16.png);
  background-position: -1148px -400px;
  width: 81px;
  height: 99px;
}
<<<<<<< HEAD
.Pet-Ferret-Golden {
=======
.Pet-Dragon-Base {
>>>>>>> c1c42e17
  background-image: url(/static/sprites/spritesmith-main-16.png);
  background-position: -1148px -500px;
  width: 81px;
  height: 99px;
}
<<<<<<< HEAD
.Pet-Ferret-Red {
=======
.Pet-Dragon-CottonCandyBlue {
>>>>>>> c1c42e17
  background-image: url(/static/sprites/spritesmith-main-16.png);
  background-position: -1148px -600px;
  width: 81px;
  height: 99px;
}
<<<<<<< HEAD
.Pet-Ferret-Shade {
=======
.Pet-Dragon-CottonCandyPink {
>>>>>>> c1c42e17
  background-image: url(/static/sprites/spritesmith-main-16.png);
  background-position: -1148px -700px;
  width: 81px;
  height: 99px;
}
<<<<<<< HEAD
.Pet-Ferret-Skeleton {
=======
.Pet-Dragon-Cupid {
>>>>>>> c1c42e17
  background-image: url(/static/sprites/spritesmith-main-16.png);
  background-position: -1148px -800px;
  width: 81px;
  height: 99px;
}
<<<<<<< HEAD
.Pet-Ferret-White {
=======
.Pet-Dragon-Desert {
>>>>>>> c1c42e17
  background-image: url(/static/sprites/spritesmith-main-16.png);
  background-position: -1148px -900px;
  width: 81px;
  height: 99px;
}
<<<<<<< HEAD
.Pet-Ferret-Zombie {
=======
.Pet-Dragon-Fairy {
>>>>>>> c1c42e17
  background-image: url(/static/sprites/spritesmith-main-16.png);
  background-position: -1148px -1000px;
  width: 81px;
  height: 99px;
}
<<<<<<< HEAD
.Pet-FlyingPig-Base {
=======
.Pet-Dragon-Floral {
>>>>>>> c1c42e17
  background-image: url(/static/sprites/spritesmith-main-16.png);
  background-position: 0px -1100px;
  width: 81px;
  height: 99px;
}
<<<<<<< HEAD
.Pet-FlyingPig-CottonCandyBlue {
=======
.Pet-Dragon-Ghost {
>>>>>>> c1c42e17
  background-image: url(/static/sprites/spritesmith-main-16.png);
  background-position: 0px 0px;
  width: 81px;
  height: 99px;
}
<<<<<<< HEAD
.Pet-FlyingPig-CottonCandyPink {
=======
.Pet-Dragon-Golden {
>>>>>>> c1c42e17
  background-image: url(/static/sprites/spritesmith-main-16.png);
  background-position: -164px -1100px;
  width: 81px;
  height: 99px;
}
<<<<<<< HEAD
.Pet-FlyingPig-Cupid {
=======
.Pet-Dragon-Holly {
>>>>>>> c1c42e17
  background-image: url(/static/sprites/spritesmith-main-16.png);
  background-position: -246px -1100px;
  width: 81px;
  height: 99px;
}
<<<<<<< HEAD
.Pet-FlyingPig-Desert {
=======
.Pet-Dragon-Hydra {
>>>>>>> c1c42e17
  background-image: url(/static/sprites/spritesmith-main-16.png);
  background-position: -328px -1100px;
  width: 81px;
  height: 99px;
}
<<<<<<< HEAD
.Pet-FlyingPig-Fairy {
=======
.Pet-Dragon-Peppermint {
>>>>>>> c1c42e17
  background-image: url(/static/sprites/spritesmith-main-16.png);
  background-position: -410px -1100px;
  width: 81px;
  height: 99px;
}
<<<<<<< HEAD
.Pet-FlyingPig-Floral {
=======
.Pet-Dragon-Red {
>>>>>>> c1c42e17
  background-image: url(/static/sprites/spritesmith-main-16.png);
  background-position: -492px -1100px;
  width: 81px;
  height: 99px;
}
<<<<<<< HEAD
.Pet-FlyingPig-Ghost {
=======
.Pet-Dragon-RoyalPurple {
>>>>>>> c1c42e17
  background-image: url(/static/sprites/spritesmith-main-16.png);
  background-position: -574px -1100px;
  width: 81px;
  height: 99px;
}
<<<<<<< HEAD
.Pet-FlyingPig-Golden {
=======
.Pet-Dragon-Shade {
>>>>>>> c1c42e17
  background-image: url(/static/sprites/spritesmith-main-16.png);
  background-position: -656px -1100px;
  width: 81px;
  height: 99px;
}
<<<<<<< HEAD
.Pet-FlyingPig-Holly {
=======
.Pet-Dragon-Shimmer {
>>>>>>> c1c42e17
  background-image: url(/static/sprites/spritesmith-main-16.png);
  background-position: -738px -1100px;
  width: 81px;
  height: 99px;
}
<<<<<<< HEAD
.Pet-FlyingPig-Peppermint {
=======
.Pet-Dragon-Skeleton {
>>>>>>> c1c42e17
  background-image: url(/static/sprites/spritesmith-main-16.png);
  background-position: -820px -1100px;
  width: 81px;
  height: 99px;
}
<<<<<<< HEAD
.Pet-FlyingPig-Red {
=======
.Pet-Dragon-Spooky {
>>>>>>> c1c42e17
  background-image: url(/static/sprites/spritesmith-main-16.png);
  background-position: -902px -1100px;
  width: 81px;
  height: 99px;
}
<<<<<<< HEAD
.Pet-FlyingPig-RoyalPurple {
=======
.Pet-Dragon-Thunderstorm {
>>>>>>> c1c42e17
  background-image: url(/static/sprites/spritesmith-main-16.png);
  background-position: -984px -1100px;
  width: 81px;
  height: 99px;
}
<<<<<<< HEAD
.Pet-FlyingPig-Shade {
=======
.Pet-Dragon-White {
>>>>>>> c1c42e17
  background-image: url(/static/sprites/spritesmith-main-16.png);
  background-position: -1066px -1100px;
  width: 81px;
  height: 99px;
}
<<<<<<< HEAD
.Pet-FlyingPig-Shimmer {
=======
.Pet-Dragon-Zombie {
>>>>>>> c1c42e17
  background-image: url(/static/sprites/spritesmith-main-16.png);
  background-position: -1148px -1100px;
  width: 81px;
  height: 99px;
}
<<<<<<< HEAD
.Pet-FlyingPig-Skeleton {
=======
.Pet-Egg-Base {
>>>>>>> c1c42e17
  background-image: url(/static/sprites/spritesmith-main-16.png);
  background-position: -1230px 0px;
  width: 81px;
  height: 99px;
}
<<<<<<< HEAD
.Pet-FlyingPig-Spooky {
=======
.Pet-Egg-CottonCandyBlue {
>>>>>>> c1c42e17
  background-image: url(/static/sprites/spritesmith-main-16.png);
  background-position: -1230px -100px;
  width: 81px;
  height: 99px;
}
<<<<<<< HEAD
.Pet-FlyingPig-Thunderstorm {
=======
.Pet-Egg-CottonCandyPink {
>>>>>>> c1c42e17
  background-image: url(/static/sprites/spritesmith-main-16.png);
  background-position: -1230px -200px;
  width: 81px;
  height: 99px;
}
<<<<<<< HEAD
.Pet-FlyingPig-White {
=======
.Pet-Egg-Desert {
>>>>>>> c1c42e17
  background-image: url(/static/sprites/spritesmith-main-16.png);
  background-position: -1230px -300px;
  width: 81px;
  height: 99px;
}
<<<<<<< HEAD
.Pet-FlyingPig-Zombie {
=======
.Pet-Egg-Golden {
>>>>>>> c1c42e17
  background-image: url(/static/sprites/spritesmith-main-16.png);
  background-position: -1230px -400px;
  width: 81px;
  height: 99px;
}
<<<<<<< HEAD
.Pet-Fox-Base {
=======
.Pet-Egg-Red {
>>>>>>> c1c42e17
  background-image: url(/static/sprites/spritesmith-main-16.png);
  background-position: -1230px -500px;
  width: 81px;
  height: 99px;
}
<<<<<<< HEAD
.Pet-Fox-CottonCandyBlue {
=======
.Pet-Egg-Shade {
>>>>>>> c1c42e17
  background-image: url(/static/sprites/spritesmith-main-16.png);
  background-position: -1230px -600px;
  width: 81px;
  height: 99px;
}
<<<<<<< HEAD
.Pet-Fox-CottonCandyPink {
=======
.Pet-Egg-Skeleton {
>>>>>>> c1c42e17
  background-image: url(/static/sprites/spritesmith-main-16.png);
  background-position: -1230px -700px;
  width: 81px;
  height: 99px;
}
<<<<<<< HEAD
.Pet-Fox-Cupid {
=======
.Pet-Egg-White {
>>>>>>> c1c42e17
  background-image: url(/static/sprites/spritesmith-main-16.png);
  background-position: -1230px -800px;
  width: 81px;
  height: 99px;
}
<<<<<<< HEAD
.Pet-Fox-Desert {
=======
.Pet-Egg-Zombie {
>>>>>>> c1c42e17
  background-image: url(/static/sprites/spritesmith-main-16.png);
  background-position: -1230px -900px;
  width: 81px;
  height: 99px;
}
<<<<<<< HEAD
.Pet-Fox-Fairy {
=======
.Pet-Falcon-Base {
>>>>>>> c1c42e17
  background-image: url(/static/sprites/spritesmith-main-16.png);
  background-position: -1230px -1000px;
  width: 81px;
  height: 99px;
}
<<<<<<< HEAD
.Pet-Fox-Floral {
=======
.Pet-Falcon-CottonCandyBlue {
>>>>>>> c1c42e17
  background-image: url(/static/sprites/spritesmith-main-16.png);
  background-position: -1230px -1100px;
  width: 81px;
  height: 99px;
}
<<<<<<< HEAD
.Pet-Fox-Ghost {
=======
.Pet-Falcon-CottonCandyPink {
>>>>>>> c1c42e17
  background-image: url(/static/sprites/spritesmith-main-16.png);
  background-position: 0px -1200px;
  width: 81px;
  height: 99px;
}
<<<<<<< HEAD
.Pet-Fox-Golden {
=======
.Pet-Falcon-Desert {
>>>>>>> c1c42e17
  background-image: url(/static/sprites/spritesmith-main-16.png);
  background-position: -82px -1200px;
  width: 81px;
  height: 99px;
}
<<<<<<< HEAD
.Pet-Fox-Holly {
=======
.Pet-Falcon-Golden {
>>>>>>> c1c42e17
  background-image: url(/static/sprites/spritesmith-main-16.png);
  background-position: -164px -1200px;
  width: 81px;
  height: 99px;
}
<<<<<<< HEAD
.Pet-Fox-Peppermint {
=======
.Pet-Falcon-Red {
>>>>>>> c1c42e17
  background-image: url(/static/sprites/spritesmith-main-16.png);
  background-position: -246px -1200px;
  width: 81px;
  height: 99px;
}
<<<<<<< HEAD
.Pet-Fox-Red {
=======
.Pet-Falcon-Shade {
>>>>>>> c1c42e17
  background-image: url(/static/sprites/spritesmith-main-16.png);
  background-position: -328px -1200px;
  width: 81px;
  height: 99px;
}
<<<<<<< HEAD
.Pet-Fox-RoyalPurple {
=======
.Pet-Falcon-Skeleton {
>>>>>>> c1c42e17
  background-image: url(/static/sprites/spritesmith-main-16.png);
  background-position: -410px -1200px;
  width: 81px;
  height: 99px;
}
<<<<<<< HEAD
.Pet-Fox-Shade {
=======
.Pet-Falcon-White {
>>>>>>> c1c42e17
  background-image: url(/static/sprites/spritesmith-main-16.png);
  background-position: -492px -1200px;
  width: 81px;
  height: 99px;
}
<<<<<<< HEAD
.Pet-Fox-Shimmer {
=======
.Pet-Falcon-Zombie {
>>>>>>> c1c42e17
  background-image: url(/static/sprites/spritesmith-main-16.png);
  background-position: -574px -1200px;
  width: 81px;
  height: 99px;
}
<<<<<<< HEAD
.Pet-Fox-Skeleton {
=======
.Pet-Ferret-Base {
>>>>>>> c1c42e17
  background-image: url(/static/sprites/spritesmith-main-16.png);
  background-position: -656px -1200px;
  width: 81px;
  height: 99px;
}
<<<<<<< HEAD
.Pet-Fox-Spooky {
=======
.Pet-Ferret-CottonCandyBlue {
>>>>>>> c1c42e17
  background-image: url(/static/sprites/spritesmith-main-16.png);
  background-position: -738px -1200px;
  width: 81px;
  height: 99px;
}
<<<<<<< HEAD
.Pet-Fox-Thunderstorm {
=======
.Pet-Ferret-CottonCandyPink {
>>>>>>> c1c42e17
  background-image: url(/static/sprites/spritesmith-main-16.png);
  background-position: -820px -1200px;
  width: 81px;
  height: 99px;
}
<<<<<<< HEAD
.Pet-Fox-White {
=======
.Pet-Ferret-Desert {
>>>>>>> c1c42e17
  background-image: url(/static/sprites/spritesmith-main-16.png);
  background-position: -902px -1200px;
  width: 81px;
  height: 99px;
}
<<<<<<< HEAD
.Pet-Fox-Zombie {
=======
.Pet-Ferret-Golden {
>>>>>>> c1c42e17
  background-image: url(/static/sprites/spritesmith-main-16.png);
  background-position: -984px -1200px;
  width: 81px;
  height: 99px;
}
<<<<<<< HEAD
.Pet-Frog-Base {
=======
.Pet-Ferret-Red {
>>>>>>> c1c42e17
  background-image: url(/static/sprites/spritesmith-main-16.png);
  background-position: -1066px -1200px;
  width: 81px;
  height: 99px;
}
<<<<<<< HEAD
.Pet-Frog-CottonCandyBlue {
=======
.Pet-Ferret-Shade {
>>>>>>> c1c42e17
  background-image: url(/static/sprites/spritesmith-main-16.png);
  background-position: -1148px -1200px;
  width: 81px;
  height: 99px;
}
<<<<<<< HEAD
.Pet-Frog-CottonCandyPink {
=======
.Pet-Ferret-Skeleton {
>>>>>>> c1c42e17
  background-image: url(/static/sprites/spritesmith-main-16.png);
  background-position: -1230px -1200px;
  width: 81px;
  height: 99px;
}
<<<<<<< HEAD
.Pet-Frog-Desert {
=======
.Pet-Ferret-White {
>>>>>>> c1c42e17
  background-image: url(/static/sprites/spritesmith-main-16.png);
  background-position: -1312px 0px;
  width: 81px;
  height: 99px;
}
<<<<<<< HEAD
.Pet-Frog-Golden {
=======
.Pet-Ferret-Zombie {
>>>>>>> c1c42e17
  background-image: url(/static/sprites/spritesmith-main-16.png);
  background-position: -1312px -100px;
  width: 81px;
  height: 99px;
}
<<<<<<< HEAD
.Pet-Frog-Red {
=======
.Pet-FlyingPig-Base {
>>>>>>> c1c42e17
  background-image: url(/static/sprites/spritesmith-main-16.png);
  background-position: -1312px -200px;
  width: 81px;
  height: 99px;
}
<<<<<<< HEAD
.Pet-Frog-Shade {
=======
.Pet-FlyingPig-CottonCandyBlue {
>>>>>>> c1c42e17
  background-image: url(/static/sprites/spritesmith-main-16.png);
  background-position: -1312px -300px;
  width: 81px;
  height: 99px;
}
<<<<<<< HEAD
.Pet-Frog-Skeleton {
=======
.Pet-FlyingPig-CottonCandyPink {
>>>>>>> c1c42e17
  background-image: url(/static/sprites/spritesmith-main-16.png);
  background-position: -1312px -400px;
  width: 81px;
  height: 99px;
}
<<<<<<< HEAD
.Pet-Frog-White {
=======
.Pet-FlyingPig-Cupid {
>>>>>>> c1c42e17
  background-image: url(/static/sprites/spritesmith-main-16.png);
  background-position: -1312px -500px;
  width: 81px;
  height: 99px;
}
<<<<<<< HEAD
.Pet-Frog-Zombie {
=======
.Pet-FlyingPig-Desert {
>>>>>>> c1c42e17
  background-image: url(/static/sprites/spritesmith-main-16.png);
  background-position: -1312px -600px;
  width: 81px;
  height: 99px;
}
<<<<<<< HEAD
.Pet-Gryphon-Base {
=======
.Pet-FlyingPig-Fairy {
>>>>>>> c1c42e17
  background-image: url(/static/sprites/spritesmith-main-16.png);
  background-position: -1312px -700px;
  width: 81px;
  height: 99px;
}
<<<<<<< HEAD
.Pet-Gryphon-CottonCandyBlue {
=======
.Pet-FlyingPig-Floral {
>>>>>>> c1c42e17
  background-image: url(/static/sprites/spritesmith-main-16.png);
  background-position: -1312px -800px;
  width: 81px;
  height: 99px;
}
<<<<<<< HEAD
.Pet-Gryphon-CottonCandyPink {
=======
.Pet-FlyingPig-Ghost {
>>>>>>> c1c42e17
  background-image: url(/static/sprites/spritesmith-main-16.png);
  background-position: -1312px -900px;
  width: 81px;
  height: 99px;
}
<<<<<<< HEAD
.Pet-Gryphon-Desert {
=======
.Pet-FlyingPig-Golden {
>>>>>>> c1c42e17
  background-image: url(/static/sprites/spritesmith-main-16.png);
  background-position: -1312px -1000px;
  width: 81px;
  height: 99px;
}
<<<<<<< HEAD
.Pet-Gryphon-Golden {
=======
.Pet-FlyingPig-Holly {
>>>>>>> c1c42e17
  background-image: url(/static/sprites/spritesmith-main-16.png);
  background-position: -1312px -1100px;
  width: 81px;
  height: 99px;
}
<<<<<<< HEAD
.Pet-Gryphon-Red {
=======
.Pet-FlyingPig-Peppermint {
>>>>>>> c1c42e17
  background-image: url(/static/sprites/spritesmith-main-16.png);
  background-position: -1312px -1200px;
  width: 81px;
  height: 99px;
}
<<<<<<< HEAD
.Pet-Gryphon-RoyalPurple {
=======
.Pet-FlyingPig-Red {
>>>>>>> c1c42e17
  background-image: url(/static/sprites/spritesmith-main-16.png);
  background-position: -1394px 0px;
  width: 81px;
  height: 99px;
}
<<<<<<< HEAD
.Pet-Gryphon-Shade {
=======
.Pet-FlyingPig-RoyalPurple {
>>>>>>> c1c42e17
  background-image: url(/static/sprites/spritesmith-main-16.png);
  background-position: -1394px -100px;
  width: 81px;
  height: 99px;
}
<<<<<<< HEAD
.Pet-Gryphon-Skeleton {
=======
.Pet-FlyingPig-Shade {
>>>>>>> c1c42e17
  background-image: url(/static/sprites/spritesmith-main-16.png);
  background-position: -1394px -200px;
  width: 81px;
  height: 99px;
}
<<<<<<< HEAD
.Pet-Gryphon-White {
=======
.Pet-FlyingPig-Shimmer {
>>>>>>> c1c42e17
  background-image: url(/static/sprites/spritesmith-main-16.png);
  background-position: -1394px -300px;
  width: 81px;
  height: 99px;
}
<<<<<<< HEAD
.Pet-Gryphon-Zombie {
=======
.Pet-FlyingPig-Skeleton {
>>>>>>> c1c42e17
  background-image: url(/static/sprites/spritesmith-main-16.png);
  background-position: -1394px -400px;
  width: 81px;
  height: 99px;
}
<<<<<<< HEAD
.Pet-GuineaPig-Base {
=======
.Pet-FlyingPig-Spooky {
>>>>>>> c1c42e17
  background-image: url(/static/sprites/spritesmith-main-16.png);
  background-position: -1394px -500px;
  width: 81px;
  height: 99px;
}
<<<<<<< HEAD
.Pet-GuineaPig-CottonCandyBlue {
=======
.Pet-FlyingPig-Thunderstorm {
>>>>>>> c1c42e17
  background-image: url(/static/sprites/spritesmith-main-16.png);
  background-position: -1394px -600px;
  width: 81px;
  height: 99px;
}
<<<<<<< HEAD
.Pet-GuineaPig-CottonCandyPink {
=======
.Pet-FlyingPig-White {
>>>>>>> c1c42e17
  background-image: url(/static/sprites/spritesmith-main-16.png);
  background-position: -1394px -700px;
  width: 81px;
  height: 99px;
}
<<<<<<< HEAD
.Pet-GuineaPig-Desert {
=======
.Pet-FlyingPig-Zombie {
>>>>>>> c1c42e17
  background-image: url(/static/sprites/spritesmith-main-16.png);
  background-position: -1394px -800px;
  width: 81px;
  height: 99px;
}
<<<<<<< HEAD
.Pet-GuineaPig-Golden {
=======
.Pet-Fox-Base {
>>>>>>> c1c42e17
  background-image: url(/static/sprites/spritesmith-main-16.png);
  background-position: -1394px -900px;
  width: 81px;
  height: 99px;
}
<<<<<<< HEAD
.Pet-GuineaPig-Red {
=======
.Pet-Fox-CottonCandyBlue {
>>>>>>> c1c42e17
  background-image: url(/static/sprites/spritesmith-main-16.png);
  background-position: -1394px -1000px;
  width: 81px;
  height: 99px;
}
<<<<<<< HEAD
.Pet-GuineaPig-Shade {
=======
.Pet-Fox-CottonCandyPink {
>>>>>>> c1c42e17
  background-image: url(/static/sprites/spritesmith-main-16.png);
  background-position: -1394px -1100px;
  width: 81px;
  height: 99px;
}
<<<<<<< HEAD
.Pet-GuineaPig-Skeleton {
=======
.Pet-Fox-Cupid {
>>>>>>> c1c42e17
  background-image: url(/static/sprites/spritesmith-main-16.png);
  background-position: -1394px -1200px;
  width: 81px;
  height: 99px;
}
<<<<<<< HEAD
.Pet-GuineaPig-White {
=======
.Pet-Fox-Desert {
>>>>>>> c1c42e17
  background-image: url(/static/sprites/spritesmith-main-16.png);
  background-position: 0px -1300px;
  width: 81px;
  height: 99px;
}
<<<<<<< HEAD
.Pet-GuineaPig-Zombie {
=======
.Pet-Fox-Fairy {
>>>>>>> c1c42e17
  background-image: url(/static/sprites/spritesmith-main-16.png);
  background-position: -82px -1300px;
  width: 81px;
  height: 99px;
}
<<<<<<< HEAD
.Pet-Hedgehog-Base {
=======
.Pet-Fox-Floral {
>>>>>>> c1c42e17
  background-image: url(/static/sprites/spritesmith-main-16.png);
  background-position: -164px -1300px;
  width: 81px;
  height: 99px;
}
<<<<<<< HEAD
.Pet-Hedgehog-CottonCandyBlue {
=======
.Pet-Fox-Ghost {
>>>>>>> c1c42e17
  background-image: url(/static/sprites/spritesmith-main-16.png);
  background-position: -246px -1300px;
  width: 81px;
  height: 99px;
}
<<<<<<< HEAD
.Pet-Hedgehog-CottonCandyPink {
=======
.Pet-Fox-Golden {
>>>>>>> c1c42e17
  background-image: url(/static/sprites/spritesmith-main-16.png);
  background-position: -328px -1300px;
  width: 81px;
  height: 99px;
}
<<<<<<< HEAD
.Pet-Hedgehog-Desert {
=======
.Pet-Fox-Holly {
>>>>>>> c1c42e17
  background-image: url(/static/sprites/spritesmith-main-16.png);
  background-position: -410px -1300px;
  width: 81px;
  height: 99px;
}
<<<<<<< HEAD
.Pet-Hedgehog-Golden {
=======
.Pet-Fox-Peppermint {
>>>>>>> c1c42e17
  background-image: url(/static/sprites/spritesmith-main-16.png);
  background-position: -492px -1300px;
  width: 81px;
  height: 99px;
}
<<<<<<< HEAD
.Pet-Hedgehog-Red {
=======
.Pet-Fox-Red {
>>>>>>> c1c42e17
  background-image: url(/static/sprites/spritesmith-main-16.png);
  background-position: -574px -1300px;
  width: 81px;
  height: 99px;
}
<<<<<<< HEAD
.Pet-Hedgehog-Shade {
=======
.Pet-Fox-RoyalPurple {
>>>>>>> c1c42e17
  background-image: url(/static/sprites/spritesmith-main-16.png);
  background-position: -656px -1300px;
  width: 81px;
  height: 99px;
}
<<<<<<< HEAD
.Pet-Hedgehog-Skeleton {
=======
.Pet-Fox-Shade {
>>>>>>> c1c42e17
  background-image: url(/static/sprites/spritesmith-main-16.png);
  background-position: -738px -1300px;
  width: 81px;
  height: 99px;
}
<<<<<<< HEAD
.Pet-Hedgehog-White {
=======
.Pet-Fox-Shimmer {
>>>>>>> c1c42e17
  background-image: url(/static/sprites/spritesmith-main-16.png);
  background-position: -820px -1300px;
  width: 81px;
  height: 99px;
}
<<<<<<< HEAD
.Pet-Hedgehog-Zombie {
=======
.Pet-Fox-Skeleton {
>>>>>>> c1c42e17
  background-image: url(/static/sprites/spritesmith-main-16.png);
  background-position: -902px -1300px;
  width: 81px;
  height: 99px;
}
<<<<<<< HEAD
.Pet-Horse-Base {
=======
.Pet-Fox-Spooky {
>>>>>>> c1c42e17
  background-image: url(/static/sprites/spritesmith-main-16.png);
  background-position: -984px -1300px;
  width: 81px;
  height: 99px;
}
<<<<<<< HEAD
.Pet-Horse-CottonCandyBlue {
=======
.Pet-Fox-Thunderstorm {
>>>>>>> c1c42e17
  background-image: url(/static/sprites/spritesmith-main-16.png);
  background-position: -1066px -1300px;
  width: 81px;
  height: 99px;
}
<<<<<<< HEAD
.Pet-Horse-CottonCandyPink {
=======
.Pet-Fox-White {
>>>>>>> c1c42e17
  background-image: url(/static/sprites/spritesmith-main-16.png);
  background-position: -1148px -1300px;
  width: 81px;
  height: 99px;
}
<<<<<<< HEAD
.Pet-Horse-Desert {
=======
.Pet-Fox-Zombie {
>>>>>>> c1c42e17
  background-image: url(/static/sprites/spritesmith-main-16.png);
  background-position: -1230px -1300px;
  width: 81px;
  height: 99px;
}
<<<<<<< HEAD
.Pet-Horse-Golden {
=======
.Pet-Frog-Base {
>>>>>>> c1c42e17
  background-image: url(/static/sprites/spritesmith-main-16.png);
  background-position: -1312px -1300px;
  width: 81px;
  height: 99px;
}
<<<<<<< HEAD
.Pet-Horse-Red {
=======
.Pet-Frog-CottonCandyBlue {
>>>>>>> c1c42e17
  background-image: url(/static/sprites/spritesmith-main-16.png);
  background-position: -1394px -1300px;
  width: 81px;
  height: 99px;
}
<<<<<<< HEAD
.Pet-Horse-Shade {
=======
.Pet-Frog-CottonCandyPink {
>>>>>>> c1c42e17
  background-image: url(/static/sprites/spritesmith-main-16.png);
  background-position: -1476px 0px;
  width: 81px;
  height: 99px;
}
<<<<<<< HEAD
.Pet-Horse-Skeleton {
=======
.Pet-Frog-Desert {
>>>>>>> c1c42e17
  background-image: url(/static/sprites/spritesmith-main-16.png);
  background-position: -1476px -100px;
  width: 81px;
  height: 99px;
}
<<<<<<< HEAD
.Pet-Horse-White {
=======
.Pet-Frog-Golden {
>>>>>>> c1c42e17
  background-image: url(/static/sprites/spritesmith-main-16.png);
  background-position: -1476px -200px;
  width: 81px;
  height: 99px;
}
<<<<<<< HEAD
.Pet-Horse-Zombie {
=======
.Pet-Frog-Red {
>>>>>>> c1c42e17
  background-image: url(/static/sprites/spritesmith-main-16.png);
  background-position: -1476px -300px;
  width: 81px;
  height: 99px;
}
<<<<<<< HEAD
.Pet-JackOLantern-Base {
=======
.Pet-Frog-Shade {
>>>>>>> c1c42e17
  background-image: url(/static/sprites/spritesmith-main-16.png);
  background-position: -1476px -500px;
  width: 81px;
  height: 99px;
}
<<<<<<< HEAD
.Pet-JackOLantern-Ghost {
=======
.Pet-Frog-Skeleton {
>>>>>>> c1c42e17
  background-image: url(/static/sprites/spritesmith-main-16.png);
  background-position: -1476px -600px;
  width: 81px;
  height: 99px;
}
<<<<<<< HEAD
.Pet-Jackalope-RoyalPurple {
=======
.Pet-Frog-White {
>>>>>>> c1c42e17
  background-image: url(/static/sprites/spritesmith-main-16.png);
  background-position: -1476px -400px;
  width: 81px;
  height: 99px;
}
<<<<<<< HEAD
.Pet-Lion-Veteran {
=======
.Pet-Frog-Zombie {
>>>>>>> c1c42e17
  background-image: url(/static/sprites/spritesmith-main-16.png);
  background-position: -1476px -700px;
  width: 81px;
  height: 99px;
}
<<<<<<< HEAD
.Pet-LionCub-Base {
=======
.Pet-Gryphon-Base {
>>>>>>> c1c42e17
  background-image: url(/static/sprites/spritesmith-main-16.png);
  background-position: -1476px -800px;
  width: 81px;
  height: 99px;
}
<<<<<<< HEAD
.Pet-LionCub-CottonCandyBlue {
=======
.Pet-Gryphon-CottonCandyBlue {
>>>>>>> c1c42e17
  background-image: url(/static/sprites/spritesmith-main-16.png);
  background-position: -1476px -900px;
  width: 81px;
  height: 99px;
}
<<<<<<< HEAD
.Pet-LionCub-CottonCandyPink {
=======
.Pet-Gryphon-CottonCandyPink {
>>>>>>> c1c42e17
  background-image: url(/static/sprites/spritesmith-main-16.png);
  background-position: -1476px -1000px;
  width: 81px;
  height: 99px;
}
<<<<<<< HEAD
.Pet-LionCub-Cupid {
=======
.Pet-Gryphon-Desert {
>>>>>>> c1c42e17
  background-image: url(/static/sprites/spritesmith-main-16.png);
  background-position: -1476px -1100px;
  width: 81px;
  height: 99px;
}
<<<<<<< HEAD
.Pet-LionCub-Desert {
=======
.Pet-Gryphon-Golden {
>>>>>>> c1c42e17
  background-image: url(/static/sprites/spritesmith-main-16.png);
  background-position: -1476px -1200px;
  width: 81px;
  height: 99px;
}
<<<<<<< HEAD
.Pet-LionCub-Fairy {
=======
.Pet-Gryphon-Red {
>>>>>>> c1c42e17
  background-image: url(/static/sprites/spritesmith-main-16.png);
  background-position: -1476px -1300px;
  width: 81px;
  height: 99px;
}
<<<<<<< HEAD
.Pet-LionCub-Floral {
=======
.Pet-Gryphon-RoyalPurple {
>>>>>>> c1c42e17
  background-image: url(/static/sprites/spritesmith-main-16.png);
  background-position: 0px -1400px;
  width: 81px;
  height: 99px;
}
<<<<<<< HEAD
.Pet-LionCub-Ghost {
=======
.Pet-Gryphon-Shade {
>>>>>>> c1c42e17
  background-image: url(/static/sprites/spritesmith-main-16.png);
  background-position: -82px -1400px;
  width: 81px;
  height: 99px;
}
<<<<<<< HEAD
.Pet-LionCub-Golden {
=======
.Pet-Gryphon-Skeleton {
>>>>>>> c1c42e17
  background-image: url(/static/sprites/spritesmith-main-16.png);
  background-position: -164px -1400px;
  width: 81px;
  height: 99px;
}
<<<<<<< HEAD
.Pet-LionCub-Holly {
=======
.Pet-Gryphon-White {
>>>>>>> c1c42e17
  background-image: url(/static/sprites/spritesmith-main-16.png);
  background-position: -246px -1400px;
  width: 81px;
  height: 99px;
}
<<<<<<< HEAD
.Pet-LionCub-Peppermint {
=======
.Pet-Gryphon-Zombie {
>>>>>>> c1c42e17
  background-image: url(/static/sprites/spritesmith-main-16.png);
  background-position: -328px -1400px;
  width: 81px;
  height: 99px;
}
<<<<<<< HEAD
.Pet-LionCub-Red {
=======
.Pet-GuineaPig-Base {
>>>>>>> c1c42e17
  background-image: url(/static/sprites/spritesmith-main-16.png);
  background-position: -410px -1400px;
  width: 81px;
  height: 99px;
}
<<<<<<< HEAD
.Pet-LionCub-RoyalPurple {
=======
.Pet-GuineaPig-CottonCandyBlue {
>>>>>>> c1c42e17
  background-image: url(/static/sprites/spritesmith-main-16.png);
  background-position: -492px -1400px;
  width: 81px;
  height: 99px;
}
<<<<<<< HEAD
.Pet-LionCub-Shade {
=======
.Pet-GuineaPig-CottonCandyPink {
>>>>>>> c1c42e17
  background-image: url(/static/sprites/spritesmith-main-16.png);
  background-position: -574px -1400px;
  width: 81px;
  height: 99px;
}
<<<<<<< HEAD
.Pet-LionCub-Shimmer {
=======
.Pet-GuineaPig-Desert {
>>>>>>> c1c42e17
  background-image: url(/static/sprites/spritesmith-main-16.png);
  background-position: -656px -1400px;
  width: 81px;
  height: 99px;
}
<<<<<<< HEAD
.Pet-LionCub-Skeleton {
=======
.Pet-GuineaPig-Golden {
>>>>>>> c1c42e17
  background-image: url(/static/sprites/spritesmith-main-16.png);
  background-position: -738px -1400px;
  width: 81px;
  height: 99px;
}
<<<<<<< HEAD
.Pet-LionCub-Spooky {
=======
.Pet-GuineaPig-Red {
>>>>>>> c1c42e17
  background-image: url(/static/sprites/spritesmith-main-16.png);
  background-position: -820px -1400px;
  width: 81px;
  height: 99px;
}
<<<<<<< HEAD
.Pet-LionCub-Thunderstorm {
=======
.Pet-GuineaPig-Shade {
>>>>>>> c1c42e17
  background-image: url(/static/sprites/spritesmith-main-16.png);
  background-position: -902px -1400px;
  width: 81px;
  height: 99px;
}
<<<<<<< HEAD
.Pet-LionCub-White {
=======
.Pet-GuineaPig-Skeleton {
>>>>>>> c1c42e17
  background-image: url(/static/sprites/spritesmith-main-16.png);
  background-position: -984px -1400px;
  width: 81px;
  height: 99px;
}
<<<<<<< HEAD
.Pet-LionCub-Zombie {
=======
.Pet-GuineaPig-White {
>>>>>>> c1c42e17
  background-image: url(/static/sprites/spritesmith-main-16.png);
  background-position: -1066px -1400px;
  width: 81px;
  height: 99px;
}
<<<<<<< HEAD
.Pet-MagicalBee-Base {
=======
.Pet-GuineaPig-Zombie {
>>>>>>> c1c42e17
  background-image: url(/static/sprites/spritesmith-main-16.png);
  background-position: -1148px -1400px;
  width: 81px;
  height: 99px;
}
<<<<<<< HEAD
.Pet-Mammoth-Base {
=======
.Pet-Hedgehog-Base {
>>>>>>> c1c42e17
  background-image: url(/static/sprites/spritesmith-main-16.png);
  background-position: -1230px -1400px;
  width: 81px;
  height: 99px;
}
<<<<<<< HEAD
.Pet-MantisShrimp-Base {
=======
.Pet-Hedgehog-CottonCandyBlue {
>>>>>>> c1c42e17
  background-image: url(/static/sprites/spritesmith-main-16.png);
  background-position: -1312px -1400px;
  width: 81px;
  height: 99px;
}
<<<<<<< HEAD
.Pet-Monkey-Base {
=======
.Pet-Hedgehog-CottonCandyPink {
>>>>>>> c1c42e17
  background-image: url(/static/sprites/spritesmith-main-16.png);
  background-position: -1394px -1400px;
  width: 81px;
  height: 99px;
}
<<<<<<< HEAD
.Pet-Monkey-CottonCandyBlue {
=======
.Pet-Hedgehog-Desert {
>>>>>>> c1c42e17
  background-image: url(/static/sprites/spritesmith-main-16.png);
  background-position: -1476px -1400px;
  width: 81px;
  height: 99px;
}
<<<<<<< HEAD
.Pet-Monkey-CottonCandyPink {
=======
.Pet-Hedgehog-Golden {
>>>>>>> c1c42e17
  background-image: url(/static/sprites/spritesmith-main-16.png);
  background-position: -1558px 0px;
  width: 81px;
  height: 99px;
}
<<<<<<< HEAD
.Pet-Monkey-Desert {
=======
.Pet-Hedgehog-Red {
>>>>>>> c1c42e17
  background-image: url(/static/sprites/spritesmith-main-16.png);
  background-position: -1558px -100px;
  width: 81px;
  height: 99px;
}
<<<<<<< HEAD
.Pet-Monkey-Golden {
=======
.Pet-Hedgehog-Shade {
>>>>>>> c1c42e17
  background-image: url(/static/sprites/spritesmith-main-16.png);
  background-position: -1558px -200px;
  width: 81px;
  height: 99px;
}
<<<<<<< HEAD
.Pet-Monkey-Red {
=======
.Pet-Hedgehog-Skeleton {
>>>>>>> c1c42e17
  background-image: url(/static/sprites/spritesmith-main-16.png);
  background-position: -1558px -300px;
  width: 81px;
  height: 99px;
}
<<<<<<< HEAD
.Pet-Monkey-Shade {
=======
.Pet-Hedgehog-White {
>>>>>>> c1c42e17
  background-image: url(/static/sprites/spritesmith-main-16.png);
  background-position: -1558px -400px;
  width: 81px;
  height: 99px;
}
<<<<<<< HEAD
.Pet-Monkey-Skeleton {
=======
.Pet-Hedgehog-Zombie {
>>>>>>> c1c42e17
  background-image: url(/static/sprites/spritesmith-main-16.png);
  background-position: -1558px -500px;
  width: 81px;
  height: 99px;
}
<<<<<<< HEAD
.Pet-Monkey-White {
=======
.Pet-Horse-Base {
>>>>>>> c1c42e17
  background-image: url(/static/sprites/spritesmith-main-16.png);
  background-position: -1558px -600px;
  width: 81px;
  height: 99px;
}
<<<<<<< HEAD
.Pet-Monkey-Zombie {
=======
.Pet-Horse-CottonCandyBlue {
>>>>>>> c1c42e17
  background-image: url(/static/sprites/spritesmith-main-16.png);
  background-position: -1558px -700px;
  width: 81px;
  height: 99px;
}
<<<<<<< HEAD
.Pet-Octopus-Base {
=======
.Pet-Horse-CottonCandyPink {
>>>>>>> c1c42e17
  background-image: url(/static/sprites/spritesmith-main-16.png);
  background-position: -1558px -800px;
  width: 81px;
  height: 99px;
}
<<<<<<< HEAD
.Pet-Octopus-CottonCandyBlue {
=======
.Pet-Horse-Desert {
>>>>>>> c1c42e17
  background-image: url(/static/sprites/spritesmith-main-16.png);
  background-position: -1558px -900px;
  width: 81px;
  height: 99px;
}
<<<<<<< HEAD
.Pet-Octopus-CottonCandyPink {
=======
.Pet-Horse-Golden {
>>>>>>> c1c42e17
  background-image: url(/static/sprites/spritesmith-main-16.png);
  background-position: -1558px -1000px;
  width: 81px;
  height: 99px;
}
<<<<<<< HEAD
.Pet-Octopus-Desert {
=======
.Pet-Horse-Red {
>>>>>>> c1c42e17
  background-image: url(/static/sprites/spritesmith-main-16.png);
  background-position: -1558px -1100px;
  width: 81px;
  height: 99px;
}
<<<<<<< HEAD
.Pet-Octopus-Golden {
=======
.Pet-Horse-Shade {
>>>>>>> c1c42e17
  background-image: url(/static/sprites/spritesmith-main-16.png);
  background-position: -1558px -1200px;
  width: 81px;
  height: 99px;
}
<<<<<<< HEAD
.Pet-Octopus-Red {
=======
.Pet-Horse-Skeleton {
>>>>>>> c1c42e17
  background-image: url(/static/sprites/spritesmith-main-16.png);
  background-position: -1558px -1300px;
  width: 81px;
  height: 99px;
}
<<<<<<< HEAD
.Pet-Octopus-Shade {
=======
.Pet-Horse-White {
>>>>>>> c1c42e17
  background-image: url(/static/sprites/spritesmith-main-16.png);
  background-position: -1558px -1400px;
  width: 81px;
  height: 99px;
}
<<<<<<< HEAD
.Pet-Octopus-Skeleton {
=======
.Pet-Horse-Zombie {
>>>>>>> c1c42e17
  background-image: url(/static/sprites/spritesmith-main-16.png);
  background-position: 0px -1500px;
  width: 81px;
  height: 99px;
}
<<<<<<< HEAD
.Pet-Octopus-White {
=======
.Pet-JackOLantern-Base {
>>>>>>> c1c42e17
  background-image: url(/static/sprites/spritesmith-main-16.png);
  background-position: -164px -1500px;
  width: 81px;
  height: 99px;
}
<<<<<<< HEAD
.Pet-Octopus-Zombie {
=======
.Pet-JackOLantern-Ghost {
>>>>>>> c1c42e17
  background-image: url(/static/sprites/spritesmith-main-16.png);
  background-position: -246px -1500px;
  width: 81px;
  height: 99px;
}
<<<<<<< HEAD
.Pet-Owl-Base {
=======
.Pet-Jackalope-RoyalPurple {
>>>>>>> c1c42e17
  background-image: url(/static/sprites/spritesmith-main-16.png);
  background-position: -82px -1500px;
  width: 81px;
  height: 99px;
}
<<<<<<< HEAD
.Pet-Owl-CottonCandyBlue {
=======
.Pet-Lion-Veteran {
>>>>>>> c1c42e17
  background-image: url(/static/sprites/spritesmith-main-16.png);
  background-position: -328px -1500px;
  width: 81px;
  height: 99px;
}
<<<<<<< HEAD
.Pet-Owl-CottonCandyPink {
=======
.Pet-LionCub-Base {
>>>>>>> c1c42e17
  background-image: url(/static/sprites/spritesmith-main-16.png);
  background-position: -410px -1500px;
  width: 81px;
  height: 99px;
}
<<<<<<< HEAD
.Pet-Owl-Desert {
=======
.Pet-LionCub-CottonCandyBlue {
>>>>>>> c1c42e17
  background-image: url(/static/sprites/spritesmith-main-16.png);
  background-position: -492px -1500px;
  width: 81px;
  height: 99px;
}
<<<<<<< HEAD
.Pet-Owl-Golden {
=======
.Pet-LionCub-CottonCandyPink {
>>>>>>> c1c42e17
  background-image: url(/static/sprites/spritesmith-main-16.png);
  background-position: -574px -1500px;
  width: 81px;
  height: 99px;
}
<<<<<<< HEAD
.Pet-Owl-Red {
=======
.Pet-LionCub-Cupid {
>>>>>>> c1c42e17
  background-image: url(/static/sprites/spritesmith-main-16.png);
  background-position: -656px -1500px;
  width: 81px;
  height: 99px;
}
<<<<<<< HEAD
.Pet-Owl-Shade {
=======
.Pet-LionCub-Desert {
>>>>>>> c1c42e17
  background-image: url(/static/sprites/spritesmith-main-16.png);
  background-position: -738px -1500px;
  width: 81px;
  height: 99px;
}
<<<<<<< HEAD
.Pet-Owl-Skeleton {
=======
.Pet-LionCub-Fairy {
>>>>>>> c1c42e17
  background-image: url(/static/sprites/spritesmith-main-16.png);
  background-position: -820px -1500px;
  width: 81px;
  height: 99px;
}
<<<<<<< HEAD
.Pet-Owl-White {
=======
.Pet-LionCub-Floral {
>>>>>>> c1c42e17
  background-image: url(/static/sprites/spritesmith-main-16.png);
  background-position: -902px -1500px;
  width: 81px;
  height: 99px;
}
<<<<<<< HEAD
.Pet-Owl-Zombie {
=======
.Pet-LionCub-Ghost {
>>>>>>> c1c42e17
  background-image: url(/static/sprites/spritesmith-main-16.png);
  background-position: -984px -1500px;
  width: 81px;
  height: 99px;
}
<<<<<<< HEAD
.Pet-PandaCub-Base {
=======
.Pet-LionCub-Golden {
>>>>>>> c1c42e17
  background-image: url(/static/sprites/spritesmith-main-16.png);
  background-position: -1066px -1500px;
  width: 81px;
  height: 99px;
}
<<<<<<< HEAD
.Pet-PandaCub-CottonCandyBlue {
=======
.Pet-LionCub-Holly {
>>>>>>> c1c42e17
  background-image: url(/static/sprites/spritesmith-main-16.png);
  background-position: -1148px -1500px;
  width: 81px;
  height: 99px;
}
<<<<<<< HEAD
.Pet-PandaCub-CottonCandyPink {
=======
.Pet-LionCub-Peppermint {
>>>>>>> c1c42e17
  background-image: url(/static/sprites/spritesmith-main-16.png);
  background-position: -1230px -1500px;
  width: 81px;
  height: 99px;
}
<<<<<<< HEAD
.Pet-PandaCub-Cupid {
=======
.Pet-LionCub-Red {
>>>>>>> c1c42e17
  background-image: url(/static/sprites/spritesmith-main-16.png);
  background-position: -1312px -1500px;
  width: 81px;
  height: 99px;
}
<<<<<<< HEAD
.Pet-PandaCub-Desert {
=======
.Pet-LionCub-RoyalPurple {
>>>>>>> c1c42e17
  background-image: url(/static/sprites/spritesmith-main-16.png);
  background-position: -1394px -1500px;
  width: 81px;
  height: 99px;
}
<<<<<<< HEAD
.Pet-PandaCub-Fairy {
=======
.Pet-LionCub-Shade {
>>>>>>> c1c42e17
  background-image: url(/static/sprites/spritesmith-main-16.png);
  background-position: -1476px -1500px;
  width: 81px;
  height: 99px;
}
<<<<<<< HEAD
.Pet-PandaCub-Floral {
=======
.Pet-LionCub-Shimmer {
>>>>>>> c1c42e17
  background-image: url(/static/sprites/spritesmith-main-16.png);
  background-position: -1558px -1500px;
  width: 81px;
  height: 99px;
}
<<<<<<< HEAD
.Pet-PandaCub-Ghost {
=======
.Pet-LionCub-Skeleton {
>>>>>>> c1c42e17
  background-image: url(/static/sprites/spritesmith-main-16.png);
  background-position: -1640px 0px;
  width: 81px;
  height: 99px;
}
<<<<<<< HEAD
.Pet-PandaCub-Golden {
=======
.Pet-LionCub-Spooky {
>>>>>>> c1c42e17
  background-image: url(/static/sprites/spritesmith-main-16.png);
  background-position: -1640px -100px;
  width: 81px;
  height: 99px;
}
<<<<<<< HEAD
.Pet-PandaCub-Holly {
=======
.Pet-LionCub-Thunderstorm {
>>>>>>> c1c42e17
  background-image: url(/static/sprites/spritesmith-main-16.png);
  background-position: -1640px -200px;
  width: 81px;
  height: 99px;
}
<<<<<<< HEAD
.Pet-PandaCub-Peppermint {
=======
.Pet-LionCub-White {
>>>>>>> c1c42e17
  background-image: url(/static/sprites/spritesmith-main-16.png);
  background-position: -1640px -300px;
  width: 81px;
  height: 99px;
}
<<<<<<< HEAD
.Pet-PandaCub-Red {
=======
.Pet-LionCub-Zombie {
>>>>>>> c1c42e17
  background-image: url(/static/sprites/spritesmith-main-16.png);
  background-position: -1640px -400px;
  width: 81px;
  height: 99px;
}
<<<<<<< HEAD
.Pet-PandaCub-RoyalPurple {
=======
.Pet-MagicalBee-Base {
>>>>>>> c1c42e17
  background-image: url(/static/sprites/spritesmith-main-16.png);
  background-position: -1640px -500px;
  width: 81px;
  height: 99px;
}
<<<<<<< HEAD
.Pet-PandaCub-Shade {
=======
.Pet-Mammoth-Base {
>>>>>>> c1c42e17
  background-image: url(/static/sprites/spritesmith-main-16.png);
  background-position: -1640px -600px;
  width: 81px;
  height: 99px;
}
<<<<<<< HEAD
.Pet-PandaCub-Shimmer {
=======
.Pet-MantisShrimp-Base {
>>>>>>> c1c42e17
  background-image: url(/static/sprites/spritesmith-main-16.png);
  background-position: -1640px -700px;
  width: 81px;
  height: 99px;
}
<<<<<<< HEAD
.Pet-PandaCub-Skeleton {
=======
.Pet-Monkey-Base {
>>>>>>> c1c42e17
  background-image: url(/static/sprites/spritesmith-main-16.png);
  background-position: -1640px -800px;
  width: 81px;
  height: 99px;
}
<<<<<<< HEAD
.Pet-PandaCub-Spooky {
=======
.Pet-Monkey-CottonCandyBlue {
>>>>>>> c1c42e17
  background-image: url(/static/sprites/spritesmith-main-16.png);
  background-position: -1640px -900px;
  width: 81px;
  height: 99px;
}
<<<<<<< HEAD
.Pet-PandaCub-Thunderstorm {
=======
.Pet-Monkey-CottonCandyPink {
>>>>>>> c1c42e17
  background-image: url(/static/sprites/spritesmith-main-16.png);
  background-position: -1640px -1000px;
  width: 81px;
  height: 99px;
}
<<<<<<< HEAD
.Pet-PandaCub-White {
=======
.Pet-Monkey-Desert {
>>>>>>> c1c42e17
  background-image: url(/static/sprites/spritesmith-main-16.png);
  background-position: -1640px -1100px;
  width: 81px;
  height: 99px;
}<|MERGE_RESOLUTION|>--- conflicted
+++ resolved
@@ -1,3318 +1,1990 @@
-<<<<<<< HEAD
+.Mount_Icon_Whale-Base {
+  background-image: url(/static/sprites/spritesmith-main-16.png);
+  background-position: -82px 0px;
+  width: 81px;
+  height: 99px;
+}
+.Mount_Icon_Whale-CottonCandyBlue {
+  background-image: url(/static/sprites/spritesmith-main-16.png);
+  background-position: -82px -1100px;
+  width: 81px;
+  height: 99px;
+}
+.Mount_Icon_Whale-CottonCandyPink {
+  background-image: url(/static/sprites/spritesmith-main-16.png);
+  background-position: -164px 0px;
+  width: 81px;
+  height: 99px;
+}
+.Mount_Icon_Whale-Desert {
+  background-image: url(/static/sprites/spritesmith-main-16.png);
+  background-position: 0px -100px;
+  width: 81px;
+  height: 99px;
+}
+.Mount_Icon_Whale-Golden {
+  background-image: url(/static/sprites/spritesmith-main-16.png);
+  background-position: -82px -100px;
+  width: 81px;
+  height: 99px;
+}
+.Mount_Icon_Whale-Red {
+  background-image: url(/static/sprites/spritesmith-main-16.png);
+  background-position: -164px -100px;
+  width: 81px;
+  height: 99px;
+}
+.Mount_Icon_Whale-Shade {
+  background-image: url(/static/sprites/spritesmith-main-16.png);
+  background-position: -246px 0px;
+  width: 81px;
+  height: 99px;
+}
+.Mount_Icon_Whale-Skeleton {
+  background-image: url(/static/sprites/spritesmith-main-16.png);
+  background-position: -246px -100px;
+  width: 81px;
+  height: 99px;
+}
+.Mount_Icon_Whale-White {
+  background-image: url(/static/sprites/spritesmith-main-16.png);
+  background-position: 0px -200px;
+  width: 81px;
+  height: 99px;
+}
+.Mount_Icon_Whale-Zombie {
+  background-image: url(/static/sprites/spritesmith-main-16.png);
+  background-position: -82px -200px;
+  width: 81px;
+  height: 99px;
+}
+.Mount_Icon_Wolf-Base {
+  background-image: url(/static/sprites/spritesmith-main-16.png);
+  background-position: -164px -200px;
+  width: 81px;
+  height: 99px;
+}
+.Mount_Icon_Wolf-CottonCandyBlue {
+  background-image: url(/static/sprites/spritesmith-main-16.png);
+  background-position: -246px -200px;
+  width: 81px;
+  height: 99px;
+}
+.Mount_Icon_Wolf-CottonCandyPink {
+  background-image: url(/static/sprites/spritesmith-main-16.png);
+  background-position: -328px 0px;
+  width: 81px;
+  height: 99px;
+}
+.Mount_Icon_Wolf-Cupid {
+  background-image: url(/static/sprites/spritesmith-main-16.png);
+  background-position: -328px -100px;
+  width: 81px;
+  height: 99px;
+}
+.Mount_Icon_Wolf-Desert {
+  background-image: url(/static/sprites/spritesmith-main-16.png);
+  background-position: -328px -200px;
+  width: 81px;
+  height: 99px;
+}
+.Mount_Icon_Wolf-Fairy {
+  background-image: url(/static/sprites/spritesmith-main-16.png);
+  background-position: 0px -300px;
+  width: 81px;
+  height: 99px;
+}
+.Mount_Icon_Wolf-Floral {
+  background-image: url(/static/sprites/spritesmith-main-16.png);
+  background-position: -82px -300px;
+  width: 81px;
+  height: 99px;
+}
+.Mount_Icon_Wolf-Ghost {
+  background-image: url(/static/sprites/spritesmith-main-16.png);
+  background-position: -164px -300px;
+  width: 81px;
+  height: 99px;
+}
+.Mount_Icon_Wolf-Golden {
+  background-image: url(/static/sprites/spritesmith-main-16.png);
+  background-position: -246px -300px;
+  width: 81px;
+  height: 99px;
+}
+.Mount_Icon_Wolf-Holly {
+  background-image: url(/static/sprites/spritesmith-main-16.png);
+  background-position: -328px -300px;
+  width: 81px;
+  height: 99px;
+}
+.Mount_Icon_Wolf-Peppermint {
+  background-image: url(/static/sprites/spritesmith-main-16.png);
+  background-position: -410px 0px;
+  width: 81px;
+  height: 99px;
+}
+.Mount_Icon_Wolf-Red {
+  background-image: url(/static/sprites/spritesmith-main-16.png);
+  background-position: -410px -100px;
+  width: 81px;
+  height: 99px;
+}
+.Mount_Icon_Wolf-RoyalPurple {
+  background-image: url(/static/sprites/spritesmith-main-16.png);
+  background-position: -410px -200px;
+  width: 81px;
+  height: 99px;
+}
+.Mount_Icon_Wolf-Shade {
+  background-image: url(/static/sprites/spritesmith-main-16.png);
+  background-position: -410px -300px;
+  width: 81px;
+  height: 99px;
+}
+.Mount_Icon_Wolf-Shimmer {
+  background-image: url(/static/sprites/spritesmith-main-16.png);
+  background-position: -492px 0px;
+  width: 81px;
+  height: 99px;
+}
+.Mount_Icon_Wolf-Skeleton {
+  background-image: url(/static/sprites/spritesmith-main-16.png);
+  background-position: -492px -100px;
+  width: 81px;
+  height: 99px;
+}
+.Mount_Icon_Wolf-Spooky {
+  background-image: url(/static/sprites/spritesmith-main-16.png);
+  background-position: -492px -200px;
+  width: 81px;
+  height: 99px;
+}
+.Mount_Icon_Wolf-Thunderstorm {
+  background-image: url(/static/sprites/spritesmith-main-16.png);
+  background-position: -492px -300px;
+  width: 81px;
+  height: 99px;
+}
+.Mount_Icon_Wolf-White {
+  background-image: url(/static/sprites/spritesmith-main-16.png);
+  background-position: 0px -400px;
+  width: 81px;
+  height: 99px;
+}
+.Mount_Icon_Wolf-Zombie {
+  background-image: url(/static/sprites/spritesmith-main-16.png);
+  background-position: -82px -400px;
+  width: 81px;
+  height: 99px;
+}
+.Pet-Armadillo-Base {
+  background-image: url(/static/sprites/spritesmith-main-16.png);
+  background-position: -164px -400px;
+  width: 81px;
+  height: 99px;
+}
+.Pet-Armadillo-CottonCandyBlue {
+  background-image: url(/static/sprites/spritesmith-main-16.png);
+  background-position: -246px -400px;
+  width: 81px;
+  height: 99px;
+}
+.Pet-Armadillo-CottonCandyPink {
+  background-image: url(/static/sprites/spritesmith-main-16.png);
+  background-position: -328px -400px;
+  width: 81px;
+  height: 99px;
+}
+.Pet-Armadillo-Desert {
+  background-image: url(/static/sprites/spritesmith-main-16.png);
+  background-position: -410px -400px;
+  width: 81px;
+  height: 99px;
+}
+.Pet-Armadillo-Golden {
+  background-image: url(/static/sprites/spritesmith-main-16.png);
+  background-position: -492px -400px;
+  width: 81px;
+  height: 99px;
+}
+.Pet-Armadillo-Red {
+  background-image: url(/static/sprites/spritesmith-main-16.png);
+  background-position: -574px 0px;
+  width: 81px;
+  height: 99px;
+}
+.Pet-Armadillo-Shade {
+  background-image: url(/static/sprites/spritesmith-main-16.png);
+  background-position: -574px -100px;
+  width: 81px;
+  height: 99px;
+}
+.Pet-Armadillo-Skeleton {
+  background-image: url(/static/sprites/spritesmith-main-16.png);
+  background-position: -574px -200px;
+  width: 81px;
+  height: 99px;
+}
+.Pet-Armadillo-White {
+  background-image: url(/static/sprites/spritesmith-main-16.png);
+  background-position: -574px -300px;
+  width: 81px;
+  height: 99px;
+}
+.Pet-Armadillo-Zombie {
+  background-image: url(/static/sprites/spritesmith-main-16.png);
+  background-position: -574px -400px;
+  width: 81px;
+  height: 99px;
+}
+.Pet-Axolotl-Base {
+  background-image: url(/static/sprites/spritesmith-main-16.png);
+  background-position: 0px -500px;
+  width: 81px;
+  height: 99px;
+}
+.Pet-Axolotl-CottonCandyBlue {
+  background-image: url(/static/sprites/spritesmith-main-16.png);
+  background-position: -82px -500px;
+  width: 81px;
+  height: 99px;
+}
+.Pet-Axolotl-CottonCandyPink {
+  background-image: url(/static/sprites/spritesmith-main-16.png);
+  background-position: -164px -500px;
+  width: 81px;
+  height: 99px;
+}
+.Pet-Axolotl-Desert {
+  background-image: url(/static/sprites/spritesmith-main-16.png);
+  background-position: -246px -500px;
+  width: 81px;
+  height: 99px;
+}
+.Pet-Axolotl-Golden {
+  background-image: url(/static/sprites/spritesmith-main-16.png);
+  background-position: -328px -500px;
+  width: 81px;
+  height: 99px;
+}
+.Pet-Axolotl-Red {
+  background-image: url(/static/sprites/spritesmith-main-16.png);
+  background-position: -410px -500px;
+  width: 81px;
+  height: 99px;
+}
+.Pet-Axolotl-Shade {
+  background-image: url(/static/sprites/spritesmith-main-16.png);
+  background-position: -492px -500px;
+  width: 81px;
+  height: 99px;
+}
 .Pet-Axolotl-Skeleton {
-=======
-.Mount_Icon_Whale-CottonCandyPink {
->>>>>>> c1c42e17
-  background-image: url(/static/sprites/spritesmith-main-16.png);
-  background-position: -82px 0px;
-  width: 81px;
-  height: 99px;
-}
-<<<<<<< HEAD
+  background-image: url(/static/sprites/spritesmith-main-16.png);
+  background-position: -574px -500px;
+  width: 81px;
+  height: 99px;
+}
 .Pet-Axolotl-White {
-=======
-.Mount_Icon_Whale-Desert {
->>>>>>> c1c42e17
-  background-image: url(/static/sprites/spritesmith-main-16.png);
-  background-position: -82px -1100px;
-  width: 81px;
-  height: 99px;
-}
-<<<<<<< HEAD
+  background-image: url(/static/sprites/spritesmith-main-16.png);
+  background-position: -656px 0px;
+  width: 81px;
+  height: 99px;
+}
 .Pet-Axolotl-Zombie {
-=======
-.Mount_Icon_Whale-Golden {
->>>>>>> c1c42e17
-  background-image: url(/static/sprites/spritesmith-main-16.png);
-  background-position: -164px 0px;
-  width: 81px;
-  height: 99px;
-}
-<<<<<<< HEAD
+  background-image: url(/static/sprites/spritesmith-main-16.png);
+  background-position: -656px -100px;
+  width: 81px;
+  height: 99px;
+}
 .Pet-BearCub-Base {
-=======
-.Mount_Icon_Whale-Red {
->>>>>>> c1c42e17
-  background-image: url(/static/sprites/spritesmith-main-16.png);
-  background-position: 0px -100px;
-  width: 81px;
-  height: 99px;
-}
-<<<<<<< HEAD
+  background-image: url(/static/sprites/spritesmith-main-16.png);
+  background-position: -656px -200px;
+  width: 81px;
+  height: 99px;
+}
 .Pet-BearCub-CottonCandyBlue {
-=======
-.Mount_Icon_Whale-Shade {
->>>>>>> c1c42e17
-  background-image: url(/static/sprites/spritesmith-main-16.png);
-  background-position: -82px -100px;
-  width: 81px;
-  height: 99px;
-}
-<<<<<<< HEAD
+  background-image: url(/static/sprites/spritesmith-main-16.png);
+  background-position: -656px -300px;
+  width: 81px;
+  height: 99px;
+}
 .Pet-BearCub-CottonCandyPink {
-=======
-.Mount_Icon_Whale-Skeleton {
->>>>>>> c1c42e17
-  background-image: url(/static/sprites/spritesmith-main-16.png);
-  background-position: -164px -100px;
-  width: 81px;
-  height: 99px;
-}
-<<<<<<< HEAD
+  background-image: url(/static/sprites/spritesmith-main-16.png);
+  background-position: -656px -400px;
+  width: 81px;
+  height: 99px;
+}
 .Pet-BearCub-Cupid {
-=======
-.Mount_Icon_Whale-White {
->>>>>>> c1c42e17
-  background-image: url(/static/sprites/spritesmith-main-16.png);
-  background-position: -246px 0px;
-  width: 81px;
-  height: 99px;
-}
-<<<<<<< HEAD
+  background-image: url(/static/sprites/spritesmith-main-16.png);
+  background-position: -656px -500px;
+  width: 81px;
+  height: 99px;
+}
 .Pet-BearCub-Desert {
-=======
-.Mount_Icon_Whale-Zombie {
->>>>>>> c1c42e17
-  background-image: url(/static/sprites/spritesmith-main-16.png);
-  background-position: -246px -100px;
-  width: 81px;
-  height: 99px;
-}
-<<<<<<< HEAD
+  background-image: url(/static/sprites/spritesmith-main-16.png);
+  background-position: 0px -600px;
+  width: 81px;
+  height: 99px;
+}
 .Pet-BearCub-Fairy {
-=======
-.Mount_Icon_Wolf-Base {
->>>>>>> c1c42e17
-  background-image: url(/static/sprites/spritesmith-main-16.png);
-  background-position: 0px -200px;
-  width: 81px;
-  height: 99px;
-}
-<<<<<<< HEAD
+  background-image: url(/static/sprites/spritesmith-main-16.png);
+  background-position: -82px -600px;
+  width: 81px;
+  height: 99px;
+}
 .Pet-BearCub-Floral {
-=======
-.Mount_Icon_Wolf-CottonCandyBlue {
->>>>>>> c1c42e17
-  background-image: url(/static/sprites/spritesmith-main-16.png);
-  background-position: -82px -200px;
-  width: 81px;
-  height: 99px;
-}
-<<<<<<< HEAD
+  background-image: url(/static/sprites/spritesmith-main-16.png);
+  background-position: -164px -600px;
+  width: 81px;
+  height: 99px;
+}
 .Pet-BearCub-Ghost {
-=======
-.Mount_Icon_Wolf-CottonCandyPink {
->>>>>>> c1c42e17
-  background-image: url(/static/sprites/spritesmith-main-16.png);
-  background-position: -164px -200px;
-  width: 81px;
-  height: 99px;
-}
-<<<<<<< HEAD
+  background-image: url(/static/sprites/spritesmith-main-16.png);
+  background-position: -246px -600px;
+  width: 81px;
+  height: 99px;
+}
 .Pet-BearCub-Golden {
-=======
-.Mount_Icon_Wolf-Cupid {
->>>>>>> c1c42e17
-  background-image: url(/static/sprites/spritesmith-main-16.png);
-  background-position: -246px -200px;
-  width: 81px;
-  height: 99px;
-}
-<<<<<<< HEAD
+  background-image: url(/static/sprites/spritesmith-main-16.png);
+  background-position: -328px -600px;
+  width: 81px;
+  height: 99px;
+}
 .Pet-BearCub-Holly {
-=======
-.Mount_Icon_Wolf-Desert {
->>>>>>> c1c42e17
-  background-image: url(/static/sprites/spritesmith-main-16.png);
-  background-position: -328px 0px;
-  width: 81px;
-  height: 99px;
-}
-<<<<<<< HEAD
+  background-image: url(/static/sprites/spritesmith-main-16.png);
+  background-position: -410px -600px;
+  width: 81px;
+  height: 99px;
+}
 .Pet-BearCub-Peppermint {
-=======
-.Mount_Icon_Wolf-Fairy {
->>>>>>> c1c42e17
-  background-image: url(/static/sprites/spritesmith-main-16.png);
-  background-position: -328px -100px;
-  width: 81px;
-  height: 99px;
-}
-<<<<<<< HEAD
+  background-image: url(/static/sprites/spritesmith-main-16.png);
+  background-position: -492px -600px;
+  width: 81px;
+  height: 99px;
+}
 .Pet-BearCub-Polar {
-=======
-.Mount_Icon_Wolf-Floral {
->>>>>>> c1c42e17
-  background-image: url(/static/sprites/spritesmith-main-16.png);
-  background-position: -328px -200px;
-  width: 81px;
-  height: 99px;
-}
-<<<<<<< HEAD
+  background-image: url(/static/sprites/spritesmith-main-16.png);
+  background-position: -574px -600px;
+  width: 81px;
+  height: 99px;
+}
 .Pet-BearCub-Red {
-=======
-.Mount_Icon_Wolf-Ghost {
->>>>>>> c1c42e17
-  background-image: url(/static/sprites/spritesmith-main-16.png);
-  background-position: 0px -300px;
-  width: 81px;
-  height: 99px;
-}
-<<<<<<< HEAD
+  background-image: url(/static/sprites/spritesmith-main-16.png);
+  background-position: -656px -600px;
+  width: 81px;
+  height: 99px;
+}
 .Pet-BearCub-RoyalPurple {
-=======
-.Mount_Icon_Wolf-Golden {
->>>>>>> c1c42e17
-  background-image: url(/static/sprites/spritesmith-main-16.png);
-  background-position: -82px -300px;
-  width: 81px;
-  height: 99px;
-}
-<<<<<<< HEAD
+  background-image: url(/static/sprites/spritesmith-main-16.png);
+  background-position: -738px 0px;
+  width: 81px;
+  height: 99px;
+}
 .Pet-BearCub-Shade {
-=======
-.Mount_Icon_Wolf-Holly {
->>>>>>> c1c42e17
-  background-image: url(/static/sprites/spritesmith-main-16.png);
-  background-position: -164px -300px;
-  width: 81px;
-  height: 99px;
-}
-<<<<<<< HEAD
+  background-image: url(/static/sprites/spritesmith-main-16.png);
+  background-position: -738px -100px;
+  width: 81px;
+  height: 99px;
+}
 .Pet-BearCub-Shimmer {
-=======
-.Mount_Icon_Wolf-Peppermint {
->>>>>>> c1c42e17
-  background-image: url(/static/sprites/spritesmith-main-16.png);
-  background-position: -246px -300px;
-  width: 81px;
-  height: 99px;
-}
-<<<<<<< HEAD
+  background-image: url(/static/sprites/spritesmith-main-16.png);
+  background-position: -738px -200px;
+  width: 81px;
+  height: 99px;
+}
 .Pet-BearCub-Skeleton {
-=======
-.Mount_Icon_Wolf-Red {
->>>>>>> c1c42e17
-  background-image: url(/static/sprites/spritesmith-main-16.png);
-  background-position: -328px -300px;
-  width: 81px;
-  height: 99px;
-}
-<<<<<<< HEAD
+  background-image: url(/static/sprites/spritesmith-main-16.png);
+  background-position: -738px -300px;
+  width: 81px;
+  height: 99px;
+}
 .Pet-BearCub-Spooky {
-=======
-.Mount_Icon_Wolf-RoyalPurple {
->>>>>>> c1c42e17
-  background-image: url(/static/sprites/spritesmith-main-16.png);
-  background-position: -410px 0px;
-  width: 81px;
-  height: 99px;
-}
-<<<<<<< HEAD
+  background-image: url(/static/sprites/spritesmith-main-16.png);
+  background-position: -738px -400px;
+  width: 81px;
+  height: 99px;
+}
 .Pet-BearCub-Thunderstorm {
-=======
-.Mount_Icon_Wolf-Shade {
->>>>>>> c1c42e17
-  background-image: url(/static/sprites/spritesmith-main-16.png);
-  background-position: -410px -100px;
-  width: 81px;
-  height: 99px;
-}
-<<<<<<< HEAD
+  background-image: url(/static/sprites/spritesmith-main-16.png);
+  background-position: -738px -500px;
+  width: 81px;
+  height: 99px;
+}
 .Pet-BearCub-White {
-=======
-.Mount_Icon_Wolf-Shimmer {
->>>>>>> c1c42e17
-  background-image: url(/static/sprites/spritesmith-main-16.png);
-  background-position: -410px -200px;
-  width: 81px;
-  height: 99px;
-}
-<<<<<<< HEAD
+  background-image: url(/static/sprites/spritesmith-main-16.png);
+  background-position: -738px -600px;
+  width: 81px;
+  height: 99px;
+}
 .Pet-BearCub-Zombie {
-=======
-.Mount_Icon_Wolf-Skeleton {
->>>>>>> c1c42e17
-  background-image: url(/static/sprites/spritesmith-main-16.png);
-  background-position: -410px -300px;
-  width: 81px;
-  height: 99px;
-}
-<<<<<<< HEAD
+  background-image: url(/static/sprites/spritesmith-main-16.png);
+  background-position: 0px -700px;
+  width: 81px;
+  height: 99px;
+}
 .Pet-Beetle-Base {
-=======
-.Mount_Icon_Wolf-Spooky {
->>>>>>> c1c42e17
-  background-image: url(/static/sprites/spritesmith-main-16.png);
-  background-position: -492px 0px;
-  width: 81px;
-  height: 99px;
-}
-<<<<<<< HEAD
+  background-image: url(/static/sprites/spritesmith-main-16.png);
+  background-position: -82px -700px;
+  width: 81px;
+  height: 99px;
+}
 .Pet-Beetle-CottonCandyBlue {
-=======
-.Mount_Icon_Wolf-Thunderstorm {
->>>>>>> c1c42e17
-  background-image: url(/static/sprites/spritesmith-main-16.png);
-  background-position: -492px -100px;
-  width: 81px;
-  height: 99px;
-}
-<<<<<<< HEAD
+  background-image: url(/static/sprites/spritesmith-main-16.png);
+  background-position: -164px -700px;
+  width: 81px;
+  height: 99px;
+}
 .Pet-Beetle-CottonCandyPink {
-=======
-.Mount_Icon_Wolf-White {
->>>>>>> c1c42e17
-  background-image: url(/static/sprites/spritesmith-main-16.png);
-  background-position: -492px -200px;
-  width: 81px;
-  height: 99px;
-}
-<<<<<<< HEAD
+  background-image: url(/static/sprites/spritesmith-main-16.png);
+  background-position: -246px -700px;
+  width: 81px;
+  height: 99px;
+}
 .Pet-Beetle-Desert {
-=======
-.Mount_Icon_Wolf-Zombie {
->>>>>>> c1c42e17
-  background-image: url(/static/sprites/spritesmith-main-16.png);
-  background-position: -492px -300px;
-  width: 81px;
-  height: 99px;
-}
-<<<<<<< HEAD
+  background-image: url(/static/sprites/spritesmith-main-16.png);
+  background-position: -328px -700px;
+  width: 81px;
+  height: 99px;
+}
 .Pet-Beetle-Golden {
-=======
-.Pet-Armadillo-Base {
->>>>>>> c1c42e17
-  background-image: url(/static/sprites/spritesmith-main-16.png);
-  background-position: 0px -400px;
-  width: 81px;
-  height: 99px;
-}
-<<<<<<< HEAD
+  background-image: url(/static/sprites/spritesmith-main-16.png);
+  background-position: -410px -700px;
+  width: 81px;
+  height: 99px;
+}
 .Pet-Beetle-Red {
-=======
-.Pet-Armadillo-CottonCandyBlue {
->>>>>>> c1c42e17
-  background-image: url(/static/sprites/spritesmith-main-16.png);
-  background-position: -82px -400px;
-  width: 81px;
-  height: 99px;
-}
-<<<<<<< HEAD
+  background-image: url(/static/sprites/spritesmith-main-16.png);
+  background-position: -492px -700px;
+  width: 81px;
+  height: 99px;
+}
 .Pet-Beetle-Shade {
-=======
-.Pet-Armadillo-CottonCandyPink {
->>>>>>> c1c42e17
-  background-image: url(/static/sprites/spritesmith-main-16.png);
-  background-position: -164px -400px;
-  width: 81px;
-  height: 99px;
-}
-<<<<<<< HEAD
+  background-image: url(/static/sprites/spritesmith-main-16.png);
+  background-position: -574px -700px;
+  width: 81px;
+  height: 99px;
+}
 .Pet-Beetle-Skeleton {
-=======
-.Pet-Armadillo-Desert {
->>>>>>> c1c42e17
-  background-image: url(/static/sprites/spritesmith-main-16.png);
-  background-position: -246px -400px;
-  width: 81px;
-  height: 99px;
-}
-<<<<<<< HEAD
+  background-image: url(/static/sprites/spritesmith-main-16.png);
+  background-position: -656px -700px;
+  width: 81px;
+  height: 99px;
+}
 .Pet-Beetle-White {
-=======
-.Pet-Armadillo-Golden {
->>>>>>> c1c42e17
-  background-image: url(/static/sprites/spritesmith-main-16.png);
-  background-position: -328px -400px;
-  width: 81px;
-  height: 99px;
-}
-<<<<<<< HEAD
+  background-image: url(/static/sprites/spritesmith-main-16.png);
+  background-position: -738px -700px;
+  width: 81px;
+  height: 99px;
+}
 .Pet-Beetle-Zombie {
-=======
-.Pet-Armadillo-Red {
->>>>>>> c1c42e17
-  background-image: url(/static/sprites/spritesmith-main-16.png);
-  background-position: -410px -400px;
-  width: 81px;
-  height: 99px;
-}
-<<<<<<< HEAD
+  background-image: url(/static/sprites/spritesmith-main-16.png);
+  background-position: -820px 0px;
+  width: 81px;
+  height: 99px;
+}
 .Pet-Bunny-Base {
-=======
-.Pet-Armadillo-Shade {
->>>>>>> c1c42e17
-  background-image: url(/static/sprites/spritesmith-main-16.png);
-  background-position: -492px -400px;
-  width: 81px;
-  height: 99px;
-}
-<<<<<<< HEAD
+  background-image: url(/static/sprites/spritesmith-main-16.png);
+  background-position: -820px -100px;
+  width: 81px;
+  height: 99px;
+}
 .Pet-Bunny-CottonCandyBlue {
-=======
-.Pet-Armadillo-Skeleton {
->>>>>>> c1c42e17
-  background-image: url(/static/sprites/spritesmith-main-16.png);
-  background-position: -574px 0px;
-  width: 81px;
-  height: 99px;
-}
-<<<<<<< HEAD
+  background-image: url(/static/sprites/spritesmith-main-16.png);
+  background-position: -820px -200px;
+  width: 81px;
+  height: 99px;
+}
 .Pet-Bunny-CottonCandyPink {
-=======
-.Pet-Armadillo-White {
->>>>>>> c1c42e17
-  background-image: url(/static/sprites/spritesmith-main-16.png);
-  background-position: -574px -100px;
-  width: 81px;
-  height: 99px;
-}
-<<<<<<< HEAD
+  background-image: url(/static/sprites/spritesmith-main-16.png);
+  background-position: -820px -300px;
+  width: 81px;
+  height: 99px;
+}
 .Pet-Bunny-Desert {
-=======
-.Pet-Armadillo-Zombie {
->>>>>>> c1c42e17
-  background-image: url(/static/sprites/spritesmith-main-16.png);
-  background-position: -574px -200px;
-  width: 81px;
-  height: 99px;
-}
-<<<<<<< HEAD
+  background-image: url(/static/sprites/spritesmith-main-16.png);
+  background-position: -820px -400px;
+  width: 81px;
+  height: 99px;
+}
 .Pet-Bunny-Golden {
-=======
-.Pet-Axolotl-Base {
->>>>>>> c1c42e17
-  background-image: url(/static/sprites/spritesmith-main-16.png);
-  background-position: -574px -300px;
-  width: 81px;
-  height: 99px;
-}
-<<<<<<< HEAD
+  background-image: url(/static/sprites/spritesmith-main-16.png);
+  background-position: -820px -500px;
+  width: 81px;
+  height: 99px;
+}
 .Pet-Bunny-Red {
-=======
-.Pet-Axolotl-CottonCandyBlue {
->>>>>>> c1c42e17
-  background-image: url(/static/sprites/spritesmith-main-16.png);
-  background-position: -574px -400px;
-  width: 81px;
-  height: 99px;
-}
-<<<<<<< HEAD
+  background-image: url(/static/sprites/spritesmith-main-16.png);
+  background-position: -820px -600px;
+  width: 81px;
+  height: 99px;
+}
 .Pet-Bunny-Shade {
-=======
-.Pet-Axolotl-CottonCandyPink {
->>>>>>> c1c42e17
-  background-image: url(/static/sprites/spritesmith-main-16.png);
-  background-position: 0px -500px;
-  width: 81px;
-  height: 99px;
-}
-<<<<<<< HEAD
+  background-image: url(/static/sprites/spritesmith-main-16.png);
+  background-position: -820px -700px;
+  width: 81px;
+  height: 99px;
+}
 .Pet-Bunny-Skeleton {
-=======
-.Pet-Axolotl-Desert {
->>>>>>> c1c42e17
-  background-image: url(/static/sprites/spritesmith-main-16.png);
-  background-position: -82px -500px;
-  width: 81px;
-  height: 99px;
-}
-<<<<<<< HEAD
+  background-image: url(/static/sprites/spritesmith-main-16.png);
+  background-position: 0px -800px;
+  width: 81px;
+  height: 99px;
+}
 .Pet-Bunny-White {
-=======
-.Pet-Axolotl-Golden {
->>>>>>> c1c42e17
-  background-image: url(/static/sprites/spritesmith-main-16.png);
-  background-position: -164px -500px;
-  width: 81px;
-  height: 99px;
-}
-<<<<<<< HEAD
+  background-image: url(/static/sprites/spritesmith-main-16.png);
+  background-position: -82px -800px;
+  width: 81px;
+  height: 99px;
+}
 .Pet-Bunny-Zombie {
-=======
-.Pet-Axolotl-Red {
->>>>>>> c1c42e17
-  background-image: url(/static/sprites/spritesmith-main-16.png);
-  background-position: -246px -500px;
-  width: 81px;
-  height: 99px;
-}
-<<<<<<< HEAD
+  background-image: url(/static/sprites/spritesmith-main-16.png);
+  background-position: -164px -800px;
+  width: 81px;
+  height: 99px;
+}
 .Pet-Butterfly-Base {
-=======
-.Pet-Axolotl-Shade {
->>>>>>> c1c42e17
-  background-image: url(/static/sprites/spritesmith-main-16.png);
-  background-position: -328px -500px;
-  width: 81px;
-  height: 99px;
-}
-<<<<<<< HEAD
+  background-image: url(/static/sprites/spritesmith-main-16.png);
+  background-position: -246px -800px;
+  width: 81px;
+  height: 99px;
+}
 .Pet-Butterfly-CottonCandyBlue {
-=======
-.Pet-Axolotl-Skeleton {
->>>>>>> c1c42e17
-  background-image: url(/static/sprites/spritesmith-main-16.png);
-  background-position: -410px -500px;
-  width: 81px;
-  height: 99px;
-}
-<<<<<<< HEAD
+  background-image: url(/static/sprites/spritesmith-main-16.png);
+  background-position: -328px -800px;
+  width: 81px;
+  height: 99px;
+}
 .Pet-Butterfly-CottonCandyPink {
-=======
-.Pet-Axolotl-White {
->>>>>>> c1c42e17
-  background-image: url(/static/sprites/spritesmith-main-16.png);
-  background-position: -492px -500px;
-  width: 81px;
-  height: 99px;
-}
-<<<<<<< HEAD
+  background-image: url(/static/sprites/spritesmith-main-16.png);
+  background-position: -410px -800px;
+  width: 81px;
+  height: 99px;
+}
 .Pet-Butterfly-Desert {
-=======
-.Pet-Axolotl-Zombie {
->>>>>>> c1c42e17
-  background-image: url(/static/sprites/spritesmith-main-16.png);
-  background-position: -574px -500px;
-  width: 81px;
-  height: 99px;
-}
-<<<<<<< HEAD
+  background-image: url(/static/sprites/spritesmith-main-16.png);
+  background-position: -492px -800px;
+  width: 81px;
+  height: 99px;
+}
 .Pet-Butterfly-Golden {
-=======
-.Pet-BearCub-Base {
->>>>>>> c1c42e17
-  background-image: url(/static/sprites/spritesmith-main-16.png);
-  background-position: -656px 0px;
-  width: 81px;
-  height: 99px;
-}
-<<<<<<< HEAD
+  background-image: url(/static/sprites/spritesmith-main-16.png);
+  background-position: -574px -800px;
+  width: 81px;
+  height: 99px;
+}
 .Pet-Butterfly-Red {
-=======
-.Pet-BearCub-CottonCandyBlue {
->>>>>>> c1c42e17
-  background-image: url(/static/sprites/spritesmith-main-16.png);
-  background-position: -656px -100px;
-  width: 81px;
-  height: 99px;
-}
-<<<<<<< HEAD
+  background-image: url(/static/sprites/spritesmith-main-16.png);
+  background-position: -656px -800px;
+  width: 81px;
+  height: 99px;
+}
 .Pet-Butterfly-Shade {
-=======
-.Pet-BearCub-CottonCandyPink {
->>>>>>> c1c42e17
-  background-image: url(/static/sprites/spritesmith-main-16.png);
-  background-position: -656px -200px;
-  width: 81px;
-  height: 99px;
-}
-<<<<<<< HEAD
+  background-image: url(/static/sprites/spritesmith-main-16.png);
+  background-position: -738px -800px;
+  width: 81px;
+  height: 99px;
+}
 .Pet-Butterfly-Skeleton {
-=======
-.Pet-BearCub-Cupid {
->>>>>>> c1c42e17
-  background-image: url(/static/sprites/spritesmith-main-16.png);
-  background-position: -656px -300px;
-  width: 81px;
-  height: 99px;
-}
-<<<<<<< HEAD
+  background-image: url(/static/sprites/spritesmith-main-16.png);
+  background-position: -820px -800px;
+  width: 81px;
+  height: 99px;
+}
 .Pet-Butterfly-White {
-=======
-.Pet-BearCub-Desert {
->>>>>>> c1c42e17
-  background-image: url(/static/sprites/spritesmith-main-16.png);
-  background-position: -656px -400px;
-  width: 81px;
-  height: 99px;
-}
-<<<<<<< HEAD
+  background-image: url(/static/sprites/spritesmith-main-16.png);
+  background-position: -902px 0px;
+  width: 81px;
+  height: 99px;
+}
 .Pet-Butterfly-Zombie {
-=======
-.Pet-BearCub-Fairy {
->>>>>>> c1c42e17
-  background-image: url(/static/sprites/spritesmith-main-16.png);
-  background-position: -656px -500px;
-  width: 81px;
-  height: 99px;
-}
-<<<<<<< HEAD
+  background-image: url(/static/sprites/spritesmith-main-16.png);
+  background-position: -902px -100px;
+  width: 81px;
+  height: 99px;
+}
 .Pet-Cactus-Base {
-=======
-.Pet-BearCub-Floral {
->>>>>>> c1c42e17
-  background-image: url(/static/sprites/spritesmith-main-16.png);
-  background-position: 0px -600px;
-  width: 81px;
-  height: 99px;
-}
-<<<<<<< HEAD
+  background-image: url(/static/sprites/spritesmith-main-16.png);
+  background-position: -902px -200px;
+  width: 81px;
+  height: 99px;
+}
 .Pet-Cactus-CottonCandyBlue {
-=======
-.Pet-BearCub-Ghost {
->>>>>>> c1c42e17
-  background-image: url(/static/sprites/spritesmith-main-16.png);
-  background-position: -82px -600px;
-  width: 81px;
-  height: 99px;
-}
-<<<<<<< HEAD
+  background-image: url(/static/sprites/spritesmith-main-16.png);
+  background-position: -902px -300px;
+  width: 81px;
+  height: 99px;
+}
 .Pet-Cactus-CottonCandyPink {
-=======
-.Pet-BearCub-Golden {
->>>>>>> c1c42e17
-  background-image: url(/static/sprites/spritesmith-main-16.png);
-  background-position: -164px -600px;
-  width: 81px;
-  height: 99px;
-}
-<<<<<<< HEAD
+  background-image: url(/static/sprites/spritesmith-main-16.png);
+  background-position: -902px -400px;
+  width: 81px;
+  height: 99px;
+}
 .Pet-Cactus-Cupid {
-=======
-.Pet-BearCub-Holly {
->>>>>>> c1c42e17
-  background-image: url(/static/sprites/spritesmith-main-16.png);
-  background-position: -246px -600px;
-  width: 81px;
-  height: 99px;
-}
-<<<<<<< HEAD
+  background-image: url(/static/sprites/spritesmith-main-16.png);
+  background-position: -902px -500px;
+  width: 81px;
+  height: 99px;
+}
 .Pet-Cactus-Desert {
-=======
-.Pet-BearCub-Peppermint {
->>>>>>> c1c42e17
-  background-image: url(/static/sprites/spritesmith-main-16.png);
-  background-position: -328px -600px;
-  width: 81px;
-  height: 99px;
-}
-<<<<<<< HEAD
+  background-image: url(/static/sprites/spritesmith-main-16.png);
+  background-position: -902px -600px;
+  width: 81px;
+  height: 99px;
+}
 .Pet-Cactus-Fairy {
-=======
-.Pet-BearCub-Polar {
->>>>>>> c1c42e17
-  background-image: url(/static/sprites/spritesmith-main-16.png);
-  background-position: -410px -600px;
-  width: 81px;
-  height: 99px;
-}
-<<<<<<< HEAD
+  background-image: url(/static/sprites/spritesmith-main-16.png);
+  background-position: -902px -700px;
+  width: 81px;
+  height: 99px;
+}
 .Pet-Cactus-Floral {
-=======
-.Pet-BearCub-Red {
->>>>>>> c1c42e17
-  background-image: url(/static/sprites/spritesmith-main-16.png);
-  background-position: -492px -600px;
-  width: 81px;
-  height: 99px;
-}
-<<<<<<< HEAD
+  background-image: url(/static/sprites/spritesmith-main-16.png);
+  background-position: -902px -800px;
+  width: 81px;
+  height: 99px;
+}
 .Pet-Cactus-Ghost {
-=======
-.Pet-BearCub-RoyalPurple {
->>>>>>> c1c42e17
-  background-image: url(/static/sprites/spritesmith-main-16.png);
-  background-position: -574px -600px;
-  width: 81px;
-  height: 99px;
-}
-<<<<<<< HEAD
+  background-image: url(/static/sprites/spritesmith-main-16.png);
+  background-position: -984px 0px;
+  width: 81px;
+  height: 99px;
+}
 .Pet-Cactus-Golden {
-=======
-.Pet-BearCub-Shade {
->>>>>>> c1c42e17
-  background-image: url(/static/sprites/spritesmith-main-16.png);
-  background-position: -656px -600px;
-  width: 81px;
-  height: 99px;
-}
-<<<<<<< HEAD
+  background-image: url(/static/sprites/spritesmith-main-16.png);
+  background-position: -984px -100px;
+  width: 81px;
+  height: 99px;
+}
 .Pet-Cactus-Holly {
-=======
-.Pet-BearCub-Shimmer {
->>>>>>> c1c42e17
-  background-image: url(/static/sprites/spritesmith-main-16.png);
-  background-position: -738px 0px;
-  width: 81px;
-  height: 99px;
-}
-<<<<<<< HEAD
+  background-image: url(/static/sprites/spritesmith-main-16.png);
+  background-position: -984px -200px;
+  width: 81px;
+  height: 99px;
+}
 .Pet-Cactus-Peppermint {
-=======
-.Pet-BearCub-Skeleton {
->>>>>>> c1c42e17
-  background-image: url(/static/sprites/spritesmith-main-16.png);
-  background-position: -738px -100px;
-  width: 81px;
-  height: 99px;
-}
-<<<<<<< HEAD
+  background-image: url(/static/sprites/spritesmith-main-16.png);
+  background-position: -984px -300px;
+  width: 81px;
+  height: 99px;
+}
 .Pet-Cactus-Red {
-=======
-.Pet-BearCub-Spooky {
->>>>>>> c1c42e17
-  background-image: url(/static/sprites/spritesmith-main-16.png);
-  background-position: -738px -200px;
-  width: 81px;
-  height: 99px;
-}
-<<<<<<< HEAD
+  background-image: url(/static/sprites/spritesmith-main-16.png);
+  background-position: -984px -400px;
+  width: 81px;
+  height: 99px;
+}
 .Pet-Cactus-RoyalPurple {
-=======
-.Pet-BearCub-Thunderstorm {
->>>>>>> c1c42e17
-  background-image: url(/static/sprites/spritesmith-main-16.png);
-  background-position: -738px -300px;
-  width: 81px;
-  height: 99px;
-}
-<<<<<<< HEAD
+  background-image: url(/static/sprites/spritesmith-main-16.png);
+  background-position: -984px -500px;
+  width: 81px;
+  height: 99px;
+}
 .Pet-Cactus-Shade {
-=======
-.Pet-BearCub-White {
->>>>>>> c1c42e17
-  background-image: url(/static/sprites/spritesmith-main-16.png);
-  background-position: -738px -400px;
-  width: 81px;
-  height: 99px;
-}
-<<<<<<< HEAD
+  background-image: url(/static/sprites/spritesmith-main-16.png);
+  background-position: -984px -600px;
+  width: 81px;
+  height: 99px;
+}
 .Pet-Cactus-Shimmer {
-=======
-.Pet-BearCub-Zombie {
->>>>>>> c1c42e17
-  background-image: url(/static/sprites/spritesmith-main-16.png);
-  background-position: -738px -500px;
-  width: 81px;
-  height: 99px;
-}
-<<<<<<< HEAD
+  background-image: url(/static/sprites/spritesmith-main-16.png);
+  background-position: -984px -700px;
+  width: 81px;
+  height: 99px;
+}
 .Pet-Cactus-Skeleton {
-=======
-.Pet-Beetle-Base {
->>>>>>> c1c42e17
-  background-image: url(/static/sprites/spritesmith-main-16.png);
-  background-position: -738px -600px;
-  width: 81px;
-  height: 99px;
-}
-<<<<<<< HEAD
+  background-image: url(/static/sprites/spritesmith-main-16.png);
+  background-position: -984px -800px;
+  width: 81px;
+  height: 99px;
+}
 .Pet-Cactus-Spooky {
-=======
-.Pet-Beetle-CottonCandyBlue {
->>>>>>> c1c42e17
-  background-image: url(/static/sprites/spritesmith-main-16.png);
-  background-position: 0px -700px;
-  width: 81px;
-  height: 99px;
-}
-<<<<<<< HEAD
+  background-image: url(/static/sprites/spritesmith-main-16.png);
+  background-position: 0px -900px;
+  width: 81px;
+  height: 99px;
+}
 .Pet-Cactus-Thunderstorm {
-=======
-.Pet-Beetle-CottonCandyPink {
->>>>>>> c1c42e17
-  background-image: url(/static/sprites/spritesmith-main-16.png);
-  background-position: -82px -700px;
-  width: 81px;
-  height: 99px;
-}
-<<<<<<< HEAD
+  background-image: url(/static/sprites/spritesmith-main-16.png);
+  background-position: -82px -900px;
+  width: 81px;
+  height: 99px;
+}
 .Pet-Cactus-White {
-=======
-.Pet-Beetle-Desert {
->>>>>>> c1c42e17
-  background-image: url(/static/sprites/spritesmith-main-16.png);
-  background-position: -164px -700px;
-  width: 81px;
-  height: 99px;
-}
-<<<<<<< HEAD
+  background-image: url(/static/sprites/spritesmith-main-16.png);
+  background-position: -164px -900px;
+  width: 81px;
+  height: 99px;
+}
 .Pet-Cactus-Zombie {
-=======
-.Pet-Beetle-Golden {
->>>>>>> c1c42e17
-  background-image: url(/static/sprites/spritesmith-main-16.png);
-  background-position: -246px -700px;
-  width: 81px;
-  height: 99px;
-}
-<<<<<<< HEAD
+  background-image: url(/static/sprites/spritesmith-main-16.png);
+  background-position: -246px -900px;
+  width: 81px;
+  height: 99px;
+}
 .Pet-Cheetah-Base {
-=======
-.Pet-Beetle-Red {
->>>>>>> c1c42e17
-  background-image: url(/static/sprites/spritesmith-main-16.png);
-  background-position: -328px -700px;
-  width: 81px;
-  height: 99px;
-}
-<<<<<<< HEAD
+  background-image: url(/static/sprites/spritesmith-main-16.png);
+  background-position: -328px -900px;
+  width: 81px;
+  height: 99px;
+}
 .Pet-Cheetah-CottonCandyBlue {
-=======
-.Pet-Beetle-Shade {
->>>>>>> c1c42e17
-  background-image: url(/static/sprites/spritesmith-main-16.png);
-  background-position: -410px -700px;
-  width: 81px;
-  height: 99px;
-}
-<<<<<<< HEAD
+  background-image: url(/static/sprites/spritesmith-main-16.png);
+  background-position: -410px -900px;
+  width: 81px;
+  height: 99px;
+}
 .Pet-Cheetah-CottonCandyPink {
-=======
-.Pet-Beetle-Skeleton {
->>>>>>> c1c42e17
-  background-image: url(/static/sprites/spritesmith-main-16.png);
-  background-position: -492px -700px;
-  width: 81px;
-  height: 99px;
-}
-<<<<<<< HEAD
+  background-image: url(/static/sprites/spritesmith-main-16.png);
+  background-position: -492px -900px;
+  width: 81px;
+  height: 99px;
+}
 .Pet-Cheetah-Desert {
-=======
-.Pet-Beetle-White {
->>>>>>> c1c42e17
-  background-image: url(/static/sprites/spritesmith-main-16.png);
-  background-position: -574px -700px;
-  width: 81px;
-  height: 99px;
-}
-<<<<<<< HEAD
+  background-image: url(/static/sprites/spritesmith-main-16.png);
+  background-position: -574px -900px;
+  width: 81px;
+  height: 99px;
+}
 .Pet-Cheetah-Golden {
-=======
-.Pet-Beetle-Zombie {
->>>>>>> c1c42e17
-  background-image: url(/static/sprites/spritesmith-main-16.png);
-  background-position: -656px -700px;
-  width: 81px;
-  height: 99px;
-}
-<<<<<<< HEAD
+  background-image: url(/static/sprites/spritesmith-main-16.png);
+  background-position: -656px -900px;
+  width: 81px;
+  height: 99px;
+}
 .Pet-Cheetah-Red {
-=======
-.Pet-Bunny-Base {
->>>>>>> c1c42e17
-  background-image: url(/static/sprites/spritesmith-main-16.png);
-  background-position: -738px -700px;
-  width: 81px;
-  height: 99px;
-}
-<<<<<<< HEAD
+  background-image: url(/static/sprites/spritesmith-main-16.png);
+  background-position: -738px -900px;
+  width: 81px;
+  height: 99px;
+}
 .Pet-Cheetah-Shade {
-=======
-.Pet-Bunny-CottonCandyBlue {
->>>>>>> c1c42e17
-  background-image: url(/static/sprites/spritesmith-main-16.png);
-  background-position: -820px 0px;
-  width: 81px;
-  height: 99px;
-}
-<<<<<<< HEAD
+  background-image: url(/static/sprites/spritesmith-main-16.png);
+  background-position: -820px -900px;
+  width: 81px;
+  height: 99px;
+}
 .Pet-Cheetah-Skeleton {
-=======
-.Pet-Bunny-CottonCandyPink {
->>>>>>> c1c42e17
-  background-image: url(/static/sprites/spritesmith-main-16.png);
-  background-position: -820px -100px;
-  width: 81px;
-  height: 99px;
-}
-<<<<<<< HEAD
+  background-image: url(/static/sprites/spritesmith-main-16.png);
+  background-position: -902px -900px;
+  width: 81px;
+  height: 99px;
+}
 .Pet-Cheetah-White {
-=======
-.Pet-Bunny-Desert {
->>>>>>> c1c42e17
-  background-image: url(/static/sprites/spritesmith-main-16.png);
-  background-position: -820px -200px;
-  width: 81px;
-  height: 99px;
-}
-<<<<<<< HEAD
+  background-image: url(/static/sprites/spritesmith-main-16.png);
+  background-position: -984px -900px;
+  width: 81px;
+  height: 99px;
+}
 .Pet-Cheetah-Zombie {
-=======
-.Pet-Bunny-Golden {
->>>>>>> c1c42e17
-  background-image: url(/static/sprites/spritesmith-main-16.png);
-  background-position: -820px -300px;
-  width: 81px;
-  height: 99px;
-}
-<<<<<<< HEAD
+  background-image: url(/static/sprites/spritesmith-main-16.png);
+  background-position: -1066px 0px;
+  width: 81px;
+  height: 99px;
+}
 .Pet-Cow-Base {
-=======
-.Pet-Bunny-Red {
->>>>>>> c1c42e17
-  background-image: url(/static/sprites/spritesmith-main-16.png);
-  background-position: -820px -400px;
-  width: 81px;
-  height: 99px;
-}
-<<<<<<< HEAD
+  background-image: url(/static/sprites/spritesmith-main-16.png);
+  background-position: -1066px -100px;
+  width: 81px;
+  height: 99px;
+}
 .Pet-Cow-CottonCandyBlue {
-=======
-.Pet-Bunny-Shade {
->>>>>>> c1c42e17
-  background-image: url(/static/sprites/spritesmith-main-16.png);
-  background-position: -820px -500px;
-  width: 81px;
-  height: 99px;
-}
-<<<<<<< HEAD
+  background-image: url(/static/sprites/spritesmith-main-16.png);
+  background-position: -1066px -200px;
+  width: 81px;
+  height: 99px;
+}
 .Pet-Cow-CottonCandyPink {
-=======
-.Pet-Bunny-Skeleton {
->>>>>>> c1c42e17
-  background-image: url(/static/sprites/spritesmith-main-16.png);
-  background-position: -820px -600px;
-  width: 81px;
-  height: 99px;
-}
-<<<<<<< HEAD
+  background-image: url(/static/sprites/spritesmith-main-16.png);
+  background-position: -1066px -300px;
+  width: 81px;
+  height: 99px;
+}
 .Pet-Cow-Desert {
-=======
-.Pet-Bunny-White {
->>>>>>> c1c42e17
-  background-image: url(/static/sprites/spritesmith-main-16.png);
-  background-position: -820px -700px;
-  width: 81px;
-  height: 99px;
-}
-<<<<<<< HEAD
+  background-image: url(/static/sprites/spritesmith-main-16.png);
+  background-position: -1066px -400px;
+  width: 81px;
+  height: 99px;
+}
 .Pet-Cow-Golden {
-=======
-.Pet-Bunny-Zombie {
->>>>>>> c1c42e17
-  background-image: url(/static/sprites/spritesmith-main-16.png);
-  background-position: 0px -800px;
-  width: 81px;
-  height: 99px;
-}
-<<<<<<< HEAD
+  background-image: url(/static/sprites/spritesmith-main-16.png);
+  background-position: -1066px -500px;
+  width: 81px;
+  height: 99px;
+}
 .Pet-Cow-Red {
-=======
-.Pet-Butterfly-Base {
->>>>>>> c1c42e17
-  background-image: url(/static/sprites/spritesmith-main-16.png);
-  background-position: -82px -800px;
-  width: 81px;
-  height: 99px;
-}
-<<<<<<< HEAD
+  background-image: url(/static/sprites/spritesmith-main-16.png);
+  background-position: -1066px -600px;
+  width: 81px;
+  height: 99px;
+}
 .Pet-Cow-Shade {
-=======
-.Pet-Butterfly-CottonCandyBlue {
->>>>>>> c1c42e17
-  background-image: url(/static/sprites/spritesmith-main-16.png);
-  background-position: -164px -800px;
-  width: 81px;
-  height: 99px;
-}
-<<<<<<< HEAD
+  background-image: url(/static/sprites/spritesmith-main-16.png);
+  background-position: -1066px -700px;
+  width: 81px;
+  height: 99px;
+}
 .Pet-Cow-Skeleton {
-=======
-.Pet-Butterfly-CottonCandyPink {
->>>>>>> c1c42e17
-  background-image: url(/static/sprites/spritesmith-main-16.png);
-  background-position: -246px -800px;
-  width: 81px;
-  height: 99px;
-}
-<<<<<<< HEAD
+  background-image: url(/static/sprites/spritesmith-main-16.png);
+  background-position: -1066px -800px;
+  width: 81px;
+  height: 99px;
+}
 .Pet-Cow-White {
-=======
-.Pet-Butterfly-Desert {
->>>>>>> c1c42e17
-  background-image: url(/static/sprites/spritesmith-main-16.png);
-  background-position: -328px -800px;
-  width: 81px;
-  height: 99px;
-}
-<<<<<<< HEAD
+  background-image: url(/static/sprites/spritesmith-main-16.png);
+  background-position: -1066px -900px;
+  width: 81px;
+  height: 99px;
+}
 .Pet-Cow-Zombie {
-=======
-.Pet-Butterfly-Golden {
->>>>>>> c1c42e17
-  background-image: url(/static/sprites/spritesmith-main-16.png);
-  background-position: -410px -800px;
-  width: 81px;
-  height: 99px;
-}
-<<<<<<< HEAD
+  background-image: url(/static/sprites/spritesmith-main-16.png);
+  background-position: 0px -1000px;
+  width: 81px;
+  height: 99px;
+}
 .Pet-Cuttlefish-Base {
-=======
-.Pet-Butterfly-Red {
->>>>>>> c1c42e17
-  background-image: url(/static/sprites/spritesmith-main-16.png);
-  background-position: -492px -800px;
-  width: 81px;
-  height: 99px;
-}
-<<<<<<< HEAD
+  background-image: url(/static/sprites/spritesmith-main-16.png);
+  background-position: -82px -1000px;
+  width: 81px;
+  height: 99px;
+}
 .Pet-Cuttlefish-CottonCandyBlue {
-=======
-.Pet-Butterfly-Shade {
->>>>>>> c1c42e17
-  background-image: url(/static/sprites/spritesmith-main-16.png);
-  background-position: -574px -800px;
-  width: 81px;
-  height: 99px;
-}
-<<<<<<< HEAD
+  background-image: url(/static/sprites/spritesmith-main-16.png);
+  background-position: -164px -1000px;
+  width: 81px;
+  height: 99px;
+}
 .Pet-Cuttlefish-CottonCandyPink {
-=======
-.Pet-Butterfly-Skeleton {
->>>>>>> c1c42e17
-  background-image: url(/static/sprites/spritesmith-main-16.png);
-  background-position: -656px -800px;
-  width: 81px;
-  height: 99px;
-}
-<<<<<<< HEAD
+  background-image: url(/static/sprites/spritesmith-main-16.png);
+  background-position: -246px -1000px;
+  width: 81px;
+  height: 99px;
+}
 .Pet-Cuttlefish-Desert {
-=======
-.Pet-Butterfly-White {
->>>>>>> c1c42e17
-  background-image: url(/static/sprites/spritesmith-main-16.png);
-  background-position: -738px -800px;
-  width: 81px;
-  height: 99px;
-}
-<<<<<<< HEAD
+  background-image: url(/static/sprites/spritesmith-main-16.png);
+  background-position: -328px -1000px;
+  width: 81px;
+  height: 99px;
+}
 .Pet-Cuttlefish-Golden {
-=======
-.Pet-Butterfly-Zombie {
->>>>>>> c1c42e17
-  background-image: url(/static/sprites/spritesmith-main-16.png);
-  background-position: -820px -800px;
-  width: 81px;
-  height: 99px;
-}
-<<<<<<< HEAD
+  background-image: url(/static/sprites/spritesmith-main-16.png);
+  background-position: -410px -1000px;
+  width: 81px;
+  height: 99px;
+}
 .Pet-Cuttlefish-Red {
-=======
-.Pet-Cactus-Base {
->>>>>>> c1c42e17
-  background-image: url(/static/sprites/spritesmith-main-16.png);
-  background-position: -902px 0px;
-  width: 81px;
-  height: 99px;
-}
-<<<<<<< HEAD
+  background-image: url(/static/sprites/spritesmith-main-16.png);
+  background-position: -492px -1000px;
+  width: 81px;
+  height: 99px;
+}
 .Pet-Cuttlefish-Shade {
-=======
-.Pet-Cactus-CottonCandyBlue {
->>>>>>> c1c42e17
-  background-image: url(/static/sprites/spritesmith-main-16.png);
-  background-position: -902px -100px;
-  width: 81px;
-  height: 99px;
-}
-<<<<<<< HEAD
+  background-image: url(/static/sprites/spritesmith-main-16.png);
+  background-position: -574px -1000px;
+  width: 81px;
+  height: 99px;
+}
 .Pet-Cuttlefish-Skeleton {
-=======
-.Pet-Cactus-CottonCandyPink {
->>>>>>> c1c42e17
-  background-image: url(/static/sprites/spritesmith-main-16.png);
-  background-position: -902px -200px;
-  width: 81px;
-  height: 99px;
-}
-<<<<<<< HEAD
+  background-image: url(/static/sprites/spritesmith-main-16.png);
+  background-position: -656px -1000px;
+  width: 81px;
+  height: 99px;
+}
 .Pet-Cuttlefish-White {
-=======
-.Pet-Cactus-Cupid {
->>>>>>> c1c42e17
-  background-image: url(/static/sprites/spritesmith-main-16.png);
-  background-position: -902px -300px;
-  width: 81px;
-  height: 99px;
-}
-<<<<<<< HEAD
+  background-image: url(/static/sprites/spritesmith-main-16.png);
+  background-position: -738px -1000px;
+  width: 81px;
+  height: 99px;
+}
 .Pet-Cuttlefish-Zombie {
-=======
-.Pet-Cactus-Desert {
->>>>>>> c1c42e17
-  background-image: url(/static/sprites/spritesmith-main-16.png);
-  background-position: -902px -400px;
-  width: 81px;
-  height: 99px;
-}
-<<<<<<< HEAD
+  background-image: url(/static/sprites/spritesmith-main-16.png);
+  background-position: -820px -1000px;
+  width: 81px;
+  height: 99px;
+}
 .Pet-Deer-Base {
-=======
-.Pet-Cactus-Fairy {
->>>>>>> c1c42e17
-  background-image: url(/static/sprites/spritesmith-main-16.png);
-  background-position: -902px -500px;
-  width: 81px;
-  height: 99px;
-}
-<<<<<<< HEAD
+  background-image: url(/static/sprites/spritesmith-main-16.png);
+  background-position: -902px -1000px;
+  width: 81px;
+  height: 99px;
+}
 .Pet-Deer-CottonCandyBlue {
-=======
-.Pet-Cactus-Floral {
->>>>>>> c1c42e17
-  background-image: url(/static/sprites/spritesmith-main-16.png);
-  background-position: -902px -600px;
-  width: 81px;
-  height: 99px;
-}
-<<<<<<< HEAD
+  background-image: url(/static/sprites/spritesmith-main-16.png);
+  background-position: -984px -1000px;
+  width: 81px;
+  height: 99px;
+}
 .Pet-Deer-CottonCandyPink {
-=======
-.Pet-Cactus-Ghost {
->>>>>>> c1c42e17
-  background-image: url(/static/sprites/spritesmith-main-16.png);
-  background-position: -902px -700px;
-  width: 81px;
-  height: 99px;
-}
-<<<<<<< HEAD
+  background-image: url(/static/sprites/spritesmith-main-16.png);
+  background-position: -1066px -1000px;
+  width: 81px;
+  height: 99px;
+}
 .Pet-Deer-Desert {
-=======
-.Pet-Cactus-Golden {
->>>>>>> c1c42e17
-  background-image: url(/static/sprites/spritesmith-main-16.png);
-  background-position: -902px -800px;
-  width: 81px;
-  height: 99px;
-}
-<<<<<<< HEAD
+  background-image: url(/static/sprites/spritesmith-main-16.png);
+  background-position: -1148px 0px;
+  width: 81px;
+  height: 99px;
+}
 .Pet-Deer-Golden {
-=======
-.Pet-Cactus-Holly {
->>>>>>> c1c42e17
-  background-image: url(/static/sprites/spritesmith-main-16.png);
-  background-position: -984px 0px;
-  width: 81px;
-  height: 99px;
-}
-<<<<<<< HEAD
+  background-image: url(/static/sprites/spritesmith-main-16.png);
+  background-position: -1148px -100px;
+  width: 81px;
+  height: 99px;
+}
 .Pet-Deer-Red {
-=======
-.Pet-Cactus-Peppermint {
->>>>>>> c1c42e17
-  background-image: url(/static/sprites/spritesmith-main-16.png);
-  background-position: -984px -100px;
-  width: 81px;
-  height: 99px;
-}
-<<<<<<< HEAD
+  background-image: url(/static/sprites/spritesmith-main-16.png);
+  background-position: -1148px -200px;
+  width: 81px;
+  height: 99px;
+}
 .Pet-Deer-Shade {
-=======
-.Pet-Cactus-Red {
->>>>>>> c1c42e17
-  background-image: url(/static/sprites/spritesmith-main-16.png);
-  background-position: -984px -200px;
-  width: 81px;
-  height: 99px;
-}
-<<<<<<< HEAD
+  background-image: url(/static/sprites/spritesmith-main-16.png);
+  background-position: -1148px -300px;
+  width: 81px;
+  height: 99px;
+}
 .Pet-Deer-Skeleton {
-=======
-.Pet-Cactus-RoyalPurple {
->>>>>>> c1c42e17
-  background-image: url(/static/sprites/spritesmith-main-16.png);
-  background-position: -984px -300px;
-  width: 81px;
-  height: 99px;
-}
-<<<<<<< HEAD
+  background-image: url(/static/sprites/spritesmith-main-16.png);
+  background-position: -1148px -400px;
+  width: 81px;
+  height: 99px;
+}
 .Pet-Deer-White {
-=======
-.Pet-Cactus-Shade {
->>>>>>> c1c42e17
-  background-image: url(/static/sprites/spritesmith-main-16.png);
-  background-position: -984px -400px;
-  width: 81px;
-  height: 99px;
-}
-<<<<<<< HEAD
+  background-image: url(/static/sprites/spritesmith-main-16.png);
+  background-position: -1148px -500px;
+  width: 81px;
+  height: 99px;
+}
 .Pet-Deer-Zombie {
-=======
-.Pet-Cactus-Shimmer {
->>>>>>> c1c42e17
-  background-image: url(/static/sprites/spritesmith-main-16.png);
-  background-position: -984px -500px;
-  width: 81px;
-  height: 99px;
-}
-<<<<<<< HEAD
+  background-image: url(/static/sprites/spritesmith-main-16.png);
+  background-position: -1148px -600px;
+  width: 81px;
+  height: 99px;
+}
 .Pet-Dragon-Base {
-=======
-.Pet-Cactus-Skeleton {
->>>>>>> c1c42e17
-  background-image: url(/static/sprites/spritesmith-main-16.png);
-  background-position: -984px -600px;
-  width: 81px;
-  height: 99px;
-}
-<<<<<<< HEAD
+  background-image: url(/static/sprites/spritesmith-main-16.png);
+  background-position: -1148px -700px;
+  width: 81px;
+  height: 99px;
+}
 .Pet-Dragon-CottonCandyBlue {
-=======
-.Pet-Cactus-Spooky {
->>>>>>> c1c42e17
-  background-image: url(/static/sprites/spritesmith-main-16.png);
-  background-position: -984px -700px;
-  width: 81px;
-  height: 99px;
-}
-<<<<<<< HEAD
+  background-image: url(/static/sprites/spritesmith-main-16.png);
+  background-position: -1148px -800px;
+  width: 81px;
+  height: 99px;
+}
 .Pet-Dragon-CottonCandyPink {
-=======
-.Pet-Cactus-Thunderstorm {
->>>>>>> c1c42e17
-  background-image: url(/static/sprites/spritesmith-main-16.png);
-  background-position: -984px -800px;
-  width: 81px;
-  height: 99px;
-}
-<<<<<<< HEAD
+  background-image: url(/static/sprites/spritesmith-main-16.png);
+  background-position: -1148px -900px;
+  width: 81px;
+  height: 99px;
+}
 .Pet-Dragon-Cupid {
-=======
-.Pet-Cactus-White {
->>>>>>> c1c42e17
-  background-image: url(/static/sprites/spritesmith-main-16.png);
-  background-position: 0px -900px;
-  width: 81px;
-  height: 99px;
-}
-<<<<<<< HEAD
+  background-image: url(/static/sprites/spritesmith-main-16.png);
+  background-position: -1148px -1000px;
+  width: 81px;
+  height: 99px;
+}
 .Pet-Dragon-Desert {
-=======
-.Pet-Cactus-Zombie {
->>>>>>> c1c42e17
-  background-image: url(/static/sprites/spritesmith-main-16.png);
-  background-position: -82px -900px;
-  width: 81px;
-  height: 99px;
-}
-<<<<<<< HEAD
+  background-image: url(/static/sprites/spritesmith-main-16.png);
+  background-position: 0px -1100px;
+  width: 81px;
+  height: 99px;
+}
 .Pet-Dragon-Fairy {
-=======
-.Pet-Cheetah-Base {
->>>>>>> c1c42e17
-  background-image: url(/static/sprites/spritesmith-main-16.png);
-  background-position: -164px -900px;
-  width: 81px;
-  height: 99px;
-}
-<<<<<<< HEAD
+  background-image: url(/static/sprites/spritesmith-main-16.png);
+  background-position: 0px 0px;
+  width: 81px;
+  height: 99px;
+}
 .Pet-Dragon-Floral {
-=======
-.Pet-Cheetah-CottonCandyBlue {
->>>>>>> c1c42e17
-  background-image: url(/static/sprites/spritesmith-main-16.png);
-  background-position: -246px -900px;
-  width: 81px;
-  height: 99px;
-}
-<<<<<<< HEAD
+  background-image: url(/static/sprites/spritesmith-main-16.png);
+  background-position: -164px -1100px;
+  width: 81px;
+  height: 99px;
+}
 .Pet-Dragon-Ghost {
-=======
-.Pet-Cheetah-CottonCandyPink {
->>>>>>> c1c42e17
-  background-image: url(/static/sprites/spritesmith-main-16.png);
-  background-position: -328px -900px;
-  width: 81px;
-  height: 99px;
-}
-<<<<<<< HEAD
+  background-image: url(/static/sprites/spritesmith-main-16.png);
+  background-position: -246px -1100px;
+  width: 81px;
+  height: 99px;
+}
 .Pet-Dragon-Golden {
-=======
-.Pet-Cheetah-Desert {
->>>>>>> c1c42e17
-  background-image: url(/static/sprites/spritesmith-main-16.png);
-  background-position: -410px -900px;
-  width: 81px;
-  height: 99px;
-}
-<<<<<<< HEAD
+  background-image: url(/static/sprites/spritesmith-main-16.png);
+  background-position: -328px -1100px;
+  width: 81px;
+  height: 99px;
+}
 .Pet-Dragon-Holly {
-=======
-.Pet-Cheetah-Golden {
->>>>>>> c1c42e17
-  background-image: url(/static/sprites/spritesmith-main-16.png);
-  background-position: -492px -900px;
-  width: 81px;
-  height: 99px;
-}
-<<<<<<< HEAD
+  background-image: url(/static/sprites/spritesmith-main-16.png);
+  background-position: -410px -1100px;
+  width: 81px;
+  height: 99px;
+}
 .Pet-Dragon-Hydra {
-=======
-.Pet-Cheetah-Red {
->>>>>>> c1c42e17
-  background-image: url(/static/sprites/spritesmith-main-16.png);
-  background-position: -574px -900px;
-  width: 81px;
-  height: 99px;
-}
-<<<<<<< HEAD
+  background-image: url(/static/sprites/spritesmith-main-16.png);
+  background-position: -492px -1100px;
+  width: 81px;
+  height: 99px;
+}
 .Pet-Dragon-Peppermint {
-=======
-.Pet-Cheetah-Shade {
->>>>>>> c1c42e17
-  background-image: url(/static/sprites/spritesmith-main-16.png);
-  background-position: -656px -900px;
-  width: 81px;
-  height: 99px;
-}
-<<<<<<< HEAD
+  background-image: url(/static/sprites/spritesmith-main-16.png);
+  background-position: -574px -1100px;
+  width: 81px;
+  height: 99px;
+}
 .Pet-Dragon-Red {
-=======
-.Pet-Cheetah-Skeleton {
->>>>>>> c1c42e17
-  background-image: url(/static/sprites/spritesmith-main-16.png);
-  background-position: -738px -900px;
-  width: 81px;
-  height: 99px;
-}
-<<<<<<< HEAD
+  background-image: url(/static/sprites/spritesmith-main-16.png);
+  background-position: -656px -1100px;
+  width: 81px;
+  height: 99px;
+}
 .Pet-Dragon-RoyalPurple {
-=======
-.Pet-Cheetah-White {
->>>>>>> c1c42e17
-  background-image: url(/static/sprites/spritesmith-main-16.png);
-  background-position: -820px -900px;
-  width: 81px;
-  height: 99px;
-}
-<<<<<<< HEAD
+  background-image: url(/static/sprites/spritesmith-main-16.png);
+  background-position: -738px -1100px;
+  width: 81px;
+  height: 99px;
+}
 .Pet-Dragon-Shade {
-=======
-.Pet-Cheetah-Zombie {
->>>>>>> c1c42e17
-  background-image: url(/static/sprites/spritesmith-main-16.png);
-  background-position: -902px -900px;
-  width: 81px;
-  height: 99px;
-}
-<<<<<<< HEAD
+  background-image: url(/static/sprites/spritesmith-main-16.png);
+  background-position: -820px -1100px;
+  width: 81px;
+  height: 99px;
+}
 .Pet-Dragon-Shimmer {
-=======
-.Pet-Cow-Base {
->>>>>>> c1c42e17
-  background-image: url(/static/sprites/spritesmith-main-16.png);
-  background-position: -984px -900px;
-  width: 81px;
-  height: 99px;
-}
-<<<<<<< HEAD
+  background-image: url(/static/sprites/spritesmith-main-16.png);
+  background-position: -902px -1100px;
+  width: 81px;
+  height: 99px;
+}
 .Pet-Dragon-Skeleton {
-=======
-.Pet-Cow-CottonCandyBlue {
->>>>>>> c1c42e17
-  background-image: url(/static/sprites/spritesmith-main-16.png);
-  background-position: -1066px 0px;
-  width: 81px;
-  height: 99px;
-}
-<<<<<<< HEAD
+  background-image: url(/static/sprites/spritesmith-main-16.png);
+  background-position: -984px -1100px;
+  width: 81px;
+  height: 99px;
+}
 .Pet-Dragon-Spooky {
-=======
-.Pet-Cow-CottonCandyPink {
->>>>>>> c1c42e17
-  background-image: url(/static/sprites/spritesmith-main-16.png);
-  background-position: -1066px -100px;
-  width: 81px;
-  height: 99px;
-}
-<<<<<<< HEAD
+  background-image: url(/static/sprites/spritesmith-main-16.png);
+  background-position: -1066px -1100px;
+  width: 81px;
+  height: 99px;
+}
 .Pet-Dragon-Thunderstorm {
-=======
-.Pet-Cow-Desert {
->>>>>>> c1c42e17
-  background-image: url(/static/sprites/spritesmith-main-16.png);
-  background-position: -1066px -200px;
-  width: 81px;
-  height: 99px;
-}
-<<<<<<< HEAD
+  background-image: url(/static/sprites/spritesmith-main-16.png);
+  background-position: -1148px -1100px;
+  width: 81px;
+  height: 99px;
+}
 .Pet-Dragon-White {
-=======
-.Pet-Cow-Golden {
->>>>>>> c1c42e17
-  background-image: url(/static/sprites/spritesmith-main-16.png);
-  background-position: -1066px -300px;
-  width: 81px;
-  height: 99px;
-}
-<<<<<<< HEAD
+  background-image: url(/static/sprites/spritesmith-main-16.png);
+  background-position: -1230px 0px;
+  width: 81px;
+  height: 99px;
+}
 .Pet-Dragon-Zombie {
-=======
-.Pet-Cow-Red {
->>>>>>> c1c42e17
-  background-image: url(/static/sprites/spritesmith-main-16.png);
-  background-position: -1066px -400px;
-  width: 81px;
-  height: 99px;
-}
-<<<<<<< HEAD
+  background-image: url(/static/sprites/spritesmith-main-16.png);
+  background-position: -1230px -100px;
+  width: 81px;
+  height: 99px;
+}
 .Pet-Egg-Base {
-=======
-.Pet-Cow-Shade {
->>>>>>> c1c42e17
-  background-image: url(/static/sprites/spritesmith-main-16.png);
-  background-position: -1066px -500px;
-  width: 81px;
-  height: 99px;
-}
-<<<<<<< HEAD
+  background-image: url(/static/sprites/spritesmith-main-16.png);
+  background-position: -1230px -200px;
+  width: 81px;
+  height: 99px;
+}
 .Pet-Egg-CottonCandyBlue {
-=======
-.Pet-Cow-Skeleton {
->>>>>>> c1c42e17
-  background-image: url(/static/sprites/spritesmith-main-16.png);
-  background-position: -1066px -600px;
-  width: 81px;
-  height: 99px;
-}
-<<<<<<< HEAD
+  background-image: url(/static/sprites/spritesmith-main-16.png);
+  background-position: -1230px -300px;
+  width: 81px;
+  height: 99px;
+}
 .Pet-Egg-CottonCandyPink {
-=======
-.Pet-Cow-White {
->>>>>>> c1c42e17
-  background-image: url(/static/sprites/spritesmith-main-16.png);
-  background-position: -1066px -700px;
-  width: 81px;
-  height: 99px;
-}
-<<<<<<< HEAD
+  background-image: url(/static/sprites/spritesmith-main-16.png);
+  background-position: -1230px -400px;
+  width: 81px;
+  height: 99px;
+}
 .Pet-Egg-Desert {
-=======
-.Pet-Cow-Zombie {
->>>>>>> c1c42e17
-  background-image: url(/static/sprites/spritesmith-main-16.png);
-  background-position: -1066px -800px;
-  width: 81px;
-  height: 99px;
-}
-<<<<<<< HEAD
+  background-image: url(/static/sprites/spritesmith-main-16.png);
+  background-position: -1230px -500px;
+  width: 81px;
+  height: 99px;
+}
 .Pet-Egg-Golden {
-=======
-.Pet-Cuttlefish-Base {
->>>>>>> c1c42e17
-  background-image: url(/static/sprites/spritesmith-main-16.png);
-  background-position: -1066px -900px;
-  width: 81px;
-  height: 99px;
-}
-<<<<<<< HEAD
+  background-image: url(/static/sprites/spritesmith-main-16.png);
+  background-position: -1230px -600px;
+  width: 81px;
+  height: 99px;
+}
 .Pet-Egg-Red {
-=======
-.Pet-Cuttlefish-CottonCandyBlue {
->>>>>>> c1c42e17
-  background-image: url(/static/sprites/spritesmith-main-16.png);
-  background-position: 0px -1000px;
-  width: 81px;
-  height: 99px;
-}
-<<<<<<< HEAD
+  background-image: url(/static/sprites/spritesmith-main-16.png);
+  background-position: -1230px -700px;
+  width: 81px;
+  height: 99px;
+}
 .Pet-Egg-Shade {
-=======
-.Pet-Cuttlefish-CottonCandyPink {
->>>>>>> c1c42e17
-  background-image: url(/static/sprites/spritesmith-main-16.png);
-  background-position: -82px -1000px;
-  width: 81px;
-  height: 99px;
-}
-<<<<<<< HEAD
+  background-image: url(/static/sprites/spritesmith-main-16.png);
+  background-position: -1230px -800px;
+  width: 81px;
+  height: 99px;
+}
 .Pet-Egg-Skeleton {
-=======
-.Pet-Cuttlefish-Desert {
->>>>>>> c1c42e17
-  background-image: url(/static/sprites/spritesmith-main-16.png);
-  background-position: -164px -1000px;
-  width: 81px;
-  height: 99px;
-}
-<<<<<<< HEAD
+  background-image: url(/static/sprites/spritesmith-main-16.png);
+  background-position: -1230px -900px;
+  width: 81px;
+  height: 99px;
+}
 .Pet-Egg-White {
-=======
-.Pet-Cuttlefish-Golden {
->>>>>>> c1c42e17
-  background-image: url(/static/sprites/spritesmith-main-16.png);
-  background-position: -246px -1000px;
-  width: 81px;
-  height: 99px;
-}
-<<<<<<< HEAD
+  background-image: url(/static/sprites/spritesmith-main-16.png);
+  background-position: -1230px -1000px;
+  width: 81px;
+  height: 99px;
+}
 .Pet-Egg-Zombie {
-=======
-.Pet-Cuttlefish-Red {
->>>>>>> c1c42e17
-  background-image: url(/static/sprites/spritesmith-main-16.png);
-  background-position: -328px -1000px;
-  width: 81px;
-  height: 99px;
-}
-<<<<<<< HEAD
+  background-image: url(/static/sprites/spritesmith-main-16.png);
+  background-position: -1230px -1100px;
+  width: 81px;
+  height: 99px;
+}
 .Pet-Falcon-Base {
-=======
-.Pet-Cuttlefish-Shade {
->>>>>>> c1c42e17
-  background-image: url(/static/sprites/spritesmith-main-16.png);
-  background-position: -410px -1000px;
-  width: 81px;
-  height: 99px;
-}
-<<<<<<< HEAD
+  background-image: url(/static/sprites/spritesmith-main-16.png);
+  background-position: 0px -1200px;
+  width: 81px;
+  height: 99px;
+}
 .Pet-Falcon-CottonCandyBlue {
-=======
-.Pet-Cuttlefish-Skeleton {
->>>>>>> c1c42e17
-  background-image: url(/static/sprites/spritesmith-main-16.png);
-  background-position: -492px -1000px;
-  width: 81px;
-  height: 99px;
-}
-<<<<<<< HEAD
+  background-image: url(/static/sprites/spritesmith-main-16.png);
+  background-position: -82px -1200px;
+  width: 81px;
+  height: 99px;
+}
 .Pet-Falcon-CottonCandyPink {
-=======
-.Pet-Cuttlefish-White {
->>>>>>> c1c42e17
-  background-image: url(/static/sprites/spritesmith-main-16.png);
-  background-position: -574px -1000px;
-  width: 81px;
-  height: 99px;
-}
-<<<<<<< HEAD
+  background-image: url(/static/sprites/spritesmith-main-16.png);
+  background-position: -164px -1200px;
+  width: 81px;
+  height: 99px;
+}
 .Pet-Falcon-Desert {
-=======
-.Pet-Cuttlefish-Zombie {
->>>>>>> c1c42e17
-  background-image: url(/static/sprites/spritesmith-main-16.png);
-  background-position: -656px -1000px;
-  width: 81px;
-  height: 99px;
-}
-<<<<<<< HEAD
+  background-image: url(/static/sprites/spritesmith-main-16.png);
+  background-position: -246px -1200px;
+  width: 81px;
+  height: 99px;
+}
 .Pet-Falcon-Golden {
-=======
-.Pet-Deer-Base {
->>>>>>> c1c42e17
-  background-image: url(/static/sprites/spritesmith-main-16.png);
-  background-position: -738px -1000px;
-  width: 81px;
-  height: 99px;
-}
-<<<<<<< HEAD
+  background-image: url(/static/sprites/spritesmith-main-16.png);
+  background-position: -328px -1200px;
+  width: 81px;
+  height: 99px;
+}
 .Pet-Falcon-Red {
-=======
-.Pet-Deer-CottonCandyBlue {
->>>>>>> c1c42e17
-  background-image: url(/static/sprites/spritesmith-main-16.png);
-  background-position: -820px -1000px;
-  width: 81px;
-  height: 99px;
-}
-<<<<<<< HEAD
+  background-image: url(/static/sprites/spritesmith-main-16.png);
+  background-position: -410px -1200px;
+  width: 81px;
+  height: 99px;
+}
 .Pet-Falcon-Shade {
-=======
-.Pet-Deer-CottonCandyPink {
->>>>>>> c1c42e17
-  background-image: url(/static/sprites/spritesmith-main-16.png);
-  background-position: -902px -1000px;
-  width: 81px;
-  height: 99px;
-}
-<<<<<<< HEAD
+  background-image: url(/static/sprites/spritesmith-main-16.png);
+  background-position: -492px -1200px;
+  width: 81px;
+  height: 99px;
+}
 .Pet-Falcon-Skeleton {
-=======
-.Pet-Deer-Desert {
->>>>>>> c1c42e17
-  background-image: url(/static/sprites/spritesmith-main-16.png);
-  background-position: -984px -1000px;
-  width: 81px;
-  height: 99px;
-}
-<<<<<<< HEAD
+  background-image: url(/static/sprites/spritesmith-main-16.png);
+  background-position: -574px -1200px;
+  width: 81px;
+  height: 99px;
+}
 .Pet-Falcon-White {
-=======
-.Pet-Deer-Golden {
->>>>>>> c1c42e17
-  background-image: url(/static/sprites/spritesmith-main-16.png);
-  background-position: -1066px -1000px;
-  width: 81px;
-  height: 99px;
-}
-<<<<<<< HEAD
+  background-image: url(/static/sprites/spritesmith-main-16.png);
+  background-position: -656px -1200px;
+  width: 81px;
+  height: 99px;
+}
 .Pet-Falcon-Zombie {
-=======
-.Pet-Deer-Red {
->>>>>>> c1c42e17
-  background-image: url(/static/sprites/spritesmith-main-16.png);
-  background-position: -1148px 0px;
-  width: 81px;
-  height: 99px;
-}
-<<<<<<< HEAD
+  background-image: url(/static/sprites/spritesmith-main-16.png);
+  background-position: -738px -1200px;
+  width: 81px;
+  height: 99px;
+}
 .Pet-Ferret-Base {
-=======
-.Pet-Deer-Shade {
->>>>>>> c1c42e17
-  background-image: url(/static/sprites/spritesmith-main-16.png);
-  background-position: -1148px -100px;
-  width: 81px;
-  height: 99px;
-}
-<<<<<<< HEAD
+  background-image: url(/static/sprites/spritesmith-main-16.png);
+  background-position: -820px -1200px;
+  width: 81px;
+  height: 99px;
+}
 .Pet-Ferret-CottonCandyBlue {
-=======
-.Pet-Deer-Skeleton {
->>>>>>> c1c42e17
-  background-image: url(/static/sprites/spritesmith-main-16.png);
-  background-position: -1148px -200px;
-  width: 81px;
-  height: 99px;
-}
-<<<<<<< HEAD
+  background-image: url(/static/sprites/spritesmith-main-16.png);
+  background-position: -902px -1200px;
+  width: 81px;
+  height: 99px;
+}
 .Pet-Ferret-CottonCandyPink {
-=======
-.Pet-Deer-White {
->>>>>>> c1c42e17
-  background-image: url(/static/sprites/spritesmith-main-16.png);
-  background-position: -1148px -300px;
-  width: 81px;
-  height: 99px;
-}
-<<<<<<< HEAD
+  background-image: url(/static/sprites/spritesmith-main-16.png);
+  background-position: -984px -1200px;
+  width: 81px;
+  height: 99px;
+}
 .Pet-Ferret-Desert {
-=======
-.Pet-Deer-Zombie {
->>>>>>> c1c42e17
-  background-image: url(/static/sprites/spritesmith-main-16.png);
-  background-position: -1148px -400px;
-  width: 81px;
-  height: 99px;
-}
-<<<<<<< HEAD
+  background-image: url(/static/sprites/spritesmith-main-16.png);
+  background-position: -1066px -1200px;
+  width: 81px;
+  height: 99px;
+}
 .Pet-Ferret-Golden {
-=======
-.Pet-Dragon-Base {
->>>>>>> c1c42e17
-  background-image: url(/static/sprites/spritesmith-main-16.png);
-  background-position: -1148px -500px;
-  width: 81px;
-  height: 99px;
-}
-<<<<<<< HEAD
+  background-image: url(/static/sprites/spritesmith-main-16.png);
+  background-position: -1148px -1200px;
+  width: 81px;
+  height: 99px;
+}
 .Pet-Ferret-Red {
-=======
-.Pet-Dragon-CottonCandyBlue {
->>>>>>> c1c42e17
-  background-image: url(/static/sprites/spritesmith-main-16.png);
-  background-position: -1148px -600px;
-  width: 81px;
-  height: 99px;
-}
-<<<<<<< HEAD
+  background-image: url(/static/sprites/spritesmith-main-16.png);
+  background-position: -1230px -1200px;
+  width: 81px;
+  height: 99px;
+}
 .Pet-Ferret-Shade {
-=======
-.Pet-Dragon-CottonCandyPink {
->>>>>>> c1c42e17
-  background-image: url(/static/sprites/spritesmith-main-16.png);
-  background-position: -1148px -700px;
-  width: 81px;
-  height: 99px;
-}
-<<<<<<< HEAD
+  background-image: url(/static/sprites/spritesmith-main-16.png);
+  background-position: -1312px 0px;
+  width: 81px;
+  height: 99px;
+}
 .Pet-Ferret-Skeleton {
-=======
-.Pet-Dragon-Cupid {
->>>>>>> c1c42e17
-  background-image: url(/static/sprites/spritesmith-main-16.png);
-  background-position: -1148px -800px;
-  width: 81px;
-  height: 99px;
-}
-<<<<<<< HEAD
+  background-image: url(/static/sprites/spritesmith-main-16.png);
+  background-position: -1312px -100px;
+  width: 81px;
+  height: 99px;
+}
 .Pet-Ferret-White {
-=======
-.Pet-Dragon-Desert {
->>>>>>> c1c42e17
-  background-image: url(/static/sprites/spritesmith-main-16.png);
-  background-position: -1148px -900px;
-  width: 81px;
-  height: 99px;
-}
-<<<<<<< HEAD
+  background-image: url(/static/sprites/spritesmith-main-16.png);
+  background-position: -1312px -200px;
+  width: 81px;
+  height: 99px;
+}
 .Pet-Ferret-Zombie {
-=======
-.Pet-Dragon-Fairy {
->>>>>>> c1c42e17
-  background-image: url(/static/sprites/spritesmith-main-16.png);
-  background-position: -1148px -1000px;
-  width: 81px;
-  height: 99px;
-}
-<<<<<<< HEAD
+  background-image: url(/static/sprites/spritesmith-main-16.png);
+  background-position: -1312px -300px;
+  width: 81px;
+  height: 99px;
+}
 .Pet-FlyingPig-Base {
-=======
-.Pet-Dragon-Floral {
->>>>>>> c1c42e17
-  background-image: url(/static/sprites/spritesmith-main-16.png);
-  background-position: 0px -1100px;
-  width: 81px;
-  height: 99px;
-}
-<<<<<<< HEAD
+  background-image: url(/static/sprites/spritesmith-main-16.png);
+  background-position: -1312px -400px;
+  width: 81px;
+  height: 99px;
+}
 .Pet-FlyingPig-CottonCandyBlue {
-=======
-.Pet-Dragon-Ghost {
->>>>>>> c1c42e17
-  background-image: url(/static/sprites/spritesmith-main-16.png);
-  background-position: 0px 0px;
-  width: 81px;
-  height: 99px;
-}
-<<<<<<< HEAD
+  background-image: url(/static/sprites/spritesmith-main-16.png);
+  background-position: -1312px -500px;
+  width: 81px;
+  height: 99px;
+}
 .Pet-FlyingPig-CottonCandyPink {
-=======
-.Pet-Dragon-Golden {
->>>>>>> c1c42e17
-  background-image: url(/static/sprites/spritesmith-main-16.png);
-  background-position: -164px -1100px;
-  width: 81px;
-  height: 99px;
-}
-<<<<<<< HEAD
+  background-image: url(/static/sprites/spritesmith-main-16.png);
+  background-position: -1312px -600px;
+  width: 81px;
+  height: 99px;
+}
 .Pet-FlyingPig-Cupid {
-=======
-.Pet-Dragon-Holly {
->>>>>>> c1c42e17
-  background-image: url(/static/sprites/spritesmith-main-16.png);
-  background-position: -246px -1100px;
-  width: 81px;
-  height: 99px;
-}
-<<<<<<< HEAD
+  background-image: url(/static/sprites/spritesmith-main-16.png);
+  background-position: -1312px -700px;
+  width: 81px;
+  height: 99px;
+}
 .Pet-FlyingPig-Desert {
-=======
-.Pet-Dragon-Hydra {
->>>>>>> c1c42e17
-  background-image: url(/static/sprites/spritesmith-main-16.png);
-  background-position: -328px -1100px;
-  width: 81px;
-  height: 99px;
-}
-<<<<<<< HEAD
+  background-image: url(/static/sprites/spritesmith-main-16.png);
+  background-position: -1312px -800px;
+  width: 81px;
+  height: 99px;
+}
 .Pet-FlyingPig-Fairy {
-=======
-.Pet-Dragon-Peppermint {
->>>>>>> c1c42e17
-  background-image: url(/static/sprites/spritesmith-main-16.png);
-  background-position: -410px -1100px;
-  width: 81px;
-  height: 99px;
-}
-<<<<<<< HEAD
+  background-image: url(/static/sprites/spritesmith-main-16.png);
+  background-position: -1312px -900px;
+  width: 81px;
+  height: 99px;
+}
 .Pet-FlyingPig-Floral {
-=======
-.Pet-Dragon-Red {
->>>>>>> c1c42e17
-  background-image: url(/static/sprites/spritesmith-main-16.png);
-  background-position: -492px -1100px;
-  width: 81px;
-  height: 99px;
-}
-<<<<<<< HEAD
+  background-image: url(/static/sprites/spritesmith-main-16.png);
+  background-position: -1312px -1000px;
+  width: 81px;
+  height: 99px;
+}
 .Pet-FlyingPig-Ghost {
-=======
-.Pet-Dragon-RoyalPurple {
->>>>>>> c1c42e17
-  background-image: url(/static/sprites/spritesmith-main-16.png);
-  background-position: -574px -1100px;
-  width: 81px;
-  height: 99px;
-}
-<<<<<<< HEAD
+  background-image: url(/static/sprites/spritesmith-main-16.png);
+  background-position: -1312px -1100px;
+  width: 81px;
+  height: 99px;
+}
 .Pet-FlyingPig-Golden {
-=======
-.Pet-Dragon-Shade {
->>>>>>> c1c42e17
-  background-image: url(/static/sprites/spritesmith-main-16.png);
-  background-position: -656px -1100px;
-  width: 81px;
-  height: 99px;
-}
-<<<<<<< HEAD
+  background-image: url(/static/sprites/spritesmith-main-16.png);
+  background-position: -1312px -1200px;
+  width: 81px;
+  height: 99px;
+}
 .Pet-FlyingPig-Holly {
-=======
-.Pet-Dragon-Shimmer {
->>>>>>> c1c42e17
-  background-image: url(/static/sprites/spritesmith-main-16.png);
-  background-position: -738px -1100px;
-  width: 81px;
-  height: 99px;
-}
-<<<<<<< HEAD
+  background-image: url(/static/sprites/spritesmith-main-16.png);
+  background-position: -1394px 0px;
+  width: 81px;
+  height: 99px;
+}
 .Pet-FlyingPig-Peppermint {
-=======
-.Pet-Dragon-Skeleton {
->>>>>>> c1c42e17
-  background-image: url(/static/sprites/spritesmith-main-16.png);
-  background-position: -820px -1100px;
-  width: 81px;
-  height: 99px;
-}
-<<<<<<< HEAD
+  background-image: url(/static/sprites/spritesmith-main-16.png);
+  background-position: -1394px -100px;
+  width: 81px;
+  height: 99px;
+}
 .Pet-FlyingPig-Red {
-=======
-.Pet-Dragon-Spooky {
->>>>>>> c1c42e17
-  background-image: url(/static/sprites/spritesmith-main-16.png);
-  background-position: -902px -1100px;
-  width: 81px;
-  height: 99px;
-}
-<<<<<<< HEAD
+  background-image: url(/static/sprites/spritesmith-main-16.png);
+  background-position: -1394px -200px;
+  width: 81px;
+  height: 99px;
+}
 .Pet-FlyingPig-RoyalPurple {
-=======
-.Pet-Dragon-Thunderstorm {
->>>>>>> c1c42e17
-  background-image: url(/static/sprites/spritesmith-main-16.png);
-  background-position: -984px -1100px;
-  width: 81px;
-  height: 99px;
-}
-<<<<<<< HEAD
+  background-image: url(/static/sprites/spritesmith-main-16.png);
+  background-position: -1394px -300px;
+  width: 81px;
+  height: 99px;
+}
 .Pet-FlyingPig-Shade {
-=======
-.Pet-Dragon-White {
->>>>>>> c1c42e17
-  background-image: url(/static/sprites/spritesmith-main-16.png);
-  background-position: -1066px -1100px;
-  width: 81px;
-  height: 99px;
-}
-<<<<<<< HEAD
+  background-image: url(/static/sprites/spritesmith-main-16.png);
+  background-position: -1394px -400px;
+  width: 81px;
+  height: 99px;
+}
 .Pet-FlyingPig-Shimmer {
-=======
-.Pet-Dragon-Zombie {
->>>>>>> c1c42e17
-  background-image: url(/static/sprites/spritesmith-main-16.png);
-  background-position: -1148px -1100px;
-  width: 81px;
-  height: 99px;
-}
-<<<<<<< HEAD
+  background-image: url(/static/sprites/spritesmith-main-16.png);
+  background-position: -1394px -500px;
+  width: 81px;
+  height: 99px;
+}
 .Pet-FlyingPig-Skeleton {
-=======
-.Pet-Egg-Base {
->>>>>>> c1c42e17
-  background-image: url(/static/sprites/spritesmith-main-16.png);
-  background-position: -1230px 0px;
-  width: 81px;
-  height: 99px;
-}
-<<<<<<< HEAD
+  background-image: url(/static/sprites/spritesmith-main-16.png);
+  background-position: -1394px -600px;
+  width: 81px;
+  height: 99px;
+}
 .Pet-FlyingPig-Spooky {
-=======
-.Pet-Egg-CottonCandyBlue {
->>>>>>> c1c42e17
-  background-image: url(/static/sprites/spritesmith-main-16.png);
-  background-position: -1230px -100px;
-  width: 81px;
-  height: 99px;
-}
-<<<<<<< HEAD
+  background-image: url(/static/sprites/spritesmith-main-16.png);
+  background-position: -1394px -700px;
+  width: 81px;
+  height: 99px;
+}
 .Pet-FlyingPig-Thunderstorm {
-=======
-.Pet-Egg-CottonCandyPink {
->>>>>>> c1c42e17
-  background-image: url(/static/sprites/spritesmith-main-16.png);
-  background-position: -1230px -200px;
-  width: 81px;
-  height: 99px;
-}
-<<<<<<< HEAD
+  background-image: url(/static/sprites/spritesmith-main-16.png);
+  background-position: -1394px -800px;
+  width: 81px;
+  height: 99px;
+}
 .Pet-FlyingPig-White {
-=======
-.Pet-Egg-Desert {
->>>>>>> c1c42e17
-  background-image: url(/static/sprites/spritesmith-main-16.png);
-  background-position: -1230px -300px;
-  width: 81px;
-  height: 99px;
-}
-<<<<<<< HEAD
+  background-image: url(/static/sprites/spritesmith-main-16.png);
+  background-position: -1394px -900px;
+  width: 81px;
+  height: 99px;
+}
 .Pet-FlyingPig-Zombie {
-=======
-.Pet-Egg-Golden {
->>>>>>> c1c42e17
-  background-image: url(/static/sprites/spritesmith-main-16.png);
-  background-position: -1230px -400px;
-  width: 81px;
-  height: 99px;
-}
-<<<<<<< HEAD
+  background-image: url(/static/sprites/spritesmith-main-16.png);
+  background-position: -1394px -1000px;
+  width: 81px;
+  height: 99px;
+}
 .Pet-Fox-Base {
-=======
-.Pet-Egg-Red {
->>>>>>> c1c42e17
-  background-image: url(/static/sprites/spritesmith-main-16.png);
-  background-position: -1230px -500px;
-  width: 81px;
-  height: 99px;
-}
-<<<<<<< HEAD
+  background-image: url(/static/sprites/spritesmith-main-16.png);
+  background-position: -1394px -1100px;
+  width: 81px;
+  height: 99px;
+}
 .Pet-Fox-CottonCandyBlue {
-=======
-.Pet-Egg-Shade {
->>>>>>> c1c42e17
-  background-image: url(/static/sprites/spritesmith-main-16.png);
-  background-position: -1230px -600px;
-  width: 81px;
-  height: 99px;
-}
-<<<<<<< HEAD
+  background-image: url(/static/sprites/spritesmith-main-16.png);
+  background-position: -1394px -1200px;
+  width: 81px;
+  height: 99px;
+}
 .Pet-Fox-CottonCandyPink {
-=======
-.Pet-Egg-Skeleton {
->>>>>>> c1c42e17
-  background-image: url(/static/sprites/spritesmith-main-16.png);
-  background-position: -1230px -700px;
-  width: 81px;
-  height: 99px;
-}
-<<<<<<< HEAD
+  background-image: url(/static/sprites/spritesmith-main-16.png);
+  background-position: 0px -1300px;
+  width: 81px;
+  height: 99px;
+}
 .Pet-Fox-Cupid {
-=======
-.Pet-Egg-White {
->>>>>>> c1c42e17
-  background-image: url(/static/sprites/spritesmith-main-16.png);
-  background-position: -1230px -800px;
-  width: 81px;
-  height: 99px;
-}
-<<<<<<< HEAD
+  background-image: url(/static/sprites/spritesmith-main-16.png);
+  background-position: -82px -1300px;
+  width: 81px;
+  height: 99px;
+}
 .Pet-Fox-Desert {
-=======
-.Pet-Egg-Zombie {
->>>>>>> c1c42e17
-  background-image: url(/static/sprites/spritesmith-main-16.png);
-  background-position: -1230px -900px;
-  width: 81px;
-  height: 99px;
-}
-<<<<<<< HEAD
+  background-image: url(/static/sprites/spritesmith-main-16.png);
+  background-position: -164px -1300px;
+  width: 81px;
+  height: 99px;
+}
 .Pet-Fox-Fairy {
-=======
-.Pet-Falcon-Base {
->>>>>>> c1c42e17
-  background-image: url(/static/sprites/spritesmith-main-16.png);
-  background-position: -1230px -1000px;
-  width: 81px;
-  height: 99px;
-}
-<<<<<<< HEAD
+  background-image: url(/static/sprites/spritesmith-main-16.png);
+  background-position: -246px -1300px;
+  width: 81px;
+  height: 99px;
+}
 .Pet-Fox-Floral {
-=======
-.Pet-Falcon-CottonCandyBlue {
->>>>>>> c1c42e17
-  background-image: url(/static/sprites/spritesmith-main-16.png);
-  background-position: -1230px -1100px;
-  width: 81px;
-  height: 99px;
-}
-<<<<<<< HEAD
+  background-image: url(/static/sprites/spritesmith-main-16.png);
+  background-position: -328px -1300px;
+  width: 81px;
+  height: 99px;
+}
 .Pet-Fox-Ghost {
-=======
-.Pet-Falcon-CottonCandyPink {
->>>>>>> c1c42e17
-  background-image: url(/static/sprites/spritesmith-main-16.png);
-  background-position: 0px -1200px;
-  width: 81px;
-  height: 99px;
-}
-<<<<<<< HEAD
+  background-image: url(/static/sprites/spritesmith-main-16.png);
+  background-position: -410px -1300px;
+  width: 81px;
+  height: 99px;
+}
 .Pet-Fox-Golden {
-=======
-.Pet-Falcon-Desert {
->>>>>>> c1c42e17
-  background-image: url(/static/sprites/spritesmith-main-16.png);
-  background-position: -82px -1200px;
-  width: 81px;
-  height: 99px;
-}
-<<<<<<< HEAD
+  background-image: url(/static/sprites/spritesmith-main-16.png);
+  background-position: -492px -1300px;
+  width: 81px;
+  height: 99px;
+}
 .Pet-Fox-Holly {
-=======
-.Pet-Falcon-Golden {
->>>>>>> c1c42e17
-  background-image: url(/static/sprites/spritesmith-main-16.png);
-  background-position: -164px -1200px;
-  width: 81px;
-  height: 99px;
-}
-<<<<<<< HEAD
+  background-image: url(/static/sprites/spritesmith-main-16.png);
+  background-position: -574px -1300px;
+  width: 81px;
+  height: 99px;
+}
 .Pet-Fox-Peppermint {
-=======
-.Pet-Falcon-Red {
->>>>>>> c1c42e17
-  background-image: url(/static/sprites/spritesmith-main-16.png);
-  background-position: -246px -1200px;
-  width: 81px;
-  height: 99px;
-}
-<<<<<<< HEAD
+  background-image: url(/static/sprites/spritesmith-main-16.png);
+  background-position: -656px -1300px;
+  width: 81px;
+  height: 99px;
+}
 .Pet-Fox-Red {
-=======
-.Pet-Falcon-Shade {
->>>>>>> c1c42e17
-  background-image: url(/static/sprites/spritesmith-main-16.png);
-  background-position: -328px -1200px;
-  width: 81px;
-  height: 99px;
-}
-<<<<<<< HEAD
+  background-image: url(/static/sprites/spritesmith-main-16.png);
+  background-position: -738px -1300px;
+  width: 81px;
+  height: 99px;
+}
 .Pet-Fox-RoyalPurple {
-=======
-.Pet-Falcon-Skeleton {
->>>>>>> c1c42e17
-  background-image: url(/static/sprites/spritesmith-main-16.png);
-  background-position: -410px -1200px;
-  width: 81px;
-  height: 99px;
-}
-<<<<<<< HEAD
+  background-image: url(/static/sprites/spritesmith-main-16.png);
+  background-position: -820px -1300px;
+  width: 81px;
+  height: 99px;
+}
 .Pet-Fox-Shade {
-=======
-.Pet-Falcon-White {
->>>>>>> c1c42e17
-  background-image: url(/static/sprites/spritesmith-main-16.png);
-  background-position: -492px -1200px;
-  width: 81px;
-  height: 99px;
-}
-<<<<<<< HEAD
+  background-image: url(/static/sprites/spritesmith-main-16.png);
+  background-position: -902px -1300px;
+  width: 81px;
+  height: 99px;
+}
 .Pet-Fox-Shimmer {
-=======
-.Pet-Falcon-Zombie {
->>>>>>> c1c42e17
-  background-image: url(/static/sprites/spritesmith-main-16.png);
-  background-position: -574px -1200px;
-  width: 81px;
-  height: 99px;
-}
-<<<<<<< HEAD
+  background-image: url(/static/sprites/spritesmith-main-16.png);
+  background-position: -984px -1300px;
+  width: 81px;
+  height: 99px;
+}
 .Pet-Fox-Skeleton {
-=======
-.Pet-Ferret-Base {
->>>>>>> c1c42e17
-  background-image: url(/static/sprites/spritesmith-main-16.png);
-  background-position: -656px -1200px;
-  width: 81px;
-  height: 99px;
-}
-<<<<<<< HEAD
+  background-image: url(/static/sprites/spritesmith-main-16.png);
+  background-position: -1066px -1300px;
+  width: 81px;
+  height: 99px;
+}
 .Pet-Fox-Spooky {
-=======
-.Pet-Ferret-CottonCandyBlue {
->>>>>>> c1c42e17
-  background-image: url(/static/sprites/spritesmith-main-16.png);
-  background-position: -738px -1200px;
-  width: 81px;
-  height: 99px;
-}
-<<<<<<< HEAD
+  background-image: url(/static/sprites/spritesmith-main-16.png);
+  background-position: -1148px -1300px;
+  width: 81px;
+  height: 99px;
+}
 .Pet-Fox-Thunderstorm {
-=======
-.Pet-Ferret-CottonCandyPink {
->>>>>>> c1c42e17
-  background-image: url(/static/sprites/spritesmith-main-16.png);
-  background-position: -820px -1200px;
-  width: 81px;
-  height: 99px;
-}
-<<<<<<< HEAD
+  background-image: url(/static/sprites/spritesmith-main-16.png);
+  background-position: -1230px -1300px;
+  width: 81px;
+  height: 99px;
+}
 .Pet-Fox-White {
-=======
-.Pet-Ferret-Desert {
->>>>>>> c1c42e17
-  background-image: url(/static/sprites/spritesmith-main-16.png);
-  background-position: -902px -1200px;
-  width: 81px;
-  height: 99px;
-}
-<<<<<<< HEAD
+  background-image: url(/static/sprites/spritesmith-main-16.png);
+  background-position: -1312px -1300px;
+  width: 81px;
+  height: 99px;
+}
 .Pet-Fox-Zombie {
-=======
-.Pet-Ferret-Golden {
->>>>>>> c1c42e17
-  background-image: url(/static/sprites/spritesmith-main-16.png);
-  background-position: -984px -1200px;
-  width: 81px;
-  height: 99px;
-}
-<<<<<<< HEAD
+  background-image: url(/static/sprites/spritesmith-main-16.png);
+  background-position: -1394px -1300px;
+  width: 81px;
+  height: 99px;
+}
 .Pet-Frog-Base {
-=======
-.Pet-Ferret-Red {
->>>>>>> c1c42e17
-  background-image: url(/static/sprites/spritesmith-main-16.png);
-  background-position: -1066px -1200px;
-  width: 81px;
-  height: 99px;
-}
-<<<<<<< HEAD
+  background-image: url(/static/sprites/spritesmith-main-16.png);
+  background-position: -1476px 0px;
+  width: 81px;
+  height: 99px;
+}
 .Pet-Frog-CottonCandyBlue {
-=======
-.Pet-Ferret-Shade {
->>>>>>> c1c42e17
-  background-image: url(/static/sprites/spritesmith-main-16.png);
-  background-position: -1148px -1200px;
-  width: 81px;
-  height: 99px;
-}
-<<<<<<< HEAD
+  background-image: url(/static/sprites/spritesmith-main-16.png);
+  background-position: -1476px -100px;
+  width: 81px;
+  height: 99px;
+}
 .Pet-Frog-CottonCandyPink {
-=======
-.Pet-Ferret-Skeleton {
->>>>>>> c1c42e17
-  background-image: url(/static/sprites/spritesmith-main-16.png);
-  background-position: -1230px -1200px;
-  width: 81px;
-  height: 99px;
-}
-<<<<<<< HEAD
+  background-image: url(/static/sprites/spritesmith-main-16.png);
+  background-position: -1476px -200px;
+  width: 81px;
+  height: 99px;
+}
 .Pet-Frog-Desert {
-=======
-.Pet-Ferret-White {
->>>>>>> c1c42e17
-  background-image: url(/static/sprites/spritesmith-main-16.png);
-  background-position: -1312px 0px;
-  width: 81px;
-  height: 99px;
-}
-<<<<<<< HEAD
+  background-image: url(/static/sprites/spritesmith-main-16.png);
+  background-position: -1476px -300px;
+  width: 81px;
+  height: 99px;
+}
 .Pet-Frog-Golden {
-=======
-.Pet-Ferret-Zombie {
->>>>>>> c1c42e17
-  background-image: url(/static/sprites/spritesmith-main-16.png);
-  background-position: -1312px -100px;
-  width: 81px;
-  height: 99px;
-}
-<<<<<<< HEAD
+  background-image: url(/static/sprites/spritesmith-main-16.png);
+  background-position: -1476px -400px;
+  width: 81px;
+  height: 99px;
+}
 .Pet-Frog-Red {
-=======
-.Pet-FlyingPig-Base {
->>>>>>> c1c42e17
-  background-image: url(/static/sprites/spritesmith-main-16.png);
-  background-position: -1312px -200px;
-  width: 81px;
-  height: 99px;
-}
-<<<<<<< HEAD
+  background-image: url(/static/sprites/spritesmith-main-16.png);
+  background-position: -1476px -500px;
+  width: 81px;
+  height: 99px;
+}
 .Pet-Frog-Shade {
-=======
-.Pet-FlyingPig-CottonCandyBlue {
->>>>>>> c1c42e17
-  background-image: url(/static/sprites/spritesmith-main-16.png);
-  background-position: -1312px -300px;
-  width: 81px;
-  height: 99px;
-}
-<<<<<<< HEAD
+  background-image: url(/static/sprites/spritesmith-main-16.png);
+  background-position: -1476px -600px;
+  width: 81px;
+  height: 99px;
+}
 .Pet-Frog-Skeleton {
-=======
-.Pet-FlyingPig-CottonCandyPink {
->>>>>>> c1c42e17
-  background-image: url(/static/sprites/spritesmith-main-16.png);
-  background-position: -1312px -400px;
-  width: 81px;
-  height: 99px;
-}
-<<<<<<< HEAD
+  background-image: url(/static/sprites/spritesmith-main-16.png);
+  background-position: -1476px -700px;
+  width: 81px;
+  height: 99px;
+}
 .Pet-Frog-White {
-=======
-.Pet-FlyingPig-Cupid {
->>>>>>> c1c42e17
-  background-image: url(/static/sprites/spritesmith-main-16.png);
-  background-position: -1312px -500px;
-  width: 81px;
-  height: 99px;
-}
-<<<<<<< HEAD
+  background-image: url(/static/sprites/spritesmith-main-16.png);
+  background-position: -1476px -800px;
+  width: 81px;
+  height: 99px;
+}
 .Pet-Frog-Zombie {
-=======
-.Pet-FlyingPig-Desert {
->>>>>>> c1c42e17
-  background-image: url(/static/sprites/spritesmith-main-16.png);
-  background-position: -1312px -600px;
-  width: 81px;
-  height: 99px;
-}
-<<<<<<< HEAD
+  background-image: url(/static/sprites/spritesmith-main-16.png);
+  background-position: -1476px -900px;
+  width: 81px;
+  height: 99px;
+}
 .Pet-Gryphon-Base {
-=======
-.Pet-FlyingPig-Fairy {
->>>>>>> c1c42e17
-  background-image: url(/static/sprites/spritesmith-main-16.png);
-  background-position: -1312px -700px;
-  width: 81px;
-  height: 99px;
-}
-<<<<<<< HEAD
+  background-image: url(/static/sprites/spritesmith-main-16.png);
+  background-position: -1476px -1000px;
+  width: 81px;
+  height: 99px;
+}
 .Pet-Gryphon-CottonCandyBlue {
-=======
-.Pet-FlyingPig-Floral {
->>>>>>> c1c42e17
-  background-image: url(/static/sprites/spritesmith-main-16.png);
-  background-position: -1312px -800px;
-  width: 81px;
-  height: 99px;
-}
-<<<<<<< HEAD
+  background-image: url(/static/sprites/spritesmith-main-16.png);
+  background-position: -1476px -1100px;
+  width: 81px;
+  height: 99px;
+}
 .Pet-Gryphon-CottonCandyPink {
-=======
-.Pet-FlyingPig-Ghost {
->>>>>>> c1c42e17
-  background-image: url(/static/sprites/spritesmith-main-16.png);
-  background-position: -1312px -900px;
-  width: 81px;
-  height: 99px;
-}
-<<<<<<< HEAD
+  background-image: url(/static/sprites/spritesmith-main-16.png);
+  background-position: -1476px -1200px;
+  width: 81px;
+  height: 99px;
+}
 .Pet-Gryphon-Desert {
-=======
-.Pet-FlyingPig-Golden {
->>>>>>> c1c42e17
-  background-image: url(/static/sprites/spritesmith-main-16.png);
-  background-position: -1312px -1000px;
-  width: 81px;
-  height: 99px;
-}
-<<<<<<< HEAD
+  background-image: url(/static/sprites/spritesmith-main-16.png);
+  background-position: -1476px -1300px;
+  width: 81px;
+  height: 99px;
+}
 .Pet-Gryphon-Golden {
-=======
-.Pet-FlyingPig-Holly {
->>>>>>> c1c42e17
-  background-image: url(/static/sprites/spritesmith-main-16.png);
-  background-position: -1312px -1100px;
-  width: 81px;
-  height: 99px;
-}
-<<<<<<< HEAD
+  background-image: url(/static/sprites/spritesmith-main-16.png);
+  background-position: 0px -1400px;
+  width: 81px;
+  height: 99px;
+}
 .Pet-Gryphon-Red {
-=======
-.Pet-FlyingPig-Peppermint {
->>>>>>> c1c42e17
-  background-image: url(/static/sprites/spritesmith-main-16.png);
-  background-position: -1312px -1200px;
-  width: 81px;
-  height: 99px;
-}
-<<<<<<< HEAD
+  background-image: url(/static/sprites/spritesmith-main-16.png);
+  background-position: -82px -1400px;
+  width: 81px;
+  height: 99px;
+}
 .Pet-Gryphon-RoyalPurple {
-=======
-.Pet-FlyingPig-Red {
->>>>>>> c1c42e17
-  background-image: url(/static/sprites/spritesmith-main-16.png);
-  background-position: -1394px 0px;
-  width: 81px;
-  height: 99px;
-}
-<<<<<<< HEAD
+  background-image: url(/static/sprites/spritesmith-main-16.png);
+  background-position: -164px -1400px;
+  width: 81px;
+  height: 99px;
+}
 .Pet-Gryphon-Shade {
-=======
-.Pet-FlyingPig-RoyalPurple {
->>>>>>> c1c42e17
-  background-image: url(/static/sprites/spritesmith-main-16.png);
-  background-position: -1394px -100px;
-  width: 81px;
-  height: 99px;
-}
-<<<<<<< HEAD
+  background-image: url(/static/sprites/spritesmith-main-16.png);
+  background-position: -246px -1400px;
+  width: 81px;
+  height: 99px;
+}
 .Pet-Gryphon-Skeleton {
-=======
-.Pet-FlyingPig-Shade {
->>>>>>> c1c42e17
-  background-image: url(/static/sprites/spritesmith-main-16.png);
-  background-position: -1394px -200px;
-  width: 81px;
-  height: 99px;
-}
-<<<<<<< HEAD
+  background-image: url(/static/sprites/spritesmith-main-16.png);
+  background-position: -328px -1400px;
+  width: 81px;
+  height: 99px;
+}
 .Pet-Gryphon-White {
-=======
-.Pet-FlyingPig-Shimmer {
->>>>>>> c1c42e17
-  background-image: url(/static/sprites/spritesmith-main-16.png);
-  background-position: -1394px -300px;
-  width: 81px;
-  height: 99px;
-}
-<<<<<<< HEAD
+  background-image: url(/static/sprites/spritesmith-main-16.png);
+  background-position: -410px -1400px;
+  width: 81px;
+  height: 99px;
+}
 .Pet-Gryphon-Zombie {
-=======
-.Pet-FlyingPig-Skeleton {
->>>>>>> c1c42e17
-  background-image: url(/static/sprites/spritesmith-main-16.png);
-  background-position: -1394px -400px;
-  width: 81px;
-  height: 99px;
-}
-<<<<<<< HEAD
+  background-image: url(/static/sprites/spritesmith-main-16.png);
+  background-position: -492px -1400px;
+  width: 81px;
+  height: 99px;
+}
 .Pet-GuineaPig-Base {
-=======
-.Pet-FlyingPig-Spooky {
->>>>>>> c1c42e17
-  background-image: url(/static/sprites/spritesmith-main-16.png);
-  background-position: -1394px -500px;
-  width: 81px;
-  height: 99px;
-}
-<<<<<<< HEAD
+  background-image: url(/static/sprites/spritesmith-main-16.png);
+  background-position: -574px -1400px;
+  width: 81px;
+  height: 99px;
+}
 .Pet-GuineaPig-CottonCandyBlue {
-=======
-.Pet-FlyingPig-Thunderstorm {
->>>>>>> c1c42e17
-  background-image: url(/static/sprites/spritesmith-main-16.png);
-  background-position: -1394px -600px;
-  width: 81px;
-  height: 99px;
-}
-<<<<<<< HEAD
+  background-image: url(/static/sprites/spritesmith-main-16.png);
+  background-position: -656px -1400px;
+  width: 81px;
+  height: 99px;
+}
 .Pet-GuineaPig-CottonCandyPink {
-=======
-.Pet-FlyingPig-White {
->>>>>>> c1c42e17
-  background-image: url(/static/sprites/spritesmith-main-16.png);
-  background-position: -1394px -700px;
-  width: 81px;
-  height: 99px;
-}
-<<<<<<< HEAD
+  background-image: url(/static/sprites/spritesmith-main-16.png);
+  background-position: -738px -1400px;
+  width: 81px;
+  height: 99px;
+}
 .Pet-GuineaPig-Desert {
-=======
-.Pet-FlyingPig-Zombie {
->>>>>>> c1c42e17
-  background-image: url(/static/sprites/spritesmith-main-16.png);
-  background-position: -1394px -800px;
-  width: 81px;
-  height: 99px;
-}
-<<<<<<< HEAD
+  background-image: url(/static/sprites/spritesmith-main-16.png);
+  background-position: -820px -1400px;
+  width: 81px;
+  height: 99px;
+}
 .Pet-GuineaPig-Golden {
-=======
-.Pet-Fox-Base {
->>>>>>> c1c42e17
-  background-image: url(/static/sprites/spritesmith-main-16.png);
-  background-position: -1394px -900px;
-  width: 81px;
-  height: 99px;
-}
-<<<<<<< HEAD
+  background-image: url(/static/sprites/spritesmith-main-16.png);
+  background-position: -902px -1400px;
+  width: 81px;
+  height: 99px;
+}
 .Pet-GuineaPig-Red {
-=======
-.Pet-Fox-CottonCandyBlue {
->>>>>>> c1c42e17
-  background-image: url(/static/sprites/spritesmith-main-16.png);
-  background-position: -1394px -1000px;
-  width: 81px;
-  height: 99px;
-}
-<<<<<<< HEAD
+  background-image: url(/static/sprites/spritesmith-main-16.png);
+  background-position: -984px -1400px;
+  width: 81px;
+  height: 99px;
+}
 .Pet-GuineaPig-Shade {
-=======
-.Pet-Fox-CottonCandyPink {
->>>>>>> c1c42e17
-  background-image: url(/static/sprites/spritesmith-main-16.png);
-  background-position: -1394px -1100px;
-  width: 81px;
-  height: 99px;
-}
-<<<<<<< HEAD
+  background-image: url(/static/sprites/spritesmith-main-16.png);
+  background-position: -1066px -1400px;
+  width: 81px;
+  height: 99px;
+}
 .Pet-GuineaPig-Skeleton {
-=======
-.Pet-Fox-Cupid {
->>>>>>> c1c42e17
-  background-image: url(/static/sprites/spritesmith-main-16.png);
-  background-position: -1394px -1200px;
-  width: 81px;
-  height: 99px;
-}
-<<<<<<< HEAD
+  background-image: url(/static/sprites/spritesmith-main-16.png);
+  background-position: -1148px -1400px;
+  width: 81px;
+  height: 99px;
+}
 .Pet-GuineaPig-White {
-=======
-.Pet-Fox-Desert {
->>>>>>> c1c42e17
-  background-image: url(/static/sprites/spritesmith-main-16.png);
-  background-position: 0px -1300px;
-  width: 81px;
-  height: 99px;
-}
-<<<<<<< HEAD
+  background-image: url(/static/sprites/spritesmith-main-16.png);
+  background-position: -1230px -1400px;
+  width: 81px;
+  height: 99px;
+}
 .Pet-GuineaPig-Zombie {
-=======
-.Pet-Fox-Fairy {
->>>>>>> c1c42e17
-  background-image: url(/static/sprites/spritesmith-main-16.png);
-  background-position: -82px -1300px;
-  width: 81px;
-  height: 99px;
-}
-<<<<<<< HEAD
+  background-image: url(/static/sprites/spritesmith-main-16.png);
+  background-position: -1312px -1400px;
+  width: 81px;
+  height: 99px;
+}
 .Pet-Hedgehog-Base {
-=======
-.Pet-Fox-Floral {
->>>>>>> c1c42e17
-  background-image: url(/static/sprites/spritesmith-main-16.png);
-  background-position: -164px -1300px;
-  width: 81px;
-  height: 99px;
-}
-<<<<<<< HEAD
+  background-image: url(/static/sprites/spritesmith-main-16.png);
+  background-position: -1394px -1400px;
+  width: 81px;
+  height: 99px;
+}
 .Pet-Hedgehog-CottonCandyBlue {
-=======
-.Pet-Fox-Ghost {
->>>>>>> c1c42e17
-  background-image: url(/static/sprites/spritesmith-main-16.png);
-  background-position: -246px -1300px;
-  width: 81px;
-  height: 99px;
-}
-<<<<<<< HEAD
+  background-image: url(/static/sprites/spritesmith-main-16.png);
+  background-position: -1476px -1400px;
+  width: 81px;
+  height: 99px;
+}
 .Pet-Hedgehog-CottonCandyPink {
-=======
-.Pet-Fox-Golden {
->>>>>>> c1c42e17
-  background-image: url(/static/sprites/spritesmith-main-16.png);
-  background-position: -328px -1300px;
-  width: 81px;
-  height: 99px;
-}
-<<<<<<< HEAD
+  background-image: url(/static/sprites/spritesmith-main-16.png);
+  background-position: -1558px 0px;
+  width: 81px;
+  height: 99px;
+}
 .Pet-Hedgehog-Desert {
-=======
-.Pet-Fox-Holly {
->>>>>>> c1c42e17
-  background-image: url(/static/sprites/spritesmith-main-16.png);
-  background-position: -410px -1300px;
-  width: 81px;
-  height: 99px;
-}
-<<<<<<< HEAD
+  background-image: url(/static/sprites/spritesmith-main-16.png);
+  background-position: -1558px -100px;
+  width: 81px;
+  height: 99px;
+}
 .Pet-Hedgehog-Golden {
-=======
-.Pet-Fox-Peppermint {
->>>>>>> c1c42e17
-  background-image: url(/static/sprites/spritesmith-main-16.png);
-  background-position: -492px -1300px;
-  width: 81px;
-  height: 99px;
-}
-<<<<<<< HEAD
+  background-image: url(/static/sprites/spritesmith-main-16.png);
+  background-position: -1558px -200px;
+  width: 81px;
+  height: 99px;
+}
 .Pet-Hedgehog-Red {
-=======
-.Pet-Fox-Red {
->>>>>>> c1c42e17
-  background-image: url(/static/sprites/spritesmith-main-16.png);
-  background-position: -574px -1300px;
-  width: 81px;
-  height: 99px;
-}
-<<<<<<< HEAD
+  background-image: url(/static/sprites/spritesmith-main-16.png);
+  background-position: -1558px -300px;
+  width: 81px;
+  height: 99px;
+}
 .Pet-Hedgehog-Shade {
-=======
-.Pet-Fox-RoyalPurple {
->>>>>>> c1c42e17
-  background-image: url(/static/sprites/spritesmith-main-16.png);
-  background-position: -656px -1300px;
-  width: 81px;
-  height: 99px;
-}
-<<<<<<< HEAD
+  background-image: url(/static/sprites/spritesmith-main-16.png);
+  background-position: -1558px -400px;
+  width: 81px;
+  height: 99px;
+}
 .Pet-Hedgehog-Skeleton {
-=======
-.Pet-Fox-Shade {
->>>>>>> c1c42e17
-  background-image: url(/static/sprites/spritesmith-main-16.png);
-  background-position: -738px -1300px;
-  width: 81px;
-  height: 99px;
-}
-<<<<<<< HEAD
+  background-image: url(/static/sprites/spritesmith-main-16.png);
+  background-position: -1558px -500px;
+  width: 81px;
+  height: 99px;
+}
 .Pet-Hedgehog-White {
-=======
-.Pet-Fox-Shimmer {
->>>>>>> c1c42e17
-  background-image: url(/static/sprites/spritesmith-main-16.png);
-  background-position: -820px -1300px;
-  width: 81px;
-  height: 99px;
-}
-<<<<<<< HEAD
+  background-image: url(/static/sprites/spritesmith-main-16.png);
+  background-position: -1558px -600px;
+  width: 81px;
+  height: 99px;
+}
 .Pet-Hedgehog-Zombie {
-=======
-.Pet-Fox-Skeleton {
->>>>>>> c1c42e17
-  background-image: url(/static/sprites/spritesmith-main-16.png);
-  background-position: -902px -1300px;
-  width: 81px;
-  height: 99px;
-}
-<<<<<<< HEAD
+  background-image: url(/static/sprites/spritesmith-main-16.png);
+  background-position: -1558px -700px;
+  width: 81px;
+  height: 99px;
+}
 .Pet-Horse-Base {
-=======
-.Pet-Fox-Spooky {
->>>>>>> c1c42e17
-  background-image: url(/static/sprites/spritesmith-main-16.png);
-  background-position: -984px -1300px;
-  width: 81px;
-  height: 99px;
-}
-<<<<<<< HEAD
+  background-image: url(/static/sprites/spritesmith-main-16.png);
+  background-position: -1558px -800px;
+  width: 81px;
+  height: 99px;
+}
 .Pet-Horse-CottonCandyBlue {
-=======
-.Pet-Fox-Thunderstorm {
->>>>>>> c1c42e17
-  background-image: url(/static/sprites/spritesmith-main-16.png);
-  background-position: -1066px -1300px;
-  width: 81px;
-  height: 99px;
-}
-<<<<<<< HEAD
+  background-image: url(/static/sprites/spritesmith-main-16.png);
+  background-position: -1558px -900px;
+  width: 81px;
+  height: 99px;
+}
 .Pet-Horse-CottonCandyPink {
-=======
-.Pet-Fox-White {
->>>>>>> c1c42e17
-  background-image: url(/static/sprites/spritesmith-main-16.png);
-  background-position: -1148px -1300px;
-  width: 81px;
-  height: 99px;
-}
-<<<<<<< HEAD
+  background-image: url(/static/sprites/spritesmith-main-16.png);
+  background-position: -1558px -1000px;
+  width: 81px;
+  height: 99px;
+}
 .Pet-Horse-Desert {
-=======
-.Pet-Fox-Zombie {
->>>>>>> c1c42e17
-  background-image: url(/static/sprites/spritesmith-main-16.png);
-  background-position: -1230px -1300px;
-  width: 81px;
-  height: 99px;
-}
-<<<<<<< HEAD
+  background-image: url(/static/sprites/spritesmith-main-16.png);
+  background-position: -1558px -1100px;
+  width: 81px;
+  height: 99px;
+}
 .Pet-Horse-Golden {
-=======
-.Pet-Frog-Base {
->>>>>>> c1c42e17
-  background-image: url(/static/sprites/spritesmith-main-16.png);
-  background-position: -1312px -1300px;
-  width: 81px;
-  height: 99px;
-}
-<<<<<<< HEAD
+  background-image: url(/static/sprites/spritesmith-main-16.png);
+  background-position: -1558px -1200px;
+  width: 81px;
+  height: 99px;
+}
 .Pet-Horse-Red {
-=======
-.Pet-Frog-CottonCandyBlue {
->>>>>>> c1c42e17
-  background-image: url(/static/sprites/spritesmith-main-16.png);
-  background-position: -1394px -1300px;
-  width: 81px;
-  height: 99px;
-}
-<<<<<<< HEAD
+  background-image: url(/static/sprites/spritesmith-main-16.png);
+  background-position: -1558px -1300px;
+  width: 81px;
+  height: 99px;
+}
 .Pet-Horse-Shade {
-=======
-.Pet-Frog-CottonCandyPink {
->>>>>>> c1c42e17
-  background-image: url(/static/sprites/spritesmith-main-16.png);
-  background-position: -1476px 0px;
-  width: 81px;
-  height: 99px;
-}
-<<<<<<< HEAD
+  background-image: url(/static/sprites/spritesmith-main-16.png);
+  background-position: -1558px -1400px;
+  width: 81px;
+  height: 99px;
+}
 .Pet-Horse-Skeleton {
-=======
-.Pet-Frog-Desert {
->>>>>>> c1c42e17
-  background-image: url(/static/sprites/spritesmith-main-16.png);
-  background-position: -1476px -100px;
-  width: 81px;
-  height: 99px;
-}
-<<<<<<< HEAD
+  background-image: url(/static/sprites/spritesmith-main-16.png);
+  background-position: 0px -1500px;
+  width: 81px;
+  height: 99px;
+}
 .Pet-Horse-White {
-=======
-.Pet-Frog-Golden {
->>>>>>> c1c42e17
-  background-image: url(/static/sprites/spritesmith-main-16.png);
-  background-position: -1476px -200px;
-  width: 81px;
-  height: 99px;
-}
-<<<<<<< HEAD
+  background-image: url(/static/sprites/spritesmith-main-16.png);
+  background-position: -82px -1500px;
+  width: 81px;
+  height: 99px;
+}
 .Pet-Horse-Zombie {
-=======
-.Pet-Frog-Red {
->>>>>>> c1c42e17
-  background-image: url(/static/sprites/spritesmith-main-16.png);
-  background-position: -1476px -300px;
-  width: 81px;
-  height: 99px;
-}
-<<<<<<< HEAD
+  background-image: url(/static/sprites/spritesmith-main-16.png);
+  background-position: -164px -1500px;
+  width: 81px;
+  height: 99px;
+}
 .Pet-JackOLantern-Base {
-=======
-.Pet-Frog-Shade {
->>>>>>> c1c42e17
-  background-image: url(/static/sprites/spritesmith-main-16.png);
-  background-position: -1476px -500px;
-  width: 81px;
-  height: 99px;
-}
-<<<<<<< HEAD
+  background-image: url(/static/sprites/spritesmith-main-16.png);
+  background-position: -328px -1500px;
+  width: 81px;
+  height: 99px;
+}
 .Pet-JackOLantern-Ghost {
-=======
-.Pet-Frog-Skeleton {
->>>>>>> c1c42e17
-  background-image: url(/static/sprites/spritesmith-main-16.png);
-  background-position: -1476px -600px;
-  width: 81px;
-  height: 99px;
-}
-<<<<<<< HEAD
+  background-image: url(/static/sprites/spritesmith-main-16.png);
+  background-position: -410px -1500px;
+  width: 81px;
+  height: 99px;
+}
 .Pet-Jackalope-RoyalPurple {
-=======
-.Pet-Frog-White {
->>>>>>> c1c42e17
-  background-image: url(/static/sprites/spritesmith-main-16.png);
-  background-position: -1476px -400px;
-  width: 81px;
-  height: 99px;
-}
-<<<<<<< HEAD
+  background-image: url(/static/sprites/spritesmith-main-16.png);
+  background-position: -246px -1500px;
+  width: 81px;
+  height: 99px;
+}
 .Pet-Lion-Veteran {
-=======
-.Pet-Frog-Zombie {
->>>>>>> c1c42e17
-  background-image: url(/static/sprites/spritesmith-main-16.png);
-  background-position: -1476px -700px;
-  width: 81px;
-  height: 99px;
-}
-<<<<<<< HEAD
+  background-image: url(/static/sprites/spritesmith-main-16.png);
+  background-position: -492px -1500px;
+  width: 81px;
+  height: 99px;
+}
 .Pet-LionCub-Base {
-=======
-.Pet-Gryphon-Base {
->>>>>>> c1c42e17
-  background-image: url(/static/sprites/spritesmith-main-16.png);
-  background-position: -1476px -800px;
-  width: 81px;
-  height: 99px;
-}
-<<<<<<< HEAD
+  background-image: url(/static/sprites/spritesmith-main-16.png);
+  background-position: -574px -1500px;
+  width: 81px;
+  height: 99px;
+}
 .Pet-LionCub-CottonCandyBlue {
-=======
-.Pet-Gryphon-CottonCandyBlue {
->>>>>>> c1c42e17
-  background-image: url(/static/sprites/spritesmith-main-16.png);
-  background-position: -1476px -900px;
-  width: 81px;
-  height: 99px;
-}
-<<<<<<< HEAD
+  background-image: url(/static/sprites/spritesmith-main-16.png);
+  background-position: -656px -1500px;
+  width: 81px;
+  height: 99px;
+}
 .Pet-LionCub-CottonCandyPink {
-=======
-.Pet-Gryphon-CottonCandyPink {
->>>>>>> c1c42e17
-  background-image: url(/static/sprites/spritesmith-main-16.png);
-  background-position: -1476px -1000px;
-  width: 81px;
-  height: 99px;
-}
-<<<<<<< HEAD
+  background-image: url(/static/sprites/spritesmith-main-16.png);
+  background-position: -738px -1500px;
+  width: 81px;
+  height: 99px;
+}
 .Pet-LionCub-Cupid {
-=======
-.Pet-Gryphon-Desert {
->>>>>>> c1c42e17
-  background-image: url(/static/sprites/spritesmith-main-16.png);
-  background-position: -1476px -1100px;
-  width: 81px;
-  height: 99px;
-}
-<<<<<<< HEAD
+  background-image: url(/static/sprites/spritesmith-main-16.png);
+  background-position: -820px -1500px;
+  width: 81px;
+  height: 99px;
+}
 .Pet-LionCub-Desert {
-=======
-.Pet-Gryphon-Golden {
->>>>>>> c1c42e17
-  background-image: url(/static/sprites/spritesmith-main-16.png);
-  background-position: -1476px -1200px;
-  width: 81px;
-  height: 99px;
-}
-<<<<<<< HEAD
+  background-image: url(/static/sprites/spritesmith-main-16.png);
+  background-position: -902px -1500px;
+  width: 81px;
+  height: 99px;
+}
 .Pet-LionCub-Fairy {
-=======
-.Pet-Gryphon-Red {
->>>>>>> c1c42e17
-  background-image: url(/static/sprites/spritesmith-main-16.png);
-  background-position: -1476px -1300px;
-  width: 81px;
-  height: 99px;
-}
-<<<<<<< HEAD
+  background-image: url(/static/sprites/spritesmith-main-16.png);
+  background-position: -984px -1500px;
+  width: 81px;
+  height: 99px;
+}
 .Pet-LionCub-Floral {
-=======
-.Pet-Gryphon-RoyalPurple {
->>>>>>> c1c42e17
-  background-image: url(/static/sprites/spritesmith-main-16.png);
-  background-position: 0px -1400px;
-  width: 81px;
-  height: 99px;
-}
-<<<<<<< HEAD
+  background-image: url(/static/sprites/spritesmith-main-16.png);
+  background-position: -1066px -1500px;
+  width: 81px;
+  height: 99px;
+}
 .Pet-LionCub-Ghost {
-=======
-.Pet-Gryphon-Shade {
->>>>>>> c1c42e17
-  background-image: url(/static/sprites/spritesmith-main-16.png);
-  background-position: -82px -1400px;
-  width: 81px;
-  height: 99px;
-}
-<<<<<<< HEAD
+  background-image: url(/static/sprites/spritesmith-main-16.png);
+  background-position: -1148px -1500px;
+  width: 81px;
+  height: 99px;
+}
 .Pet-LionCub-Golden {
-=======
-.Pet-Gryphon-Skeleton {
->>>>>>> c1c42e17
-  background-image: url(/static/sprites/spritesmith-main-16.png);
-  background-position: -164px -1400px;
-  width: 81px;
-  height: 99px;
-}
-<<<<<<< HEAD
+  background-image: url(/static/sprites/spritesmith-main-16.png);
+  background-position: -1230px -1500px;
+  width: 81px;
+  height: 99px;
+}
 .Pet-LionCub-Holly {
-=======
-.Pet-Gryphon-White {
->>>>>>> c1c42e17
-  background-image: url(/static/sprites/spritesmith-main-16.png);
-  background-position: -246px -1400px;
-  width: 81px;
-  height: 99px;
-}
-<<<<<<< HEAD
+  background-image: url(/static/sprites/spritesmith-main-16.png);
+  background-position: -1312px -1500px;
+  width: 81px;
+  height: 99px;
+}
 .Pet-LionCub-Peppermint {
-=======
-.Pet-Gryphon-Zombie {
->>>>>>> c1c42e17
-  background-image: url(/static/sprites/spritesmith-main-16.png);
-  background-position: -328px -1400px;
-  width: 81px;
-  height: 99px;
-}
-<<<<<<< HEAD
+  background-image: url(/static/sprites/spritesmith-main-16.png);
+  background-position: -1394px -1500px;
+  width: 81px;
+  height: 99px;
+}
 .Pet-LionCub-Red {
-=======
-.Pet-GuineaPig-Base {
->>>>>>> c1c42e17
-  background-image: url(/static/sprites/spritesmith-main-16.png);
-  background-position: -410px -1400px;
-  width: 81px;
-  height: 99px;
-}
-<<<<<<< HEAD
+  background-image: url(/static/sprites/spritesmith-main-16.png);
+  background-position: -1476px -1500px;
+  width: 81px;
+  height: 99px;
+}
 .Pet-LionCub-RoyalPurple {
-=======
-.Pet-GuineaPig-CottonCandyBlue {
->>>>>>> c1c42e17
-  background-image: url(/static/sprites/spritesmith-main-16.png);
-  background-position: -492px -1400px;
-  width: 81px;
-  height: 99px;
-}
-<<<<<<< HEAD
+  background-image: url(/static/sprites/spritesmith-main-16.png);
+  background-position: -1558px -1500px;
+  width: 81px;
+  height: 99px;
+}
 .Pet-LionCub-Shade {
-=======
-.Pet-GuineaPig-CottonCandyPink {
->>>>>>> c1c42e17
-  background-image: url(/static/sprites/spritesmith-main-16.png);
-  background-position: -574px -1400px;
-  width: 81px;
-  height: 99px;
-}
-<<<<<<< HEAD
+  background-image: url(/static/sprites/spritesmith-main-16.png);
+  background-position: -1640px 0px;
+  width: 81px;
+  height: 99px;
+}
 .Pet-LionCub-Shimmer {
-=======
-.Pet-GuineaPig-Desert {
->>>>>>> c1c42e17
-  background-image: url(/static/sprites/spritesmith-main-16.png);
-  background-position: -656px -1400px;
-  width: 81px;
-  height: 99px;
-}
-<<<<<<< HEAD
+  background-image: url(/static/sprites/spritesmith-main-16.png);
+  background-position: -1640px -100px;
+  width: 81px;
+  height: 99px;
+}
 .Pet-LionCub-Skeleton {
-=======
-.Pet-GuineaPig-Golden {
->>>>>>> c1c42e17
-  background-image: url(/static/sprites/spritesmith-main-16.png);
-  background-position: -738px -1400px;
-  width: 81px;
-  height: 99px;
-}
-<<<<<<< HEAD
+  background-image: url(/static/sprites/spritesmith-main-16.png);
+  background-position: -1640px -200px;
+  width: 81px;
+  height: 99px;
+}
 .Pet-LionCub-Spooky {
-=======
-.Pet-GuineaPig-Red {
->>>>>>> c1c42e17
-  background-image: url(/static/sprites/spritesmith-main-16.png);
-  background-position: -820px -1400px;
-  width: 81px;
-  height: 99px;
-}
-<<<<<<< HEAD
+  background-image: url(/static/sprites/spritesmith-main-16.png);
+  background-position: -1640px -300px;
+  width: 81px;
+  height: 99px;
+}
 .Pet-LionCub-Thunderstorm {
-=======
-.Pet-GuineaPig-Shade {
->>>>>>> c1c42e17
-  background-image: url(/static/sprites/spritesmith-main-16.png);
-  background-position: -902px -1400px;
-  width: 81px;
-  height: 99px;
-}
-<<<<<<< HEAD
+  background-image: url(/static/sprites/spritesmith-main-16.png);
+  background-position: -1640px -400px;
+  width: 81px;
+  height: 99px;
+}
 .Pet-LionCub-White {
-=======
-.Pet-GuineaPig-Skeleton {
->>>>>>> c1c42e17
-  background-image: url(/static/sprites/spritesmith-main-16.png);
-  background-position: -984px -1400px;
-  width: 81px;
-  height: 99px;
-}
-<<<<<<< HEAD
+  background-image: url(/static/sprites/spritesmith-main-16.png);
+  background-position: -1640px -500px;
+  width: 81px;
+  height: 99px;
+}
 .Pet-LionCub-Zombie {
-=======
-.Pet-GuineaPig-White {
->>>>>>> c1c42e17
-  background-image: url(/static/sprites/spritesmith-main-16.png);
-  background-position: -1066px -1400px;
-  width: 81px;
-  height: 99px;
-}
-<<<<<<< HEAD
+  background-image: url(/static/sprites/spritesmith-main-16.png);
+  background-position: -1640px -600px;
+  width: 81px;
+  height: 99px;
+}
 .Pet-MagicalBee-Base {
-=======
-.Pet-GuineaPig-Zombie {
->>>>>>> c1c42e17
-  background-image: url(/static/sprites/spritesmith-main-16.png);
-  background-position: -1148px -1400px;
-  width: 81px;
-  height: 99px;
-}
-<<<<<<< HEAD
+  background-image: url(/static/sprites/spritesmith-main-16.png);
+  background-position: -1640px -700px;
+  width: 81px;
+  height: 99px;
+}
 .Pet-Mammoth-Base {
-=======
-.Pet-Hedgehog-Base {
->>>>>>> c1c42e17
-  background-image: url(/static/sprites/spritesmith-main-16.png);
-  background-position: -1230px -1400px;
-  width: 81px;
-  height: 99px;
-}
-<<<<<<< HEAD
+  background-image: url(/static/sprites/spritesmith-main-16.png);
+  background-position: -1640px -800px;
+  width: 81px;
+  height: 99px;
+}
 .Pet-MantisShrimp-Base {
-=======
-.Pet-Hedgehog-CottonCandyBlue {
->>>>>>> c1c42e17
-  background-image: url(/static/sprites/spritesmith-main-16.png);
-  background-position: -1312px -1400px;
-  width: 81px;
-  height: 99px;
-}
-<<<<<<< HEAD
+  background-image: url(/static/sprites/spritesmith-main-16.png);
+  background-position: -1640px -900px;
+  width: 81px;
+  height: 99px;
+}
 .Pet-Monkey-Base {
-=======
-.Pet-Hedgehog-CottonCandyPink {
->>>>>>> c1c42e17
-  background-image: url(/static/sprites/spritesmith-main-16.png);
-  background-position: -1394px -1400px;
-  width: 81px;
-  height: 99px;
-}
-<<<<<<< HEAD
+  background-image: url(/static/sprites/spritesmith-main-16.png);
+  background-position: -1640px -1000px;
+  width: 81px;
+  height: 99px;
+}
 .Pet-Monkey-CottonCandyBlue {
-=======
-.Pet-Hedgehog-Desert {
->>>>>>> c1c42e17
-  background-image: url(/static/sprites/spritesmith-main-16.png);
-  background-position: -1476px -1400px;
-  width: 81px;
-  height: 99px;
-}
-<<<<<<< HEAD
-.Pet-Monkey-CottonCandyPink {
-=======
-.Pet-Hedgehog-Golden {
->>>>>>> c1c42e17
-  background-image: url(/static/sprites/spritesmith-main-16.png);
-  background-position: -1558px 0px;
-  width: 81px;
-  height: 99px;
-}
-<<<<<<< HEAD
-.Pet-Monkey-Desert {
-=======
-.Pet-Hedgehog-Red {
->>>>>>> c1c42e17
-  background-image: url(/static/sprites/spritesmith-main-16.png);
-  background-position: -1558px -100px;
-  width: 81px;
-  height: 99px;
-}
-<<<<<<< HEAD
-.Pet-Monkey-Golden {
-=======
-.Pet-Hedgehog-Shade {
->>>>>>> c1c42e17
-  background-image: url(/static/sprites/spritesmith-main-16.png);
-  background-position: -1558px -200px;
-  width: 81px;
-  height: 99px;
-}
-<<<<<<< HEAD
-.Pet-Monkey-Red {
-=======
-.Pet-Hedgehog-Skeleton {
->>>>>>> c1c42e17
-  background-image: url(/static/sprites/spritesmith-main-16.png);
-  background-position: -1558px -300px;
-  width: 81px;
-  height: 99px;
-}
-<<<<<<< HEAD
-.Pet-Monkey-Shade {
-=======
-.Pet-Hedgehog-White {
->>>>>>> c1c42e17
-  background-image: url(/static/sprites/spritesmith-main-16.png);
-  background-position: -1558px -400px;
-  width: 81px;
-  height: 99px;
-}
-<<<<<<< HEAD
-.Pet-Monkey-Skeleton {
-=======
-.Pet-Hedgehog-Zombie {
->>>>>>> c1c42e17
-  background-image: url(/static/sprites/spritesmith-main-16.png);
-  background-position: -1558px -500px;
-  width: 81px;
-  height: 99px;
-}
-<<<<<<< HEAD
-.Pet-Monkey-White {
-=======
-.Pet-Horse-Base {
->>>>>>> c1c42e17
-  background-image: url(/static/sprites/spritesmith-main-16.png);
-  background-position: -1558px -600px;
-  width: 81px;
-  height: 99px;
-}
-<<<<<<< HEAD
-.Pet-Monkey-Zombie {
-=======
-.Pet-Horse-CottonCandyBlue {
->>>>>>> c1c42e17
-  background-image: url(/static/sprites/spritesmith-main-16.png);
-  background-position: -1558px -700px;
-  width: 81px;
-  height: 99px;
-}
-<<<<<<< HEAD
-.Pet-Octopus-Base {
-=======
-.Pet-Horse-CottonCandyPink {
->>>>>>> c1c42e17
-  background-image: url(/static/sprites/spritesmith-main-16.png);
-  background-position: -1558px -800px;
-  width: 81px;
-  height: 99px;
-}
-<<<<<<< HEAD
-.Pet-Octopus-CottonCandyBlue {
-=======
-.Pet-Horse-Desert {
->>>>>>> c1c42e17
-  background-image: url(/static/sprites/spritesmith-main-16.png);
-  background-position: -1558px -900px;
-  width: 81px;
-  height: 99px;
-}
-<<<<<<< HEAD
-.Pet-Octopus-CottonCandyPink {
-=======
-.Pet-Horse-Golden {
->>>>>>> c1c42e17
-  background-image: url(/static/sprites/spritesmith-main-16.png);
-  background-position: -1558px -1000px;
-  width: 81px;
-  height: 99px;
-}
-<<<<<<< HEAD
-.Pet-Octopus-Desert {
-=======
-.Pet-Horse-Red {
->>>>>>> c1c42e17
-  background-image: url(/static/sprites/spritesmith-main-16.png);
-  background-position: -1558px -1100px;
-  width: 81px;
-  height: 99px;
-}
-<<<<<<< HEAD
-.Pet-Octopus-Golden {
-=======
-.Pet-Horse-Shade {
->>>>>>> c1c42e17
-  background-image: url(/static/sprites/spritesmith-main-16.png);
-  background-position: -1558px -1200px;
-  width: 81px;
-  height: 99px;
-}
-<<<<<<< HEAD
-.Pet-Octopus-Red {
-=======
-.Pet-Horse-Skeleton {
->>>>>>> c1c42e17
-  background-image: url(/static/sprites/spritesmith-main-16.png);
-  background-position: -1558px -1300px;
-  width: 81px;
-  height: 99px;
-}
-<<<<<<< HEAD
-.Pet-Octopus-Shade {
-=======
-.Pet-Horse-White {
->>>>>>> c1c42e17
-  background-image: url(/static/sprites/spritesmith-main-16.png);
-  background-position: -1558px -1400px;
-  width: 81px;
-  height: 99px;
-}
-<<<<<<< HEAD
-.Pet-Octopus-Skeleton {
-=======
-.Pet-Horse-Zombie {
->>>>>>> c1c42e17
-  background-image: url(/static/sprites/spritesmith-main-16.png);
-  background-position: 0px -1500px;
-  width: 81px;
-  height: 99px;
-}
-<<<<<<< HEAD
-.Pet-Octopus-White {
-=======
-.Pet-JackOLantern-Base {
->>>>>>> c1c42e17
-  background-image: url(/static/sprites/spritesmith-main-16.png);
-  background-position: -164px -1500px;
-  width: 81px;
-  height: 99px;
-}
-<<<<<<< HEAD
-.Pet-Octopus-Zombie {
-=======
-.Pet-JackOLantern-Ghost {
->>>>>>> c1c42e17
-  background-image: url(/static/sprites/spritesmith-main-16.png);
-  background-position: -246px -1500px;
-  width: 81px;
-  height: 99px;
-}
-<<<<<<< HEAD
-.Pet-Owl-Base {
-=======
-.Pet-Jackalope-RoyalPurple {
->>>>>>> c1c42e17
-  background-image: url(/static/sprites/spritesmith-main-16.png);
-  background-position: -82px -1500px;
-  width: 81px;
-  height: 99px;
-}
-<<<<<<< HEAD
-.Pet-Owl-CottonCandyBlue {
-=======
-.Pet-Lion-Veteran {
->>>>>>> c1c42e17
-  background-image: url(/static/sprites/spritesmith-main-16.png);
-  background-position: -328px -1500px;
-  width: 81px;
-  height: 99px;
-}
-<<<<<<< HEAD
-.Pet-Owl-CottonCandyPink {
-=======
-.Pet-LionCub-Base {
->>>>>>> c1c42e17
-  background-image: url(/static/sprites/spritesmith-main-16.png);
-  background-position: -410px -1500px;
-  width: 81px;
-  height: 99px;
-}
-<<<<<<< HEAD
-.Pet-Owl-Desert {
-=======
-.Pet-LionCub-CottonCandyBlue {
->>>>>>> c1c42e17
-  background-image: url(/static/sprites/spritesmith-main-16.png);
-  background-position: -492px -1500px;
-  width: 81px;
-  height: 99px;
-}
-<<<<<<< HEAD
-.Pet-Owl-Golden {
-=======
-.Pet-LionCub-CottonCandyPink {
->>>>>>> c1c42e17
-  background-image: url(/static/sprites/spritesmith-main-16.png);
-  background-position: -574px -1500px;
-  width: 81px;
-  height: 99px;
-}
-<<<<<<< HEAD
-.Pet-Owl-Red {
-=======
-.Pet-LionCub-Cupid {
->>>>>>> c1c42e17
-  background-image: url(/static/sprites/spritesmith-main-16.png);
-  background-position: -656px -1500px;
-  width: 81px;
-  height: 99px;
-}
-<<<<<<< HEAD
-.Pet-Owl-Shade {
-=======
-.Pet-LionCub-Desert {
->>>>>>> c1c42e17
-  background-image: url(/static/sprites/spritesmith-main-16.png);
-  background-position: -738px -1500px;
-  width: 81px;
-  height: 99px;
-}
-<<<<<<< HEAD
-.Pet-Owl-Skeleton {
-=======
-.Pet-LionCub-Fairy {
->>>>>>> c1c42e17
-  background-image: url(/static/sprites/spritesmith-main-16.png);
-  background-position: -820px -1500px;
-  width: 81px;
-  height: 99px;
-}
-<<<<<<< HEAD
-.Pet-Owl-White {
-=======
-.Pet-LionCub-Floral {
->>>>>>> c1c42e17
-  background-image: url(/static/sprites/spritesmith-main-16.png);
-  background-position: -902px -1500px;
-  width: 81px;
-  height: 99px;
-}
-<<<<<<< HEAD
-.Pet-Owl-Zombie {
-=======
-.Pet-LionCub-Ghost {
->>>>>>> c1c42e17
-  background-image: url(/static/sprites/spritesmith-main-16.png);
-  background-position: -984px -1500px;
-  width: 81px;
-  height: 99px;
-}
-<<<<<<< HEAD
-.Pet-PandaCub-Base {
-=======
-.Pet-LionCub-Golden {
->>>>>>> c1c42e17
-  background-image: url(/static/sprites/spritesmith-main-16.png);
-  background-position: -1066px -1500px;
-  width: 81px;
-  height: 99px;
-}
-<<<<<<< HEAD
-.Pet-PandaCub-CottonCandyBlue {
-=======
-.Pet-LionCub-Holly {
->>>>>>> c1c42e17
-  background-image: url(/static/sprites/spritesmith-main-16.png);
-  background-position: -1148px -1500px;
-  width: 81px;
-  height: 99px;
-}
-<<<<<<< HEAD
-.Pet-PandaCub-CottonCandyPink {
-=======
-.Pet-LionCub-Peppermint {
->>>>>>> c1c42e17
-  background-image: url(/static/sprites/spritesmith-main-16.png);
-  background-position: -1230px -1500px;
-  width: 81px;
-  height: 99px;
-}
-<<<<<<< HEAD
-.Pet-PandaCub-Cupid {
-=======
-.Pet-LionCub-Red {
->>>>>>> c1c42e17
-  background-image: url(/static/sprites/spritesmith-main-16.png);
-  background-position: -1312px -1500px;
-  width: 81px;
-  height: 99px;
-}
-<<<<<<< HEAD
-.Pet-PandaCub-Desert {
-=======
-.Pet-LionCub-RoyalPurple {
->>>>>>> c1c42e17
-  background-image: url(/static/sprites/spritesmith-main-16.png);
-  background-position: -1394px -1500px;
-  width: 81px;
-  height: 99px;
-}
-<<<<<<< HEAD
-.Pet-PandaCub-Fairy {
-=======
-.Pet-LionCub-Shade {
->>>>>>> c1c42e17
-  background-image: url(/static/sprites/spritesmith-main-16.png);
-  background-position: -1476px -1500px;
-  width: 81px;
-  height: 99px;
-}
-<<<<<<< HEAD
-.Pet-PandaCub-Floral {
-=======
-.Pet-LionCub-Shimmer {
->>>>>>> c1c42e17
-  background-image: url(/static/sprites/spritesmith-main-16.png);
-  background-position: -1558px -1500px;
-  width: 81px;
-  height: 99px;
-}
-<<<<<<< HEAD
-.Pet-PandaCub-Ghost {
-=======
-.Pet-LionCub-Skeleton {
->>>>>>> c1c42e17
-  background-image: url(/static/sprites/spritesmith-main-16.png);
-  background-position: -1640px 0px;
-  width: 81px;
-  height: 99px;
-}
-<<<<<<< HEAD
-.Pet-PandaCub-Golden {
-=======
-.Pet-LionCub-Spooky {
->>>>>>> c1c42e17
-  background-image: url(/static/sprites/spritesmith-main-16.png);
-  background-position: -1640px -100px;
-  width: 81px;
-  height: 99px;
-}
-<<<<<<< HEAD
-.Pet-PandaCub-Holly {
-=======
-.Pet-LionCub-Thunderstorm {
->>>>>>> c1c42e17
-  background-image: url(/static/sprites/spritesmith-main-16.png);
-  background-position: -1640px -200px;
-  width: 81px;
-  height: 99px;
-}
-<<<<<<< HEAD
-.Pet-PandaCub-Peppermint {
-=======
-.Pet-LionCub-White {
->>>>>>> c1c42e17
-  background-image: url(/static/sprites/spritesmith-main-16.png);
-  background-position: -1640px -300px;
-  width: 81px;
-  height: 99px;
-}
-<<<<<<< HEAD
-.Pet-PandaCub-Red {
-=======
-.Pet-LionCub-Zombie {
->>>>>>> c1c42e17
-  background-image: url(/static/sprites/spritesmith-main-16.png);
-  background-position: -1640px -400px;
-  width: 81px;
-  height: 99px;
-}
-<<<<<<< HEAD
-.Pet-PandaCub-RoyalPurple {
-=======
-.Pet-MagicalBee-Base {
->>>>>>> c1c42e17
-  background-image: url(/static/sprites/spritesmith-main-16.png);
-  background-position: -1640px -500px;
-  width: 81px;
-  height: 99px;
-}
-<<<<<<< HEAD
-.Pet-PandaCub-Shade {
-=======
-.Pet-Mammoth-Base {
->>>>>>> c1c42e17
-  background-image: url(/static/sprites/spritesmith-main-16.png);
-  background-position: -1640px -600px;
-  width: 81px;
-  height: 99px;
-}
-<<<<<<< HEAD
-.Pet-PandaCub-Shimmer {
-=======
-.Pet-MantisShrimp-Base {
->>>>>>> c1c42e17
-  background-image: url(/static/sprites/spritesmith-main-16.png);
-  background-position: -1640px -700px;
-  width: 81px;
-  height: 99px;
-}
-<<<<<<< HEAD
-.Pet-PandaCub-Skeleton {
-=======
-.Pet-Monkey-Base {
->>>>>>> c1c42e17
-  background-image: url(/static/sprites/spritesmith-main-16.png);
-  background-position: -1640px -800px;
-  width: 81px;
-  height: 99px;
-}
-<<<<<<< HEAD
-.Pet-PandaCub-Spooky {
-=======
-.Pet-Monkey-CottonCandyBlue {
->>>>>>> c1c42e17
-  background-image: url(/static/sprites/spritesmith-main-16.png);
-  background-position: -1640px -900px;
-  width: 81px;
-  height: 99px;
-}
-<<<<<<< HEAD
-.Pet-PandaCub-Thunderstorm {
-=======
-.Pet-Monkey-CottonCandyPink {
->>>>>>> c1c42e17
-  background-image: url(/static/sprites/spritesmith-main-16.png);
-  background-position: -1640px -1000px;
-  width: 81px;
-  height: 99px;
-}
-<<<<<<< HEAD
-.Pet-PandaCub-White {
-=======
-.Pet-Monkey-Desert {
->>>>>>> c1c42e17
   background-image: url(/static/sprites/spritesmith-main-16.png);
   background-position: -1640px -1100px;
   width: 81px;
