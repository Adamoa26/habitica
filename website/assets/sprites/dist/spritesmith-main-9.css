.Pet_Currency_Gem {
  background-image: url(/static/sprites/spritesmith-main-9.png);
<<<<<<< HEAD
  background-position: -694px -1477px;
  width: 68px;
  height: 68px;
=======
  background-position: -251px -1203px;
  width: 221px;
  height: 39px;
}
.quest_moon2 {
  background-image: url(/static/sprites/spritesmith-main-9.png);
  background-position: 0px 0px;
  width: 219px;
  height: 219px;
}
.quest_moon3 {
  background-image: url(/static/sprites/spritesmith-main-9.png);
  background-position: -220px 0px;
  width: 219px;
  height: 219px;
}
.quest_moonstone1 {
  background-image: url(/static/sprites/spritesmith-main-9.png);
  background-position: -880px -440px;
  width: 219px;
  height: 219px;
}
.quest_moonstone2 {
  background-image: url(/static/sprites/spritesmith-main-9.png);
  background-position: 0px -220px;
  width: 219px;
  height: 219px;
}
.quest_moonstone3 {
  background-image: url(/static/sprites/spritesmith-main-9.png);
  background-position: -220px -220px;
  width: 219px;
  height: 219px;
}
.quest_nudibranch {
  background-image: url(/static/sprites/spritesmith-main-9.png);
  background-position: -880px -660px;
  width: 216px;
  height: 216px;
}
.quest_octopus {
  background-image: url(/static/sprites/spritesmith-main-9.png);
  background-position: -871px -880px;
  width: 222px;
  height: 177px;
}
.quest_owl {
  background-image: url(/static/sprites/spritesmith-main-9.png);
  background-position: 0px -440px;
  width: 219px;
  height: 219px;
}
.quest_peacock {
  background-image: url(/static/sprites/spritesmith-main-9.png);
  background-position: -434px -880px;
  width: 216px;
  height: 216px;
}
.quest_penguin {
  background-image: url(/static/sprites/spritesmith-main-9.png);
  background-position: -1317px -178px;
  width: 190px;
  height: 183px;
}
.quest_rat {
  background-image: url(/static/sprites/spritesmith-main-9.png);
  background-position: -660px 0px;
  width: 219px;
  height: 219px;
}
.quest_rock {
  background-image: url(/static/sprites/spritesmith-main-9.png);
  background-position: -217px -880px;
  width: 216px;
  height: 216px;
}
.quest_rooster {
  background-image: url(/static/sprites/spritesmith-main-9.png);
  background-position: -1100px -890px;
  width: 213px;
  height: 174px;
}
.quest_sabretooth {
  background-image: url(/static/sprites/spritesmith-main-9.png);
  background-position: 0px -660px;
  width: 219px;
  height: 219px;
}
.quest_sheep {
  background-image: url(/static/sprites/spritesmith-main-9.png);
  background-position: -220px -660px;
  width: 219px;
  height: 219px;
}
.quest_slime {
  background-image: url(/static/sprites/spritesmith-main-9.png);
  background-position: -440px -660px;
  width: 219px;
  height: 219px;
}
.quest_sloth {
  background-image: url(/static/sprites/spritesmith-main-9.png);
  background-position: -660px -660px;
  width: 219px;
  height: 219px;
}
.quest_snail {
  background-image: url(/static/sprites/spritesmith-main-9.png);
  background-position: -651px -880px;
  width: 219px;
  height: 213px;
}
.quest_snake {
  background-image: url(/static/sprites/spritesmith-main-9.png);
  background-position: -1100px -178px;
  width: 216px;
  height: 177px;
}
.quest_spider {
  background-image: url(/static/sprites/spritesmith-main-9.png);
  background-position: 0px -1097px;
  width: 250px;
  height: 150px;
}
.quest_stoikalmCalamity1 {
  background-image: url(/static/sprites/spritesmith-main-9.png);
  background-position: -1317px -513px;
  width: 150px;
  height: 150px;
}
.quest_stoikalmCalamity2 {
  background-image: url(/static/sprites/spritesmith-main-9.png);
  background-position: -880px -220px;
  width: 219px;
  height: 219px;
}
.quest_stoikalmCalamity3 {
  background-image: url(/static/sprites/spritesmith-main-9.png);
  background-position: -880px 0px;
  width: 219px;
  height: 219px;
}
.quest_taskwoodsTerror1 {
  background-image: url(/static/sprites/spritesmith-main-9.png);
  background-position: -1317px -362px;
  width: 150px;
  height: 150px;
}
.quest_taskwoodsTerror2 {
  background-image: url(/static/sprites/spritesmith-main-9.png);
  background-position: 0px -880px;
  width: 216px;
  height: 216px;
}
.quest_taskwoodsTerror3 {
  background-image: url(/static/sprites/spritesmith-main-9.png);
  background-position: -660px -440px;
  width: 219px;
  height: 219px;
}
.quest_treeling {
  background-image: url(/static/sprites/spritesmith-main-9.png);
  background-position: -1100px -712px;
  width: 216px;
  height: 177px;
}
.quest_trex {
  background-image: url(/static/sprites/spritesmith-main-9.png);
  background-position: -1317px 0px;
  width: 204px;
  height: 177px;
}
.quest_trex_undead {
  background-image: url(/static/sprites/spritesmith-main-9.png);
  background-position: -1100px 0px;
  width: 216px;
  height: 177px;
}
.quest_triceratops {
  background-image: url(/static/sprites/spritesmith-main-9.png);
  background-position: -660px -220px;
  width: 219px;
  height: 219px;
}
.quest_turtle {
  background-image: url(/static/sprites/spritesmith-main-9.png);
  background-position: -440px -440px;
  width: 219px;
  height: 219px;
}
.quest_unicorn {
  background-image: url(/static/sprites/spritesmith-main-9.png);
  background-position: -220px -440px;
  width: 219px;
  height: 219px;
}
.quest_vice1 {
  background-image: url(/static/sprites/spritesmith-main-9.png);
  background-position: -1100px -356px;
  width: 216px;
  height: 177px;
}
.quest_vice2 {
  background-image: url(/static/sprites/spritesmith-main-9.png);
  background-position: -440px -220px;
  width: 219px;
  height: 219px;
}
.quest_vice3 {
  background-image: url(/static/sprites/spritesmith-main-9.png);
  background-position: -1100px -534px;
  width: 216px;
  height: 177px;
}
.quest_whale {
  background-image: url(/static/sprites/spritesmith-main-9.png);
  background-position: -440px 0px;
  width: 219px;
  height: 219px;
}
.quest_atom1_soapBars {
  background-image: url(/static/sprites/spritesmith-main-9.png);
  background-position: -931px -1566px;
  width: 48px;
  height: 51px;
}
.quest_dilatoryDistress1_blueFins {
  background-image: url(/static/sprites/spritesmith-main-9.png);
  background-position: -980px -1566px;
  width: 51px;
  height: 48px;
}
.quest_dilatoryDistress1_fireCoral {
  background-image: url(/static/sprites/spritesmith-main-9.png);
  background-position: -1628px 0px;
  width: 48px;
  height: 51px;
}
.quest_egg_plainEgg {
  background-image: url(/static/sprites/spritesmith-main-9.png);
  background-position: -1628px -52px;
  width: 48px;
  height: 51px;
}
.quest_evilsanta2_branches {
  background-image: url(/static/sprites/spritesmith-main-9.png);
  background-position: -1628px -104px;
  width: 48px;
  height: 51px;
}
.quest_evilsanta2_tracks {
  background-image: url(/static/sprites/spritesmith-main-9.png);
  background-position: -488px -1460px;
  width: 54px;
  height: 60px;
}
.quest_goldenknight1_testimony {
  background-image: url(/static/sprites/spritesmith-main-9.png);
  background-position: -1628px -208px;
  width: 48px;
  height: 51px;
}
.quest_mayhemMistiflying2_mistifly1 {
  background-image: url(/static/sprites/spritesmith-main-9.png);
  background-position: -1628px -260px;
  width: 48px;
  height: 51px;
}
.quest_mayhemMistiflying2_mistifly2 {
  background-image: url(/static/sprites/spritesmith-main-9.png);
  background-position: -1628px -312px;
  width: 48px;
  height: 51px;
}
.quest_mayhemMistiflying2_mistifly3 {
  background-image: url(/static/sprites/spritesmith-main-9.png);
  background-position: -1628px -780px;
  width: 48px;
  height: 51px;
}
.quest_moon1_shard {
  background-image: url(/static/sprites/spritesmith-main-9.png);
  background-position: -1726px -45px;
  width: 42px;
  height: 42px;
}
.quest_moonstone1_moonstone {
  background-image: url(/static/sprites/spritesmith-main-9.png);
  background-position: -1726px -1081px;
  width: 30px;
  height: 30px;
}
.quest_stoikalmCalamity2_icicleCoin {
  background-image: url(/static/sprites/spritesmith-main-9.png);
  background-position: -1628px -832px;
  width: 48px;
  height: 51px;
}
.quest_taskwoodsTerror2_brownie {
  background-image: url(/static/sprites/spritesmith-main-9.png);
  background-position: -1628px -884px;
  width: 48px;
  height: 51px;
}
.quest_taskwoodsTerror2_dryad {
  background-image: url(/static/sprites/spritesmith-main-9.png);
  background-position: -1628px -936px;
  width: 48px;
  height: 51px;
}
.quest_taskwoodsTerror2_pixie {
  background-image: url(/static/sprites/spritesmith-main-9.png);
  background-position: -1628px -988px;
  width: 48px;
  height: 51px;
}
.quest_vice2_lightCrystal {
  background-image: url(/static/sprites/spritesmith-main-9.png);
  background-position: -1726px -498px;
  width: 40px;
  height: 40px;
}
.inventory_quest_scroll_armadillo {
  background-image: url(/static/sprites/spritesmith-main-9.png);
  background-position: -1628px -1040px;
  width: 48px;
  height: 51px;
}
.inventory_quest_scroll_atom1 {
  background-image: url(/static/sprites/spritesmith-main-9.png);
  background-position: -1628px -1144px;
  width: 48px;
  height: 51px;
}
.inventory_quest_scroll_atom1_locked {
  background-image: url(/static/sprites/spritesmith-main-9.png);
  background-position: -1628px -1092px;
  width: 48px;
  height: 51px;
}
.inventory_quest_scroll_atom2 {
  background-image: url(/static/sprites/spritesmith-main-9.png);
  background-position: -1628px -1248px;
  width: 48px;
  height: 51px;
}
.inventory_quest_scroll_atom2_locked {
  background-image: url(/static/sprites/spritesmith-main-9.png);
  background-position: -1628px -1196px;
  width: 48px;
  height: 51px;
}
.inventory_quest_scroll_atom3 {
  background-image: url(/static/sprites/spritesmith-main-9.png);
  background-position: -1628px -1352px;
  width: 48px;
  height: 51px;
}
.inventory_quest_scroll_atom3_locked {
  background-image: url(/static/sprites/spritesmith-main-9.png);
  background-position: -1628px -1300px;
  width: 48px;
  height: 51px;
}
.inventory_quest_scroll_axolotl {
  background-image: url(/static/sprites/spritesmith-main-9.png);
  background-position: -1468px -566px;
  width: 48px;
  height: 52px;
}
.inventory_quest_scroll_basilist {
  background-image: url(/static/sprites/spritesmith-main-9.png);
  background-position: -1628px -1456px;
  width: 48px;
  height: 51px;
}
.inventory_quest_scroll_beetle {
  background-image: url(/static/sprites/spritesmith-main-9.png);
  background-position: -1628px -1508px;
  width: 48px;
  height: 51px;
}
.inventory_quest_scroll_bunny {
  background-image: url(/static/sprites/spritesmith-main-9.png);
  background-position: -1628px -1560px;
  width: 48px;
  height: 51px;
}
.inventory_quest_scroll_butterfly {
  background-image: url(/static/sprites/spritesmith-main-9.png);
  background-position: -1677px -936px;
  width: 48px;
  height: 51px;
}
.inventory_quest_scroll_cheetah {
  background-image: url(/static/sprites/spritesmith-main-9.png);
  background-position: -1677px -988px;
  width: 48px;
  height: 51px;
}
.inventory_quest_scroll_cow {
  background-image: url(/static/sprites/spritesmith-main-9.png);
  background-position: -1677px -1040px;
  width: 48px;
  height: 51px;
}
.inventory_quest_scroll_dilatoryDistress1 {
  background-image: url(/static/sprites/spritesmith-main-9.png);
  background-position: -1677px -1144px;
  width: 48px;
  height: 51px;
}
.inventory_quest_scroll_dilatoryDistress2 {
  background-image: url(/static/sprites/spritesmith-main-9.png);
  background-position: -1677px -1248px;
  width: 48px;
  height: 51px;
}
.inventory_quest_scroll_dilatoryDistress2_locked {
  background-image: url(/static/sprites/spritesmith-main-9.png);
  background-position: -1677px -1196px;
  width: 48px;
  height: 51px;
}
.inventory_quest_scroll_dilatoryDistress3 {
  background-image: url(/static/sprites/spritesmith-main-9.png);
  background-position: -1677px -1352px;
  width: 48px;
  height: 51px;
}
.inventory_quest_scroll_dilatoryDistress3_locked {
  background-image: url(/static/sprites/spritesmith-main-9.png);
  background-position: -1677px -1300px;
  width: 48px;
  height: 51px;
}
.inventory_quest_scroll_dilatory_derby {
  background-image: url(/static/sprites/spritesmith-main-9.png);
  background-position: -1677px -1092px;
  width: 48px;
  height: 51px;
}
.inventory_quest_scroll_dustbunnies {
  background-image: url(/static/sprites/spritesmith-main-9.png);
  background-position: -1677px -1404px;
  width: 48px;
  height: 51px;
}
.inventory_quest_scroll_egg {
  background-image: url(/static/sprites/spritesmith-main-9.png);
  background-position: -1666px -1670px;
  width: 48px;
  height: 51px;
}
.inventory_quest_scroll_evilsanta {
  background-image: url(/static/sprites/spritesmith-main-9.png);
  background-position: -1617px -1670px;
  width: 48px;
  height: 51px;
}
.inventory_quest_scroll_evilsanta2 {
  background-image: url(/static/sprites/spritesmith-main-9.png);
  background-position: -1568px -1670px;
  width: 48px;
  height: 51px;
}
.inventory_quest_scroll_falcon {
  background-image: url(/static/sprites/spritesmith-main-9.png);
  background-position: -1519px -1670px;
  width: 48px;
  height: 51px;
}
.inventory_quest_scroll_ferret {
  background-image: url(/static/sprites/spritesmith-main-9.png);
  background-position: -1470px -1670px;
  width: 48px;
  height: 51px;
}
.inventory_quest_scroll_frog {
  background-image: url(/static/sprites/spritesmith-main-9.png);
  background-position: -1421px -1670px;
  width: 48px;
  height: 51px;
}
.inventory_quest_scroll_ghost_stag {
  background-image: url(/static/sprites/spritesmith-main-9.png);
  background-position: -1372px -1670px;
  width: 48px;
  height: 51px;
}
.inventory_quest_scroll_goldenknight1 {
  background-image: url(/static/sprites/spritesmith-main-9.png);
  background-position: -1274px -1670px;
  width: 48px;
  height: 51px;
}
.inventory_quest_scroll_goldenknight1_locked {
  background-image: url(/static/sprites/spritesmith-main-9.png);
  background-position: -1323px -1670px;
  width: 48px;
  height: 51px;
}
.inventory_quest_scroll_goldenknight2 {
  background-image: url(/static/sprites/spritesmith-main-9.png);
  background-position: -1176px -1670px;
  width: 48px;
  height: 51px;
}
.inventory_quest_scroll_goldenknight2_locked {
  background-image: url(/static/sprites/spritesmith-main-9.png);
  background-position: -1225px -1670px;
  width: 48px;
  height: 51px;
}
.inventory_quest_scroll_goldenknight3 {
  background-image: url(/static/sprites/spritesmith-main-9.png);
  background-position: -1078px -1670px;
  width: 48px;
  height: 51px;
}
.inventory_quest_scroll_goldenknight3_locked {
  background-image: url(/static/sprites/spritesmith-main-9.png);
  background-position: -1127px -1670px;
  width: 48px;
  height: 51px;
}
.inventory_quest_scroll_gryphon {
  background-image: url(/static/sprites/spritesmith-main-9.png);
  background-position: -1029px -1670px;
  width: 48px;
  height: 51px;
}
.inventory_quest_scroll_guineapig {
  background-image: url(/static/sprites/spritesmith-main-9.png);
  background-position: -980px -1670px;
  width: 48px;
  height: 51px;
}
.inventory_quest_scroll_harpy {
  background-image: url(/static/sprites/spritesmith-main-9.png);
  background-position: -931px -1670px;
  width: 48px;
  height: 51px;
}
.inventory_quest_scroll_hedgehog {
  background-image: url(/static/sprites/spritesmith-main-9.png);
  background-position: -882px -1670px;
  width: 48px;
  height: 51px;
}
.inventory_quest_scroll_hippo {
  background-image: url(/static/sprites/spritesmith-main-9.png);
  background-position: -833px -1670px;
  width: 48px;
  height: 51px;
}
.inventory_quest_scroll_horse {
  background-image: url(/static/sprites/spritesmith-main-9.png);
  background-position: -1628px -364px;
  width: 48px;
  height: 51px;
}
.inventory_quest_scroll_kraken {
  background-image: url(/static/sprites/spritesmith-main-9.png);
  background-position: -1229px -1460px;
  width: 48px;
  height: 51px;
}
.inventory_quest_scroll_mayhemMistiflying1 {
  background-image: url(/static/sprites/spritesmith-main-9.png);
  background-position: -1317px -1194px;
  width: 48px;
  height: 52px;
}
.inventory_quest_scroll_mayhemMistiflying2 {
  background-image: url(/static/sprites/spritesmith-main-9.png);
  background-position: -735px -1566px;
  width: 48px;
  height: 51px;
}
.inventory_quest_scroll_mayhemMistiflying2_locked {
  background-image: url(/static/sprites/spritesmith-main-9.png);
  background-position: -1474px -1460px;
  width: 48px;
  height: 51px;
}
.inventory_quest_scroll_mayhemMistiflying3 {
  background-image: url(/static/sprites/spritesmith-main-9.png);
  background-position: -833px -1566px;
  width: 48px;
  height: 51px;
}
.inventory_quest_scroll_mayhemMistiflying3_locked {
  background-image: url(/static/sprites/spritesmith-main-9.png);
  background-position: -784px -1566px;
  width: 48px;
  height: 51px;
}
.inventory_quest_scroll_monkey {
  background-image: url(/static/sprites/spritesmith-main-9.png);
  background-position: -882px -1566px;
  width: 48px;
  height: 51px;
}
.inventory_quest_scroll_moon1 {
  background-image: url(/static/sprites/spritesmith-main-9.png);
  background-position: -1628px -416px;
  width: 48px;
  height: 51px;
}
.inventory_quest_scroll_moon1_locked {
  background-image: url(/static/sprites/spritesmith-main-9.png);
  background-position: -1628px -156px;
  width: 48px;
  height: 51px;
}
.inventory_quest_scroll_moon2 {
  background-image: url(/static/sprites/spritesmith-main-9.png);
  background-position: -1628px -520px;
  width: 48px;
  height: 51px;
}
.inventory_quest_scroll_moon2_locked {
  background-image: url(/static/sprites/spritesmith-main-9.png);
  background-position: -1628px -468px;
  width: 48px;
  height: 51px;
}
.inventory_quest_scroll_moon3 {
  background-image: url(/static/sprites/spritesmith-main-9.png);
  background-position: -1628px -624px;
  width: 48px;
  height: 51px;
}
.inventory_quest_scroll_moon3_locked {
  background-image: url(/static/sprites/spritesmith-main-9.png);
  background-position: -1628px -572px;
  width: 48px;
  height: 51px;
}
.inventory_quest_scroll_moonstone1 {
  background-image: url(/static/sprites/spritesmith-main-9.png);
  background-position: -1628px -728px;
  width: 48px;
  height: 51px;
}
.inventory_quest_scroll_moonstone1_locked {
  background-image: url(/static/sprites/spritesmith-main-9.png);
  background-position: -1628px -676px;
  width: 48px;
  height: 51px;
}
.inventory_quest_scroll_moonstone2 {
  background-image: url(/static/sprites/spritesmith-main-9.png);
  background-position: -1127px -1618px;
  width: 48px;
  height: 51px;
}
.inventory_quest_scroll_moonstone2_locked {
  background-image: url(/static/sprites/spritesmith-main-9.png);
  background-position: -1628px -1404px;
  width: 48px;
  height: 51px;
}
.inventory_quest_scroll_moonstone3 {
  background-image: url(/static/sprites/spritesmith-main-9.png);
  background-position: -1415px -1194px;
  width: 48px;
  height: 51px;
}
.inventory_quest_scroll_moonstone3_locked {
  background-image: url(/static/sprites/spritesmith-main-9.png);
  background-position: -1677px -312px;
  width: 48px;
  height: 51px;
}
.inventory_quest_scroll_nudibranch {
  background-image: url(/static/sprites/spritesmith-main-9.png);
  background-position: -1464px -1194px;
  width: 48px;
  height: 51px;
}
.inventory_quest_scroll_octopus {
  background-image: url(/static/sprites/spritesmith-main-9.png);
  background-position: -543px -1460px;
  width: 48px;
  height: 51px;
}
.inventory_quest_scroll_owl {
  background-image: url(/static/sprites/spritesmith-main-9.png);
  background-position: -592px -1460px;
  width: 48px;
  height: 51px;
}
.inventory_quest_scroll_peacock {
  background-image: url(/static/sprites/spritesmith-main-9.png);
  background-position: -641px -1460px;
  width: 48px;
  height: 51px;
}
.inventory_quest_scroll_penguin {
  background-image: url(/static/sprites/spritesmith-main-9.png);
  background-position: -690px -1460px;
  width: 48px;
  height: 51px;
}
.inventory_quest_scroll_rat {
  background-image: url(/static/sprites/spritesmith-main-9.png);
  background-position: -739px -1460px;
  width: 48px;
  height: 51px;
}
.inventory_quest_scroll_rock {
  background-image: url(/static/sprites/spritesmith-main-9.png);
  background-position: -788px -1460px;
  width: 48px;
  height: 51px;
}
.inventory_quest_scroll_rooster {
  background-image: url(/static/sprites/spritesmith-main-9.png);
  background-position: -837px -1460px;
  width: 48px;
  height: 51px;
}
.inventory_quest_scroll_sabretooth {
  background-image: url(/static/sprites/spritesmith-main-9.png);
  background-position: -886px -1460px;
  width: 48px;
  height: 51px;
}
.inventory_quest_scroll_sheep {
  background-image: url(/static/sprites/spritesmith-main-9.png);
  background-position: -935px -1460px;
  width: 48px;
  height: 51px;
}
.inventory_quest_scroll_slime {
  background-image: url(/static/sprites/spritesmith-main-9.png);
  background-position: -984px -1460px;
  width: 48px;
  height: 51px;
}
.inventory_quest_scroll_sloth {
  background-image: url(/static/sprites/spritesmith-main-9.png);
  background-position: -1033px -1460px;
  width: 48px;
  height: 51px;
}
.inventory_quest_scroll_snail {
  background-image: url(/static/sprites/spritesmith-main-9.png);
  background-position: -1082px -1460px;
  width: 48px;
  height: 51px;
}
.inventory_quest_scroll_snake {
  background-image: url(/static/sprites/spritesmith-main-9.png);
  background-position: -1131px -1460px;
  width: 48px;
  height: 51px;
}
.inventory_quest_scroll_spider {
  background-image: url(/static/sprites/spritesmith-main-9.png);
  background-position: -1180px -1460px;
  width: 48px;
  height: 51px;
}
.inventory_quest_scroll_stoikalmCalamity1 {
  background-image: url(/static/sprites/spritesmith-main-9.png);
  background-position: -1468px -415px;
  width: 48px;
  height: 52px;
}
.inventory_quest_scroll_stoikalmCalamity2 {
  background-image: url(/static/sprites/spritesmith-main-9.png);
  background-position: -1327px -1460px;
  width: 48px;
  height: 51px;
}
.inventory_quest_scroll_stoikalmCalamity2_locked {
  background-image: url(/static/sprites/spritesmith-main-9.png);
  background-position: -1278px -1460px;
  width: 48px;
  height: 51px;
}
.inventory_quest_scroll_stoikalmCalamity3 {
  background-image: url(/static/sprites/spritesmith-main-9.png);
  background-position: -1425px -1460px;
  width: 48px;
  height: 51px;
}
.inventory_quest_scroll_stoikalmCalamity3_locked {
  background-image: url(/static/sprites/spritesmith-main-9.png);
  background-position: -1376px -1460px;
  width: 48px;
  height: 51px;
}
.inventory_quest_scroll_taskwoodsTerror1 {
  background-image: url(/static/sprites/spritesmith-main-9.png);
  background-position: -1468px -513px;
  width: 48px;
  height: 52px;
}
.inventory_quest_scroll_taskwoodsTerror2 {
  background-image: url(/static/sprites/spritesmith-main-9.png);
  background-position: -1572px -1460px;
  width: 48px;
  height: 51px;
}
.inventory_quest_scroll_taskwoodsTerror2_locked {
  background-image: url(/static/sprites/spritesmith-main-9.png);
  background-position: -1523px -1460px;
  width: 48px;
  height: 51px;
}
.inventory_quest_scroll_taskwoodsTerror3 {
  background-image: url(/static/sprites/spritesmith-main-9.png);
  background-position: -49px -1566px;
  width: 48px;
  height: 51px;
}
.inventory_quest_scroll_taskwoodsTerror3_locked {
  background-image: url(/static/sprites/spritesmith-main-9.png);
  background-position: 0px -1566px;
  width: 48px;
  height: 51px;
}
.inventory_quest_scroll_treeling {
  background-image: url(/static/sprites/spritesmith-main-9.png);
  background-position: -98px -1566px;
  width: 48px;
  height: 51px;
}
.inventory_quest_scroll_trex {
  background-image: url(/static/sprites/spritesmith-main-9.png);
  background-position: -196px -1566px;
  width: 48px;
  height: 51px;
}
.inventory_quest_scroll_trex_undead {
  background-image: url(/static/sprites/spritesmith-main-9.png);
  background-position: -147px -1566px;
  width: 48px;
  height: 51px;
}
.inventory_quest_scroll_triceratops {
  background-image: url(/static/sprites/spritesmith-main-9.png);
  background-position: -245px -1566px;
  width: 48px;
  height: 51px;
}
.inventory_quest_scroll_turtle {
  background-image: url(/static/sprites/spritesmith-main-9.png);
  background-position: -294px -1566px;
  width: 48px;
  height: 51px;
}
.inventory_quest_scroll_unicorn {
  background-image: url(/static/sprites/spritesmith-main-9.png);
  background-position: -343px -1566px;
  width: 48px;
  height: 51px;
}
.inventory_quest_scroll_vice1 {
  background-image: url(/static/sprites/spritesmith-main-9.png);
  background-position: -441px -1566px;
  width: 48px;
  height: 51px;
}
.inventory_quest_scroll_vice1_locked {
  background-image: url(/static/sprites/spritesmith-main-9.png);
  background-position: -392px -1566px;
  width: 48px;
  height: 51px;
}
.inventory_quest_scroll_vice2 {
  background-image: url(/static/sprites/spritesmith-main-9.png);
  background-position: -539px -1566px;
  width: 48px;
  height: 51px;
}
.inventory_quest_scroll_vice2_locked {
  background-image: url(/static/sprites/spritesmith-main-9.png);
  background-position: -490px -1566px;
  width: 48px;
  height: 51px;
}
.inventory_quest_scroll_vice3 {
  background-image: url(/static/sprites/spritesmith-main-9.png);
  background-position: -637px -1566px;
  width: 48px;
  height: 51px;
}
.inventory_quest_scroll_vice3_locked {
  background-image: url(/static/sprites/spritesmith-main-9.png);
  background-position: -588px -1566px;
  width: 48px;
  height: 51px;
}
.inventory_quest_scroll_whale {
  background-image: url(/static/sprites/spritesmith-main-9.png);
  background-position: -686px -1566px;
  width: 48px;
  height: 51px;
}
.quest_bundle_farmFriends {
  background-image: url(/static/sprites/spritesmith-main-9.png);
  background-position: -1423px -982px;
  width: 68px;
  height: 68px;
}
.quest_bundle_featheredFriends {
  background-image: url(/static/sprites/spritesmith-main-9.png);
  background-position: -1522px -1378px;
  width: 80px;
  height: 60px;
}
.quest_bundle_splashyPals {
  background-image: url(/static/sprites/spritesmith-main-9.png);
  background-position: -1423px -876px;
  width: 68px;
  height: 68px;
}
.shop_copper {
  background-image: url(/static/sprites/spritesmith-main-9.png);
  background-position: -1726px -1158px;
  width: 32px;
  height: 22px;
}
.shop_eyes {
  background-image: url(/static/sprites/spritesmith-main-9.png);
  background-position: -1726px -703px;
  width: 40px;
  height: 40px;
}
.shop_gold {
  background-image: url(/static/sprites/spritesmith-main-9.png);
  background-position: -1726px -1135px;
  width: 32px;
  height: 22px;
}
.shop_opaquePotion {
  background-image: url(/static/sprites/spritesmith-main-9.png);
  background-position: -1726px -826px;
  width: 40px;
  height: 40px;
}
.shop_potion {
  background-image: url(/static/sprites/spritesmith-main-9.png);
  background-position: -1726px -867px;
  width: 40px;
  height: 40px;
}
.shop_reroll {
  background-image: url(/static/sprites/spritesmith-main-9.png);
  background-position: -1726px -908px;
  width: 40px;
  height: 40px;
}
.shop_seafoam {
  background-image: url(/static/sprites/spritesmith-main-9.png);
  background-position: -1726px -949px;
  width: 32px;
  height: 32px;
}
.shop_shinySeed {
  background-image: url(/static/sprites/spritesmith-main-9.png);
  background-position: -1726px -982px;
  width: 32px;
  height: 32px;
}
.shop_silver {
  background-image: url(/static/sprites/spritesmith-main-9.png);
  background-position: -1726px -1112px;
  width: 32px;
  height: 22px;
}
.shop_snowball {
  background-image: url(/static/sprites/spritesmith-main-9.png);
  background-position: -1726px -1015px;
  width: 32px;
  height: 32px;
}
.shop_spookySparkles {
  background-image: url(/static/sprites/spritesmith-main-9.png);
  background-position: -1726px -1048px;
  width: 32px;
  height: 32px;
}
.shop_mounts_MagicalBee-Base {
  background-image: url(/static/sprites/spritesmith-main-9.png);
  background-position: -212px -1460px;
  width: 68px;
  height: 68px;
}
.shop_mounts_MantisShrimp-Base {
  background-image: url(/static/sprites/spritesmith-main-9.png);
  background-position: -1423px -664px;
  width: 68px;
  height: 68px;
}
.shop_mounts_Phoenix-Base {
  background-image: url(/static/sprites/spritesmith-main-9.png);
  background-position: -350px -1460px;
  width: 68px;
  height: 68px;
}
.shop_pets_MagicalBee-Base {
  background-image: url(/static/sprites/spritesmith-main-9.png);
  background-position: -419px -1460px;
  width: 68px;
  height: 68px;
}
.shop_pets_Mammoth-Base {
  background-image: url(/static/sprites/spritesmith-main-9.png);
  background-position: -1423px -770px;
  width: 68px;
  height: 68px;
}
.shop_pets_MantisShrimp-Base {
  background-image: url(/static/sprites/spritesmith-main-9.png);
  background-position: -281px -1460px;
  width: 68px;
  height: 68px;
}
.shop_pets_Phoenix-Base {
  background-image: url(/static/sprites/spritesmith-main-9.png);
  background-position: -1423px -1088px;
  width: 68px;
  height: 68px;
}
.shop_backStab {
  background-image: url(/static/sprites/spritesmith-main-9.png);
  background-position: -1726px -785px;
  width: 40px;
  height: 40px;
}
.shop_brightness {
  background-image: url(/static/sprites/spritesmith-main-9.png);
  background-position: -1726px -662px;
  width: 40px;
  height: 40px;
}
.shop_defensiveStance {
  background-image: url(/static/sprites/spritesmith-main-9.png);
  background-position: -1726px -621px;
  width: 40px;
  height: 40px;
}
.shop_earth {
  background-image: url(/static/sprites/spritesmith-main-9.png);
  background-position: -1726px -580px;
  width: 40px;
  height: 40px;
}
.shop_fireball {
  background-image: url(/static/sprites/spritesmith-main-9.png);
  background-position: -1726px -539px;
  width: 40px;
  height: 40px;
}
.shop_frost {
  background-image: url(/static/sprites/spritesmith-main-9.png);
  background-position: -1726px -457px;
  width: 40px;
  height: 40px;
}
.shop_heal {
  background-image: url(/static/sprites/spritesmith-main-9.png);
  background-position: -1726px -416px;
  width: 40px;
  height: 40px;
}
.shop_healAll {
  background-image: url(/static/sprites/spritesmith-main-9.png);
  background-position: -1726px -375px;
  width: 40px;
  height: 40px;
}
.shop_intimidate {
  background-image: url(/static/sprites/spritesmith-main-9.png);
  background-position: -1726px -334px;
  width: 40px;
  height: 40px;
}
.shop_mpheal {
  background-image: url(/static/sprites/spritesmith-main-9.png);
  background-position: -1726px -293px;
  width: 40px;
  height: 40px;
}
.shop_pickPocket {
  background-image: url(/static/sprites/spritesmith-main-9.png);
  background-position: -1726px -252px;
  width: 40px;
  height: 40px;
}
.shop_protectAura {
  background-image: url(/static/sprites/spritesmith-main-9.png);
  background-position: -1726px -211px;
  width: 40px;
  height: 40px;
}
.shop_smash {
  background-image: url(/static/sprites/spritesmith-main-9.png);
  background-position: -1726px -170px;
  width: 40px;
  height: 40px;
}
.shop_stealth {
  background-image: url(/static/sprites/spritesmith-main-9.png);
  background-position: -1726px -129px;
  width: 40px;
  height: 40px;
}
.shop_toolsOfTrade {
  background-image: url(/static/sprites/spritesmith-main-9.png);
  background-position: -1726px -88px;
  width: 40px;
  height: 40px;
}
.shop_valorousPresence {
  background-image: url(/static/sprites/spritesmith-main-9.png);
  background-position: -1726px -744px;
  width: 40px;
  height: 40px;
}
.Pet_Egg_Armadillo {
  background-image: url(/static/sprites/spritesmith-main-9.png);
  background-position: 0px -1618px;
  width: 48px;
  height: 51px;
}
.Pet_Egg_Axolotl {
  background-image: url(/static/sprites/spritesmith-main-9.png);
  background-position: -49px -1618px;
  width: 48px;
  height: 51px;
}
.Pet_Egg_BearCub {
  background-image: url(/static/sprites/spritesmith-main-9.png);
  background-position: -98px -1618px;
  width: 48px;
  height: 51px;
}
.Pet_Egg_Beetle {
  background-image: url(/static/sprites/spritesmith-main-9.png);
  background-position: -147px -1618px;
  width: 48px;
  height: 51px;
}
.Pet_Egg_Bunny {
  background-image: url(/static/sprites/spritesmith-main-9.png);
  background-position: -196px -1618px;
  width: 48px;
  height: 51px;
}
.Pet_Egg_Butterfly {
  background-image: url(/static/sprites/spritesmith-main-9.png);
  background-position: -245px -1618px;
  width: 48px;
  height: 51px;
}
.Pet_Egg_Cactus {
  background-image: url(/static/sprites/spritesmith-main-9.png);
  background-position: -294px -1618px;
  width: 48px;
  height: 51px;
}
.Pet_Egg_Cheetah {
  background-image: url(/static/sprites/spritesmith-main-9.png);
  background-position: -343px -1618px;
  width: 48px;
  height: 51px;
}
.Pet_Egg_Cow {
  background-image: url(/static/sprites/spritesmith-main-9.png);
  background-position: -392px -1618px;
  width: 48px;
  height: 51px;
}
.Pet_Egg_Cuttlefish {
  background-image: url(/static/sprites/spritesmith-main-9.png);
  background-position: -441px -1618px;
  width: 48px;
  height: 51px;
}
.Pet_Egg_Deer {
  background-image: url(/static/sprites/spritesmith-main-9.png);
  background-position: -490px -1618px;
  width: 48px;
  height: 51px;
}
.Pet_Egg_Dragon {
  background-image: url(/static/sprites/spritesmith-main-9.png);
  background-position: -539px -1618px;
  width: 48px;
  height: 51px;
}
.Pet_Egg_Egg {
  background-image: url(/static/sprites/spritesmith-main-9.png);
  background-position: -588px -1618px;
  width: 48px;
  height: 51px;
}
.Pet_Egg_Falcon {
  background-image: url(/static/sprites/spritesmith-main-9.png);
  background-position: -637px -1618px;
  width: 48px;
  height: 51px;
}
.Pet_Egg_Ferret {
  background-image: url(/static/sprites/spritesmith-main-9.png);
  background-position: -686px -1618px;
  width: 48px;
  height: 51px;
}
.Pet_Egg_FlyingPig {
  background-image: url(/static/sprites/spritesmith-main-9.png);
  background-position: -735px -1618px;
  width: 48px;
  height: 51px;
}
.Pet_Egg_Fox {
  background-image: url(/static/sprites/spritesmith-main-9.png);
  background-position: -784px -1618px;
  width: 48px;
  height: 51px;
}
.Pet_Egg_Frog {
  background-image: url(/static/sprites/spritesmith-main-9.png);
  background-position: -833px -1618px;
  width: 48px;
  height: 51px;
}
.Pet_Egg_Gryphon {
  background-image: url(/static/sprites/spritesmith-main-9.png);
  background-position: -882px -1618px;
  width: 48px;
  height: 51px;
}
.Pet_Egg_GuineaPig {
  background-image: url(/static/sprites/spritesmith-main-9.png);
  background-position: -931px -1618px;
  width: 48px;
  height: 51px;
}
.Pet_Egg_Hedgehog {
  background-image: url(/static/sprites/spritesmith-main-9.png);
  background-position: -980px -1618px;
  width: 48px;
  height: 51px;
}
.Pet_Egg_Hippo {
  background-image: url(/static/sprites/spritesmith-main-9.png);
  background-position: -1029px -1618px;
  width: 48px;
  height: 51px;
}
.Pet_Egg_Horse {
  background-image: url(/static/sprites/spritesmith-main-9.png);
  background-position: -1078px -1618px;
  width: 48px;
  height: 51px;
}
.Pet_Egg_LionCub {
  background-image: url(/static/sprites/spritesmith-main-9.png);
  background-position: -1366px -1194px;
  width: 48px;
  height: 51px;
}
.Pet_Egg_Monkey {
  background-image: url(/static/sprites/spritesmith-main-9.png);
  background-position: -1176px -1618px;
  width: 48px;
  height: 51px;
}
.Pet_Egg_Nudibranch {
  background-image: url(/static/sprites/spritesmith-main-9.png);
  background-position: -1225px -1618px;
  width: 48px;
  height: 51px;
}
.Pet_Egg_Octopus {
  background-image: url(/static/sprites/spritesmith-main-9.png);
  background-position: -1274px -1618px;
  width: 48px;
  height: 51px;
}
.Pet_Egg_Owl {
  background-image: url(/static/sprites/spritesmith-main-9.png);
  background-position: -1323px -1618px;
  width: 48px;
  height: 51px;
}
.Pet_Egg_PandaCub {
  background-image: url(/static/sprites/spritesmith-main-9.png);
  background-position: -1372px -1618px;
  width: 48px;
  height: 51px;
}
.Pet_Egg_Parrot {
  background-image: url(/static/sprites/spritesmith-main-9.png);
  background-position: -1421px -1618px;
  width: 48px;
  height: 51px;
}
.Pet_Egg_Peacock {
  background-image: url(/static/sprites/spritesmith-main-9.png);
  background-position: -1470px -1618px;
  width: 48px;
  height: 51px;
}
.Pet_Egg_Penguin {
  background-image: url(/static/sprites/spritesmith-main-9.png);
  background-position: -1519px -1618px;
  width: 48px;
  height: 51px;
}
.Pet_Egg_PolarBear {
  background-image: url(/static/sprites/spritesmith-main-9.png);
  background-position: -1568px -1618px;
  width: 48px;
  height: 51px;
}
.Pet_Egg_Rat {
  background-image: url(/static/sprites/spritesmith-main-9.png);
  background-position: -1617px -1618px;
  width: 48px;
  height: 51px;
}
.Pet_Egg_Rock {
  background-image: url(/static/sprites/spritesmith-main-9.png);
  background-position: -1677px 0px;
  width: 48px;
  height: 51px;
}
.Pet_Egg_Rooster {
  background-image: url(/static/sprites/spritesmith-main-9.png);
  background-position: -1677px -52px;
  width: 48px;
  height: 51px;
}
.Pet_Egg_Sabretooth {
  background-image: url(/static/sprites/spritesmith-main-9.png);
  background-position: -1677px -104px;
  width: 48px;
  height: 51px;
}
.Pet_Egg_Seahorse {
  background-image: url(/static/sprites/spritesmith-main-9.png);
  background-position: -1677px -156px;
  width: 48px;
  height: 51px;
}
.Pet_Egg_Sheep {
  background-image: url(/static/sprites/spritesmith-main-9.png);
  background-position: -1677px -208px;
  width: 48px;
  height: 51px;
}
.Pet_Egg_Slime {
  background-image: url(/static/sprites/spritesmith-main-9.png);
  background-position: -1677px -260px;
  width: 48px;
  height: 51px;
>>>>>>> c9f68e24
}
.Pet_Currency_Gem1x {
  background-image: url(/static/sprites/spritesmith-main-9.png);
<<<<<<< HEAD
  background-position: -1893px -927px;
  width: 15px;
  height: 13px;
=======
  background-position: -1468px -362px;
  width: 49px;
  height: 52px;
>>>>>>> c9f68e24
}
.Pet_Currency_Gem2x {
  background-image: url(/static/sprites/spritesmith-main-9.png);
<<<<<<< HEAD
  background-position: -1876px -1148px;
  width: 30px;
  height: 26px;
=======
  background-position: -1677px -364px;
  width: 48px;
  height: 51px;
>>>>>>> c9f68e24
}
.PixelPaw-Gold {
  background-image: url(/static/sprites/spritesmith-main-9.png);
<<<<<<< HEAD
  background-position: -1246px -1477px;
  width: 51px;
=======
  background-position: -1677px -416px;
  width: 48px;
>>>>>>> c9f68e24
  height: 51px;
}
.PixelPaw {
  background-image: url(/static/sprites/spritesmith-main-9.png);
<<<<<<< HEAD
  background-position: -1298px -1477px;
  width: 51px;
=======
  background-position: -1677px -468px;
  width: 48px;
>>>>>>> c9f68e24
  height: 51px;
}
.PixelPaw002 {
  background-image: url(/static/sprites/spritesmith-main-9.png);
<<<<<<< HEAD
  background-position: -1350px -1477px;
  width: 51px;
=======
  background-position: -1677px -624px;
  width: 48px;
>>>>>>> c9f68e24
  height: 51px;
}
.inventory_special_congrats {
  background-image: url(/static/sprites/spritesmith-main-9.png);
<<<<<<< HEAD
  background-position: -1410px -1326px;
  width: 68px;
  height: 68px;
=======
  background-position: -1677px -520px;
  width: 48px;
  height: 51px;
>>>>>>> c9f68e24
}
.inventory_special_fortify {
  background-image: url(/static/sprites/spritesmith-main-9.png);
<<<<<<< HEAD
  background-position: -1272px -1326px;
  width: 68px;
  height: 68px;
=======
  background-position: -1677px -572px;
  width: 48px;
  height: 51px;
>>>>>>> c9f68e24
}
.inventory_special_getwell {
  background-image: url(/static/sprites/spritesmith-main-9.png);
<<<<<<< HEAD
  background-position: -1848px -1531px;
  width: 68px;
  height: 68px;
=======
  background-position: -1677px -676px;
  width: 48px;
  height: 51px;
>>>>>>> c9f68e24
}
.inventory_special_goodluck {
  background-image: url(/static/sprites/spritesmith-main-9.png);
<<<<<<< HEAD
  background-position: -763px -1477px;
  width: 68px;
  height: 68px;
=======
  background-position: -1677px -728px;
  width: 48px;
  height: 51px;
>>>>>>> c9f68e24
}
.inventory_special_greeting {
  background-image: url(/static/sprites/spritesmith-main-9.png);
<<<<<<< HEAD
  background-position: -1548px -1326px;
  width: 68px;
  height: 68px;
=======
  background-position: -1677px -780px;
  width: 48px;
  height: 51px;
>>>>>>> c9f68e24
}
.inventory_special_nye {
  background-image: url(/static/sprites/spritesmith-main-9.png);
<<<<<<< HEAD
  background-position: -625px -1477px;
  width: 68px;
  height: 68px;
=======
  background-position: -1677px -832px;
  width: 48px;
  height: 51px;
>>>>>>> c9f68e24
}
.inventory_special_opaquePotion {
  background-image: url(/static/sprites/spritesmith-main-9.png);
<<<<<<< HEAD
  background-position: -1479px -1326px;
  width: 68px;
  height: 68px;
=======
  background-position: -1677px -884px;
  width: 48px;
  height: 51px;
>>>>>>> c9f68e24
}
.inventory_special_seafoam {
  background-image: url(/static/sprites/spritesmith-main-9.png);
<<<<<<< HEAD
  background-position: -1617px -1326px;
  width: 68px;
  height: 68px;
=======
  background-position: -1251px -1566px;
  width: 43px;
  height: 43px;
>>>>>>> c9f68e24
}
.inventory_special_shinySeed {
  background-image: url(/static/sprites/spritesmith-main-9.png);
<<<<<<< HEAD
  background-position: -556px -1477px;
  width: 68px;
  height: 68px;
=======
  background-position: -1726px 0px;
  width: 42px;
  height: 44px;
>>>>>>> c9f68e24
}
.inventory_special_snowball {
  background-image: url(/static/sprites/spritesmith-main-9.png);
<<<<<<< HEAD
  background-position: -1108px -1477px;
  width: 68px;
  height: 68px;
=======
  background-position: -1075px -1566px;
  width: 43px;
  height: 45px;
>>>>>>> c9f68e24
}
.inventory_special_spookySparkles {
  background-image: url(/static/sprites/spritesmith-main-9.png);
<<<<<<< HEAD
  background-position: -1039px -1477px;
  width: 68px;
  height: 68px;
=======
  background-position: -1119px -1566px;
  width: 43px;
  height: 44px;
>>>>>>> c9f68e24
}
.inventory_special_thankyou {
  background-image: url(/static/sprites/spritesmith-main-9.png);
<<<<<<< HEAD
  background-position: -970px -1477px;
  width: 68px;
  height: 68px;
=======
  background-position: -1295px -1566px;
  width: 43px;
  height: 42px;
>>>>>>> c9f68e24
}
.inventory_special_trinket {
  background-image: url(/static/sprites/spritesmith-main-9.png);
<<<<<<< HEAD
  background-position: -901px -1477px;
  width: 68px;
  height: 68px;
=======
  background-position: -1207px -1566px;
  width: 43px;
  height: 44px;
>>>>>>> c9f68e24
}
.inventory_special_valentine {
  background-image: url(/static/sprites/spritesmith-main-9.png);
<<<<<<< HEAD
  background-position: -832px -1477px;
  width: 68px;
  height: 68px;
=======
  background-position: -1163px -1566px;
  width: 43px;
  height: 44px;
>>>>>>> c9f68e24
}
.knockout {
  background-image: url(/static/sprites/spritesmith-main-9.png);
<<<<<<< HEAD
  background-position: -1757px -1622px;
  width: 120px;
  height: 47px;
}
.pet_key {
  background-image: url(/static/sprites/spritesmith-main-9.png);
  background-position: -1686px -1326px;
  width: 68px;
  height: 68px;
=======
  background-position: -1032px -1566px;
  width: 42px;
  height: 47px;
}
.Pet_Food_Cake_White {
  background-image: url(/static/sprites/spritesmith-main-9.png);
  background-position: -1468px -619px;
  width: 44px;
  height: 44px;
}
.Pet_Food_Cake_Zombie {
  background-image: url(/static/sprites/spritesmith-main-9.png);
  background-position: -1468px -468px;
  width: 45px;
  height: 44px;
}
.Pet_Food_Candy_Base {
  background-image: url(/static/sprites/spritesmith-main-9.png);
  background-position: -1677px -1456px;
  width: 48px;
  height: 51px;
}
.Pet_Food_Candy_CottonCandyBlue {
  background-image: url(/static/sprites/spritesmith-main-9.png);
  background-position: -1677px -1508px;
  width: 48px;
  height: 51px;
}
.Pet_Food_Candy_CottonCandyPink {
  background-image: url(/static/sprites/spritesmith-main-9.png);
  background-position: -1677px -1560px;
  width: 48px;
  height: 51px;
}
.Pet_Food_Candy_Desert {
  background-image: url(/static/sprites/spritesmith-main-9.png);
  background-position: -1677px -1612px;
  width: 48px;
  height: 51px;
>>>>>>> c9f68e24
}
.rebirth_orb {
  background-image: url(/static/sprites/spritesmith-main-9.png);
<<<<<<< HEAD
  background-position: -1341px -1326px;
  width: 68px;
  height: 68px;
=======
  background-position: 0px -1670px;
  width: 48px;
  height: 51px;
>>>>>>> c9f68e24
}
.seafoam_star {
  background-image: url(/static/sprites/spritesmith-main-9.png);
<<<<<<< HEAD
  background-position: -1757px -1531px;
  width: 90px;
  height: 90px;
=======
  background-position: -49px -1670px;
  width: 48px;
  height: 51px;
>>>>>>> c9f68e24
}
.shop_armoire {
  background-image: url(/static/sprites/spritesmith-main-9.png);
<<<<<<< HEAD
  background-position: -1177px -1477px;
  width: 68px;
  height: 68px;
=======
  background-position: -98px -1670px;
  width: 48px;
  height: 51px;
>>>>>>> c9f68e24
}
.snowman {
  background-image: url(/static/sprites/spritesmith-main-9.png);
<<<<<<< HEAD
  background-position: -1181px -1326px;
  width: 90px;
  height: 90px;
=======
  background-position: -147px -1670px;
  width: 48px;
  height: 51px;
>>>>>>> c9f68e24
}
.zzz {
  background-image: url(/static/sprites/spritesmith-main-9.png);
<<<<<<< HEAD
  background-position: -1878px -1224px;
  width: 40px;
  height: 40px;
=======
  background-position: -196px -1670px;
  width: 48px;
  height: 51px;
>>>>>>> c9f68e24
}
.zzz_light {
  background-image: url(/static/sprites/spritesmith-main-9.png);
<<<<<<< HEAD
  background-position: -1878px -1183px;
  width: 40px;
  height: 40px;
=======
  background-position: -245px -1670px;
  width: 48px;
  height: 51px;
>>>>>>> c9f68e24
}
.npc_alex {
  background-image: url(/static/sprites/spritesmith-main-9.png);
<<<<<<< HEAD
  background-position: -1757px -649px;
  width: 162px;
  height: 138px;
=======
  background-position: -294px -1670px;
  width: 48px;
  height: 51px;
>>>>>>> c9f68e24
}
.npc_aprilFool {
  background-image: url(/static/sprites/spritesmith-main-9.png);
<<<<<<< HEAD
  background-position: -1757px -1183px;
  width: 120px;
  height: 120px;
=======
  background-position: -343px -1670px;
  width: 48px;
  height: 51px;
>>>>>>> c9f68e24
}
.npc_bailey {
  background-image: url(/static/sprites/spritesmith-main-9.png);
<<<<<<< HEAD
  background-position: -556px -1546px;
  width: 60px;
  height: 72px;
=======
  background-position: -392px -1670px;
  width: 48px;
  height: 51px;
>>>>>>> c9f68e24
}
.npc_daniel {
  background-image: url(/static/sprites/spritesmith-main-9.png);
<<<<<<< HEAD
  background-position: -1757px -927px;
  width: 135px;
  height: 123px;
=======
  background-position: -441px -1670px;
  width: 48px;
  height: 51px;
>>>>>>> c9f68e24
}
.npc_ian {
  background-image: url(/static/sprites/spritesmith-main-9.png);
<<<<<<< HEAD
  background-position: -1757px -1304px;
  width: 75px;
  height: 135px;
=======
  background-position: -490px -1670px;
  width: 48px;
  height: 51px;
>>>>>>> c9f68e24
}
.npc_justin {
  background-image: url(/static/sprites/spritesmith-main-9.png);
<<<<<<< HEAD
  background-position: -1833px -1304px;
  width: 84px;
  height: 120px;
=======
  background-position: -539px -1670px;
  width: 48px;
  height: 51px;
>>>>>>> c9f68e24
}
.npc_justin_head {
  background-image: url(/static/sprites/spritesmith-main-9.png);
<<<<<<< HEAD
  background-position: -1876px -1051px;
  width: 36px;
  height: 96px;
=======
  background-position: -588px -1670px;
  width: 48px;
  height: 51px;
>>>>>>> c9f68e24
}
.npc_matt {
  background-image: url(/static/sprites/spritesmith-main-9.png);
<<<<<<< HEAD
  background-position: -698px -1326px;
  width: 195px;
  height: 138px;
=======
  background-position: -637px -1670px;
  width: 48px;
  height: 51px;
>>>>>>> c9f68e24
}
.npc_sabe {
  background-image: url(/static/sprites/spritesmith-main-9.png);
<<<<<<< HEAD
  background-position: -1757px -1440px;
  width: 90px;
  height: 90px;
=======
  background-position: -686px -1670px;
  width: 48px;
  height: 51px;
>>>>>>> c9f68e24
}
.npc_timetravelers {
  background-image: url(/static/sprites/spritesmith-main-9.png);
<<<<<<< HEAD
  background-position: -502px -1326px;
  width: 195px;
  height: 138px;
=======
  background-position: -735px -1670px;
  width: 48px;
  height: 51px;
>>>>>>> c9f68e24
}
.npc_timetravelers_active {
  background-image: url(/static/sprites/spritesmith-main-9.png);
<<<<<<< HEAD
  background-position: -894px -1326px;
  width: 195px;
  height: 138px;
=======
  background-position: -784px -1670px;
  width: 48px;
  height: 51px;
>>>>>>> c9f68e24
}
.npc_tyler {
  background-image: url(/static/sprites/spritesmith-main-9.png);
<<<<<<< HEAD
  background-position: -1090px -1326px;
  width: 90px;
  height: 90px;
=======
  background-position: 0px -1460px;
  width: 105px;
  height: 105px;
>>>>>>> c9f68e24
}
.npc_vicky {
  background-image: url(/static/sprites/spritesmith-main-9.png);
<<<<<<< HEAD
  background-position: -1848px -1440px;
  width: 59px;
  height: 82px;
=======
  background-position: -1522px -1272px;
  width: 105px;
  height: 105px;
>>>>>>> c9f68e24
}
.seasonalshop_closed {
  background-image: url(/static/sprites/spritesmith-main-9.png);
<<<<<<< HEAD
  background-position: -1757px -788px;
  width: 162px;
  height: 138px;
=======
  background-position: -1522px -1166px;
  width: 105px;
  height: 105px;
>>>>>>> c9f68e24
}
.seasonalshop_open {
  background-image: url(/static/sprites/spritesmith-main-9.png);
<<<<<<< HEAD
  background-position: -1757px -510px;
  width: 162px;
  height: 138px;
=======
  background-position: -1522px -1060px;
  width: 105px;
  height: 105px;
>>>>>>> c9f68e24
}
.quest_armadillo {
  background-image: url(/static/sprites/spritesmith-main-9.png);
<<<<<<< HEAD
  background-position: -440px -232px;
  width: 219px;
  height: 219px;
=======
  background-position: -1522px -954px;
  width: 105px;
  height: 105px;
>>>>>>> c9f68e24
}
.quest_atom1 {
  background-image: url(/static/sprites/spritesmith-main-9.png);
<<<<<<< HEAD
  background-position: -251px -1326px;
  width: 250px;
  height: 150px;
=======
  background-position: -1522px -848px;
  width: 105px;
  height: 105px;
>>>>>>> c9f68e24
}
.quest_atom2 {
  background-image: url(/static/sprites/spritesmith-main-9.png);
<<<<<<< HEAD
  background-position: -1540px -1176px;
  width: 207px;
  height: 138px;
=======
  background-position: -1522px -742px;
  width: 105px;
  height: 105px;
>>>>>>> c9f68e24
}
.quest_atom3 {
  background-image: url(/static/sprites/spritesmith-main-9.png);
<<<<<<< HEAD
  background-position: -1540px -817px;
  width: 216px;
  height: 180px;
=======
  background-position: -1522px -636px;
  width: 105px;
  height: 105px;
>>>>>>> c9f68e24
}
.quest_axolotl {
  background-image: url(/static/sprites/spritesmith-main-9.png);
<<<<<<< HEAD
  background-position: -220px -892px;
  width: 219px;
  height: 219px;
=======
  background-position: -1522px -530px;
  width: 105px;
  height: 105px;
>>>>>>> c9f68e24
}
.quest_basilist {
  background-image: url(/static/sprites/spritesmith-main-9.png);
<<<<<<< HEAD
  background-position: -366px -1477px;
  width: 189px;
  height: 141px;
=======
  background-position: -1522px -424px;
  width: 105px;
  height: 105px;
>>>>>>> c9f68e24
}
.quest_beetle {
  background-image: url(/static/sprites/spritesmith-main-9.png);
<<<<<<< HEAD
  background-position: -1540px -428px;
  width: 204px;
  height: 201px;
=======
  background-position: -1522px -318px;
  width: 105px;
  height: 105px;
>>>>>>> c9f68e24
}
.quest_bunny {
  background-image: url(/static/sprites/spritesmith-main-9.png);
<<<<<<< HEAD
  background-position: -1540px -630px;
  width: 210px;
  height: 186px;
=======
  background-position: -1522px -212px;
  width: 105px;
  height: 105px;
>>>>>>> c9f68e24
}
.quest_butterfly {
  background-image: url(/static/sprites/spritesmith-main-9.png);
<<<<<<< HEAD
  background-position: -660px -220px;
  width: 219px;
  height: 219px;
=======
  background-position: -1522px -106px;
  width: 105px;
  height: 105px;
>>>>>>> c9f68e24
}
.quest_cheetah {
  background-image: url(/static/sprites/spritesmith-main-9.png);
<<<<<<< HEAD
  background-position: -220px -452px;
  width: 219px;
  height: 219px;
=======
  background-position: -1522px 0px;
  width: 105px;
  height: 105px;
>>>>>>> c9f68e24
}
.quest_cow {
  background-image: url(/static/sprites/spritesmith-main-9.png);
<<<<<<< HEAD
  background-position: 0px -1477px;
  width: 174px;
  height: 213px;
=======
  background-position: -1378px -1354px;
  width: 105px;
  height: 105px;
>>>>>>> c9f68e24
}
.quest_dilatory {
  background-image: url(/static/sprites/spritesmith-main-9.png);
<<<<<<< HEAD
  background-position: -220px -672px;
  width: 219px;
  height: 219px;
=======
  background-position: -1272px -1354px;
  width: 105px;
  height: 105px;
>>>>>>> c9f68e24
}
.quest_dilatoryDistress1 {
  background-image: url(/static/sprites/spritesmith-main-9.png);
<<<<<<< HEAD
  background-position: -1540px -217px;
  width: 210px;
  height: 210px;
=======
  background-position: -1166px -1354px;
  width: 105px;
  height: 105px;
>>>>>>> c9f68e24
}
.quest_dilatoryDistress2 {
  background-image: url(/static/sprites/spritesmith-main-9.png);
<<<<<<< HEAD
  background-position: -1757px -359px;
  width: 150px;
  height: 150px;
=======
  background-position: -1060px -1354px;
  width: 105px;
  height: 105px;
>>>>>>> c9f68e24
}
.quest_dilatoryDistress3 {
  background-image: url(/static/sprites/spritesmith-main-9.png);
<<<<<<< HEAD
  background-position: -1100px -440px;
  width: 219px;
  height: 219px;
=======
  background-position: -954px -1354px;
  width: 105px;
  height: 105px;
>>>>>>> c9f68e24
}
.quest_dilatory_derby {
  background-image: url(/static/sprites/spritesmith-main-9.png);
<<<<<<< HEAD
  background-position: -440px -452px;
  width: 219px;
  height: 219px;
=======
  background-position: -848px -1354px;
  width: 105px;
  height: 105px;
>>>>>>> c9f68e24
}
.quest_dustbunnies {
  background-image: url(/static/sprites/spritesmith-main-9.png);
<<<<<<< HEAD
  background-position: -880px -892px;
  width: 219px;
  height: 219px;
=======
  background-position: -742px -1354px;
  width: 105px;
  height: 105px;
>>>>>>> c9f68e24
}
.quest_egg {
  background-image: url(/static/sprites/spritesmith-main-9.png);
<<<<<<< HEAD
  background-position: -1757px 0px;
  width: 165px;
  height: 207px;
=======
  background-position: -636px -1354px;
  width: 105px;
  height: 105px;
>>>>>>> c9f68e24
}
.quest_evilsanta {
  background-image: url(/static/sprites/spritesmith-main-9.png);
<<<<<<< HEAD
  background-position: -1757px -1051px;
  width: 118px;
  height: 131px;
=======
  background-position: -530px -1354px;
  width: 105px;
  height: 105px;
>>>>>>> c9f68e24
}
.quest_evilsanta2 {
  background-image: url(/static/sprites/spritesmith-main-9.png);
<<<<<<< HEAD
  background-position: -1320px -220px;
  width: 219px;
  height: 219px;
=======
  background-position: -424px -1354px;
  width: 105px;
  height: 105px;
>>>>>>> c9f68e24
}
.quest_falcon {
  background-image: url(/static/sprites/spritesmith-main-9.png);
<<<<<<< HEAD
  background-position: -1320px 0px;
  width: 219px;
  height: 219px;
=======
  background-position: -318px -1354px;
  width: 105px;
  height: 105px;
>>>>>>> c9f68e24
}
.quest_ferret {
  background-image: url(/static/sprites/spritesmith-main-9.png);
<<<<<<< HEAD
  background-position: -1100px -892px;
  width: 219px;
  height: 219px;
=======
  background-position: -212px -1354px;
  width: 105px;
  height: 105px;
>>>>>>> c9f68e24
}
.quest_frog {
  background-image: url(/static/sprites/spritesmith-main-9.png);
<<<<<<< HEAD
  background-position: 0px -1112px;
  width: 221px;
  height: 213px;
=======
  background-position: -106px -1354px;
  width: 105px;
  height: 105px;
>>>>>>> c9f68e24
}
.quest_ghost_stag {
  background-image: url(/static/sprites/spritesmith-main-9.png);
<<<<<<< HEAD
  background-position: -660px -892px;
  width: 219px;
  height: 219px;
=======
  background-position: 0px -1354px;
  width: 105px;
  height: 105px;
>>>>>>> c9f68e24
}
.quest_goldenknight1 {
  background-image: url(/static/sprites/spritesmith-main-9.png);
<<<<<<< HEAD
  background-position: -440px -892px;
  width: 219px;
  height: 219px;
=======
  background-position: -1378px -1248px;
  width: 105px;
  height: 105px;
>>>>>>> c9f68e24
}
.quest_goldenknight2 {
  background-image: url(/static/sprites/spritesmith-main-9.png);
<<<<<<< HEAD
  background-position: 0px -1326px;
  width: 250px;
  height: 150px;
=======
  background-position: -1272px -1248px;
  width: 105px;
  height: 105px;
>>>>>>> c9f68e24
}
.quest_goldenknight3 {
  background-image: url(/static/sprites/spritesmith-main-9.png);
<<<<<<< HEAD
  background-position: 0px 0px;
  width: 219px;
  height: 231px;
=======
  background-position: -1166px -1248px;
  width: 105px;
  height: 105px;
>>>>>>> c9f68e24
}
.quest_gryphon {
  background-image: url(/static/sprites/spritesmith-main-9.png);
<<<<<<< HEAD
  background-position: -1102px -1112px;
  width: 216px;
  height: 177px;
=======
  background-position: -1060px -1248px;
  width: 105px;
  height: 105px;
>>>>>>> c9f68e24
}
.quest_guineapig {
  background-image: url(/static/sprites/spritesmith-main-9.png);
<<<<<<< HEAD
  background-position: 0px -892px;
  width: 219px;
  height: 219px;
=======
  background-position: -954px -1248px;
  width: 105px;
  height: 105px;
>>>>>>> c9f68e24
}
.quest_harpy {
  background-image: url(/static/sprites/spritesmith-main-9.png);
<<<<<<< HEAD
  background-position: -1100px -660px;
  width: 219px;
  height: 219px;
=======
  background-position: -848px -1248px;
  width: 105px;
  height: 105px;
>>>>>>> c9f68e24
}
.quest_hedgehog {
  background-image: url(/static/sprites/spritesmith-main-9.png);
<<<<<<< HEAD
  background-position: -442px -1112px;
  width: 219px;
  height: 186px;
=======
  background-position: -742px -1248px;
  width: 105px;
  height: 105px;
>>>>>>> c9f68e24
}
.quest_hippo {
  background-image: url(/static/sprites/spritesmith-main-9.png);
<<<<<<< HEAD
  background-position: -220px 0px;
  width: 219px;
  height: 219px;
=======
  background-position: -636px -1248px;
  width: 105px;
  height: 105px;
>>>>>>> c9f68e24
}
.quest_horse {
  background-image: url(/static/sprites/spritesmith-main-9.png);
<<<<<<< HEAD
  background-position: -1100px 0px;
  width: 219px;
  height: 219px;
=======
  background-position: -530px -1248px;
  width: 105px;
  height: 105px;
>>>>>>> c9f68e24
}
.quest_kraken {
  background-image: url(/static/sprites/spritesmith-main-9.png);
<<<<<<< HEAD
  background-position: -1540px -998px;
  width: 216px;
  height: 177px;
=======
  background-position: -424px -1248px;
  width: 105px;
  height: 105px;
>>>>>>> c9f68e24
}
.quest_mayhemMistiflying1 {
  background-image: url(/static/sprites/spritesmith-main-9.png);
<<<<<<< HEAD
  background-position: -1757px -208px;
  width: 150px;
  height: 150px;
=======
  background-position: -318px -1248px;
  width: 105px;
  height: 105px;
>>>>>>> c9f68e24
}
.quest_mayhemMistiflying2 {
  background-image: url(/static/sprites/spritesmith-main-9.png);
<<<<<<< HEAD
  background-position: -880px -672px;
  width: 219px;
  height: 219px;
=======
  background-position: -212px -1248px;
  width: 105px;
  height: 105px;
>>>>>>> c9f68e24
}
.quest_mayhemMistiflying3 {
  background-image: url(/static/sprites/spritesmith-main-9.png);
<<<<<<< HEAD
  background-position: -660px -672px;
  width: 219px;
  height: 219px;
=======
  background-position: -106px -1248px;
  width: 105px;
  height: 105px;
>>>>>>> c9f68e24
}
.quest_monkey {
  background-image: url(/static/sprites/spritesmith-main-9.png);
<<<<<<< HEAD
  background-position: -440px -672px;
  width: 219px;
  height: 219px;
=======
  background-position: 0px -1248px;
  width: 105px;
  height: 105px;
>>>>>>> c9f68e24
}
.quest_moon1 {
  background-image: url(/static/sprites/spritesmith-main-9.png);
<<<<<<< HEAD
  background-position: -1320px -440px;
  width: 216px;
  height: 216px;
=======
  background-position: -1205px -1097px;
  width: 105px;
  height: 105px;
>>>>>>> c9f68e24
}
.quest_moon2 {
  background-image: url(/static/sprites/spritesmith-main-9.png);
<<<<<<< HEAD
  background-position: 0px -672px;
  width: 219px;
  height: 219px;
=======
  background-position: -1099px -1097px;
  width: 105px;
  height: 105px;
>>>>>>> c9f68e24
}
.quest_moon3 {
  background-image: url(/static/sprites/spritesmith-main-9.png);
<<<<<<< HEAD
  background-position: -880px -440px;
  width: 219px;
  height: 219px;
=======
  background-position: -993px -1097px;
  width: 105px;
  height: 105px;
>>>>>>> c9f68e24
}
.quest_moonstone1 {
  background-image: url(/static/sprites/spritesmith-main-9.png);
<<<<<<< HEAD
  background-position: -880px -220px;
  width: 219px;
  height: 219px;
=======
  background-position: -887px -1097px;
  width: 105px;
  height: 105px;
>>>>>>> c9f68e24
}
.quest_moonstone2 {
  background-image: url(/static/sprites/spritesmith-main-9.png);
<<<<<<< HEAD
  background-position: -880px 0px;
  width: 219px;
  height: 219px;
=======
  background-position: -781px -1097px;
  width: 105px;
  height: 105px;
>>>>>>> c9f68e24
}
.quest_moonstone3 {
  background-image: url(/static/sprites/spritesmith-main-9.png);
<<<<<<< HEAD
  background-position: -660px -452px;
  width: 219px;
  height: 219px;
=======
  background-position: -675px -1097px;
  width: 105px;
  height: 105px;
>>>>>>> c9f68e24
}
.quest_nudibranch {
  background-image: url(/static/sprites/spritesmith-main-9.png);
<<<<<<< HEAD
  background-position: -1320px -657px;
  width: 216px;
  height: 216px;
=======
  background-position: -569px -1097px;
  width: 105px;
  height: 105px;
>>>>>>> c9f68e24
}
.quest_octopus {
  background-image: url(/static/sprites/spritesmith-main-9.png);
<<<<<<< HEAD
  background-position: -662px -1112px;
  width: 222px;
  height: 177px;
=======
  background-position: -463px -1097px;
  width: 105px;
  height: 105px;
>>>>>>> c9f68e24
}
.quest_owl {
  background-image: url(/static/sprites/spritesmith-main-9.png);
<<<<<<< HEAD
  background-position: 0px -452px;
  width: 219px;
  height: 219px;
=======
  background-position: -357px -1097px;
  width: 105px;
  height: 105px;
>>>>>>> c9f68e24
}
.quest_peacock {
  background-image: url(/static/sprites/spritesmith-main-9.png);
<<<<<<< HEAD
  background-position: -1320px -874px;
  width: 216px;
  height: 216px;
=======
  background-position: -251px -1097px;
  width: 105px;
  height: 105px;
>>>>>>> c9f68e24
}
.quest_penguin {
  background-image: url(/static/sprites/spritesmith-main-9.png);
<<<<<<< HEAD
  background-position: -175px -1477px;
  width: 190px;
  height: 183px;
=======
  background-position: -1317px -1088px;
  width: 105px;
  height: 105px;
>>>>>>> c9f68e24
}
.quest_rat {
  background-image: url(/static/sprites/spritesmith-main-9.png);
<<<<<<< HEAD
  background-position: -660px 0px;
  width: 219px;
  height: 219px;
=======
  background-position: -1317px -982px;
  width: 105px;
  height: 105px;
>>>>>>> c9f68e24
}
.quest_rock {
  background-image: url(/static/sprites/spritesmith-main-9.png);
<<<<<<< HEAD
  background-position: -1540px 0px;
  width: 216px;
  height: 216px;
=======
  background-position: -1317px -876px;
  width: 105px;
  height: 105px;
>>>>>>> c9f68e24
}
.quest_rooster {
  background-image: url(/static/sprites/spritesmith-main-9.png);
<<<<<<< HEAD
  background-position: -1319px -1112px;
  width: 213px;
  height: 174px;
=======
  background-position: -1317px -770px;
  width: 105px;
  height: 105px;
>>>>>>> c9f68e24
}
.quest_sabretooth {
  background-image: url(/static/sprites/spritesmith-main-9.png);
<<<<<<< HEAD
  background-position: -220px -232px;
  width: 219px;
  height: 219px;
=======
  background-position: -1317px -664px;
  width: 105px;
  height: 105px;
>>>>>>> c9f68e24
}
.quest_sheep {
  background-image: url(/static/sprites/spritesmith-main-9.png);
<<<<<<< HEAD
  background-position: 0px -232px;
  width: 219px;
  height: 219px;
}
.quest_slime {
  background-image: url(/static/sprites/spritesmith-main-9.png);
  background-position: -440px 0px;
  width: 219px;
  height: 219px;
}
.quest_sloth {
  background-image: url(/static/sprites/spritesmith-main-9.png);
  background-position: -1100px -220px;
  width: 219px;
  height: 219px;
}
.quest_snail {
  background-image: url(/static/sprites/spritesmith-main-9.png);
  background-position: -222px -1112px;
  width: 219px;
  height: 213px;
}
.quest_snake {
  background-image: url(/static/sprites/spritesmith-main-9.png);
  background-position: -885px -1112px;
  width: 216px;
  height: 177px;
=======
  background-position: -106px -1460px;
  width: 105px;
  height: 105px;
>>>>>>> c9f68e24
}<|MERGE_RESOLUTION|>--- conflicted
+++ resolved
@@ -1,2547 +1,641 @@
 .Pet_Currency_Gem {
   background-image: url(/static/sprites/spritesmith-main-9.png);
-<<<<<<< HEAD
-  background-position: -694px -1477px;
-  width: 68px;
-  height: 68px;
-=======
-  background-position: -251px -1203px;
-  width: 221px;
-  height: 39px;
-}
-.quest_moon2 {
-  background-image: url(/static/sprites/spritesmith-main-9.png);
-  background-position: 0px 0px;
-  width: 219px;
-  height: 219px;
-}
-.quest_moon3 {
-  background-image: url(/static/sprites/spritesmith-main-9.png);
-  background-position: -220px 0px;
-  width: 219px;
-  height: 219px;
-}
-.quest_moonstone1 {
-  background-image: url(/static/sprites/spritesmith-main-9.png);
-  background-position: -880px -440px;
-  width: 219px;
-  height: 219px;
-}
-.quest_moonstone2 {
-  background-image: url(/static/sprites/spritesmith-main-9.png);
-  background-position: 0px -220px;
-  width: 219px;
-  height: 219px;
-}
-.quest_moonstone3 {
-  background-image: url(/static/sprites/spritesmith-main-9.png);
-  background-position: -220px -220px;
-  width: 219px;
-  height: 219px;
-}
-.quest_nudibranch {
-  background-image: url(/static/sprites/spritesmith-main-9.png);
-  background-position: -880px -660px;
-  width: 216px;
-  height: 216px;
-}
-.quest_octopus {
-  background-image: url(/static/sprites/spritesmith-main-9.png);
-  background-position: -871px -880px;
-  width: 222px;
-  height: 177px;
-}
-.quest_owl {
-  background-image: url(/static/sprites/spritesmith-main-9.png);
-  background-position: 0px -440px;
-  width: 219px;
-  height: 219px;
-}
-.quest_peacock {
-  background-image: url(/static/sprites/spritesmith-main-9.png);
-  background-position: -434px -880px;
-  width: 216px;
-  height: 216px;
-}
-.quest_penguin {
-  background-image: url(/static/sprites/spritesmith-main-9.png);
-  background-position: -1317px -178px;
-  width: 190px;
-  height: 183px;
-}
-.quest_rat {
-  background-image: url(/static/sprites/spritesmith-main-9.png);
-  background-position: -660px 0px;
-  width: 219px;
-  height: 219px;
-}
-.quest_rock {
-  background-image: url(/static/sprites/spritesmith-main-9.png);
-  background-position: -217px -880px;
-  width: 216px;
-  height: 216px;
-}
-.quest_rooster {
-  background-image: url(/static/sprites/spritesmith-main-9.png);
-  background-position: -1100px -890px;
-  width: 213px;
-  height: 174px;
-}
-.quest_sabretooth {
-  background-image: url(/static/sprites/spritesmith-main-9.png);
-  background-position: 0px -660px;
-  width: 219px;
-  height: 219px;
-}
-.quest_sheep {
-  background-image: url(/static/sprites/spritesmith-main-9.png);
-  background-position: -220px -660px;
-  width: 219px;
-  height: 219px;
-}
-.quest_slime {
-  background-image: url(/static/sprites/spritesmith-main-9.png);
-  background-position: -440px -660px;
-  width: 219px;
-  height: 219px;
-}
-.quest_sloth {
-  background-image: url(/static/sprites/spritesmith-main-9.png);
-  background-position: -660px -660px;
-  width: 219px;
-  height: 219px;
-}
-.quest_snail {
-  background-image: url(/static/sprites/spritesmith-main-9.png);
-  background-position: -651px -880px;
-  width: 219px;
-  height: 213px;
-}
-.quest_snake {
-  background-image: url(/static/sprites/spritesmith-main-9.png);
-  background-position: -1100px -178px;
-  width: 216px;
-  height: 177px;
-}
-.quest_spider {
-  background-image: url(/static/sprites/spritesmith-main-9.png);
-  background-position: 0px -1097px;
+  background-position: -1163px -1477px;
+  width: 68px;
+  height: 68px;
+}
+.Pet_Currency_Gem1x {
+  background-image: url(/static/sprites/spritesmith-main-9.png);
+  background-position: -1908px -422px;
+  width: 15px;
+  height: 13px;
+}
+.Pet_Currency_Gem2x {
+  background-image: url(/static/sprites/spritesmith-main-9.png);
+  background-position: -1893px -1238px;
+  width: 30px;
+  height: 26px;
+}
+.PixelPaw-Gold {
+  background-image: url(/static/sprites/spritesmith-main-9.png);
+  background-position: -1876px -1265px;
+  width: 51px;
+  height: 51px;
+}
+.PixelPaw {
+  background-image: url(/static/sprites/spritesmith-main-9.png);
+  background-position: -1876px -1317px;
+  width: 51px;
+  height: 51px;
+}
+.PixelPaw002 {
+  background-image: url(/static/sprites/spritesmith-main-9.png);
+  background-position: -1878px -1397px;
+  width: 51px;
+  height: 51px;
+}
+.inventory_present {
+  background-image: url(/static/sprites/spritesmith-main-9.png);
+  background-position: -661px -1546px;
+  width: 48px;
+  height: 51px;
+}
+.inventory_present_05 {
+  background-image: url(/static/sprites/spritesmith-main-9.png);
+  background-position: -514px -1546px;
+  width: 48px;
+  height: 51px;
+}
+.inventory_present_06 {
+  background-image: url(/static/sprites/spritesmith-main-9.png);
+  background-position: -1878px -1449px;
+  width: 48px;
+  height: 51px;
+}
+.inventory_present_07 {
+  background-image: url(/static/sprites/spritesmith-main-9.png);
+  background-position: -563px -1546px;
+  width: 48px;
+  height: 51px;
+}
+.inventory_present_08 {
+  background-image: url(/static/sprites/spritesmith-main-9.png);
+  background-position: -465px -1546px;
+  width: 48px;
+  height: 51px;
+}
+.inventory_present_09 {
+  background-image: url(/static/sprites/spritesmith-main-9.png);
+  background-position: -612px -1546px;
+  width: 48px;
+  height: 51px;
+}
+.inventory_present_10 {
+  background-image: url(/static/sprites/spritesmith-main-9.png);
+  background-position: -808px -1546px;
+  width: 48px;
+  height: 51px;
+}
+.inventory_present_11 {
+  background-image: url(/static/sprites/spritesmith-main-9.png);
+  background-position: -759px -1546px;
+  width: 48px;
+  height: 51px;
+}
+.inventory_present_12 {
+  background-image: url(/static/sprites/spritesmith-main-9.png);
+  background-position: -710px -1546px;
+  width: 48px;
+  height: 51px;
+}
+.inventory_special_birthday {
+  background-image: url(/static/sprites/spritesmith-main-9.png);
+  background-position: -956px -1477px;
+  width: 68px;
+  height: 68px;
+}
+.inventory_special_congrats {
+  background-image: url(/static/sprites/spritesmith-main-9.png);
+  background-position: -1232px -1477px;
+  width: 68px;
+  height: 68px;
+}
+.inventory_special_fortify {
+  background-image: url(/static/sprites/spritesmith-main-9.png);
+  background-position: -473px -1477px;
+  width: 68px;
+  height: 68px;
+}
+.inventory_special_getwell {
+  background-image: url(/static/sprites/spritesmith-main-9.png);
+  background-position: -1370px -1477px;
+  width: 68px;
+  height: 68px;
+}
+.inventory_special_goodluck {
+  background-image: url(/static/sprites/spritesmith-main-9.png);
+  background-position: -404px -1477px;
+  width: 68px;
+  height: 68px;
+}
+.inventory_special_greeting {
+  background-image: url(/static/sprites/spritesmith-main-9.png);
+  background-position: -749px -1477px;
+  width: 68px;
+  height: 68px;
+}
+.inventory_special_nye {
+  background-image: url(/static/sprites/spritesmith-main-9.png);
+  background-position: -818px -1477px;
+  width: 68px;
+  height: 68px;
+}
+.inventory_special_opaquePotion {
+  background-image: url(/static/sprites/spritesmith-main-9.png);
+  background-position: -887px -1477px;
+  width: 68px;
+  height: 68px;
+}
+.inventory_special_seafoam {
+  background-image: url(/static/sprites/spritesmith-main-9.png);
+  background-position: -1025px -1477px;
+  width: 68px;
+  height: 68px;
+}
+.inventory_special_shinySeed {
+  background-image: url(/static/sprites/spritesmith-main-9.png);
+  background-position: -1094px -1477px;
+  width: 68px;
+  height: 68px;
+}
+.inventory_special_snowball {
+  background-image: url(/static/sprites/spritesmith-main-9.png);
+  background-position: -1646px -1477px;
+  width: 68px;
+  height: 68px;
+}
+.inventory_special_spookySparkles {
+  background-image: url(/static/sprites/spritesmith-main-9.png);
+  background-position: -1577px -1477px;
+  width: 68px;
+  height: 68px;
+}
+.inventory_special_thankyou {
+  background-image: url(/static/sprites/spritesmith-main-9.png);
+  background-position: -1508px -1477px;
+  width: 68px;
+  height: 68px;
+}
+.inventory_special_trinket {
+  background-image: url(/static/sprites/spritesmith-main-9.png);
+  background-position: -1439px -1477px;
+  width: 68px;
+  height: 68px;
+}
+.inventory_special_valentine {
+  background-image: url(/static/sprites/spritesmith-main-9.png);
+  background-position: -1301px -1477px;
+  width: 68px;
+  height: 68px;
+}
+.knockout {
+  background-image: url(/static/sprites/spritesmith-main-9.png);
+  background-position: -1112px -1326px;
+  width: 120px;
+  height: 47px;
+}
+.pet_key {
+  background-image: url(/static/sprites/spritesmith-main-9.png);
+  background-position: -611px -1477px;
+  width: 68px;
+  height: 68px;
+}
+.rebirth_orb {
+  background-image: url(/static/sprites/spritesmith-main-9.png);
+  background-position: -680px -1477px;
+  width: 68px;
+  height: 68px;
+}
+.seafoam_star {
+  background-image: url(/static/sprites/spritesmith-main-9.png);
+  background-position: -930px -1326px;
+  width: 90px;
+  height: 90px;
+}
+.shop_armoire {
+  background-image: url(/static/sprites/spritesmith-main-9.png);
+  background-position: -542px -1477px;
+  width: 68px;
+  height: 68px;
+}
+.snowman {
+  background-image: url(/static/sprites/spritesmith-main-9.png);
+  background-position: -839px -1326px;
+  width: 90px;
+  height: 90px;
+}
+.zzz {
+  background-image: url(/static/sprites/spritesmith-main-9.png);
+  background-position: -1429px -1203px;
+  width: 40px;
+  height: 40px;
+}
+.zzz_light {
+  background-image: url(/static/sprites/spritesmith-main-9.png);
+  background-position: -1470px -1203px;
+  width: 40px;
+  height: 40px;
+}
+.npc_alex {
+  background-image: url(/static/sprites/spritesmith-main-9.png);
+  background-position: -1757px -724px;
+  width: 162px;
+  height: 138px;
+}
+.npc_aprilFool {
+  background-image: url(/static/sprites/spritesmith-main-9.png);
+  background-position: -1757px -1397px;
+  width: 120px;
+  height: 120px;
+}
+.npc_bailey {
+  background-image: url(/static/sprites/spritesmith-main-9.png);
+  background-position: -404px -1546px;
+  width: 60px;
+  height: 72px;
+}
+.npc_daniel {
+  background-image: url(/static/sprites/spritesmith-main-9.png);
+  background-position: -1757px -1141px;
+  width: 135px;
+  height: 123px;
+}
+.npc_ian {
+  background-image: url(/static/sprites/spritesmith-main-9.png);
+  background-position: -1353px -1112px;
+  width: 75px;
+  height: 135px;
+}
+.npc_justin {
+  background-image: url(/static/sprites/spritesmith-main-9.png);
+  background-position: -1757px -1518px;
+  width: 84px;
+  height: 120px;
+}
+.npc_justin_head {
+  background-image: url(/static/sprites/spritesmith-main-9.png);
+  background-position: -1893px -1141px;
+  width: 36px;
+  height: 96px;
+}
+.npc_matt {
+  background-image: url(/static/sprites/spritesmith-main-9.png);
+  background-position: -643px -1326px;
+  width: 195px;
+  height: 138px;
+}
+.npc_sabe {
+  background-image: url(/static/sprites/spritesmith-main-9.png);
+  background-position: -1429px -1112px;
+  width: 90px;
+  height: 90px;
+}
+.npc_timetravelers {
+  background-image: url(/static/sprites/spritesmith-main-9.png);
+  background-position: -251px -1326px;
+  width: 195px;
+  height: 138px;
+}
+.npc_timetravelers_active {
+  background-image: url(/static/sprites/spritesmith-main-9.png);
+  background-position: -447px -1326px;
+  width: 195px;
+  height: 138px;
+}
+.npc_tyler {
+  background-image: url(/static/sprites/spritesmith-main-9.png);
+  background-position: -1021px -1326px;
+  width: 90px;
+  height: 90px;
+}
+.npc_vicky {
+  background-image: url(/static/sprites/spritesmith-main-9.png);
+  background-position: -1842px -1518px;
+  width: 59px;
+  height: 82px;
+}
+.seasonalshop_closed {
+  background-image: url(/static/sprites/spritesmith-main-9.png);
+  background-position: -1757px -863px;
+  width: 162px;
+  height: 138px;
+}
+.seasonalshop_open {
+  background-image: url(/static/sprites/spritesmith-main-9.png);
+  background-position: -1757px -1002px;
+  width: 162px;
+  height: 138px;
+}
+.quest_armadillo {
+  background-image: url(/static/sprites/spritesmith-main-9.png);
+  background-position: -1100px -892px;
+  width: 219px;
+  height: 219px;
+}
+.quest_atom1 {
+  background-image: url(/static/sprites/spritesmith-main-9.png);
+  background-position: 0px -1326px;
   width: 250px;
   height: 150px;
 }
-.quest_stoikalmCalamity1 {
-  background-image: url(/static/sprites/spritesmith-main-9.png);
-  background-position: -1317px -513px;
-  width: 150px;
-  height: 150px;
-}
-.quest_stoikalmCalamity2 {
-  background-image: url(/static/sprites/spritesmith-main-9.png);
-  background-position: -880px -220px;
-  width: 219px;
-  height: 219px;
-}
-.quest_stoikalmCalamity3 {
-  background-image: url(/static/sprites/spritesmith-main-9.png);
-  background-position: -880px 0px;
-  width: 219px;
-  height: 219px;
-}
-.quest_taskwoodsTerror1 {
-  background-image: url(/static/sprites/spritesmith-main-9.png);
-  background-position: -1317px -362px;
-  width: 150px;
-  height: 150px;
-}
-.quest_taskwoodsTerror2 {
-  background-image: url(/static/sprites/spritesmith-main-9.png);
-  background-position: 0px -880px;
-  width: 216px;
-  height: 216px;
-}
-.quest_taskwoodsTerror3 {
-  background-image: url(/static/sprites/spritesmith-main-9.png);
-  background-position: -660px -440px;
-  width: 219px;
-  height: 219px;
-}
-.quest_treeling {
-  background-image: url(/static/sprites/spritesmith-main-9.png);
-  background-position: -1100px -712px;
-  width: 216px;
-  height: 177px;
-}
-.quest_trex {
-  background-image: url(/static/sprites/spritesmith-main-9.png);
-  background-position: -1317px 0px;
-  width: 204px;
-  height: 177px;
-}
-.quest_trex_undead {
-  background-image: url(/static/sprites/spritesmith-main-9.png);
-  background-position: -1100px 0px;
-  width: 216px;
-  height: 177px;
-}
-.quest_triceratops {
-  background-image: url(/static/sprites/spritesmith-main-9.png);
-  background-position: -660px -220px;
-  width: 219px;
-  height: 219px;
-}
-.quest_turtle {
-  background-image: url(/static/sprites/spritesmith-main-9.png);
-  background-position: -440px -440px;
-  width: 219px;
-  height: 219px;
-}
-.quest_unicorn {
-  background-image: url(/static/sprites/spritesmith-main-9.png);
-  background-position: -220px -440px;
-  width: 219px;
-  height: 219px;
-}
-.quest_vice1 {
-  background-image: url(/static/sprites/spritesmith-main-9.png);
-  background-position: -1100px -356px;
-  width: 216px;
-  height: 177px;
-}
-.quest_vice2 {
-  background-image: url(/static/sprites/spritesmith-main-9.png);
-  background-position: -440px -220px;
-  width: 219px;
-  height: 219px;
-}
-.quest_vice3 {
-  background-image: url(/static/sprites/spritesmith-main-9.png);
-  background-position: -1100px -534px;
-  width: 216px;
-  height: 177px;
-}
-.quest_whale {
-  background-image: url(/static/sprites/spritesmith-main-9.png);
-  background-position: -440px 0px;
-  width: 219px;
-  height: 219px;
-}
-.quest_atom1_soapBars {
-  background-image: url(/static/sprites/spritesmith-main-9.png);
-  background-position: -931px -1566px;
-  width: 48px;
-  height: 51px;
-}
-.quest_dilatoryDistress1_blueFins {
-  background-image: url(/static/sprites/spritesmith-main-9.png);
-  background-position: -980px -1566px;
-  width: 51px;
-  height: 48px;
-}
-.quest_dilatoryDistress1_fireCoral {
-  background-image: url(/static/sprites/spritesmith-main-9.png);
-  background-position: -1628px 0px;
-  width: 48px;
-  height: 51px;
-}
-.quest_egg_plainEgg {
-  background-image: url(/static/sprites/spritesmith-main-9.png);
-  background-position: -1628px -52px;
-  width: 48px;
-  height: 51px;
-}
-.quest_evilsanta2_branches {
-  background-image: url(/static/sprites/spritesmith-main-9.png);
-  background-position: -1628px -104px;
-  width: 48px;
-  height: 51px;
-}
-.quest_evilsanta2_tracks {
-  background-image: url(/static/sprites/spritesmith-main-9.png);
-  background-position: -488px -1460px;
-  width: 54px;
-  height: 60px;
-}
-.quest_goldenknight1_testimony {
-  background-image: url(/static/sprites/spritesmith-main-9.png);
-  background-position: -1628px -208px;
-  width: 48px;
-  height: 51px;
-}
-.quest_mayhemMistiflying2_mistifly1 {
-  background-image: url(/static/sprites/spritesmith-main-9.png);
-  background-position: -1628px -260px;
-  width: 48px;
-  height: 51px;
-}
-.quest_mayhemMistiflying2_mistifly2 {
-  background-image: url(/static/sprites/spritesmith-main-9.png);
-  background-position: -1628px -312px;
-  width: 48px;
-  height: 51px;
-}
-.quest_mayhemMistiflying2_mistifly3 {
-  background-image: url(/static/sprites/spritesmith-main-9.png);
-  background-position: -1628px -780px;
-  width: 48px;
-  height: 51px;
-}
-.quest_moon1_shard {
-  background-image: url(/static/sprites/spritesmith-main-9.png);
-  background-position: -1726px -45px;
-  width: 42px;
-  height: 42px;
-}
-.quest_moonstone1_moonstone {
-  background-image: url(/static/sprites/spritesmith-main-9.png);
-  background-position: -1726px -1081px;
-  width: 30px;
-  height: 30px;
-}
-.quest_stoikalmCalamity2_icicleCoin {
-  background-image: url(/static/sprites/spritesmith-main-9.png);
-  background-position: -1628px -832px;
-  width: 48px;
-  height: 51px;
-}
-.quest_taskwoodsTerror2_brownie {
-  background-image: url(/static/sprites/spritesmith-main-9.png);
-  background-position: -1628px -884px;
-  width: 48px;
-  height: 51px;
-}
-.quest_taskwoodsTerror2_dryad {
-  background-image: url(/static/sprites/spritesmith-main-9.png);
-  background-position: -1628px -936px;
-  width: 48px;
-  height: 51px;
-}
-.quest_taskwoodsTerror2_pixie {
-  background-image: url(/static/sprites/spritesmith-main-9.png);
-  background-position: -1628px -988px;
-  width: 48px;
-  height: 51px;
-}
-.quest_vice2_lightCrystal {
-  background-image: url(/static/sprites/spritesmith-main-9.png);
-  background-position: -1726px -498px;
-  width: 40px;
-  height: 40px;
-}
-.inventory_quest_scroll_armadillo {
-  background-image: url(/static/sprites/spritesmith-main-9.png);
-  background-position: -1628px -1040px;
-  width: 48px;
-  height: 51px;
-}
-.inventory_quest_scroll_atom1 {
-  background-image: url(/static/sprites/spritesmith-main-9.png);
-  background-position: -1628px -1144px;
-  width: 48px;
-  height: 51px;
-}
-.inventory_quest_scroll_atom1_locked {
-  background-image: url(/static/sprites/spritesmith-main-9.png);
-  background-position: -1628px -1092px;
-  width: 48px;
-  height: 51px;
-}
-.inventory_quest_scroll_atom2 {
-  background-image: url(/static/sprites/spritesmith-main-9.png);
-  background-position: -1628px -1248px;
-  width: 48px;
-  height: 51px;
-}
-.inventory_quest_scroll_atom2_locked {
-  background-image: url(/static/sprites/spritesmith-main-9.png);
-  background-position: -1628px -1196px;
-  width: 48px;
-  height: 51px;
-}
-.inventory_quest_scroll_atom3 {
-  background-image: url(/static/sprites/spritesmith-main-9.png);
-  background-position: -1628px -1352px;
-  width: 48px;
-  height: 51px;
-}
-.inventory_quest_scroll_atom3_locked {
-  background-image: url(/static/sprites/spritesmith-main-9.png);
-  background-position: -1628px -1300px;
-  width: 48px;
-  height: 51px;
-}
-.inventory_quest_scroll_axolotl {
-  background-image: url(/static/sprites/spritesmith-main-9.png);
-  background-position: -1468px -566px;
-  width: 48px;
-  height: 52px;
-}
-.inventory_quest_scroll_basilist {
-  background-image: url(/static/sprites/spritesmith-main-9.png);
-  background-position: -1628px -1456px;
-  width: 48px;
-  height: 51px;
-}
-.inventory_quest_scroll_beetle {
-  background-image: url(/static/sprites/spritesmith-main-9.png);
-  background-position: -1628px -1508px;
-  width: 48px;
-  height: 51px;
-}
-.inventory_quest_scroll_bunny {
-  background-image: url(/static/sprites/spritesmith-main-9.png);
-  background-position: -1628px -1560px;
-  width: 48px;
-  height: 51px;
-}
-.inventory_quest_scroll_butterfly {
-  background-image: url(/static/sprites/spritesmith-main-9.png);
-  background-position: -1677px -936px;
-  width: 48px;
-  height: 51px;
-}
-.inventory_quest_scroll_cheetah {
-  background-image: url(/static/sprites/spritesmith-main-9.png);
-  background-position: -1677px -988px;
-  width: 48px;
-  height: 51px;
-}
-.inventory_quest_scroll_cow {
-  background-image: url(/static/sprites/spritesmith-main-9.png);
-  background-position: -1677px -1040px;
-  width: 48px;
-  height: 51px;
-}
-.inventory_quest_scroll_dilatoryDistress1 {
-  background-image: url(/static/sprites/spritesmith-main-9.png);
-  background-position: -1677px -1144px;
-  width: 48px;
-  height: 51px;
-}
-.inventory_quest_scroll_dilatoryDistress2 {
-  background-image: url(/static/sprites/spritesmith-main-9.png);
-  background-position: -1677px -1248px;
-  width: 48px;
-  height: 51px;
-}
-.inventory_quest_scroll_dilatoryDistress2_locked {
-  background-image: url(/static/sprites/spritesmith-main-9.png);
-  background-position: -1677px -1196px;
-  width: 48px;
-  height: 51px;
-}
-.inventory_quest_scroll_dilatoryDistress3 {
-  background-image: url(/static/sprites/spritesmith-main-9.png);
-  background-position: -1677px -1352px;
-  width: 48px;
-  height: 51px;
-}
-.inventory_quest_scroll_dilatoryDistress3_locked {
-  background-image: url(/static/sprites/spritesmith-main-9.png);
-  background-position: -1677px -1300px;
-  width: 48px;
-  height: 51px;
-}
-.inventory_quest_scroll_dilatory_derby {
-  background-image: url(/static/sprites/spritesmith-main-9.png);
-  background-position: -1677px -1092px;
-  width: 48px;
-  height: 51px;
-}
-.inventory_quest_scroll_dustbunnies {
-  background-image: url(/static/sprites/spritesmith-main-9.png);
-  background-position: -1677px -1404px;
-  width: 48px;
-  height: 51px;
-}
-.inventory_quest_scroll_egg {
-  background-image: url(/static/sprites/spritesmith-main-9.png);
-  background-position: -1666px -1670px;
-  width: 48px;
-  height: 51px;
-}
-.inventory_quest_scroll_evilsanta {
-  background-image: url(/static/sprites/spritesmith-main-9.png);
-  background-position: -1617px -1670px;
-  width: 48px;
-  height: 51px;
-}
-.inventory_quest_scroll_evilsanta2 {
-  background-image: url(/static/sprites/spritesmith-main-9.png);
-  background-position: -1568px -1670px;
-  width: 48px;
-  height: 51px;
-}
-.inventory_quest_scroll_falcon {
-  background-image: url(/static/sprites/spritesmith-main-9.png);
-  background-position: -1519px -1670px;
-  width: 48px;
-  height: 51px;
-}
-.inventory_quest_scroll_ferret {
-  background-image: url(/static/sprites/spritesmith-main-9.png);
-  background-position: -1470px -1670px;
-  width: 48px;
-  height: 51px;
-}
-.inventory_quest_scroll_frog {
-  background-image: url(/static/sprites/spritesmith-main-9.png);
-  background-position: -1421px -1670px;
-  width: 48px;
-  height: 51px;
-}
-.inventory_quest_scroll_ghost_stag {
-  background-image: url(/static/sprites/spritesmith-main-9.png);
-  background-position: -1372px -1670px;
-  width: 48px;
-  height: 51px;
-}
-.inventory_quest_scroll_goldenknight1 {
-  background-image: url(/static/sprites/spritesmith-main-9.png);
-  background-position: -1274px -1670px;
-  width: 48px;
-  height: 51px;
-}
-.inventory_quest_scroll_goldenknight1_locked {
-  background-image: url(/static/sprites/spritesmith-main-9.png);
-  background-position: -1323px -1670px;
-  width: 48px;
-  height: 51px;
-}
-.inventory_quest_scroll_goldenknight2 {
-  background-image: url(/static/sprites/spritesmith-main-9.png);
-  background-position: -1176px -1670px;
-  width: 48px;
-  height: 51px;
-}
-.inventory_quest_scroll_goldenknight2_locked {
-  background-image: url(/static/sprites/spritesmith-main-9.png);
-  background-position: -1225px -1670px;
-  width: 48px;
-  height: 51px;
-}
-.inventory_quest_scroll_goldenknight3 {
-  background-image: url(/static/sprites/spritesmith-main-9.png);
-  background-position: -1078px -1670px;
-  width: 48px;
-  height: 51px;
-}
-.inventory_quest_scroll_goldenknight3_locked {
-  background-image: url(/static/sprites/spritesmith-main-9.png);
-  background-position: -1127px -1670px;
-  width: 48px;
-  height: 51px;
-}
-.inventory_quest_scroll_gryphon {
-  background-image: url(/static/sprites/spritesmith-main-9.png);
-  background-position: -1029px -1670px;
-  width: 48px;
-  height: 51px;
-}
-.inventory_quest_scroll_guineapig {
-  background-image: url(/static/sprites/spritesmith-main-9.png);
-  background-position: -980px -1670px;
-  width: 48px;
-  height: 51px;
-}
-.inventory_quest_scroll_harpy {
-  background-image: url(/static/sprites/spritesmith-main-9.png);
-  background-position: -931px -1670px;
-  width: 48px;
-  height: 51px;
-}
-.inventory_quest_scroll_hedgehog {
-  background-image: url(/static/sprites/spritesmith-main-9.png);
-  background-position: -882px -1670px;
-  width: 48px;
-  height: 51px;
-}
-.inventory_quest_scroll_hippo {
-  background-image: url(/static/sprites/spritesmith-main-9.png);
-  background-position: -833px -1670px;
-  width: 48px;
-  height: 51px;
-}
-.inventory_quest_scroll_horse {
-  background-image: url(/static/sprites/spritesmith-main-9.png);
-  background-position: -1628px -364px;
-  width: 48px;
-  height: 51px;
-}
-.inventory_quest_scroll_kraken {
-  background-image: url(/static/sprites/spritesmith-main-9.png);
-  background-position: -1229px -1460px;
-  width: 48px;
-  height: 51px;
-}
-.inventory_quest_scroll_mayhemMistiflying1 {
-  background-image: url(/static/sprites/spritesmith-main-9.png);
-  background-position: -1317px -1194px;
-  width: 48px;
-  height: 52px;
-}
-.inventory_quest_scroll_mayhemMistiflying2 {
-  background-image: url(/static/sprites/spritesmith-main-9.png);
-  background-position: -735px -1566px;
-  width: 48px;
-  height: 51px;
-}
-.inventory_quest_scroll_mayhemMistiflying2_locked {
-  background-image: url(/static/sprites/spritesmith-main-9.png);
-  background-position: -1474px -1460px;
-  width: 48px;
-  height: 51px;
-}
-.inventory_quest_scroll_mayhemMistiflying3 {
-  background-image: url(/static/sprites/spritesmith-main-9.png);
-  background-position: -833px -1566px;
-  width: 48px;
-  height: 51px;
-}
-.inventory_quest_scroll_mayhemMistiflying3_locked {
-  background-image: url(/static/sprites/spritesmith-main-9.png);
-  background-position: -784px -1566px;
-  width: 48px;
-  height: 51px;
-}
-.inventory_quest_scroll_monkey {
-  background-image: url(/static/sprites/spritesmith-main-9.png);
-  background-position: -882px -1566px;
-  width: 48px;
-  height: 51px;
-}
-.inventory_quest_scroll_moon1 {
-  background-image: url(/static/sprites/spritesmith-main-9.png);
-  background-position: -1628px -416px;
-  width: 48px;
-  height: 51px;
-}
-.inventory_quest_scroll_moon1_locked {
-  background-image: url(/static/sprites/spritesmith-main-9.png);
-  background-position: -1628px -156px;
-  width: 48px;
-  height: 51px;
-}
-.inventory_quest_scroll_moon2 {
-  background-image: url(/static/sprites/spritesmith-main-9.png);
-  background-position: -1628px -520px;
-  width: 48px;
-  height: 51px;
-}
-.inventory_quest_scroll_moon2_locked {
-  background-image: url(/static/sprites/spritesmith-main-9.png);
-  background-position: -1628px -468px;
-  width: 48px;
-  height: 51px;
-}
-.inventory_quest_scroll_moon3 {
-  background-image: url(/static/sprites/spritesmith-main-9.png);
-  background-position: -1628px -624px;
-  width: 48px;
-  height: 51px;
-}
-.inventory_quest_scroll_moon3_locked {
-  background-image: url(/static/sprites/spritesmith-main-9.png);
-  background-position: -1628px -572px;
-  width: 48px;
-  height: 51px;
-}
-.inventory_quest_scroll_moonstone1 {
-  background-image: url(/static/sprites/spritesmith-main-9.png);
-  background-position: -1628px -728px;
-  width: 48px;
-  height: 51px;
-}
-.inventory_quest_scroll_moonstone1_locked {
-  background-image: url(/static/sprites/spritesmith-main-9.png);
-  background-position: -1628px -676px;
-  width: 48px;
-  height: 51px;
-}
-.inventory_quest_scroll_moonstone2 {
-  background-image: url(/static/sprites/spritesmith-main-9.png);
-  background-position: -1127px -1618px;
-  width: 48px;
-  height: 51px;
-}
-.inventory_quest_scroll_moonstone2_locked {
-  background-image: url(/static/sprites/spritesmith-main-9.png);
-  background-position: -1628px -1404px;
-  width: 48px;
-  height: 51px;
-}
-.inventory_quest_scroll_moonstone3 {
-  background-image: url(/static/sprites/spritesmith-main-9.png);
-  background-position: -1415px -1194px;
-  width: 48px;
-  height: 51px;
-}
-.inventory_quest_scroll_moonstone3_locked {
-  background-image: url(/static/sprites/spritesmith-main-9.png);
-  background-position: -1677px -312px;
-  width: 48px;
-  height: 51px;
-}
-.inventory_quest_scroll_nudibranch {
-  background-image: url(/static/sprites/spritesmith-main-9.png);
-  background-position: -1464px -1194px;
-  width: 48px;
-  height: 51px;
-}
-.inventory_quest_scroll_octopus {
-  background-image: url(/static/sprites/spritesmith-main-9.png);
-  background-position: -543px -1460px;
-  width: 48px;
-  height: 51px;
-}
-.inventory_quest_scroll_owl {
-  background-image: url(/static/sprites/spritesmith-main-9.png);
-  background-position: -592px -1460px;
-  width: 48px;
-  height: 51px;
-}
-.inventory_quest_scroll_peacock {
-  background-image: url(/static/sprites/spritesmith-main-9.png);
-  background-position: -641px -1460px;
-  width: 48px;
-  height: 51px;
-}
-.inventory_quest_scroll_penguin {
-  background-image: url(/static/sprites/spritesmith-main-9.png);
-  background-position: -690px -1460px;
-  width: 48px;
-  height: 51px;
-}
-.inventory_quest_scroll_rat {
-  background-image: url(/static/sprites/spritesmith-main-9.png);
-  background-position: -739px -1460px;
-  width: 48px;
-  height: 51px;
-}
-.inventory_quest_scroll_rock {
-  background-image: url(/static/sprites/spritesmith-main-9.png);
-  background-position: -788px -1460px;
-  width: 48px;
-  height: 51px;
-}
-.inventory_quest_scroll_rooster {
-  background-image: url(/static/sprites/spritesmith-main-9.png);
-  background-position: -837px -1460px;
-  width: 48px;
-  height: 51px;
-}
-.inventory_quest_scroll_sabretooth {
-  background-image: url(/static/sprites/spritesmith-main-9.png);
-  background-position: -886px -1460px;
-  width: 48px;
-  height: 51px;
-}
-.inventory_quest_scroll_sheep {
-  background-image: url(/static/sprites/spritesmith-main-9.png);
-  background-position: -935px -1460px;
-  width: 48px;
-  height: 51px;
-}
-.inventory_quest_scroll_slime {
-  background-image: url(/static/sprites/spritesmith-main-9.png);
-  background-position: -984px -1460px;
-  width: 48px;
-  height: 51px;
-}
-.inventory_quest_scroll_sloth {
-  background-image: url(/static/sprites/spritesmith-main-9.png);
-  background-position: -1033px -1460px;
-  width: 48px;
-  height: 51px;
-}
-.inventory_quest_scroll_snail {
-  background-image: url(/static/sprites/spritesmith-main-9.png);
-  background-position: -1082px -1460px;
-  width: 48px;
-  height: 51px;
-}
-.inventory_quest_scroll_snake {
-  background-image: url(/static/sprites/spritesmith-main-9.png);
-  background-position: -1131px -1460px;
-  width: 48px;
-  height: 51px;
-}
-.inventory_quest_scroll_spider {
-  background-image: url(/static/sprites/spritesmith-main-9.png);
-  background-position: -1180px -1460px;
-  width: 48px;
-  height: 51px;
-}
-.inventory_quest_scroll_stoikalmCalamity1 {
-  background-image: url(/static/sprites/spritesmith-main-9.png);
-  background-position: -1468px -415px;
-  width: 48px;
-  height: 52px;
-}
-.inventory_quest_scroll_stoikalmCalamity2 {
-  background-image: url(/static/sprites/spritesmith-main-9.png);
-  background-position: -1327px -1460px;
-  width: 48px;
-  height: 51px;
-}
-.inventory_quest_scroll_stoikalmCalamity2_locked {
-  background-image: url(/static/sprites/spritesmith-main-9.png);
-  background-position: -1278px -1460px;
-  width: 48px;
-  height: 51px;
-}
-.inventory_quest_scroll_stoikalmCalamity3 {
-  background-image: url(/static/sprites/spritesmith-main-9.png);
-  background-position: -1425px -1460px;
-  width: 48px;
-  height: 51px;
-}
-.inventory_quest_scroll_stoikalmCalamity3_locked {
-  background-image: url(/static/sprites/spritesmith-main-9.png);
-  background-position: -1376px -1460px;
-  width: 48px;
-  height: 51px;
-}
-.inventory_quest_scroll_taskwoodsTerror1 {
-  background-image: url(/static/sprites/spritesmith-main-9.png);
-  background-position: -1468px -513px;
-  width: 48px;
-  height: 52px;
-}
-.inventory_quest_scroll_taskwoodsTerror2 {
-  background-image: url(/static/sprites/spritesmith-main-9.png);
-  background-position: -1572px -1460px;
-  width: 48px;
-  height: 51px;
-}
-.inventory_quest_scroll_taskwoodsTerror2_locked {
-  background-image: url(/static/sprites/spritesmith-main-9.png);
-  background-position: -1523px -1460px;
-  width: 48px;
-  height: 51px;
-}
-.inventory_quest_scroll_taskwoodsTerror3 {
-  background-image: url(/static/sprites/spritesmith-main-9.png);
-  background-position: -49px -1566px;
-  width: 48px;
-  height: 51px;
-}
-.inventory_quest_scroll_taskwoodsTerror3_locked {
-  background-image: url(/static/sprites/spritesmith-main-9.png);
-  background-position: 0px -1566px;
-  width: 48px;
-  height: 51px;
-}
-.inventory_quest_scroll_treeling {
-  background-image: url(/static/sprites/spritesmith-main-9.png);
-  background-position: -98px -1566px;
-  width: 48px;
-  height: 51px;
-}
-.inventory_quest_scroll_trex {
-  background-image: url(/static/sprites/spritesmith-main-9.png);
-  background-position: -196px -1566px;
-  width: 48px;
-  height: 51px;
-}
-.inventory_quest_scroll_trex_undead {
-  background-image: url(/static/sprites/spritesmith-main-9.png);
-  background-position: -147px -1566px;
-  width: 48px;
-  height: 51px;
-}
-.inventory_quest_scroll_triceratops {
-  background-image: url(/static/sprites/spritesmith-main-9.png);
-  background-position: -245px -1566px;
-  width: 48px;
-  height: 51px;
-}
-.inventory_quest_scroll_turtle {
-  background-image: url(/static/sprites/spritesmith-main-9.png);
-  background-position: -294px -1566px;
-  width: 48px;
-  height: 51px;
-}
-.inventory_quest_scroll_unicorn {
-  background-image: url(/static/sprites/spritesmith-main-9.png);
-  background-position: -343px -1566px;
-  width: 48px;
-  height: 51px;
-}
-.inventory_quest_scroll_vice1 {
-  background-image: url(/static/sprites/spritesmith-main-9.png);
-  background-position: -441px -1566px;
-  width: 48px;
-  height: 51px;
-}
-.inventory_quest_scroll_vice1_locked {
-  background-image: url(/static/sprites/spritesmith-main-9.png);
-  background-position: -392px -1566px;
-  width: 48px;
-  height: 51px;
-}
-.inventory_quest_scroll_vice2 {
-  background-image: url(/static/sprites/spritesmith-main-9.png);
-  background-position: -539px -1566px;
-  width: 48px;
-  height: 51px;
-}
-.inventory_quest_scroll_vice2_locked {
-  background-image: url(/static/sprites/spritesmith-main-9.png);
-  background-position: -490px -1566px;
-  width: 48px;
-  height: 51px;
-}
-.inventory_quest_scroll_vice3 {
-  background-image: url(/static/sprites/spritesmith-main-9.png);
-  background-position: -637px -1566px;
-  width: 48px;
-  height: 51px;
-}
-.inventory_quest_scroll_vice3_locked {
-  background-image: url(/static/sprites/spritesmith-main-9.png);
-  background-position: -588px -1566px;
-  width: 48px;
-  height: 51px;
-}
-.inventory_quest_scroll_whale {
-  background-image: url(/static/sprites/spritesmith-main-9.png);
-  background-position: -686px -1566px;
-  width: 48px;
-  height: 51px;
-}
-.quest_bundle_farmFriends {
-  background-image: url(/static/sprites/spritesmith-main-9.png);
-  background-position: -1423px -982px;
-  width: 68px;
-  height: 68px;
-}
-.quest_bundle_featheredFriends {
-  background-image: url(/static/sprites/spritesmith-main-9.png);
-  background-position: -1522px -1378px;
-  width: 80px;
-  height: 60px;
-}
-.quest_bundle_splashyPals {
-  background-image: url(/static/sprites/spritesmith-main-9.png);
-  background-position: -1423px -876px;
-  width: 68px;
-  height: 68px;
-}
-.shop_copper {
-  background-image: url(/static/sprites/spritesmith-main-9.png);
-  background-position: -1726px -1158px;
-  width: 32px;
-  height: 22px;
-}
-.shop_eyes {
-  background-image: url(/static/sprites/spritesmith-main-9.png);
-  background-position: -1726px -703px;
-  width: 40px;
-  height: 40px;
-}
-.shop_gold {
-  background-image: url(/static/sprites/spritesmith-main-9.png);
-  background-position: -1726px -1135px;
-  width: 32px;
-  height: 22px;
-}
-.shop_opaquePotion {
-  background-image: url(/static/sprites/spritesmith-main-9.png);
-  background-position: -1726px -826px;
-  width: 40px;
-  height: 40px;
-}
-.shop_potion {
-  background-image: url(/static/sprites/spritesmith-main-9.png);
-  background-position: -1726px -867px;
-  width: 40px;
-  height: 40px;
-}
-.shop_reroll {
-  background-image: url(/static/sprites/spritesmith-main-9.png);
-  background-position: -1726px -908px;
-  width: 40px;
-  height: 40px;
-}
-.shop_seafoam {
-  background-image: url(/static/sprites/spritesmith-main-9.png);
-  background-position: -1726px -949px;
-  width: 32px;
-  height: 32px;
-}
-.shop_shinySeed {
-  background-image: url(/static/sprites/spritesmith-main-9.png);
-  background-position: -1726px -982px;
-  width: 32px;
-  height: 32px;
-}
-.shop_silver {
-  background-image: url(/static/sprites/spritesmith-main-9.png);
-  background-position: -1726px -1112px;
-  width: 32px;
-  height: 22px;
-}
-.shop_snowball {
-  background-image: url(/static/sprites/spritesmith-main-9.png);
-  background-position: -1726px -1015px;
-  width: 32px;
-  height: 32px;
-}
-.shop_spookySparkles {
-  background-image: url(/static/sprites/spritesmith-main-9.png);
-  background-position: -1726px -1048px;
-  width: 32px;
-  height: 32px;
-}
-.shop_mounts_MagicalBee-Base {
-  background-image: url(/static/sprites/spritesmith-main-9.png);
-  background-position: -212px -1460px;
-  width: 68px;
-  height: 68px;
-}
-.shop_mounts_MantisShrimp-Base {
-  background-image: url(/static/sprites/spritesmith-main-9.png);
-  background-position: -1423px -664px;
-  width: 68px;
-  height: 68px;
-}
-.shop_mounts_Phoenix-Base {
-  background-image: url(/static/sprites/spritesmith-main-9.png);
-  background-position: -350px -1460px;
-  width: 68px;
-  height: 68px;
-}
-.shop_pets_MagicalBee-Base {
-  background-image: url(/static/sprites/spritesmith-main-9.png);
-  background-position: -419px -1460px;
-  width: 68px;
-  height: 68px;
-}
-.shop_pets_Mammoth-Base {
-  background-image: url(/static/sprites/spritesmith-main-9.png);
-  background-position: -1423px -770px;
-  width: 68px;
-  height: 68px;
-}
-.shop_pets_MantisShrimp-Base {
-  background-image: url(/static/sprites/spritesmith-main-9.png);
-  background-position: -281px -1460px;
-  width: 68px;
-  height: 68px;
-}
-.shop_pets_Phoenix-Base {
-  background-image: url(/static/sprites/spritesmith-main-9.png);
-  background-position: -1423px -1088px;
-  width: 68px;
-  height: 68px;
-}
-.shop_backStab {
-  background-image: url(/static/sprites/spritesmith-main-9.png);
-  background-position: -1726px -785px;
-  width: 40px;
-  height: 40px;
-}
-.shop_brightness {
-  background-image: url(/static/sprites/spritesmith-main-9.png);
-  background-position: -1726px -662px;
-  width: 40px;
-  height: 40px;
-}
-.shop_defensiveStance {
-  background-image: url(/static/sprites/spritesmith-main-9.png);
-  background-position: -1726px -621px;
-  width: 40px;
-  height: 40px;
-}
-.shop_earth {
-  background-image: url(/static/sprites/spritesmith-main-9.png);
-  background-position: -1726px -580px;
-  width: 40px;
-  height: 40px;
-}
-.shop_fireball {
-  background-image: url(/static/sprites/spritesmith-main-9.png);
-  background-position: -1726px -539px;
-  width: 40px;
-  height: 40px;
-}
-.shop_frost {
-  background-image: url(/static/sprites/spritesmith-main-9.png);
-  background-position: -1726px -457px;
-  width: 40px;
-  height: 40px;
-}
-.shop_heal {
-  background-image: url(/static/sprites/spritesmith-main-9.png);
-  background-position: -1726px -416px;
-  width: 40px;
-  height: 40px;
-}
-.shop_healAll {
-  background-image: url(/static/sprites/spritesmith-main-9.png);
-  background-position: -1726px -375px;
-  width: 40px;
-  height: 40px;
-}
-.shop_intimidate {
-  background-image: url(/static/sprites/spritesmith-main-9.png);
-  background-position: -1726px -334px;
-  width: 40px;
-  height: 40px;
-}
-.shop_mpheal {
-  background-image: url(/static/sprites/spritesmith-main-9.png);
-  background-position: -1726px -293px;
-  width: 40px;
-  height: 40px;
-}
-.shop_pickPocket {
-  background-image: url(/static/sprites/spritesmith-main-9.png);
-  background-position: -1726px -252px;
-  width: 40px;
-  height: 40px;
-}
-.shop_protectAura {
-  background-image: url(/static/sprites/spritesmith-main-9.png);
-  background-position: -1726px -211px;
-  width: 40px;
-  height: 40px;
-}
-.shop_smash {
-  background-image: url(/static/sprites/spritesmith-main-9.png);
-  background-position: -1726px -170px;
-  width: 40px;
-  height: 40px;
-}
-.shop_stealth {
-  background-image: url(/static/sprites/spritesmith-main-9.png);
-  background-position: -1726px -129px;
-  width: 40px;
-  height: 40px;
-}
-.shop_toolsOfTrade {
-  background-image: url(/static/sprites/spritesmith-main-9.png);
-  background-position: -1726px -88px;
-  width: 40px;
-  height: 40px;
-}
-.shop_valorousPresence {
-  background-image: url(/static/sprites/spritesmith-main-9.png);
-  background-position: -1726px -744px;
-  width: 40px;
-  height: 40px;
-}
-.Pet_Egg_Armadillo {
-  background-image: url(/static/sprites/spritesmith-main-9.png);
-  background-position: 0px -1618px;
-  width: 48px;
-  height: 51px;
-}
-.Pet_Egg_Axolotl {
-  background-image: url(/static/sprites/spritesmith-main-9.png);
-  background-position: -49px -1618px;
-  width: 48px;
-  height: 51px;
-}
-.Pet_Egg_BearCub {
-  background-image: url(/static/sprites/spritesmith-main-9.png);
-  background-position: -98px -1618px;
-  width: 48px;
-  height: 51px;
-}
-.Pet_Egg_Beetle {
-  background-image: url(/static/sprites/spritesmith-main-9.png);
-  background-position: -147px -1618px;
-  width: 48px;
-  height: 51px;
-}
-.Pet_Egg_Bunny {
-  background-image: url(/static/sprites/spritesmith-main-9.png);
-  background-position: -196px -1618px;
-  width: 48px;
-  height: 51px;
-}
-.Pet_Egg_Butterfly {
-  background-image: url(/static/sprites/spritesmith-main-9.png);
-  background-position: -245px -1618px;
-  width: 48px;
-  height: 51px;
-}
-.Pet_Egg_Cactus {
-  background-image: url(/static/sprites/spritesmith-main-9.png);
-  background-position: -294px -1618px;
-  width: 48px;
-  height: 51px;
-}
-.Pet_Egg_Cheetah {
-  background-image: url(/static/sprites/spritesmith-main-9.png);
-  background-position: -343px -1618px;
-  width: 48px;
-  height: 51px;
-}
-.Pet_Egg_Cow {
-  background-image: url(/static/sprites/spritesmith-main-9.png);
-  background-position: -392px -1618px;
-  width: 48px;
-  height: 51px;
-}
-.Pet_Egg_Cuttlefish {
-  background-image: url(/static/sprites/spritesmith-main-9.png);
-  background-position: -441px -1618px;
-  width: 48px;
-  height: 51px;
-}
-.Pet_Egg_Deer {
-  background-image: url(/static/sprites/spritesmith-main-9.png);
-  background-position: -490px -1618px;
-  width: 48px;
-  height: 51px;
-}
-.Pet_Egg_Dragon {
-  background-image: url(/static/sprites/spritesmith-main-9.png);
-  background-position: -539px -1618px;
-  width: 48px;
-  height: 51px;
-}
-.Pet_Egg_Egg {
-  background-image: url(/static/sprites/spritesmith-main-9.png);
-  background-position: -588px -1618px;
-  width: 48px;
-  height: 51px;
-}
-.Pet_Egg_Falcon {
-  background-image: url(/static/sprites/spritesmith-main-9.png);
-  background-position: -637px -1618px;
-  width: 48px;
-  height: 51px;
-}
-.Pet_Egg_Ferret {
-  background-image: url(/static/sprites/spritesmith-main-9.png);
-  background-position: -686px -1618px;
-  width: 48px;
-  height: 51px;
-}
-.Pet_Egg_FlyingPig {
-  background-image: url(/static/sprites/spritesmith-main-9.png);
-  background-position: -735px -1618px;
-  width: 48px;
-  height: 51px;
-}
-.Pet_Egg_Fox {
-  background-image: url(/static/sprites/spritesmith-main-9.png);
-  background-position: -784px -1618px;
-  width: 48px;
-  height: 51px;
-}
-.Pet_Egg_Frog {
-  background-image: url(/static/sprites/spritesmith-main-9.png);
-  background-position: -833px -1618px;
-  width: 48px;
-  height: 51px;
-}
-.Pet_Egg_Gryphon {
-  background-image: url(/static/sprites/spritesmith-main-9.png);
-  background-position: -882px -1618px;
-  width: 48px;
-  height: 51px;
-}
-.Pet_Egg_GuineaPig {
-  background-image: url(/static/sprites/spritesmith-main-9.png);
-  background-position: -931px -1618px;
-  width: 48px;
-  height: 51px;
-}
-.Pet_Egg_Hedgehog {
-  background-image: url(/static/sprites/spritesmith-main-9.png);
-  background-position: -980px -1618px;
-  width: 48px;
-  height: 51px;
-}
-.Pet_Egg_Hippo {
-  background-image: url(/static/sprites/spritesmith-main-9.png);
-  background-position: -1029px -1618px;
-  width: 48px;
-  height: 51px;
-}
-.Pet_Egg_Horse {
-  background-image: url(/static/sprites/spritesmith-main-9.png);
-  background-position: -1078px -1618px;
-  width: 48px;
-  height: 51px;
-}
-.Pet_Egg_LionCub {
-  background-image: url(/static/sprites/spritesmith-main-9.png);
-  background-position: -1366px -1194px;
-  width: 48px;
-  height: 51px;
-}
-.Pet_Egg_Monkey {
-  background-image: url(/static/sprites/spritesmith-main-9.png);
-  background-position: -1176px -1618px;
-  width: 48px;
-  height: 51px;
-}
-.Pet_Egg_Nudibranch {
-  background-image: url(/static/sprites/spritesmith-main-9.png);
-  background-position: -1225px -1618px;
-  width: 48px;
-  height: 51px;
-}
-.Pet_Egg_Octopus {
-  background-image: url(/static/sprites/spritesmith-main-9.png);
-  background-position: -1274px -1618px;
-  width: 48px;
-  height: 51px;
-}
-.Pet_Egg_Owl {
-  background-image: url(/static/sprites/spritesmith-main-9.png);
-  background-position: -1323px -1618px;
-  width: 48px;
-  height: 51px;
-}
-.Pet_Egg_PandaCub {
-  background-image: url(/static/sprites/spritesmith-main-9.png);
-  background-position: -1372px -1618px;
-  width: 48px;
-  height: 51px;
-}
-.Pet_Egg_Parrot {
-  background-image: url(/static/sprites/spritesmith-main-9.png);
-  background-position: -1421px -1618px;
-  width: 48px;
-  height: 51px;
-}
-.Pet_Egg_Peacock {
-  background-image: url(/static/sprites/spritesmith-main-9.png);
-  background-position: -1470px -1618px;
-  width: 48px;
-  height: 51px;
-}
-.Pet_Egg_Penguin {
-  background-image: url(/static/sprites/spritesmith-main-9.png);
-  background-position: -1519px -1618px;
-  width: 48px;
-  height: 51px;
-}
-.Pet_Egg_PolarBear {
-  background-image: url(/static/sprites/spritesmith-main-9.png);
-  background-position: -1568px -1618px;
-  width: 48px;
-  height: 51px;
-}
-.Pet_Egg_Rat {
-  background-image: url(/static/sprites/spritesmith-main-9.png);
-  background-position: -1617px -1618px;
-  width: 48px;
-  height: 51px;
-}
-.Pet_Egg_Rock {
-  background-image: url(/static/sprites/spritesmith-main-9.png);
-  background-position: -1677px 0px;
-  width: 48px;
-  height: 51px;
-}
-.Pet_Egg_Rooster {
-  background-image: url(/static/sprites/spritesmith-main-9.png);
-  background-position: -1677px -52px;
-  width: 48px;
-  height: 51px;
-}
-.Pet_Egg_Sabretooth {
-  background-image: url(/static/sprites/spritesmith-main-9.png);
-  background-position: -1677px -104px;
-  width: 48px;
-  height: 51px;
-}
-.Pet_Egg_Seahorse {
-  background-image: url(/static/sprites/spritesmith-main-9.png);
-  background-position: -1677px -156px;
-  width: 48px;
-  height: 51px;
-}
-.Pet_Egg_Sheep {
-  background-image: url(/static/sprites/spritesmith-main-9.png);
-  background-position: -1677px -208px;
-  width: 48px;
-  height: 51px;
-}
-.Pet_Egg_Slime {
-  background-image: url(/static/sprites/spritesmith-main-9.png);
-  background-position: -1677px -260px;
-  width: 48px;
-  height: 51px;
->>>>>>> c9f68e24
-}
-.Pet_Currency_Gem1x {
-  background-image: url(/static/sprites/spritesmith-main-9.png);
-<<<<<<< HEAD
-  background-position: -1893px -927px;
-  width: 15px;
-  height: 13px;
-=======
-  background-position: -1468px -362px;
-  width: 49px;
-  height: 52px;
->>>>>>> c9f68e24
-}
-.Pet_Currency_Gem2x {
-  background-image: url(/static/sprites/spritesmith-main-9.png);
-<<<<<<< HEAD
-  background-position: -1876px -1148px;
-  width: 30px;
-  height: 26px;
-=======
-  background-position: -1677px -364px;
-  width: 48px;
-  height: 51px;
->>>>>>> c9f68e24
-}
-.PixelPaw-Gold {
-  background-image: url(/static/sprites/spritesmith-main-9.png);
-<<<<<<< HEAD
-  background-position: -1246px -1477px;
-  width: 51px;
-=======
-  background-position: -1677px -416px;
-  width: 48px;
->>>>>>> c9f68e24
-  height: 51px;
-}
-.PixelPaw {
-  background-image: url(/static/sprites/spritesmith-main-9.png);
-<<<<<<< HEAD
-  background-position: -1298px -1477px;
-  width: 51px;
-=======
-  background-position: -1677px -468px;
-  width: 48px;
->>>>>>> c9f68e24
-  height: 51px;
-}
-.PixelPaw002 {
-  background-image: url(/static/sprites/spritesmith-main-9.png);
-<<<<<<< HEAD
-  background-position: -1350px -1477px;
-  width: 51px;
-=======
-  background-position: -1677px -624px;
-  width: 48px;
->>>>>>> c9f68e24
-  height: 51px;
-}
-.inventory_special_congrats {
-  background-image: url(/static/sprites/spritesmith-main-9.png);
-<<<<<<< HEAD
-  background-position: -1410px -1326px;
-  width: 68px;
-  height: 68px;
-=======
-  background-position: -1677px -520px;
-  width: 48px;
-  height: 51px;
->>>>>>> c9f68e24
-}
-.inventory_special_fortify {
-  background-image: url(/static/sprites/spritesmith-main-9.png);
-<<<<<<< HEAD
-  background-position: -1272px -1326px;
-  width: 68px;
-  height: 68px;
-=======
-  background-position: -1677px -572px;
-  width: 48px;
-  height: 51px;
->>>>>>> c9f68e24
-}
-.inventory_special_getwell {
-  background-image: url(/static/sprites/spritesmith-main-9.png);
-<<<<<<< HEAD
-  background-position: -1848px -1531px;
-  width: 68px;
-  height: 68px;
-=======
-  background-position: -1677px -676px;
-  width: 48px;
-  height: 51px;
->>>>>>> c9f68e24
-}
-.inventory_special_goodluck {
-  background-image: url(/static/sprites/spritesmith-main-9.png);
-<<<<<<< HEAD
-  background-position: -763px -1477px;
-  width: 68px;
-  height: 68px;
-=======
-  background-position: -1677px -728px;
-  width: 48px;
-  height: 51px;
->>>>>>> c9f68e24
-}
-.inventory_special_greeting {
-  background-image: url(/static/sprites/spritesmith-main-9.png);
-<<<<<<< HEAD
-  background-position: -1548px -1326px;
-  width: 68px;
-  height: 68px;
-=======
-  background-position: -1677px -780px;
-  width: 48px;
-  height: 51px;
->>>>>>> c9f68e24
-}
-.inventory_special_nye {
-  background-image: url(/static/sprites/spritesmith-main-9.png);
-<<<<<<< HEAD
-  background-position: -625px -1477px;
-  width: 68px;
-  height: 68px;
-=======
-  background-position: -1677px -832px;
-  width: 48px;
-  height: 51px;
->>>>>>> c9f68e24
-}
-.inventory_special_opaquePotion {
-  background-image: url(/static/sprites/spritesmith-main-9.png);
-<<<<<<< HEAD
-  background-position: -1479px -1326px;
-  width: 68px;
-  height: 68px;
-=======
-  background-position: -1677px -884px;
-  width: 48px;
-  height: 51px;
->>>>>>> c9f68e24
-}
-.inventory_special_seafoam {
-  background-image: url(/static/sprites/spritesmith-main-9.png);
-<<<<<<< HEAD
-  background-position: -1617px -1326px;
-  width: 68px;
-  height: 68px;
-=======
-  background-position: -1251px -1566px;
-  width: 43px;
-  height: 43px;
->>>>>>> c9f68e24
-}
-.inventory_special_shinySeed {
-  background-image: url(/static/sprites/spritesmith-main-9.png);
-<<<<<<< HEAD
-  background-position: -556px -1477px;
-  width: 68px;
-  height: 68px;
-=======
-  background-position: -1726px 0px;
-  width: 42px;
-  height: 44px;
->>>>>>> c9f68e24
-}
-.inventory_special_snowball {
-  background-image: url(/static/sprites/spritesmith-main-9.png);
-<<<<<<< HEAD
-  background-position: -1108px -1477px;
-  width: 68px;
-  height: 68px;
-=======
-  background-position: -1075px -1566px;
-  width: 43px;
-  height: 45px;
->>>>>>> c9f68e24
-}
-.inventory_special_spookySparkles {
-  background-image: url(/static/sprites/spritesmith-main-9.png);
-<<<<<<< HEAD
-  background-position: -1039px -1477px;
-  width: 68px;
-  height: 68px;
-=======
-  background-position: -1119px -1566px;
-  width: 43px;
-  height: 44px;
->>>>>>> c9f68e24
-}
-.inventory_special_thankyou {
-  background-image: url(/static/sprites/spritesmith-main-9.png);
-<<<<<<< HEAD
-  background-position: -970px -1477px;
-  width: 68px;
-  height: 68px;
-=======
-  background-position: -1295px -1566px;
-  width: 43px;
-  height: 42px;
->>>>>>> c9f68e24
-}
-.inventory_special_trinket {
-  background-image: url(/static/sprites/spritesmith-main-9.png);
-<<<<<<< HEAD
-  background-position: -901px -1477px;
-  width: 68px;
-  height: 68px;
-=======
-  background-position: -1207px -1566px;
-  width: 43px;
-  height: 44px;
->>>>>>> c9f68e24
-}
-.inventory_special_valentine {
-  background-image: url(/static/sprites/spritesmith-main-9.png);
-<<<<<<< HEAD
-  background-position: -832px -1477px;
-  width: 68px;
-  height: 68px;
-=======
-  background-position: -1163px -1566px;
-  width: 43px;
-  height: 44px;
->>>>>>> c9f68e24
-}
-.knockout {
-  background-image: url(/static/sprites/spritesmith-main-9.png);
-<<<<<<< HEAD
-  background-position: -1757px -1622px;
-  width: 120px;
-  height: 47px;
-}
-.pet_key {
-  background-image: url(/static/sprites/spritesmith-main-9.png);
-  background-position: -1686px -1326px;
-  width: 68px;
-  height: 68px;
-=======
-  background-position: -1032px -1566px;
-  width: 42px;
-  height: 47px;
-}
-.Pet_Food_Cake_White {
-  background-image: url(/static/sprites/spritesmith-main-9.png);
-  background-position: -1468px -619px;
-  width: 44px;
-  height: 44px;
-}
-.Pet_Food_Cake_Zombie {
-  background-image: url(/static/sprites/spritesmith-main-9.png);
-  background-position: -1468px -468px;
-  width: 45px;
-  height: 44px;
-}
-.Pet_Food_Candy_Base {
-  background-image: url(/static/sprites/spritesmith-main-9.png);
-  background-position: -1677px -1456px;
-  width: 48px;
-  height: 51px;
-}
-.Pet_Food_Candy_CottonCandyBlue {
-  background-image: url(/static/sprites/spritesmith-main-9.png);
-  background-position: -1677px -1508px;
-  width: 48px;
-  height: 51px;
-}
-.Pet_Food_Candy_CottonCandyPink {
-  background-image: url(/static/sprites/spritesmith-main-9.png);
-  background-position: -1677px -1560px;
-  width: 48px;
-  height: 51px;
-}
-.Pet_Food_Candy_Desert {
-  background-image: url(/static/sprites/spritesmith-main-9.png);
-  background-position: -1677px -1612px;
-  width: 48px;
-  height: 51px;
->>>>>>> c9f68e24
-}
-.rebirth_orb {
-  background-image: url(/static/sprites/spritesmith-main-9.png);
-<<<<<<< HEAD
-  background-position: -1341px -1326px;
-  width: 68px;
-  height: 68px;
-=======
-  background-position: 0px -1670px;
-  width: 48px;
-  height: 51px;
->>>>>>> c9f68e24
-}
-.seafoam_star {
-  background-image: url(/static/sprites/spritesmith-main-9.png);
-<<<<<<< HEAD
-  background-position: -1757px -1531px;
-  width: 90px;
-  height: 90px;
-=======
-  background-position: -49px -1670px;
-  width: 48px;
-  height: 51px;
->>>>>>> c9f68e24
-}
-.shop_armoire {
-  background-image: url(/static/sprites/spritesmith-main-9.png);
-<<<<<<< HEAD
-  background-position: -1177px -1477px;
-  width: 68px;
-  height: 68px;
-=======
-  background-position: -98px -1670px;
-  width: 48px;
-  height: 51px;
->>>>>>> c9f68e24
-}
-.snowman {
-  background-image: url(/static/sprites/spritesmith-main-9.png);
-<<<<<<< HEAD
-  background-position: -1181px -1326px;
-  width: 90px;
-  height: 90px;
-=======
-  background-position: -147px -1670px;
-  width: 48px;
-  height: 51px;
->>>>>>> c9f68e24
-}
-.zzz {
-  background-image: url(/static/sprites/spritesmith-main-9.png);
-<<<<<<< HEAD
-  background-position: -1878px -1224px;
-  width: 40px;
-  height: 40px;
-=======
-  background-position: -196px -1670px;
-  width: 48px;
-  height: 51px;
->>>>>>> c9f68e24
-}
-.zzz_light {
-  background-image: url(/static/sprites/spritesmith-main-9.png);
-<<<<<<< HEAD
-  background-position: -1878px -1183px;
-  width: 40px;
-  height: 40px;
-=======
-  background-position: -245px -1670px;
-  width: 48px;
-  height: 51px;
->>>>>>> c9f68e24
-}
-.npc_alex {
-  background-image: url(/static/sprites/spritesmith-main-9.png);
-<<<<<<< HEAD
-  background-position: -1757px -649px;
-  width: 162px;
-  height: 138px;
-=======
-  background-position: -294px -1670px;
-  width: 48px;
-  height: 51px;
->>>>>>> c9f68e24
-}
-.npc_aprilFool {
-  background-image: url(/static/sprites/spritesmith-main-9.png);
-<<<<<<< HEAD
-  background-position: -1757px -1183px;
-  width: 120px;
-  height: 120px;
-=======
-  background-position: -343px -1670px;
-  width: 48px;
-  height: 51px;
->>>>>>> c9f68e24
-}
-.npc_bailey {
-  background-image: url(/static/sprites/spritesmith-main-9.png);
-<<<<<<< HEAD
-  background-position: -556px -1546px;
-  width: 60px;
-  height: 72px;
-=======
-  background-position: -392px -1670px;
-  width: 48px;
-  height: 51px;
->>>>>>> c9f68e24
-}
-.npc_daniel {
-  background-image: url(/static/sprites/spritesmith-main-9.png);
-<<<<<<< HEAD
-  background-position: -1757px -927px;
-  width: 135px;
-  height: 123px;
-=======
-  background-position: -441px -1670px;
-  width: 48px;
-  height: 51px;
->>>>>>> c9f68e24
-}
-.npc_ian {
-  background-image: url(/static/sprites/spritesmith-main-9.png);
-<<<<<<< HEAD
-  background-position: -1757px -1304px;
-  width: 75px;
-  height: 135px;
-=======
-  background-position: -490px -1670px;
-  width: 48px;
-  height: 51px;
->>>>>>> c9f68e24
-}
-.npc_justin {
-  background-image: url(/static/sprites/spritesmith-main-9.png);
-<<<<<<< HEAD
-  background-position: -1833px -1304px;
-  width: 84px;
-  height: 120px;
-=======
-  background-position: -539px -1670px;
-  width: 48px;
-  height: 51px;
->>>>>>> c9f68e24
-}
-.npc_justin_head {
-  background-image: url(/static/sprites/spritesmith-main-9.png);
-<<<<<<< HEAD
-  background-position: -1876px -1051px;
-  width: 36px;
-  height: 96px;
-=======
-  background-position: -588px -1670px;
-  width: 48px;
-  height: 51px;
->>>>>>> c9f68e24
-}
-.npc_matt {
-  background-image: url(/static/sprites/spritesmith-main-9.png);
-<<<<<<< HEAD
-  background-position: -698px -1326px;
-  width: 195px;
-  height: 138px;
-=======
-  background-position: -637px -1670px;
-  width: 48px;
-  height: 51px;
->>>>>>> c9f68e24
-}
-.npc_sabe {
-  background-image: url(/static/sprites/spritesmith-main-9.png);
-<<<<<<< HEAD
-  background-position: -1757px -1440px;
-  width: 90px;
-  height: 90px;
-=======
-  background-position: -686px -1670px;
-  width: 48px;
-  height: 51px;
->>>>>>> c9f68e24
-}
-.npc_timetravelers {
-  background-image: url(/static/sprites/spritesmith-main-9.png);
-<<<<<<< HEAD
-  background-position: -502px -1326px;
-  width: 195px;
-  height: 138px;
-=======
-  background-position: -735px -1670px;
-  width: 48px;
-  height: 51px;
->>>>>>> c9f68e24
-}
-.npc_timetravelers_active {
-  background-image: url(/static/sprites/spritesmith-main-9.png);
-<<<<<<< HEAD
-  background-position: -894px -1326px;
-  width: 195px;
-  height: 138px;
-=======
-  background-position: -784px -1670px;
-  width: 48px;
-  height: 51px;
->>>>>>> c9f68e24
-}
-.npc_tyler {
-  background-image: url(/static/sprites/spritesmith-main-9.png);
-<<<<<<< HEAD
-  background-position: -1090px -1326px;
-  width: 90px;
-  height: 90px;
-=======
-  background-position: 0px -1460px;
-  width: 105px;
-  height: 105px;
->>>>>>> c9f68e24
-}
-.npc_vicky {
-  background-image: url(/static/sprites/spritesmith-main-9.png);
-<<<<<<< HEAD
-  background-position: -1848px -1440px;
-  width: 59px;
-  height: 82px;
-=======
-  background-position: -1522px -1272px;
-  width: 105px;
-  height: 105px;
->>>>>>> c9f68e24
-}
-.seasonalshop_closed {
-  background-image: url(/static/sprites/spritesmith-main-9.png);
-<<<<<<< HEAD
-  background-position: -1757px -788px;
-  width: 162px;
-  height: 138px;
-=======
-  background-position: -1522px -1166px;
-  width: 105px;
-  height: 105px;
->>>>>>> c9f68e24
-}
-.seasonalshop_open {
-  background-image: url(/static/sprites/spritesmith-main-9.png);
-<<<<<<< HEAD
-  background-position: -1757px -510px;
-  width: 162px;
-  height: 138px;
-=======
-  background-position: -1522px -1060px;
-  width: 105px;
-  height: 105px;
->>>>>>> c9f68e24
-}
-.quest_armadillo {
-  background-image: url(/static/sprites/spritesmith-main-9.png);
-<<<<<<< HEAD
-  background-position: -440px -232px;
-  width: 219px;
-  height: 219px;
-=======
-  background-position: -1522px -954px;
-  width: 105px;
-  height: 105px;
->>>>>>> c9f68e24
-}
-.quest_atom1 {
-  background-image: url(/static/sprites/spritesmith-main-9.png);
-<<<<<<< HEAD
-  background-position: -251px -1326px;
-  width: 250px;
-  height: 150px;
-=======
-  background-position: -1522px -848px;
-  width: 105px;
-  height: 105px;
->>>>>>> c9f68e24
-}
 .quest_atom2 {
   background-image: url(/static/sprites/spritesmith-main-9.png);
-<<<<<<< HEAD
   background-position: -1540px -1176px;
   width: 207px;
   height: 138px;
-=======
-  background-position: -1522px -742px;
-  width: 105px;
-  height: 105px;
->>>>>>> c9f68e24
 }
 .quest_atom3 {
   background-image: url(/static/sprites/spritesmith-main-9.png);
-<<<<<<< HEAD
   background-position: -1540px -817px;
   width: 216px;
   height: 180px;
-=======
-  background-position: -1522px -636px;
-  width: 105px;
-  height: 105px;
->>>>>>> c9f68e24
 }
 .quest_axolotl {
   background-image: url(/static/sprites/spritesmith-main-9.png);
-<<<<<<< HEAD
-  background-position: -220px -892px;
-  width: 219px;
-  height: 219px;
-=======
-  background-position: -1522px -530px;
-  width: 105px;
-  height: 105px;
->>>>>>> c9f68e24
+  background-position: -440px -232px;
+  width: 219px;
+  height: 219px;
 }
 .quest_basilist {
   background-image: url(/static/sprites/spritesmith-main-9.png);
-<<<<<<< HEAD
-  background-position: -366px -1477px;
+  background-position: -214px -1477px;
   width: 189px;
   height: 141px;
-=======
-  background-position: -1522px -424px;
-  width: 105px;
-  height: 105px;
->>>>>>> c9f68e24
 }
 .quest_beetle {
   background-image: url(/static/sprites/spritesmith-main-9.png);
-<<<<<<< HEAD
   background-position: -1540px -428px;
   width: 204px;
   height: 201px;
-=======
-  background-position: -1522px -318px;
-  width: 105px;
-  height: 105px;
->>>>>>> c9f68e24
 }
 .quest_bunny {
   background-image: url(/static/sprites/spritesmith-main-9.png);
-<<<<<<< HEAD
   background-position: -1540px -630px;
   width: 210px;
   height: 186px;
-=======
-  background-position: -1522px -212px;
-  width: 105px;
-  height: 105px;
->>>>>>> c9f68e24
 }
 .quest_butterfly {
   background-image: url(/static/sprites/spritesmith-main-9.png);
-<<<<<<< HEAD
-  background-position: -660px -220px;
-  width: 219px;
-  height: 219px;
-=======
-  background-position: -1522px -106px;
-  width: 105px;
-  height: 105px;
->>>>>>> c9f68e24
+  background-position: -660px 0px;
+  width: 219px;
+  height: 219px;
 }
 .quest_cheetah {
   background-image: url(/static/sprites/spritesmith-main-9.png);
-<<<<<<< HEAD
-  background-position: -220px -452px;
-  width: 219px;
-  height: 219px;
-=======
-  background-position: -1522px 0px;
-  width: 105px;
-  height: 105px;
->>>>>>> c9f68e24
+  background-position: 0px -452px;
+  width: 219px;
+  height: 219px;
 }
 .quest_cow {
   background-image: url(/static/sprites/spritesmith-main-9.png);
-<<<<<<< HEAD
-  background-position: 0px -1477px;
+  background-position: -1757px 0px;
   width: 174px;
   height: 213px;
-=======
-  background-position: -1378px -1354px;
-  width: 105px;
-  height: 105px;
->>>>>>> c9f68e24
 }
 .quest_dilatory {
   background-image: url(/static/sprites/spritesmith-main-9.png);
-<<<<<<< HEAD
-  background-position: -220px -672px;
-  width: 219px;
-  height: 219px;
-=======
-  background-position: -1272px -1354px;
-  width: 105px;
-  height: 105px;
->>>>>>> c9f68e24
+  background-position: -660px -452px;
+  width: 219px;
+  height: 219px;
 }
 .quest_dilatoryDistress1 {
   background-image: url(/static/sprites/spritesmith-main-9.png);
-<<<<<<< HEAD
   background-position: -1540px -217px;
   width: 210px;
   height: 210px;
-=======
-  background-position: -1166px -1354px;
-  width: 105px;
-  height: 105px;
->>>>>>> c9f68e24
 }
 .quest_dilatoryDistress2 {
   background-image: url(/static/sprites/spritesmith-main-9.png);
-<<<<<<< HEAD
-  background-position: -1757px -359px;
+  background-position: -1757px -573px;
   width: 150px;
   height: 150px;
-=======
-  background-position: -1060px -1354px;
-  width: 105px;
-  height: 105px;
->>>>>>> c9f68e24
 }
 .quest_dilatoryDistress3 {
   background-image: url(/static/sprites/spritesmith-main-9.png);
-<<<<<<< HEAD
-  background-position: -1100px -440px;
-  width: 219px;
-  height: 219px;
-=======
-  background-position: -954px -1354px;
-  width: 105px;
-  height: 105px;
->>>>>>> c9f68e24
+  background-position: -880px 0px;
+  width: 219px;
+  height: 219px;
 }
 .quest_dilatory_derby {
   background-image: url(/static/sprites/spritesmith-main-9.png);
-<<<<<<< HEAD
-  background-position: -440px -452px;
-  width: 219px;
-  height: 219px;
-=======
-  background-position: -848px -1354px;
-  width: 105px;
-  height: 105px;
->>>>>>> c9f68e24
+  background-position: -220px -452px;
+  width: 219px;
+  height: 219px;
 }
 .quest_dustbunnies {
   background-image: url(/static/sprites/spritesmith-main-9.png);
-<<<<<<< HEAD
-  background-position: -880px -892px;
-  width: 219px;
-  height: 219px;
-=======
-  background-position: -742px -1354px;
-  width: 105px;
-  height: 105px;
->>>>>>> c9f68e24
+  background-position: -660px -672px;
+  width: 219px;
+  height: 219px;
 }
 .quest_egg {
   background-image: url(/static/sprites/spritesmith-main-9.png);
-<<<<<<< HEAD
-  background-position: -1757px 0px;
+  background-position: -1757px -214px;
   width: 165px;
   height: 207px;
-=======
-  background-position: -636px -1354px;
-  width: 105px;
-  height: 105px;
->>>>>>> c9f68e24
 }
 .quest_evilsanta {
   background-image: url(/static/sprites/spritesmith-main-9.png);
-<<<<<<< HEAD
-  background-position: -1757px -1051px;
+  background-position: -1757px -1265px;
   width: 118px;
   height: 131px;
-=======
-  background-position: -530px -1354px;
-  width: 105px;
-  height: 105px;
->>>>>>> c9f68e24
 }
 .quest_evilsanta2 {
   background-image: url(/static/sprites/spritesmith-main-9.png);
-<<<<<<< HEAD
-  background-position: -1320px -220px;
-  width: 219px;
-  height: 219px;
-=======
-  background-position: -424px -1354px;
-  width: 105px;
-  height: 105px;
->>>>>>> c9f68e24
+  background-position: -1100px -440px;
+  width: 219px;
+  height: 219px;
 }
 .quest_falcon {
   background-image: url(/static/sprites/spritesmith-main-9.png);
-<<<<<<< HEAD
-  background-position: -1320px 0px;
-  width: 219px;
-  height: 219px;
-=======
-  background-position: -318px -1354px;
-  width: 105px;
-  height: 105px;
->>>>>>> c9f68e24
+  background-position: -220px -892px;
+  width: 219px;
+  height: 219px;
 }
 .quest_ferret {
   background-image: url(/static/sprites/spritesmith-main-9.png);
-<<<<<<< HEAD
-  background-position: -1100px -892px;
-  width: 219px;
-  height: 219px;
-=======
-  background-position: -212px -1354px;
-  width: 105px;
-  height: 105px;
->>>>>>> c9f68e24
+  background-position: -880px -892px;
+  width: 219px;
+  height: 219px;
 }
 .quest_frog {
   background-image: url(/static/sprites/spritesmith-main-9.png);
-<<<<<<< HEAD
   background-position: 0px -1112px;
   width: 221px;
   height: 213px;
-=======
-  background-position: -106px -1354px;
-  width: 105px;
-  height: 105px;
->>>>>>> c9f68e24
 }
 .quest_ghost_stag {
   background-image: url(/static/sprites/spritesmith-main-9.png);
-<<<<<<< HEAD
-  background-position: -660px -892px;
-  width: 219px;
-  height: 219px;
-=======
-  background-position: 0px -1354px;
-  width: 105px;
-  height: 105px;
->>>>>>> c9f68e24
+  background-position: -1320px 0px;
+  width: 219px;
+  height: 219px;
 }
 .quest_goldenknight1 {
   background-image: url(/static/sprites/spritesmith-main-9.png);
-<<<<<<< HEAD
-  background-position: -440px -892px;
-  width: 219px;
-  height: 219px;
-=======
-  background-position: -1378px -1248px;
-  width: 105px;
-  height: 105px;
->>>>>>> c9f68e24
+  background-position: -1320px -220px;
+  width: 219px;
+  height: 219px;
 }
 .quest_goldenknight2 {
   background-image: url(/static/sprites/spritesmith-main-9.png);
-<<<<<<< HEAD
-  background-position: 0px -1326px;
+  background-position: -1102px -1112px;
   width: 250px;
   height: 150px;
-=======
-  background-position: -1272px -1248px;
-  width: 105px;
-  height: 105px;
->>>>>>> c9f68e24
 }
 .quest_goldenknight3 {
   background-image: url(/static/sprites/spritesmith-main-9.png);
-<<<<<<< HEAD
   background-position: 0px 0px;
   width: 219px;
   height: 231px;
-=======
-  background-position: -1166px -1248px;
-  width: 105px;
-  height: 105px;
->>>>>>> c9f68e24
 }
 .quest_gryphon {
   background-image: url(/static/sprites/spritesmith-main-9.png);
-<<<<<<< HEAD
-  background-position: -1102px -1112px;
-  width: 216px;
-  height: 177px;
-=======
-  background-position: -1060px -1248px;
-  width: 105px;
-  height: 105px;
->>>>>>> c9f68e24
-}
-.quest_guineapig {
-  background-image: url(/static/sprites/spritesmith-main-9.png);
-<<<<<<< HEAD
-  background-position: 0px -892px;
-  width: 219px;
-  height: 219px;
-=======
-  background-position: -954px -1248px;
-  width: 105px;
-  height: 105px;
->>>>>>> c9f68e24
-}
-.quest_harpy {
-  background-image: url(/static/sprites/spritesmith-main-9.png);
-<<<<<<< HEAD
-  background-position: -1100px -660px;
-  width: 219px;
-  height: 219px;
-=======
-  background-position: -848px -1248px;
-  width: 105px;
-  height: 105px;
->>>>>>> c9f68e24
-}
-.quest_hedgehog {
-  background-image: url(/static/sprites/spritesmith-main-9.png);
-<<<<<<< HEAD
-  background-position: -442px -1112px;
-  width: 219px;
-  height: 186px;
-=======
-  background-position: -742px -1248px;
-  width: 105px;
-  height: 105px;
->>>>>>> c9f68e24
-}
-.quest_hippo {
-  background-image: url(/static/sprites/spritesmith-main-9.png);
-<<<<<<< HEAD
-  background-position: -220px 0px;
-  width: 219px;
-  height: 219px;
-=======
-  background-position: -636px -1248px;
-  width: 105px;
-  height: 105px;
->>>>>>> c9f68e24
-}
-.quest_horse {
-  background-image: url(/static/sprites/spritesmith-main-9.png);
-<<<<<<< HEAD
-  background-position: -1100px 0px;
-  width: 219px;
-  height: 219px;
-=======
-  background-position: -530px -1248px;
-  width: 105px;
-  height: 105px;
->>>>>>> c9f68e24
-}
-.quest_kraken {
-  background-image: url(/static/sprites/spritesmith-main-9.png);
-<<<<<<< HEAD
   background-position: -1540px -998px;
   width: 216px;
   height: 177px;
-=======
-  background-position: -424px -1248px;
-  width: 105px;
-  height: 105px;
->>>>>>> c9f68e24
+}
+.quest_guineapig {
+  background-image: url(/static/sprites/spritesmith-main-9.png);
+  background-position: -660px -892px;
+  width: 219px;
+  height: 219px;
+}
+.quest_harpy {
+  background-image: url(/static/sprites/spritesmith-main-9.png);
+  background-position: -220px 0px;
+  width: 219px;
+  height: 219px;
+}
+.quest_hedgehog {
+  background-image: url(/static/sprites/spritesmith-main-9.png);
+  background-position: -442px -1112px;
+  width: 219px;
+  height: 186px;
+}
+.quest_hippo {
+  background-image: url(/static/sprites/spritesmith-main-9.png);
+  background-position: 0px -892px;
+  width: 219px;
+  height: 219px;
+}
+.quest_horse {
+  background-image: url(/static/sprites/spritesmith-main-9.png);
+  background-position: -1100px -660px;
+  width: 219px;
+  height: 219px;
+}
+.quest_kraken {
+  background-image: url(/static/sprites/spritesmith-main-9.png);
+  background-position: -885px -1112px;
+  width: 216px;
+  height: 177px;
 }
 .quest_mayhemMistiflying1 {
   background-image: url(/static/sprites/spritesmith-main-9.png);
-<<<<<<< HEAD
-  background-position: -1757px -208px;
+  background-position: -1757px -422px;
   width: 150px;
   height: 150px;
-=======
-  background-position: -318px -1248px;
-  width: 105px;
-  height: 105px;
->>>>>>> c9f68e24
 }
 .quest_mayhemMistiflying2 {
   background-image: url(/static/sprites/spritesmith-main-9.png);
-<<<<<<< HEAD
+  background-position: -1100px -220px;
+  width: 219px;
+  height: 219px;
+}
+.quest_mayhemMistiflying3 {
+  background-image: url(/static/sprites/spritesmith-main-9.png);
+  background-position: -1100px 0px;
+  width: 219px;
+  height: 219px;
+}
+.quest_monkey {
+  background-image: url(/static/sprites/spritesmith-main-9.png);
   background-position: -880px -672px;
   width: 219px;
   height: 219px;
-=======
-  background-position: -212px -1248px;
-  width: 105px;
-  height: 105px;
->>>>>>> c9f68e24
-}
-.quest_mayhemMistiflying3 {
-  background-image: url(/static/sprites/spritesmith-main-9.png);
-<<<<<<< HEAD
-  background-position: -660px -672px;
-  width: 219px;
-  height: 219px;
-=======
-  background-position: -106px -1248px;
-  width: 105px;
-  height: 105px;
->>>>>>> c9f68e24
-}
-.quest_monkey {
-  background-image: url(/static/sprites/spritesmith-main-9.png);
-<<<<<<< HEAD
+}
+.quest_moon1 {
+  background-image: url(/static/sprites/spritesmith-main-9.png);
+  background-position: -1540px 0px;
+  width: 216px;
+  height: 216px;
+}
+.quest_moon2 {
+  background-image: url(/static/sprites/spritesmith-main-9.png);
   background-position: -440px -672px;
   width: 219px;
   height: 219px;
-=======
-  background-position: 0px -1248px;
-  width: 105px;
-  height: 105px;
->>>>>>> c9f68e24
-}
-.quest_moon1 {
-  background-image: url(/static/sprites/spritesmith-main-9.png);
-<<<<<<< HEAD
+}
+.quest_moon3 {
+  background-image: url(/static/sprites/spritesmith-main-9.png);
+  background-position: -220px -672px;
+  width: 219px;
+  height: 219px;
+}
+.quest_moonstone1 {
+  background-image: url(/static/sprites/spritesmith-main-9.png);
+  background-position: 0px -672px;
+  width: 219px;
+  height: 219px;
+}
+.quest_moonstone2 {
+  background-image: url(/static/sprites/spritesmith-main-9.png);
+  background-position: -880px -440px;
+  width: 219px;
+  height: 219px;
+}
+.quest_moonstone3 {
+  background-image: url(/static/sprites/spritesmith-main-9.png);
+  background-position: -880px -220px;
+  width: 219px;
+  height: 219px;
+}
+.quest_nudibranch {
+  background-image: url(/static/sprites/spritesmith-main-9.png);
+  background-position: -1320px -874px;
+  width: 216px;
+  height: 216px;
+}
+.quest_octopus {
+  background-image: url(/static/sprites/spritesmith-main-9.png);
+  background-position: -662px -1112px;
+  width: 222px;
+  height: 177px;
+}
+.quest_owl {
+  background-image: url(/static/sprites/spritesmith-main-9.png);
+  background-position: -440px -452px;
+  width: 219px;
+  height: 219px;
+}
+.quest_peacock {
+  background-image: url(/static/sprites/spritesmith-main-9.png);
   background-position: -1320px -440px;
   width: 216px;
   height: 216px;
-=======
-  background-position: -1205px -1097px;
-  width: 105px;
-  height: 105px;
->>>>>>> c9f68e24
-}
-.quest_moon2 {
-  background-image: url(/static/sprites/spritesmith-main-9.png);
-<<<<<<< HEAD
-  background-position: 0px -672px;
-  width: 219px;
-  height: 219px;
-=======
-  background-position: -1099px -1097px;
-  width: 105px;
-  height: 105px;
->>>>>>> c9f68e24
-}
-.quest_moon3 {
-  background-image: url(/static/sprites/spritesmith-main-9.png);
-<<<<<<< HEAD
-  background-position: -880px -440px;
-  width: 219px;
-  height: 219px;
-=======
-  background-position: -993px -1097px;
-  width: 105px;
-  height: 105px;
->>>>>>> c9f68e24
-}
-.quest_moonstone1 {
-  background-image: url(/static/sprites/spritesmith-main-9.png);
-<<<<<<< HEAD
-  background-position: -880px -220px;
-  width: 219px;
-  height: 219px;
-=======
-  background-position: -887px -1097px;
-  width: 105px;
-  height: 105px;
->>>>>>> c9f68e24
-}
-.quest_moonstone2 {
-  background-image: url(/static/sprites/spritesmith-main-9.png);
-<<<<<<< HEAD
-  background-position: -880px 0px;
-  width: 219px;
-  height: 219px;
-=======
-  background-position: -781px -1097px;
-  width: 105px;
-  height: 105px;
->>>>>>> c9f68e24
-}
-.quest_moonstone3 {
-  background-image: url(/static/sprites/spritesmith-main-9.png);
-<<<<<<< HEAD
-  background-position: -660px -452px;
-  width: 219px;
-  height: 219px;
-=======
-  background-position: -675px -1097px;
-  width: 105px;
-  height: 105px;
->>>>>>> c9f68e24
-}
-.quest_nudibranch {
-  background-image: url(/static/sprites/spritesmith-main-9.png);
-<<<<<<< HEAD
+}
+.quest_penguin {
+  background-image: url(/static/sprites/spritesmith-main-9.png);
+  background-position: 0px -1652px;
+  width: 190px;
+  height: 183px;
+}
+.quest_rat {
+  background-image: url(/static/sprites/spritesmith-main-9.png);
+  background-position: -660px -220px;
+  width: 219px;
+  height: 219px;
+}
+.quest_rock {
+  background-image: url(/static/sprites/spritesmith-main-9.png);
   background-position: -1320px -657px;
   width: 216px;
   height: 216px;
-=======
-  background-position: -569px -1097px;
-  width: 105px;
-  height: 105px;
->>>>>>> c9f68e24
-}
-.quest_octopus {
-  background-image: url(/static/sprites/spritesmith-main-9.png);
-<<<<<<< HEAD
-  background-position: -662px -1112px;
-  width: 222px;
-  height: 177px;
-=======
-  background-position: -463px -1097px;
-  width: 105px;
-  height: 105px;
->>>>>>> c9f68e24
-}
-.quest_owl {
-  background-image: url(/static/sprites/spritesmith-main-9.png);
-<<<<<<< HEAD
-  background-position: 0px -452px;
-  width: 219px;
-  height: 219px;
-=======
-  background-position: -357px -1097px;
-  width: 105px;
-  height: 105px;
->>>>>>> c9f68e24
-}
-.quest_peacock {
-  background-image: url(/static/sprites/spritesmith-main-9.png);
-<<<<<<< HEAD
-  background-position: -1320px -874px;
-  width: 216px;
-  height: 216px;
-=======
-  background-position: -251px -1097px;
-  width: 105px;
-  height: 105px;
->>>>>>> c9f68e24
-}
-.quest_penguin {
-  background-image: url(/static/sprites/spritesmith-main-9.png);
-<<<<<<< HEAD
-  background-position: -175px -1477px;
-  width: 190px;
-  height: 183px;
-=======
-  background-position: -1317px -1088px;
-  width: 105px;
-  height: 105px;
->>>>>>> c9f68e24
-}
-.quest_rat {
-  background-image: url(/static/sprites/spritesmith-main-9.png);
-<<<<<<< HEAD
-  background-position: -660px 0px;
-  width: 219px;
-  height: 219px;
-=======
-  background-position: -1317px -982px;
-  width: 105px;
-  height: 105px;
->>>>>>> c9f68e24
-}
-.quest_rock {
-  background-image: url(/static/sprites/spritesmith-main-9.png);
-<<<<<<< HEAD
-  background-position: -1540px 0px;
-  width: 216px;
-  height: 216px;
-=======
-  background-position: -1317px -876px;
-  width: 105px;
-  height: 105px;
->>>>>>> c9f68e24
 }
 .quest_rooster {
   background-image: url(/static/sprites/spritesmith-main-9.png);
-<<<<<<< HEAD
-  background-position: -1319px -1112px;
+  background-position: 0px -1477px;
   width: 213px;
   height: 174px;
-=======
-  background-position: -1317px -770px;
-  width: 105px;
-  height: 105px;
->>>>>>> c9f68e24
 }
 .quest_sabretooth {
   background-image: url(/static/sprites/spritesmith-main-9.png);
-<<<<<<< HEAD
   background-position: -220px -232px;
   width: 219px;
   height: 219px;
-=======
-  background-position: -1317px -664px;
-  width: 105px;
-  height: 105px;
->>>>>>> c9f68e24
 }
 .quest_sheep {
   background-image: url(/static/sprites/spritesmith-main-9.png);
-<<<<<<< HEAD
   background-position: 0px -232px;
   width: 219px;
   height: 219px;
@@ -2554,7 +648,7 @@
 }
 .quest_sloth {
   background-image: url(/static/sprites/spritesmith-main-9.png);
-  background-position: -1100px -220px;
+  background-position: -440px -892px;
   width: 219px;
   height: 219px;
 }
@@ -2563,15 +657,4 @@
   background-position: -222px -1112px;
   width: 219px;
   height: 213px;
-}
-.quest_snake {
-  background-image: url(/static/sprites/spritesmith-main-9.png);
-  background-position: -885px -1112px;
-  width: 216px;
-  height: 177px;
-=======
-  background-position: -106px -1460px;
-  width: 105px;
-  height: 105px;
->>>>>>> c9f68e24
 }