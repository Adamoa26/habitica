--- conflicted
+++ resolved
@@ -1,2578 +1,690 @@
-.weapon_special_2 {
-  background-image: url(/static/sprites/spritesmith-main-9.png);
-<<<<<<< HEAD
-  background-position: 0px -1526px;
-  width: 221px;
-  height: 39px;
-}
-.quest_mayhemMistiflying1 {
-  background-image: url(/static/sprites/spritesmith-main-9.png);
-  background-position: -1317px -839px;
-  width: 150px;
-  height: 150px;
-}
-.quest_mayhemMistiflying2 {
-  background-image: url(/static/sprites/spritesmith-main-9.png);
-  background-position: -220px 0px;
-  width: 219px;
-  height: 219px;
-}
-.quest_mayhemMistiflying3 {
-  background-image: url(/static/sprites/spritesmith-main-9.png);
-  background-position: 0px -880px;
-  width: 219px;
-  height: 219px;
-}
-.quest_monkey {
-  background-image: url(/static/sprites/spritesmith-main-9.png);
-  background-position: 0px -220px;
-  width: 219px;
-  height: 219px;
-}
-.quest_moon1 {
-  background-image: url(/static/sprites/spritesmith-main-9.png);
-  background-position: -440px -880px;
-  width: 216px;
-  height: 216px;
-}
-.quest_moon2 {
-  background-image: url(/static/sprites/spritesmith-main-9.png);
-  background-position: -440px 0px;
-  width: 219px;
-  height: 219px;
-}
-.quest_moon3 {
-  background-image: url(/static/sprites/spritesmith-main-9.png);
-  background-position: -440px -220px;
-  width: 219px;
-  height: 219px;
-}
-.quest_moonstone1 {
-  background-image: url(/static/sprites/spritesmith-main-9.png);
-  background-position: 0px -440px;
-  width: 219px;
-  height: 219px;
-}
-.quest_moonstone2 {
-  background-image: url(/static/sprites/spritesmith-main-9.png);
-  background-position: -220px -440px;
-  width: 219px;
-  height: 219px;
-}
-.quest_moonstone3 {
-  background-image: url(/static/sprites/spritesmith-main-9.png);
-  background-position: -440px -440px;
-  width: 219px;
-  height: 219px;
-}
-.quest_nudibranch {
-  background-image: url(/static/sprites/spritesmith-main-9.png);
-  background-position: -657px -880px;
-  width: 216px;
-  height: 216px;
-}
-.quest_octopus {
-  background-image: url(/static/sprites/spritesmith-main-9.png);
-  background-position: -220px -1100px;
-  width: 222px;
-  height: 177px;
-}
-.quest_owl {
-  background-image: url(/static/sprites/spritesmith-main-9.png);
-  background-position: -660px -440px;
-  width: 219px;
-  height: 219px;
-}
-.quest_peacock {
-  background-image: url(/static/sprites/spritesmith-main-9.png);
-  background-position: -1100px -217px;
-  width: 216px;
-  height: 216px;
-}
-.quest_penguin {
-  background-image: url(/static/sprites/spritesmith-main-9.png);
-  background-position: -1317px -353px;
-  width: 190px;
-  height: 183px;
-}
-.quest_rat {
-  background-image: url(/static/sprites/spritesmith-main-9.png);
-  background-position: -440px -660px;
-  width: 219px;
-  height: 219px;
-}
-.quest_rock {
-  background-image: url(/static/sprites/spritesmith-main-9.png);
-  background-position: -1100px 0px;
-  width: 216px;
-  height: 216px;
-}
-.quest_rooster {
-  background-image: url(/static/sprites/spritesmith-main-9.png);
-  background-position: -1317px 0px;
-  width: 213px;
-  height: 174px;
-}
-.quest_sabretooth {
-  background-image: url(/static/sprites/spritesmith-main-9.png);
-  background-position: -880px -220px;
-  width: 219px;
-  height: 219px;
-}
-.quest_sheep {
-  background-image: url(/static/sprites/spritesmith-main-9.png);
-  background-position: -880px -440px;
-  width: 219px;
-  height: 219px;
-}
-.quest_slime {
-  background-image: url(/static/sprites/spritesmith-main-9.png);
-  background-position: -880px -660px;
-  width: 219px;
-  height: 219px;
-}
-.quest_sloth {
-  background-image: url(/static/sprites/spritesmith-main-9.png);
-  background-position: 0px 0px;
-  width: 219px;
-  height: 219px;
-}
-.quest_snail {
-  background-image: url(/static/sprites/spritesmith-main-9.png);
-  background-position: 0px -1100px;
-  width: 219px;
-  height: 213px;
-}
-.quest_snake {
-  background-image: url(/static/sprites/spritesmith-main-9.png);
-  background-position: -660px -1100px;
-  width: 216px;
-  height: 177px;
-}
-.quest_spider {
-  background-image: url(/static/sprites/spritesmith-main-9.png);
-  background-position: -877px -1100px;
-  width: 250px;
-  height: 150px;
-}
-.quest_stoikalmCalamity1 {
-  background-image: url(/static/sprites/spritesmith-main-9.png);
-  background-position: -1317px -688px;
-  width: 150px;
-  height: 150px;
-}
-.quest_stoikalmCalamity2 {
-  background-image: url(/static/sprites/spritesmith-main-9.png);
-  background-position: -220px -880px;
-  width: 219px;
-  height: 219px;
-}
-.quest_stoikalmCalamity3 {
-  background-image: url(/static/sprites/spritesmith-main-9.png);
-  background-position: -880px 0px;
-  width: 219px;
-  height: 219px;
-}
-.quest_taskwoodsTerror1 {
-  background-image: url(/static/sprites/spritesmith-main-9.png);
-  background-position: -1317px -537px;
-  width: 150px;
-  height: 150px;
-}
-.quest_taskwoodsTerror2 {
-  background-image: url(/static/sprites/spritesmith-main-9.png);
-  background-position: -874px -880px;
-  width: 216px;
-  height: 216px;
-}
-.quest_taskwoodsTerror3 {
-  background-image: url(/static/sprites/spritesmith-main-9.png);
-  background-position: -660px -660px;
-  width: 219px;
-  height: 219px;
-}
-.quest_treeling {
-  background-image: url(/static/sprites/spritesmith-main-9.png);
-  background-position: -1100px -612px;
-  width: 216px;
-  height: 177px;
-}
-.quest_trex {
-  background-image: url(/static/sprites/spritesmith-main-9.png);
-  background-position: -1317px -175px;
-  width: 204px;
-  height: 177px;
-}
-.quest_trex_undead {
-  background-image: url(/static/sprites/spritesmith-main-9.png);
-  background-position: -1100px -434px;
-  width: 216px;
-  height: 177px;
-}
-.quest_triceratops {
-  background-image: url(/static/sprites/spritesmith-main-9.png);
-  background-position: -220px -660px;
-  width: 219px;
-  height: 219px;
-}
-.quest_turtle {
-  background-image: url(/static/sprites/spritesmith-main-9.png);
-  background-position: 0px -660px;
-  width: 219px;
-  height: 219px;
-}
-.quest_unicorn {
-  background-image: url(/static/sprites/spritesmith-main-9.png);
-  background-position: -660px -220px;
-  width: 219px;
-  height: 219px;
-}
-.quest_vice1 {
-  background-image: url(/static/sprites/spritesmith-main-9.png);
-  background-position: -1100px -790px;
-  width: 216px;
-  height: 177px;
-}
-.quest_vice2 {
-  background-image: url(/static/sprites/spritesmith-main-9.png);
-  background-position: -660px 0px;
-  width: 219px;
-  height: 219px;
-}
-.quest_vice3 {
-  background-image: url(/static/sprites/spritesmith-main-9.png);
-  background-position: -443px -1100px;
-  width: 216px;
-  height: 177px;
-}
-.quest_whale {
-  background-image: url(/static/sprites/spritesmith-main-9.png);
-  background-position: -220px -220px;
-  width: 219px;
-  height: 219px;
-}
-.quest_atom1_soapBars {
-  background-image: url(/static/sprites/spritesmith-main-9.png);
-  background-position: -1637px -156px;
-  width: 48px;
-  height: 51px;
-}
-.quest_dilatoryDistress1_blueFins {
-  background-image: url(/static/sprites/spritesmith-main-9.png);
-  background-position: -1531px -1475px;
-  width: 51px;
-  height: 48px;
-}
-.quest_dilatoryDistress1_fireCoral {
-  background-image: url(/static/sprites/spritesmith-main-9.png);
-  background-position: -1637px -208px;
-  width: 48px;
-  height: 51px;
-}
-.quest_egg_plainEgg {
-  background-image: url(/static/sprites/spritesmith-main-9.png);
-  background-position: -1637px -260px;
-  width: 48px;
-  height: 51px;
-}
-.quest_evilsanta2_branches {
-  background-image: url(/static/sprites/spritesmith-main-9.png);
-  background-position: -1637px -312px;
-  width: 48px;
-  height: 51px;
-}
-.quest_evilsanta2_tracks {
-  background-image: url(/static/sprites/spritesmith-main-9.png);
-  background-position: -1531px -788px;
-  width: 54px;
-  height: 60px;
-}
-.quest_goldenknight1_testimony {
-  background-image: url(/static/sprites/spritesmith-main-9.png);
-  background-position: -1637px -416px;
-  width: 48px;
-  height: 51px;
-}
-.quest_mayhemMistiflying2_mistifly1 {
-  background-image: url(/static/sprites/spritesmith-main-9.png);
-  background-position: -1637px -468px;
-  width: 48px;
-  height: 51px;
-}
-.quest_mayhemMistiflying2_mistifly2 {
-  background-image: url(/static/sprites/spritesmith-main-9.png);
-  background-position: -1637px -520px;
-  width: 48px;
-  height: 51px;
-}
-.quest_mayhemMistiflying2_mistifly3 {
-  background-image: url(/static/sprites/spritesmith-main-9.png);
-  background-position: -1637px -572px;
-  width: 48px;
-  height: 51px;
-}
-.quest_moon1_shard {
-  background-image: url(/static/sprites/spritesmith-main-9.png);
-  background-position: -1484px -1420px;
-  width: 42px;
-  height: 42px;
-}
-.quest_moonstone1_moonstone {
-  background-image: url(/static/sprites/spritesmith-main-9.png);
-  background-position: -1735px -173px;
-  width: 30px;
-  height: 30px;
-}
-.quest_stoikalmCalamity2_icicleCoin {
-  background-image: url(/static/sprites/spritesmith-main-9.png);
-  background-position: -1637px -988px;
-  width: 48px;
-  height: 51px;
-}
-.quest_taskwoodsTerror2_brownie {
-  background-image: url(/static/sprites/spritesmith-main-9.png);
-  background-position: -1637px -1040px;
-  width: 48px;
-  height: 51px;
-}
-.quest_taskwoodsTerror2_dryad {
-  background-image: url(/static/sprites/spritesmith-main-9.png);
-  background-position: -1637px -1092px;
-  width: 48px;
-  height: 51px;
-}
-.quest_taskwoodsTerror2_pixie {
-  background-image: url(/static/sprites/spritesmith-main-9.png);
-  background-position: -1637px -1144px;
-  width: 48px;
-  height: 51px;
-}
-.quest_vice2_lightCrystal {
-  background-image: url(/static/sprites/spritesmith-main-9.png);
-  background-position: -1300px -1670px;
-  width: 40px;
-  height: 40px;
-}
-.inventory_quest_scroll_armadillo {
-  background-image: url(/static/sprites/spritesmith-main-9.png);
-  background-position: -1637px -1196px;
-  width: 48px;
-  height: 51px;
-}
-.inventory_quest_scroll_atom1 {
-  background-image: url(/static/sprites/spritesmith-main-9.png);
-  background-position: -1637px -1300px;
-  width: 48px;
-  height: 51px;
-}
-.inventory_quest_scroll_atom1_locked {
-  background-image: url(/static/sprites/spritesmith-main-9.png);
-  background-position: -1637px -1248px;
-  width: 48px;
-  height: 51px;
-}
-.inventory_quest_scroll_atom2 {
-  background-image: url(/static/sprites/spritesmith-main-9.png);
-  background-position: -1637px -1404px;
-  width: 48px;
-  height: 51px;
-}
-.inventory_quest_scroll_atom2_locked {
-  background-image: url(/static/sprites/spritesmith-main-9.png);
-  background-position: -1637px -1352px;
-  width: 48px;
-  height: 51px;
-}
-.inventory_quest_scroll_atom3 {
-  background-image: url(/static/sprites/spritesmith-main-9.png);
-  background-position: -1637px -1508px;
-  width: 48px;
-  height: 51px;
-}
-.inventory_quest_scroll_atom3_locked {
-  background-image: url(/static/sprites/spritesmith-main-9.png);
-  background-position: -1637px -1456px;
-  width: 48px;
-  height: 51px;
-}
-.inventory_quest_scroll_axolotl {
-  background-image: url(/static/sprites/spritesmith-main-9.png);
-  background-position: -1580px -902px;
-  width: 48px;
-  height: 52px;
-}
-.inventory_quest_scroll_basilist {
-  background-image: url(/static/sprites/spritesmith-main-9.png);
-  background-position: 0px -1618px;
-  width: 48px;
-  height: 51px;
-}
-.inventory_quest_scroll_beetle {
-  background-image: url(/static/sprites/spritesmith-main-9.png);
-  background-position: -49px -1618px;
-  width: 48px;
-  height: 51px;
-}
-.inventory_quest_scroll_bunny {
-  background-image: url(/static/sprites/spritesmith-main-9.png);
-  background-position: -98px -1618px;
-  width: 48px;
-  height: 51px;
-}
-.inventory_quest_scroll_butterfly {
-  background-image: url(/static/sprites/spritesmith-main-9.png);
-  background-position: -147px -1618px;
-  width: 48px;
-  height: 51px;
-}
-.inventory_quest_scroll_cheetah {
-  background-image: url(/static/sprites/spritesmith-main-9.png);
-  background-position: -1686px -1144px;
-  width: 48px;
-  height: 51px;
-}
-.inventory_quest_scroll_cow {
-  background-image: url(/static/sprites/spritesmith-main-9.png);
-  background-position: -1686px -1196px;
-  width: 48px;
-  height: 51px;
-}
-.inventory_quest_scroll_dilatoryDistress1 {
-  background-image: url(/static/sprites/spritesmith-main-9.png);
-  background-position: -1686px -1300px;
-  width: 48px;
-  height: 51px;
-}
-.inventory_quest_scroll_dilatoryDistress2 {
-  background-image: url(/static/sprites/spritesmith-main-9.png);
-  background-position: -1686px -1404px;
-  width: 48px;
-  height: 51px;
-}
-.inventory_quest_scroll_dilatoryDistress2_locked {
-  background-image: url(/static/sprites/spritesmith-main-9.png);
-  background-position: -1686px -1352px;
-  width: 48px;
-  height: 51px;
-}
-.inventory_quest_scroll_dilatoryDistress3 {
-  background-image: url(/static/sprites/spritesmith-main-9.png);
-  background-position: -1637px 0px;
-  width: 48px;
-  height: 51px;
-}
-.inventory_quest_scroll_dilatoryDistress3_locked {
-  background-image: url(/static/sprites/spritesmith-main-9.png);
-  background-position: -1686px -1456px;
-  width: 48px;
-  height: 51px;
-}
-.inventory_quest_scroll_dilatory_derby {
-  background-image: url(/static/sprites/spritesmith-main-9.png);
-  background-position: -1686px -1248px;
-  width: 48px;
-  height: 51px;
-}
-.inventory_quest_scroll_dustbunnies {
-  background-image: url(/static/sprites/spritesmith-main-9.png);
-  background-position: -1531px -1059px;
-  width: 48px;
-  height: 51px;
-}
-.inventory_quest_scroll_egg {
-  background-image: url(/static/sprites/spritesmith-main-9.png);
-  background-position: -343px -1618px;
-  width: 48px;
-  height: 51px;
-}
-.inventory_quest_scroll_evilsanta {
-  background-image: url(/static/sprites/spritesmith-main-9.png);
-  background-position: -441px -1566px;
-  width: 48px;
-  height: 51px;
-}
-.inventory_quest_scroll_evilsanta2 {
-  background-image: url(/static/sprites/spritesmith-main-9.png);
-  background-position: -686px -1566px;
-  width: 48px;
-  height: 51px;
-}
-.inventory_quest_scroll_falcon {
-  background-image: url(/static/sprites/spritesmith-main-9.png);
-  background-position: -1568px -1566px;
-  width: 48px;
-  height: 51px;
-}
-.inventory_quest_scroll_ferret {
-  background-image: url(/static/sprites/spritesmith-main-9.png);
-  background-position: -1637px -52px;
-  width: 48px;
-  height: 51px;
-}
-.inventory_quest_scroll_frog {
-  background-image: url(/static/sprites/spritesmith-main-9.png);
-  background-position: -1637px -104px;
-  width: 48px;
-  height: 51px;
-}
-.inventory_quest_scroll_ghost_stag {
-  background-image: url(/static/sprites/spritesmith-main-9.png);
-  background-position: -1637px -364px;
-  width: 48px;
-  height: 51px;
-}
-.inventory_quest_scroll_goldenknight1 {
-  background-image: url(/static/sprites/spritesmith-main-9.png);
-  background-position: -1637px -676px;
-  width: 48px;
-  height: 51px;
-}
-.inventory_quest_scroll_goldenknight1_locked {
-  background-image: url(/static/sprites/spritesmith-main-9.png);
-  background-position: -1637px -624px;
-  width: 48px;
-  height: 51px;
-}
-.inventory_quest_scroll_goldenknight2 {
-  background-image: url(/static/sprites/spritesmith-main-9.png);
-  background-position: -1637px -780px;
-  width: 48px;
-  height: 51px;
-}
-.inventory_quest_scroll_goldenknight2_locked {
-  background-image: url(/static/sprites/spritesmith-main-9.png);
-  background-position: -1637px -728px;
-  width: 48px;
-  height: 51px;
-}
-.inventory_quest_scroll_goldenknight3 {
-  background-image: url(/static/sprites/spritesmith-main-9.png);
-  background-position: -1637px -884px;
-  width: 48px;
-  height: 51px;
-}
-.inventory_quest_scroll_goldenknight3_locked {
-  background-image: url(/static/sprites/spritesmith-main-9.png);
-  background-position: -1637px -832px;
-  width: 48px;
-  height: 51px;
-}
-.inventory_quest_scroll_gryphon {
-  background-image: url(/static/sprites/spritesmith-main-9.png);
-  background-position: -1637px -936px;
-  width: 48px;
-  height: 51px;
-}
-.inventory_quest_scroll_guineapig {
-  background-image: url(/static/sprites/spritesmith-main-9.png);
-  background-position: -1637px -1560px;
-  width: 48px;
-  height: 51px;
-}
-.inventory_quest_scroll_harpy {
-  background-image: url(/static/sprites/spritesmith-main-9.png);
-  background-position: -1686px -520px;
-  width: 48px;
-  height: 51px;
-}
-.inventory_quest_scroll_hedgehog {
-  background-image: url(/static/sprites/spritesmith-main-9.png);
-  background-position: -1531px -955px;
-  width: 48px;
-  height: 51px;
-}
-.inventory_quest_scroll_hippo {
-  background-image: url(/static/sprites/spritesmith-main-9.png);
-  background-position: -1580px -955px;
-  width: 48px;
-  height: 51px;
-}
-.inventory_quest_scroll_horse {
-  background-image: url(/static/sprites/spritesmith-main-9.png);
-  background-position: -1531px -1007px;
-  width: 48px;
-  height: 51px;
-}
-.inventory_quest_scroll_kraken {
-  background-image: url(/static/sprites/spritesmith-main-9.png);
-  background-position: -1580px -1007px;
-  width: 48px;
-  height: 51px;
-}
-.inventory_quest_scroll_mayhemMistiflying1 {
-  background-image: url(/static/sprites/spritesmith-main-9.png);
-  background-position: -1531px -849px;
-  width: 48px;
-  height: 52px;
-}
-.inventory_quest_scroll_mayhemMistiflying2 {
-  background-image: url(/static/sprites/spritesmith-main-9.png);
-  background-position: -1531px -1111px;
-  width: 48px;
-  height: 51px;
-}
-.inventory_quest_scroll_mayhemMistiflying2_locked {
-  background-image: url(/static/sprites/spritesmith-main-9.png);
-  background-position: -1580px -1059px;
-  width: 48px;
-  height: 51px;
-}
-.inventory_quest_scroll_mayhemMistiflying3 {
-  background-image: url(/static/sprites/spritesmith-main-9.png);
-  background-position: -1531px -1163px;
-  width: 48px;
-  height: 51px;
-}
-.inventory_quest_scroll_mayhemMistiflying3_locked {
-  background-image: url(/static/sprites/spritesmith-main-9.png);
-  background-position: -1580px -1111px;
-  width: 48px;
-  height: 51px;
-}
-.inventory_quest_scroll_monkey {
-  background-image: url(/static/sprites/spritesmith-main-9.png);
-  background-position: -1580px -1163px;
-  width: 48px;
-  height: 51px;
-}
-.inventory_quest_scroll_moon1 {
-  background-image: url(/static/sprites/spritesmith-main-9.png);
-  background-position: -1580px -1215px;
-  width: 48px;
-  height: 51px;
-}
-.inventory_quest_scroll_moon1_locked {
-  background-image: url(/static/sprites/spritesmith-main-9.png);
-  background-position: -1531px -1215px;
-  width: 48px;
-  height: 51px;
-}
-.inventory_quest_scroll_moon2 {
-  background-image: url(/static/sprites/spritesmith-main-9.png);
-  background-position: -1580px -1267px;
-  width: 48px;
-  height: 51px;
-}
-.inventory_quest_scroll_moon2_locked {
-  background-image: url(/static/sprites/spritesmith-main-9.png);
-  background-position: -1531px -1267px;
-  width: 48px;
-  height: 51px;
-}
-.inventory_quest_scroll_moon3 {
-  background-image: url(/static/sprites/spritesmith-main-9.png);
-  background-position: -1580px -1319px;
-  width: 48px;
-  height: 51px;
-}
-.inventory_quest_scroll_moon3_locked {
-  background-image: url(/static/sprites/spritesmith-main-9.png);
-  background-position: -1531px -1319px;
-  width: 48px;
-  height: 51px;
-}
-.inventory_quest_scroll_moonstone1 {
-  background-image: url(/static/sprites/spritesmith-main-9.png);
-  background-position: -1580px -1371px;
-  width: 48px;
-  height: 51px;
-}
-.inventory_quest_scroll_moonstone1_locked {
-  background-image: url(/static/sprites/spritesmith-main-9.png);
-  background-position: -1531px -1371px;
-  width: 48px;
-  height: 51px;
-}
-.inventory_quest_scroll_moonstone2 {
-  background-image: url(/static/sprites/spritesmith-main-9.png);
-  background-position: -1580px -1423px;
-  width: 48px;
-  height: 51px;
-}
-.inventory_quest_scroll_moonstone2_locked {
-  background-image: url(/static/sprites/spritesmith-main-9.png);
-  background-position: -1531px -1423px;
-  width: 48px;
-  height: 51px;
-}
-.inventory_quest_scroll_moonstone3 {
-  background-image: url(/static/sprites/spritesmith-main-9.png);
-  background-position: -1468px -589px;
-  width: 48px;
-  height: 51px;
-}
-.inventory_quest_scroll_moonstone3_locked {
-  background-image: url(/static/sprites/spritesmith-main-9.png);
-  background-position: -1468px -537px;
-  width: 48px;
-  height: 51px;
-}
-.inventory_quest_scroll_nudibranch {
-  background-image: url(/static/sprites/spritesmith-main-9.png);
-  background-position: -1468px -688px;
-  width: 48px;
-  height: 51px;
-}
-.inventory_quest_scroll_octopus {
-  background-image: url(/static/sprites/spritesmith-main-9.png);
-  background-position: -1468px -740px;
-  width: 48px;
-  height: 51px;
-}
-.inventory_quest_scroll_owl {
-  background-image: url(/static/sprites/spritesmith-main-9.png);
-  background-position: -1468px -839px;
-  width: 48px;
-  height: 51px;
-}
-.inventory_quest_scroll_peacock {
-  background-image: url(/static/sprites/spritesmith-main-9.png);
-  background-position: -1468px -891px;
-  width: 48px;
-  height: 51px;
-}
-.inventory_quest_scroll_penguin {
-  background-image: url(/static/sprites/spritesmith-main-9.png);
-  background-position: -1234px -1100px;
-  width: 48px;
-  height: 51px;
-}
-.inventory_quest_scroll_rat {
-  background-image: url(/static/sprites/spritesmith-main-9.png);
-  background-position: -1234px -1152px;
-  width: 48px;
-  height: 51px;
-}
-.inventory_quest_scroll_rock {
-  background-image: url(/static/sprites/spritesmith-main-9.png);
-  background-position: 0px -1566px;
-  width: 48px;
-  height: 51px;
-}
-.inventory_quest_scroll_rooster {
-  background-image: url(/static/sprites/spritesmith-main-9.png);
-  background-position: -49px -1566px;
-  width: 48px;
-  height: 51px;
-}
-.inventory_quest_scroll_sabretooth {
-  background-image: url(/static/sprites/spritesmith-main-9.png);
-  background-position: -98px -1566px;
-  width: 48px;
-  height: 51px;
-}
-.inventory_quest_scroll_sheep {
-  background-image: url(/static/sprites/spritesmith-main-9.png);
-  background-position: -147px -1566px;
-  width: 48px;
-  height: 51px;
-=======
+.weapon_special_mammothRiderSpear {
+  background-image: url(/static/sprites/spritesmith-main-9.png);
+  background-position: -1045px -1486px;
+  width: 90px;
+  height: 90px;
+}
+.weapon_special_nomadsScimitar {
+  background-image: url(/static/sprites/spritesmith-main-9.png);
+  background-position: -954px -1486px;
+  width: 90px;
+  height: 90px;
+}
+.weapon_special_pageBanner {
+  background-image: url(/static/sprites/spritesmith-main-9.png);
+  background-position: -1136px -1486px;
+  width: 90px;
+  height: 90px;
+}
+.weapon_special_roguishRainbowMessage {
+  background-image: url(/static/sprites/spritesmith-main-9.png);
+  background-position: -1227px -1486px;
+  width: 90px;
+  height: 90px;
+}
+.weapon_special_skeletonKey {
+  background-image: url(/static/sprites/spritesmith-main-9.png);
+  background-position: -1318px -1486px;
+  width: 90px;
+  height: 90px;
+}
+.weapon_special_tachi {
+  background-image: url(/static/sprites/spritesmith-main-9.png);
+  background-position: -1409px -1486px;
+  width: 90px;
+  height: 90px;
+}
+.weapon_special_taskwoodsLantern {
+  background-image: url(/static/sprites/spritesmith-main-9.png);
+  background-position: -1591px -1486px;
+  width: 90px;
+  height: 90px;
+}
+.weapon_special_tridentOfCrashingTides {
+  background-image: url(/static/sprites/spritesmith-main-9.png);
+  background-position: -1712px 0px;
+  width: 90px;
+  height: 90px;
+}
+.weapon_warrior_0 {
+  background-image: url(/static/sprites/spritesmith-main-9.png);
+  background-position: -1712px -91px;
+  width: 90px;
+  height: 90px;
+}
+.weapon_warrior_1 {
+  background-image: url(/static/sprites/spritesmith-main-9.png);
+  background-position: -1712px -273px;
+  width: 90px;
+  height: 90px;
+}
+.weapon_warrior_2 {
+  background-image: url(/static/sprites/spritesmith-main-9.png);
+  background-position: -1712px -364px;
+  width: 90px;
+  height: 90px;
+}
+.weapon_warrior_3 {
+  background-image: url(/static/sprites/spritesmith-main-9.png);
+  background-position: -1712px -546px;
+  width: 90px;
+  height: 90px;
+}
+.weapon_warrior_4 {
+  background-image: url(/static/sprites/spritesmith-main-9.png);
   background-position: -1712px -637px;
   width: 90px;
   height: 90px;
->>>>>>> fdf2dd1f
-}
-.weapon_special_3 {
-  background-image: url(/static/sprites/spritesmith-main-9.png);
-<<<<<<< HEAD
-  background-position: -196px -1566px;
-  width: 48px;
-  height: 51px;
-}
-.inventory_quest_scroll_sloth {
-  background-image: url(/static/sprites/spritesmith-main-9.png);
-  background-position: -245px -1566px;
-  width: 48px;
-  height: 51px;
-}
-.inventory_quest_scroll_snail {
-  background-image: url(/static/sprites/spritesmith-main-9.png);
-  background-position: -294px -1566px;
-  width: 48px;
-  height: 51px;
-}
-.inventory_quest_scroll_snake {
-  background-image: url(/static/sprites/spritesmith-main-9.png);
-  background-position: -343px -1566px;
-  width: 48px;
-  height: 51px;
-}
-.inventory_quest_scroll_spider {
-  background-image: url(/static/sprites/spritesmith-main-9.png);
-  background-position: -392px -1566px;
-  width: 48px;
-  height: 51px;
-}
-.inventory_quest_scroll_stoikalmCalamity1 {
-  background-image: url(/static/sprites/spritesmith-main-9.png);
-  background-position: -1531px -902px;
-  width: 48px;
-  height: 52px;
-}
-.inventory_quest_scroll_stoikalmCalamity2 {
-  background-image: url(/static/sprites/spritesmith-main-9.png);
-  background-position: -539px -1566px;
-  width: 48px;
-  height: 51px;
-}
-.inventory_quest_scroll_stoikalmCalamity2_locked {
-  background-image: url(/static/sprites/spritesmith-main-9.png);
-  background-position: -490px -1566px;
-  width: 48px;
-  height: 51px;
-}
-.inventory_quest_scroll_stoikalmCalamity3 {
-  background-image: url(/static/sprites/spritesmith-main-9.png);
-  background-position: -637px -1566px;
-  width: 48px;
-  height: 51px;
-}
-.inventory_quest_scroll_stoikalmCalamity3_locked {
-  background-image: url(/static/sprites/spritesmith-main-9.png);
-  background-position: -588px -1566px;
-  width: 48px;
-  height: 51px;
-}
-.inventory_quest_scroll_taskwoodsTerror1 {
-  background-image: url(/static/sprites/spritesmith-main-9.png);
-  background-position: -1580px -849px;
-  width: 48px;
-  height: 52px;
-}
-.inventory_quest_scroll_taskwoodsTerror2 {
-  background-image: url(/static/sprites/spritesmith-main-9.png);
-  background-position: -784px -1566px;
-  width: 48px;
-  height: 51px;
-}
-.inventory_quest_scroll_taskwoodsTerror2_locked {
-  background-image: url(/static/sprites/spritesmith-main-9.png);
-  background-position: -735px -1566px;
-  width: 48px;
-  height: 51px;
-}
-.inventory_quest_scroll_taskwoodsTerror3 {
-  background-image: url(/static/sprites/spritesmith-main-9.png);
-  background-position: -882px -1566px;
-  width: 48px;
-  height: 51px;
-}
-.inventory_quest_scroll_taskwoodsTerror3_locked {
-  background-image: url(/static/sprites/spritesmith-main-9.png);
-  background-position: -833px -1566px;
-  width: 48px;
-  height: 51px;
-}
-.inventory_quest_scroll_treeling {
-  background-image: url(/static/sprites/spritesmith-main-9.png);
-  background-position: -931px -1566px;
-  width: 48px;
-  height: 51px;
-}
-.inventory_quest_scroll_trex {
-  background-image: url(/static/sprites/spritesmith-main-9.png);
-  background-position: -1029px -1566px;
-  width: 48px;
-  height: 51px;
-}
-.inventory_quest_scroll_trex_undead {
-  background-image: url(/static/sprites/spritesmith-main-9.png);
-  background-position: -980px -1566px;
-  width: 48px;
-  height: 51px;
-}
-.inventory_quest_scroll_triceratops {
-  background-image: url(/static/sprites/spritesmith-main-9.png);
-  background-position: -1078px -1566px;
-  width: 48px;
-  height: 51px;
-}
-.inventory_quest_scroll_turtle {
-  background-image: url(/static/sprites/spritesmith-main-9.png);
-  background-position: -1127px -1566px;
-  width: 48px;
-  height: 51px;
-}
-.inventory_quest_scroll_unicorn {
-  background-image: url(/static/sprites/spritesmith-main-9.png);
-  background-position: -1176px -1566px;
-  width: 48px;
-  height: 51px;
-}
-.inventory_quest_scroll_vice1 {
-  background-image: url(/static/sprites/spritesmith-main-9.png);
-  background-position: -1274px -1566px;
-  width: 48px;
-  height: 51px;
-}
-.inventory_quest_scroll_vice1_locked {
-  background-image: url(/static/sprites/spritesmith-main-9.png);
-  background-position: -1225px -1566px;
-  width: 48px;
-  height: 51px;
-}
-.inventory_quest_scroll_vice2 {
-  background-image: url(/static/sprites/spritesmith-main-9.png);
-  background-position: -1372px -1566px;
-  width: 48px;
-  height: 51px;
-}
-.inventory_quest_scroll_vice2_locked {
-  background-image: url(/static/sprites/spritesmith-main-9.png);
-  background-position: -1323px -1566px;
-  width: 48px;
-  height: 51px;
-}
-.inventory_quest_scroll_vice3 {
-  background-image: url(/static/sprites/spritesmith-main-9.png);
-  background-position: -1470px -1566px;
-  width: 48px;
-  height: 51px;
-}
-.inventory_quest_scroll_vice3_locked {
-  background-image: url(/static/sprites/spritesmith-main-9.png);
-  background-position: -1421px -1566px;
-  width: 48px;
-  height: 51px;
-}
-.inventory_quest_scroll_whale {
-  background-image: url(/static/sprites/spritesmith-main-9.png);
-  background-position: -1519px -1566px;
-  width: 48px;
-  height: 51px;
-}
-.quest_bundle_farmFriends {
-  background-image: url(/static/sprites/spritesmith-main-9.png);
-  background-position: -1531px -305px;
-  width: 68px;
-  height: 68px;
-}
-.quest_bundle_featheredFriends {
-  background-image: url(/static/sprites/spritesmith-main-9.png);
-  background-position: -1531px -106px;
-  width: 80px;
-  height: 60px;
-}
-.quest_bundle_splashyPals {
-  background-image: url(/static/sprites/spritesmith-main-9.png);
-  background-position: -1531px -374px;
-  width: 68px;
-  height: 68px;
-}
-.shop_copper {
-  background-image: url(/static/sprites/spritesmith-main-9.png);
-  background-position: -1735px -250px;
-  width: 32px;
-  height: 22px;
-}
-.shop_eyes {
-  background-image: url(/static/sprites/spritesmith-main-9.png);
-  background-position: -1505px -1670px;
-  width: 40px;
-  height: 40px;
-}
-.shop_gold {
-  background-image: url(/static/sprites/spritesmith-main-9.png);
-  background-position: -1735px -227px;
-  width: 32px;
-  height: 22px;
-}
-.shop_opaquePotion {
-  background-image: url(/static/sprites/spritesmith-main-9.png);
-  background-position: -1587px -1670px;
-  width: 40px;
-  height: 40px;
-}
-.shop_potion {
-  background-image: url(/static/sprites/spritesmith-main-9.png);
-  background-position: -1628px -1670px;
-  width: 40px;
-  height: 40px;
-}
-.shop_reroll {
-  background-image: url(/static/sprites/spritesmith-main-9.png);
-  background-position: -1669px -1670px;
-  width: 40px;
-  height: 40px;
-}
-.shop_seafoam {
-  background-image: url(/static/sprites/spritesmith-main-9.png);
-  background-position: -1735px -74px;
-  width: 32px;
-  height: 32px;
-}
-.shop_shinySeed {
-  background-image: url(/static/sprites/spritesmith-main-9.png);
-  background-position: -1735px -41px;
-  width: 32px;
-  height: 32px;
-}
-.shop_silver {
-  background-image: url(/static/sprites/spritesmith-main-9.png);
-  background-position: -1735px -204px;
-  width: 32px;
-  height: 22px;
-}
-.shop_snowball {
-  background-image: url(/static/sprites/spritesmith-main-9.png);
-  background-position: -1735px -107px;
-  width: 32px;
-  height: 32px;
-}
-.shop_spookySparkles {
-  background-image: url(/static/sprites/spritesmith-main-9.png);
-  background-position: -1735px -140px;
-  width: 32px;
-  height: 32px;
-}
-.shop_mounts_MagicalBee-Base {
-  background-image: url(/static/sprites/spritesmith-main-9.png);
-  background-position: -1531px -443px;
-  width: 68px;
-  height: 68px;
-}
-.shop_mounts_MantisShrimp-Base {
-  background-image: url(/static/sprites/spritesmith-main-9.png);
-  background-position: -1531px -650px;
-  width: 68px;
-  height: 68px;
-}
-.shop_mounts_Phoenix-Base {
-  background-image: url(/static/sprites/spritesmith-main-9.png);
-  background-position: -1531px -719px;
-  width: 68px;
-  height: 68px;
-}
-.shop_pets_MagicalBee-Base {
-  background-image: url(/static/sprites/spritesmith-main-9.png);
-  background-position: -1531px -581px;
-  width: 68px;
-  height: 68px;
-}
-.shop_pets_Mammoth-Base {
-  background-image: url(/static/sprites/spritesmith-main-9.png);
-  background-position: -1531px -512px;
-  width: 68px;
-  height: 68px;
-}
-.shop_pets_MantisShrimp-Base {
-  background-image: url(/static/sprites/spritesmith-main-9.png);
-  background-position: -1531px -236px;
-  width: 68px;
-  height: 68px;
-}
-.shop_pets_Phoenix-Base {
-  background-image: url(/static/sprites/spritesmith-main-9.png);
-  background-position: -1531px -167px;
-  width: 68px;
-  height: 68px;
-}
-.shop_backStab {
-  background-image: url(/static/sprites/spritesmith-main-9.png);
-  background-position: -1464px -1670px;
-  width: 40px;
-  height: 40px;
-}
-.shop_brightness {
-  background-image: url(/static/sprites/spritesmith-main-9.png);
-  background-position: -1423px -1670px;
-  width: 40px;
-  height: 40px;
-}
-.shop_defensiveStance {
-  background-image: url(/static/sprites/spritesmith-main-9.png);
-  background-position: -1382px -1670px;
-  width: 40px;
-  height: 40px;
-}
-.shop_earth {
-  background-image: url(/static/sprites/spritesmith-main-9.png);
-  background-position: -1341px -1670px;
-  width: 40px;
-  height: 40px;
-=======
-  background-position: -1027px -1480px;
-  width: 90px;
-  height: 90px;
->>>>>>> fdf2dd1f
-}
-.weapon_special_bardInstrument {
-  background-image: url(/static/sprites/spritesmith-main-9.png);
-<<<<<<< HEAD
-  background-position: -1735px 0px;
-  width: 40px;
-  height: 40px;
-}
-.shop_frost {
-  background-image: url(/static/sprites/spritesmith-main-9.png);
-  background-position: -1218px -1670px;
-  width: 40px;
-  height: 40px;
-}
-.shop_heal {
-  background-image: url(/static/sprites/spritesmith-main-9.png);
-  background-position: -1177px -1670px;
-  width: 40px;
-  height: 40px;
-}
-.shop_healAll {
-  background-image: url(/static/sprites/spritesmith-main-9.png);
-  background-position: -1136px -1670px;
-  width: 40px;
-  height: 40px;
-}
-.shop_intimidate {
-  background-image: url(/static/sprites/spritesmith-main-9.png);
-  background-position: -1095px -1670px;
-  width: 40px;
-  height: 40px;
-}
-.shop_mpheal {
-  background-image: url(/static/sprites/spritesmith-main-9.png);
-  background-position: -1054px -1670px;
-  width: 40px;
-  height: 40px;
-}
-.shop_pickPocket {
-  background-image: url(/static/sprites/spritesmith-main-9.png);
-  background-position: -1013px -1670px;
-  width: 40px;
-  height: 40px;
-}
-.shop_protectAura {
-  background-image: url(/static/sprites/spritesmith-main-9.png);
-  background-position: -972px -1670px;
-  width: 40px;
-  height: 40px;
-}
-.shop_smash {
-  background-image: url(/static/sprites/spritesmith-main-9.png);
-  background-position: -931px -1670px;
-  width: 40px;
-  height: 40px;
-}
-.shop_stealth {
-  background-image: url(/static/sprites/spritesmith-main-9.png);
-  background-position: -1484px -1463px;
-  width: 40px;
-  height: 40px;
-}
-.shop_toolsOfTrade {
-  background-image: url(/static/sprites/spritesmith-main-9.png);
-  background-position: -1546px -1670px;
-  width: 40px;
-  height: 40px;
-}
-.shop_valorousPresence {
-  background-image: url(/static/sprites/spritesmith-main-9.png);
-  background-position: -1259px -1670px;
-  width: 40px;
-  height: 40px;
-}
-.Pet_Egg_Armadillo {
-  background-image: url(/static/sprites/spritesmith-main-9.png);
-  background-position: -196px -1618px;
-  width: 48px;
-  height: 51px;
-}
-.Pet_Egg_Axolotl {
-  background-image: url(/static/sprites/spritesmith-main-9.png);
-  background-position: -245px -1618px;
-  width: 48px;
-  height: 51px;
-=======
+}
+.weapon_warrior_5 {
+  background-image: url(/static/sprites/spritesmith-main-9.png);
   background-position: -1712px -728px;
   width: 90px;
   height: 90px;
->>>>>>> fdf2dd1f
-}
-.weapon_special_fencingFoil {
-  background-image: url(/static/sprites/spritesmith-main-9.png);
-<<<<<<< HEAD
-  background-position: -294px -1618px;
-  width: 48px;
-  height: 51px;
-=======
+}
+.weapon_warrior_6 {
+  background-image: url(/static/sprites/spritesmith-main-9.png);
+  background-position: -1712px -819px;
+  width: 90px;
+  height: 90px;
+}
+.weapon_wizard_0 {
+  background-image: url(/static/sprites/spritesmith-main-9.png);
   background-position: -1712px -910px;
   width: 90px;
   height: 90px;
->>>>>>> fdf2dd1f
-}
-.weapon_special_lunarScythe {
-  background-image: url(/static/sprites/spritesmith-main-9.png);
-<<<<<<< HEAD
-  background-position: -882px -1670px;
-  width: 48px;
-  height: 51px;
-=======
+}
+.weapon_wizard_1 {
+  background-image: url(/static/sprites/spritesmith-main-9.png);
   background-position: -1712px -1001px;
   width: 90px;
   height: 90px;
->>>>>>> fdf2dd1f
-}
-.weapon_special_mammothRiderSpear {
-  background-image: url(/static/sprites/spritesmith-main-9.png);
-<<<<<<< HEAD
-  background-position: -392px -1618px;
-  width: 48px;
-  height: 51px;
-=======
+}
+.weapon_wizard_2 {
+  background-image: url(/static/sprites/spritesmith-main-9.png);
   background-position: -1712px -1092px;
   width: 90px;
   height: 90px;
->>>>>>> fdf2dd1f
-}
-.weapon_special_nomadsScimitar {
-  background-image: url(/static/sprites/spritesmith-main-9.png);
-<<<<<<< HEAD
-  background-position: -441px -1618px;
-  width: 48px;
-  height: 51px;
-=======
+}
+.weapon_wizard_3 {
+  background-image: url(/static/sprites/spritesmith-main-9.png);
+  background-position: -1712px -1183px;
+  width: 90px;
+  height: 90px;
+}
+.weapon_wizard_4 {
+  background-image: url(/static/sprites/spritesmith-main-9.png);
   background-position: -1712px -1274px;
   width: 90px;
   height: 90px;
->>>>>>> fdf2dd1f
-}
-.weapon_special_pageBanner {
-  background-image: url(/static/sprites/spritesmith-main-9.png);
-<<<<<<< HEAD
-  background-position: -490px -1618px;
-  width: 48px;
-  height: 51px;
-=======
+}
+.weapon_wizard_5 {
+  background-image: url(/static/sprites/spritesmith-main-9.png);
   background-position: -1712px -1365px;
   width: 90px;
   height: 90px;
->>>>>>> fdf2dd1f
-}
-.weapon_special_roguishRainbowMessage {
-  background-image: url(/static/sprites/spritesmith-main-9.png);
-<<<<<<< HEAD
-  background-position: -539px -1618px;
-  width: 48px;
-  height: 51px;
-=======
-  background-position: -1712px -1456px;
-  width: 90px;
-  height: 90px;
->>>>>>> fdf2dd1f
-}
-.weapon_special_skeletonKey {
-  background-image: url(/static/sprites/spritesmith-main-9.png);
-<<<<<<< HEAD
-  background-position: -588px -1618px;
-  width: 48px;
-  height: 51px;
-=======
-  background-position: -1712px -1547px;
-  width: 90px;
-  height: 90px;
->>>>>>> fdf2dd1f
-}
-.weapon_special_tachi {
-  background-image: url(/static/sprites/spritesmith-main-9.png);
-<<<<<<< HEAD
-  background-position: -637px -1618px;
-  width: 48px;
-  height: 51px;
-=======
-  background-position: -481px -1480px;
-  width: 90px;
-  height: 90px;
->>>>>>> fdf2dd1f
-}
-.weapon_special_taskwoodsLantern {
-  background-image: url(/static/sprites/spritesmith-main-9.png);
-<<<<<<< HEAD
-  background-position: -686px -1618px;
-  width: 48px;
-  height: 51px;
-=======
-  background-position: -572px -1480px;
-  width: 90px;
-  height: 90px;
->>>>>>> fdf2dd1f
-}
-.weapon_special_tridentOfCrashingTides {
-  background-image: url(/static/sprites/spritesmith-main-9.png);
-<<<<<<< HEAD
-  background-position: -735px -1618px;
-  width: 48px;
-  height: 51px;
-=======
-  background-position: -663px -1480px;
-  width: 90px;
-  height: 90px;
->>>>>>> fdf2dd1f
-}
-.weapon_warrior_0 {
-  background-image: url(/static/sprites/spritesmith-main-9.png);
-<<<<<<< HEAD
-  background-position: -784px -1618px;
-  width: 48px;
-  height: 51px;
-=======
-  background-position: -754px -1480px;
-  width: 90px;
-  height: 90px;
->>>>>>> fdf2dd1f
-}
-.weapon_warrior_1 {
-  background-image: url(/static/sprites/spritesmith-main-9.png);
-<<<<<<< HEAD
-  background-position: -833px -1618px;
-  width: 48px;
-  height: 51px;
-=======
-  background-position: -845px -1480px;
-  width: 90px;
-  height: 90px;
->>>>>>> fdf2dd1f
-}
-.weapon_warrior_2 {
-  background-image: url(/static/sprites/spritesmith-main-9.png);
-<<<<<<< HEAD
-  background-position: -882px -1618px;
-  width: 48px;
-  height: 51px;
-=======
-  background-position: -936px -1480px;
-  width: 90px;
-  height: 90px;
->>>>>>> fdf2dd1f
-}
-.weapon_warrior_3 {
-  background-image: url(/static/sprites/spritesmith-main-9.png);
-<<<<<<< HEAD
-  background-position: -931px -1618px;
-  width: 48px;
-  height: 51px;
-=======
-  background-position: -1118px -1480px;
-  width: 90px;
-  height: 90px;
->>>>>>> fdf2dd1f
-}
-.weapon_warrior_4 {
-  background-image: url(/static/sprites/spritesmith-main-9.png);
-<<<<<<< HEAD
-  background-position: -980px -1618px;
-  width: 48px;
-  height: 51px;
-=======
-  background-position: -1300px -1480px;
-  width: 90px;
-  height: 90px;
->>>>>>> fdf2dd1f
-}
-.weapon_warrior_5 {
-  background-image: url(/static/sprites/spritesmith-main-9.png);
-<<<<<<< HEAD
-  background-position: -1029px -1618px;
-  width: 48px;
-  height: 51px;
-=======
-  background-position: -1391px -1480px;
-  width: 90px;
-  height: 90px;
->>>>>>> fdf2dd1f
-}
-.weapon_warrior_6 {
-  background-image: url(/static/sprites/spritesmith-main-9.png);
-<<<<<<< HEAD
-  background-position: -1078px -1618px;
-  width: 48px;
-  height: 51px;
-=======
-  background-position: -1482px -1480px;
-  width: 90px;
-  height: 90px;
->>>>>>> fdf2dd1f
-}
-.weapon_wizard_0 {
-  background-image: url(/static/sprites/spritesmith-main-9.png);
-<<<<<<< HEAD
-  background-position: -1127px -1618px;
-  width: 48px;
-  height: 51px;
-=======
-  background-position: -1573px -1480px;
-  width: 90px;
-  height: 90px;
->>>>>>> fdf2dd1f
-}
-.weapon_wizard_1 {
-  background-image: url(/static/sprites/spritesmith-main-9.png);
-<<<<<<< HEAD
-  background-position: -1176px -1618px;
-  width: 48px;
-  height: 51px;
-=======
-  background-position: -1712px 0px;
-  width: 90px;
-  height: 90px;
->>>>>>> fdf2dd1f
-}
-.weapon_wizard_2 {
-  background-image: url(/static/sprites/spritesmith-main-9.png);
-<<<<<<< HEAD
-  background-position: -1225px -1618px;
-  width: 48px;
-  height: 51px;
-=======
-  background-position: -1712px -91px;
-  width: 90px;
-  height: 90px;
->>>>>>> fdf2dd1f
-}
-.weapon_wizard_3 {
-  background-image: url(/static/sprites/spritesmith-main-9.png);
-<<<<<<< HEAD
-  background-position: -1274px -1618px;
-  width: 48px;
-  height: 51px;
-=======
-  background-position: -1712px -182px;
-  width: 90px;
-  height: 90px;
->>>>>>> fdf2dd1f
-}
-.weapon_wizard_4 {
-  background-image: url(/static/sprites/spritesmith-main-9.png);
-<<<<<<< HEAD
-  background-position: -1323px -1618px;
-  width: 48px;
-  height: 51px;
-=======
-  background-position: -1712px -273px;
-  width: 90px;
-  height: 90px;
->>>>>>> fdf2dd1f
-}
-.weapon_wizard_5 {
-  background-image: url(/static/sprites/spritesmith-main-9.png);
-<<<<<<< HEAD
-  background-position: -1372px -1618px;
-  width: 48px;
-  height: 51px;
-=======
-  background-position: -1712px -364px;
-  width: 90px;
-  height: 90px;
->>>>>>> fdf2dd1f
 }
 .weapon_wizard_6 {
   background-image: url(/static/sprites/spritesmith-main-9.png);
-<<<<<<< HEAD
-  background-position: -1421px -1618px;
-  width: 48px;
-  height: 51px;
-=======
-  background-position: -1712px -455px;
-  width: 90px;
-  height: 90px;
->>>>>>> fdf2dd1f
+  background-position: -772px -1486px;
+  width: 90px;
+  height: 90px;
 }
 .Pet_Currency_Gem {
   background-image: url(/static/sprites/spritesmith-main-9.png);
-<<<<<<< HEAD
-  background-position: -1470px -1618px;
-  width: 48px;
-  height: 51px;
-=======
-  background-position: -781px -1664px;
-  width: 68px;
-  height: 68px;
->>>>>>> fdf2dd1f
+  background-position: -621px -1670px;
+  width: 68px;
+  height: 68px;
 }
 .Pet_Currency_Gem1x {
   background-image: url(/static/sprites/spritesmith-main-9.png);
-<<<<<<< HEAD
-  background-position: -1519px -1618px;
-  width: 48px;
-  height: 51px;
-=======
   background-position: -1840px -73px;
   width: 15px;
   height: 13px;
->>>>>>> fdf2dd1f
 }
 .Pet_Currency_Gem2x {
   background-image: url(/static/sprites/spritesmith-main-9.png);
-<<<<<<< HEAD
-  background-position: -1568px -1618px;
-  width: 48px;
-  height: 51px;
-=======
   background-position: -1803px -1084px;
   width: 30px;
   height: 26px;
->>>>>>> fdf2dd1f
 }
 .PixelPaw-Gold {
   background-image: url(/static/sprites/spritesmith-main-9.png);
-<<<<<<< HEAD
-  background-position: -1617px -1618px;
-  width: 48px;
-=======
   background-position: -1803px -170px;
   width: 51px;
->>>>>>> fdf2dd1f
   height: 51px;
 }
 .PixelPaw {
   background-image: url(/static/sprites/spritesmith-main-9.png);
-<<<<<<< HEAD
-  background-position: -1686px 0px;
-  width: 48px;
-=======
   background-position: -1803px -222px;
   width: 51px;
->>>>>>> fdf2dd1f
   height: 51px;
 }
 .PixelPaw002 {
   background-image: url(/static/sprites/spritesmith-main-9.png);
-<<<<<<< HEAD
-  background-position: -1686px -52px;
-  width: 48px;
-=======
   background-position: -1803px -274px;
   width: 51px;
->>>>>>> fdf2dd1f
   height: 51px;
 }
 .avatar_floral_healer {
   background-image: url(/static/sprites/spritesmith-main-9.png);
-<<<<<<< HEAD
-  background-position: -1686px -104px;
-  width: 48px;
-  height: 51px;
-=======
-  background-position: -1374px -1299px;
+  background-position: -581px -1486px;
   width: 99px;
   height: 99px;
->>>>>>> fdf2dd1f
 }
 .avatar_floral_rogue {
   background-image: url(/static/sprites/spritesmith-main-9.png);
-<<<<<<< HEAD
-  background-position: -1686px -156px;
-  width: 48px;
-  height: 51px;
-=======
-  background-position: -1174px -1299px;
+  background-position: -381px -1486px;
   width: 99px;
   height: 99px;
->>>>>>> fdf2dd1f
 }
 .avatar_floral_warrior {
   background-image: url(/static/sprites/spritesmith-main-9.png);
-<<<<<<< HEAD
-  background-position: -1686px -208px;
-  width: 48px;
-  height: 51px;
-=======
-  background-position: -381px -1480px;
+  background-position: -1385px -1299px;
   width: 99px;
   height: 99px;
->>>>>>> fdf2dd1f
 }
 .avatar_floral_wizard {
   background-image: url(/static/sprites/spritesmith-main-9.png);
-<<<<<<< HEAD
-  background-position: -1686px -260px;
-  width: 48px;
-  height: 51px;
-=======
-  background-position: -1274px -1299px;
+  background-position: -481px -1486px;
   width: 99px;
   height: 99px;
->>>>>>> fdf2dd1f
 }
 .empty_bottles {
   background-image: url(/static/sprites/spritesmith-main-9.png);
-<<<<<<< HEAD
-  background-position: -1686px -312px;
-  width: 48px;
-  height: 51px;
-=======
-  background-position: -1402px -1664px;
+  background-position: -1712px -1608px;
   width: 64px;
   height: 54px;
->>>>>>> fdf2dd1f
 }
 .ghost {
   background-image: url(/static/sprites/spritesmith-main-9.png);
-<<<<<<< HEAD
-  background-position: -1686px -364px;
-  width: 48px;
-  height: 51px;
-=======
-  background-position: -1712px -1183px;
-  width: 90px;
-  height: 90px;
->>>>>>> fdf2dd1f
+  background-position: -1500px -1486px;
+  width: 90px;
+  height: 90px;
 }
 .inventory_present {
   background-image: url(/static/sprites/spritesmith-main-9.png);
-<<<<<<< HEAD
-  background-position: -1686px -416px;
-=======
+  background-position: -1803px -326px;
+  width: 48px;
+  height: 51px;
+}
+.inventory_present_01 {
+  background-image: url(/static/sprites/spritesmith-main-9.png);
+  background-position: -1803px -950px;
+  width: 48px;
+  height: 51px;
+}
+.inventory_present_02 {
+  background-image: url(/static/sprites/spritesmith-main-9.png);
+  background-position: -1803px -898px;
+  width: 48px;
+  height: 51px;
+}
+.inventory_present_03 {
+  background-image: url(/static/sprites/spritesmith-main-9.png);
+  background-position: -1803px -846px;
+  width: 48px;
+  height: 51px;
+}
+.inventory_present_04 {
+  background-image: url(/static/sprites/spritesmith-main-9.png);
+  background-position: -1803px -794px;
+  width: 48px;
+  height: 51px;
+}
+.inventory_present_05 {
+  background-image: url(/static/sprites/spritesmith-main-9.png);
+  background-position: -1803px -742px;
+  width: 48px;
+  height: 51px;
+}
+.inventory_present_06 {
+  background-image: url(/static/sprites/spritesmith-main-9.png);
+  background-position: -1803px -690px;
+  width: 48px;
+  height: 51px;
+}
+.inventory_present_07 {
+  background-image: url(/static/sprites/spritesmith-main-9.png);
+  background-position: -1803px -638px;
+  width: 48px;
+  height: 51px;
+}
+.inventory_present_08 {
+  background-image: url(/static/sprites/spritesmith-main-9.png);
+  background-position: -1803px -586px;
+  width: 48px;
+  height: 51px;
+}
+.inventory_present_09 {
+  background-image: url(/static/sprites/spritesmith-main-9.png);
+  background-position: -1803px -534px;
+  width: 48px;
+  height: 51px;
+}
+.inventory_present_10 {
+  background-image: url(/static/sprites/spritesmith-main-9.png);
+  background-position: -1803px -482px;
+  width: 48px;
+  height: 51px;
+}
+.inventory_present_11 {
+  background-image: url(/static/sprites/spritesmith-main-9.png);
   background-position: -1803px -430px;
->>>>>>> fdf2dd1f
-  width: 48px;
-  height: 51px;
-}
-.inventory_present_01 {
-  background-image: url(/static/sprites/spritesmith-main-9.png);
-<<<<<<< HEAD
-  background-position: -1686px -468px;
-  width: 48px;
-  height: 51px;
-}
-.Pet_Egg_Sloth {
-  background-image: url(/static/sprites/spritesmith-main-9.png);
-  background-position: -1586px -788px;
-  width: 49px;
-  height: 52px;
-}
-.Pet_Egg_Snail {
-  background-image: url(/static/sprites/spritesmith-main-9.png);
-  background-position: -1686px -572px;
-=======
-  background-position: -1803px -326px;
-  width: 48px;
-  height: 51px;
-}
-.inventory_present_02 {
+  width: 48px;
+  height: 51px;
+}
+.inventory_present_12 {
   background-image: url(/static/sprites/spritesmith-main-9.png);
   background-position: -1803px -378px;
->>>>>>> fdf2dd1f
-  width: 48px;
-  height: 51px;
-}
-.inventory_present_03 {
-  background-image: url(/static/sprites/spritesmith-main-9.png);
-<<<<<<< HEAD
-  background-position: -1686px -624px;
-=======
-  background-position: -1803px -950px;
->>>>>>> fdf2dd1f
-  width: 48px;
-  height: 51px;
-}
-.inventory_present_04 {
-  background-image: url(/static/sprites/spritesmith-main-9.png);
-<<<<<<< HEAD
-  background-position: -1686px -676px;
-=======
-  background-position: -1803px -898px;
->>>>>>> fdf2dd1f
-  width: 48px;
-  height: 51px;
-}
-.inventory_present_05 {
-  background-image: url(/static/sprites/spritesmith-main-9.png);
-<<<<<<< HEAD
-  background-position: -1686px -832px;
-=======
-  background-position: -1803px -846px;
->>>>>>> fdf2dd1f
-  width: 48px;
-  height: 51px;
-}
-.inventory_present_06 {
-  background-image: url(/static/sprites/spritesmith-main-9.png);
-<<<<<<< HEAD
-  background-position: -1686px -728px;
-=======
-  background-position: -1803px -794px;
->>>>>>> fdf2dd1f
-  width: 48px;
-  height: 51px;
-}
-.inventory_present_07 {
-  background-image: url(/static/sprites/spritesmith-main-9.png);
-<<<<<<< HEAD
-  background-position: -1686px -780px;
-=======
-  background-position: -1803px -742px;
->>>>>>> fdf2dd1f
-  width: 48px;
-  height: 51px;
-}
-.inventory_present_08 {
-  background-image: url(/static/sprites/spritesmith-main-9.png);
-<<<<<<< HEAD
-  background-position: -1686px -884px;
-=======
-  background-position: -1803px -690px;
->>>>>>> fdf2dd1f
-  width: 48px;
-  height: 51px;
-}
-.inventory_present_09 {
-  background-image: url(/static/sprites/spritesmith-main-9.png);
-<<<<<<< HEAD
-  background-position: -1686px -936px;
-=======
-  background-position: -1803px -638px;
->>>>>>> fdf2dd1f
-  width: 48px;
-  height: 51px;
-}
-.inventory_present_10 {
-  background-image: url(/static/sprites/spritesmith-main-9.png);
-<<<<<<< HEAD
-  background-position: -1686px -988px;
-=======
-  background-position: -1803px -586px;
->>>>>>> fdf2dd1f
-  width: 48px;
-  height: 51px;
-}
-.inventory_present_11 {
-  background-image: url(/static/sprites/spritesmith-main-9.png);
-<<<<<<< HEAD
-  background-position: -1686px -1040px;
-=======
-  background-position: -1803px -534px;
->>>>>>> fdf2dd1f
-  width: 48px;
-  height: 51px;
-}
-.inventory_present_12 {
-  background-image: url(/static/sprites/spritesmith-main-9.png);
-<<<<<<< HEAD
-  background-position: -1686px -1092px;
-  width: 48px;
-  height: 51px;
-}
-.Pet_Food_Cake_Base {
-  background-image: url(/static/sprites/spritesmith-main-9.png);
-  background-position: -1216px -1206px;
-  width: 43px;
-  height: 43px;
-}
-.Pet_Food_Cake_CottonCandyBlue {
-  background-image: url(/static/sprites/spritesmith-main-9.png);
-  background-position: -1484px -1362px;
-  width: 42px;
-  height: 44px;
-=======
-  background-position: -1803px -482px;
   width: 48px;
   height: 51px;
 }
 .inventory_special_birthday {
   background-image: url(/static/sprites/spritesmith-main-9.png);
-  background-position: -367px -1664px;
-  width: 68px;
-  height: 68px;
->>>>>>> fdf2dd1f
+  background-position: -1712px -1539px;
+  width: 68px;
+  height: 68px;
 }
 .inventory_special_congrats {
   background-image: url(/static/sprites/spritesmith-main-9.png);
-<<<<<<< HEAD
-  background-position: -1468px -792px;
-  width: 43px;
-  height: 45px;
-=======
-  background-position: -436px -1664px;
-  width: 68px;
-  height: 68px;
->>>>>>> fdf2dd1f
+  background-position: 0px -1670px;
+  width: 68px;
+  height: 68px;
 }
 .inventory_special_fortify {
   background-image: url(/static/sprites/spritesmith-main-9.png);
-<<<<<<< HEAD
-  background-position: -1128px -1206px;
-  width: 43px;
-  height: 44px;
-=======
-  background-position: -505px -1664px;
-  width: 68px;
-  height: 68px;
->>>>>>> fdf2dd1f
+  background-position: -207px -1670px;
+  width: 68px;
+  height: 68px;
 }
 .inventory_special_getwell {
   background-image: url(/static/sprites/spritesmith-main-9.png);
-<<<<<<< HEAD
-  background-position: -1260px -1206px;
-  width: 43px;
-  height: 42px;
-=======
-  background-position: -643px -1664px;
-  width: 68px;
-  height: 68px;
->>>>>>> fdf2dd1f
+  background-position: -276px -1670px;
+  width: 68px;
+  height: 68px;
 }
 .inventory_special_goodluck {
   background-image: url(/static/sprites/spritesmith-main-9.png);
-<<<<<<< HEAD
-  background-position: -1468px -943px;
-  width: 43px;
-  height: 44px;
-=======
-  background-position: -712px -1664px;
-  width: 68px;
-  height: 68px;
->>>>>>> fdf2dd1f
+  background-position: -345px -1670px;
+  width: 68px;
+  height: 68px;
 }
 .inventory_special_greeting {
   background-image: url(/static/sprites/spritesmith-main-9.png);
-<<<<<<< HEAD
-  background-position: -1172px -1206px;
-  width: 43px;
-  height: 44px;
-=======
-  background-position: -91px -1664px;
-  width: 68px;
-  height: 68px;
->>>>>>> fdf2dd1f
+  background-position: -483px -1670px;
+  width: 68px;
+  height: 68px;
 }
 .inventory_special_nye {
   background-image: url(/static/sprites/spritesmith-main-9.png);
-<<<<<<< HEAD
-  background-position: -1484px -1314px;
-  width: 42px;
-  height: 47px;
-=======
-  background-position: -850px -1664px;
-  width: 68px;
-  height: 68px;
->>>>>>> fdf2dd1f
+  background-position: -690px -1670px;
+  width: 68px;
+  height: 68px;
 }
 .inventory_special_opaquePotion {
   background-image: url(/static/sprites/spritesmith-main-9.png);
-<<<<<<< HEAD
-  background-position: -1468px -641px;
-  width: 44px;
-  height: 44px;
-=======
-  background-position: -160px -1664px;
-  width: 68px;
-  height: 68px;
->>>>>>> fdf2dd1f
+  background-position: -552px -1670px;
+  width: 68px;
+  height: 68px;
 }
 .inventory_special_seafoam {
   background-image: url(/static/sprites/spritesmith-main-9.png);
-<<<<<<< HEAD
-  background-position: -1583px -1475px;
-  width: 45px;
-  height: 44px;
-=======
-  background-position: -1333px -1664px;
-  width: 68px;
-  height: 68px;
->>>>>>> fdf2dd1f
+  background-position: -1173px -1670px;
+  width: 68px;
+  height: 68px;
 }
 .inventory_special_shinySeed {
   background-image: url(/static/sprites/spritesmith-main-9.png);
-<<<<<<< HEAD
-  background-position: 0px -1670px;
-  width: 48px;
-  height: 51px;
-=======
-  background-position: -1264px -1664px;
-  width: 68px;
-  height: 68px;
->>>>>>> fdf2dd1f
+  background-position: -1104px -1670px;
+  width: 68px;
+  height: 68px;
 }
 .inventory_special_snowball {
   background-image: url(/static/sprites/spritesmith-main-9.png);
-<<<<<<< HEAD
-  background-position: -49px -1670px;
-  width: 48px;
-  height: 51px;
-=======
-  background-position: -1195px -1664px;
-  width: 68px;
-  height: 68px;
->>>>>>> fdf2dd1f
+  background-position: -1035px -1670px;
+  width: 68px;
+  height: 68px;
 }
 .inventory_special_spookySparkles {
   background-image: url(/static/sprites/spritesmith-main-9.png);
-<<<<<<< HEAD
-  background-position: -98px -1670px;
-  width: 48px;
-  height: 51px;
-=======
-  background-position: -1126px -1664px;
-  width: 68px;
-  height: 68px;
->>>>>>> fdf2dd1f
+  background-position: -966px -1670px;
+  width: 68px;
+  height: 68px;
 }
 .inventory_special_thankyou {
   background-image: url(/static/sprites/spritesmith-main-9.png);
-<<<<<<< HEAD
-  background-position: -147px -1670px;
-  width: 48px;
-  height: 51px;
-=======
-  background-position: -1057px -1664px;
-  width: 68px;
-  height: 68px;
->>>>>>> fdf2dd1f
+  background-position: -897px -1670px;
+  width: 68px;
+  height: 68px;
 }
 .inventory_special_trinket {
   background-image: url(/static/sprites/spritesmith-main-9.png);
-<<<<<<< HEAD
-  background-position: -196px -1670px;
-  width: 48px;
-  height: 51px;
-=======
-  background-position: -988px -1664px;
-  width: 68px;
-  height: 68px;
->>>>>>> fdf2dd1f
+  background-position: -828px -1670px;
+  width: 68px;
+  height: 68px;
 }
 .inventory_special_valentine {
   background-image: url(/static/sprites/spritesmith-main-9.png);
-<<<<<<< HEAD
-  background-position: -245px -1670px;
-  width: 48px;
-  height: 51px;
-=======
-  background-position: -919px -1664px;
-  width: 68px;
-  height: 68px;
->>>>>>> fdf2dd1f
+  background-position: -759px -1670px;
+  width: 68px;
+  height: 68px;
 }
 .knockout {
   background-image: url(/static/sprites/spritesmith-main-9.png);
-<<<<<<< HEAD
-  background-position: -294px -1670px;
-  width: 48px;
-  height: 51px;
-=======
   background-position: -1537px -1397px;
   width: 120px;
   height: 47px;
->>>>>>> fdf2dd1f
 }
 .pet_key {
   background-image: url(/static/sprites/spritesmith-main-9.png);
-<<<<<<< HEAD
-  background-position: -343px -1670px;
-  width: 48px;
-  height: 51px;
-=======
-  background-position: -574px -1664px;
-  width: 68px;
-  height: 68px;
->>>>>>> fdf2dd1f
+  background-position: -414px -1670px;
+  width: 68px;
+  height: 68px;
 }
 .rebirth_orb {
   background-image: url(/static/sprites/spritesmith-main-9.png);
-<<<<<<< HEAD
-  background-position: -392px -1670px;
-  width: 48px;
-  height: 51px;
-=======
-  background-position: -298px -1664px;
-  width: 68px;
-  height: 68px;
->>>>>>> fdf2dd1f
+  background-position: -138px -1670px;
+  width: 68px;
+  height: 68px;
 }
 .seafoam_star {
   background-image: url(/static/sprites/spritesmith-main-9.png);
-<<<<<<< HEAD
-  background-position: -441px -1670px;
-  width: 48px;
-  height: 51px;
-=======
-  background-position: 0px -1664px;
-  width: 90px;
-  height: 90px;
->>>>>>> fdf2dd1f
+  background-position: -681px -1486px;
+  width: 90px;
+  height: 90px;
 }
 .shop_armoire {
   background-image: url(/static/sprites/spritesmith-main-9.png);
-<<<<<<< HEAD
-  background-position: -490px -1670px;
-  width: 48px;
-  height: 51px;
-=======
-  background-position: -229px -1664px;
-  width: 68px;
-  height: 68px;
->>>>>>> fdf2dd1f
+  background-position: -69px -1670px;
+  width: 68px;
+  height: 68px;
 }
 .snowman {
   background-image: url(/static/sprites/spritesmith-main-9.png);
-<<<<<<< HEAD
-  background-position: -539px -1670px;
-  width: 48px;
-  height: 51px;
-=======
-  background-position: -1209px -1480px;
-  width: 90px;
-  height: 90px;
->>>>>>> fdf2dd1f
+  background-position: -863px -1486px;
+  width: 90px;
+  height: 90px;
 }
 .zzz {
   background-image: url(/static/sprites/spritesmith-main-9.png);
-<<<<<<< HEAD
-  background-position: -588px -1670px;
-  width: 48px;
-  height: 51px;
-=======
   background-position: -1803px -1043px;
   width: 40px;
   height: 40px;
->>>>>>> fdf2dd1f
 }
 .zzz_light {
   background-image: url(/static/sprites/spritesmith-main-9.png);
-<<<<<<< HEAD
-  background-position: -637px -1670px;
-  width: 48px;
-  height: 51px;
-=======
   background-position: -1803px -1002px;
   width: 40px;
   height: 40px;
->>>>>>> fdf2dd1f
 }
 .npc_alex {
   background-image: url(/static/sprites/spritesmith-main-9.png);
-<<<<<<< HEAD
-  background-position: -686px -1670px;
-  width: 48px;
-  height: 51px;
-=======
   background-position: -1537px -724px;
   width: 162px;
   height: 138px;
->>>>>>> fdf2dd1f
 }
 .npc_aprilFool {
   background-image: url(/static/sprites/spritesmith-main-9.png);
-<<<<<<< HEAD
-  background-position: -735px -1670px;
-  width: 48px;
-  height: 51px;
-=======
   background-position: -1379px -1112px;
   width: 120px;
   height: 120px;
->>>>>>> fdf2dd1f
 }
 .npc_bailey {
   background-image: url(/static/sprites/spritesmith-main-9.png);
-<<<<<<< HEAD
-  background-position: -784px -1670px;
-  width: 48px;
-  height: 51px;
-=======
   background-position: -1803px 0px;
   width: 60px;
   height: 72px;
->>>>>>> fdf2dd1f
 }
 .npc_daniel {
   background-image: url(/static/sprites/spritesmith-main-9.png);
-<<<<<<< HEAD
-  background-position: -833px -1670px;
-  width: 48px;
-  height: 51px;
-=======
   background-position: -1537px -1141px;
   width: 135px;
   height: 123px;
->>>>>>> fdf2dd1f
 }
 .npc_ian {
   background-image: url(/static/sprites/spritesmith-main-9.png);
-<<<<<<< HEAD
-  background-position: -1686px -1612px;
-  width: 48px;
-  height: 51px;
-=======
-  background-position: -1013px -1299px;
+  background-position: -1224px -1299px;
   width: 75px;
   height: 135px;
->>>>>>> fdf2dd1f
 }
 .npc_justin {
   background-image: url(/static/sprites/spritesmith-main-9.png);
-<<<<<<< HEAD
-  background-position: -1686px -1560px;
-  width: 48px;
-  height: 51px;
-=======
-  background-position: -1089px -1299px;
+  background-position: -1300px -1299px;
   width: 84px;
   height: 120px;
->>>>>>> fdf2dd1f
 }
 .npc_justin_head {
   background-image: url(/static/sprites/spritesmith-main-9.png);
-<<<<<<< HEAD
-  background-position: -1686px -1508px;
-  width: 48px;
-  height: 51px;
-=======
   background-position: -1803px -73px;
   width: 36px;
   height: 96px;
->>>>>>> fdf2dd1f
 }
 .npc_matt {
   background-image: url(/static/sprites/spritesmith-main-9.png);
-<<<<<<< HEAD
-  background-position: -1378px -1420px;
-  width: 105px;
-  height: 105px;
-=======
-  background-position: -817px -1299px;
+  background-position: -1028px -1299px;
   width: 195px;
   height: 138px;
->>>>>>> fdf2dd1f
 }
 .npc_sabe {
   background-image: url(/static/sprites/spritesmith-main-9.png);
-<<<<<<< HEAD
-  background-position: -1272px -1420px;
-  width: 105px;
-  height: 105px;
-=======
-  background-position: -1712px -546px;
-  width: 90px;
-  height: 90px;
->>>>>>> fdf2dd1f
+  background-position: -1712px -182px;
+  width: 90px;
+  height: 90px;
 }
 .npc_timetravelers {
   background-image: url(/static/sprites/spritesmith-main-9.png);
-<<<<<<< HEAD
-  background-position: -1166px -1420px;
-  width: 105px;
-  height: 105px;
-=======
-  background-position: -425px -1299px;
+  background-position: -832px -1299px;
   width: 195px;
   height: 138px;
->>>>>>> fdf2dd1f
 }
 .npc_timetravelers_active {
   background-image: url(/static/sprites/spritesmith-main-9.png);
-<<<<<<< HEAD
-  background-position: -1060px -1420px;
-  width: 105px;
-  height: 105px;
-=======
-  background-position: -621px -1299px;
+  background-position: -636px -1299px;
   width: 195px;
   height: 138px;
->>>>>>> fdf2dd1f
 }
 .npc_tyler {
   background-image: url(/static/sprites/spritesmith-main-9.png);
-<<<<<<< HEAD
-  background-position: -954px -1420px;
-  width: 105px;
-  height: 105px;
-=======
-  background-position: -1712px -819px;
-  width: 90px;
-  height: 90px;
->>>>>>> fdf2dd1f
+  background-position: -1712px -455px;
+  width: 90px;
+  height: 90px;
 }
 .npc_vicky {
   background-image: url(/static/sprites/spritesmith-main-9.png);
-<<<<<<< HEAD
-  background-position: -848px -1420px;
-  width: 105px;
-  height: 105px;
-=======
-  background-position: -1474px -1299px;
+  background-position: -1712px -1456px;
   width: 59px;
   height: 82px;
->>>>>>> fdf2dd1f
 }
 .seasonalshop_closed {
   background-image: url(/static/sprites/spritesmith-main-9.png);
-<<<<<<< HEAD
-  background-position: -742px -1420px;
-  width: 105px;
-  height: 105px;
-=======
   background-position: -1537px -863px;
   width: 162px;
   height: 138px;
->>>>>>> fdf2dd1f
 }
 .seasonalshop_open {
   background-image: url(/static/sprites/spritesmith-main-9.png);
-<<<<<<< HEAD
-  background-position: -636px -1420px;
-  width: 105px;
-  height: 105px;
-=======
   background-position: -1537px -1002px;
   width: 162px;
   height: 138px;
->>>>>>> fdf2dd1f
 }
 .quest_armadillo {
   background-image: url(/static/sprites/spritesmith-main-9.png);
-<<<<<<< HEAD
-  background-position: -530px -1420px;
-  width: 105px;
-  height: 105px;
-=======
   background-position: -440px 0px;
   width: 219px;
   height: 219px;
->>>>>>> fdf2dd1f
 }
 .quest_atom1 {
   background-image: url(/static/sprites/spritesmith-main-9.png);
-<<<<<<< HEAD
-  background-position: -424px -1420px;
-  width: 105px;
-  height: 105px;
-=======
+  background-position: -1128px -1112px;
+  width: 250px;
+  height: 150px;
+}
+.quest_atom2 {
+  background-image: url(/static/sprites/spritesmith-main-9.png);
+  background-position: -428px -1299px;
+  width: 207px;
+  height: 138px;
+}
+.quest_atom3 {
+  background-image: url(/static/sprites/spritesmith-main-9.png);
+  background-position: -211px -1299px;
+  width: 216px;
+  height: 180px;
+}
+.quest_axolotl {
+  background-image: url(/static/sprites/spritesmith-main-9.png);
+  background-position: -880px -440px;
+  width: 219px;
+  height: 219px;
+}
+.quest_basilist {
+  background-image: url(/static/sprites/spritesmith-main-9.png);
+  background-position: -191px -1486px;
+  width: 189px;
+  height: 141px;
+}
+.quest_beetle {
+  background-image: url(/static/sprites/spritesmith-main-9.png);
+  background-position: -1102px -892px;
+  width: 204px;
+  height: 201px;
+}
+.quest_bunny {
+  background-image: url(/static/sprites/spritesmith-main-9.png);
+  background-position: 0px -1299px;
+  width: 210px;
+  height: 186px;
+}
+.quest_butterfly {
+  background-image: url(/static/sprites/spritesmith-main-9.png);
+  background-position: 0px -232px;
+  width: 219px;
+  height: 219px;
+}
+.quest_cheetah {
+  background-image: url(/static/sprites/spritesmith-main-9.png);
+  background-position: -440px -232px;
+  width: 219px;
+  height: 219px;
+}
+.quest_cow {
+  background-image: url(/static/sprites/spritesmith-main-9.png);
+  background-position: -1537px 0px;
+  width: 174px;
+  height: 213px;
+}
+.quest_dilatory {
+  background-image: url(/static/sprites/spritesmith-main-9.png);
+  background-position: -220px -672px;
+  width: 219px;
+  height: 219px;
+}
+.quest_dilatoryDistress1 {
+  background-image: url(/static/sprites/spritesmith-main-9.png);
+  background-position: -1320px -868px;
+  width: 210px;
+  height: 210px;
+}
+.quest_dilatoryDistress2 {
+  background-image: url(/static/sprites/spritesmith-main-9.png);
+  background-position: -1537px -573px;
+  width: 150px;
+  height: 150px;
+}
+.quest_dilatoryDistress3 {
+  background-image: url(/static/sprites/spritesmith-main-9.png);
+  background-position: -440px -672px;
+  width: 219px;
+  height: 219px;
+}
+.quest_dilatory_derby {
+  background-image: url(/static/sprites/spritesmith-main-9.png);
+  background-position: -660px -220px;
+  width: 219px;
+  height: 219px;
+}
+.quest_dustbunnies {
+  background-image: url(/static/sprites/spritesmith-main-9.png);
+  background-position: -1100px 0px;
+  width: 219px;
+  height: 219px;
+}
+.quest_egg {
+  background-image: url(/static/sprites/spritesmith-main-9.png);
+  background-position: -1537px -214px;
+  width: 165px;
+  height: 207px;
+}
+.quest_evilsanta {
+  background-image: url(/static/sprites/spritesmith-main-9.png);
+  background-position: -1537px -1265px;
+  width: 118px;
+  height: 131px;
+}
+.quest_evilsanta2 {
+  background-image: url(/static/sprites/spritesmith-main-9.png);
+  background-position: -1100px -660px;
+  width: 219px;
+  height: 219px;
+}
+.quest_falcon {
+  background-image: url(/static/sprites/spritesmith-main-9.png);
+  background-position: -220px -892px;
+  width: 219px;
+  height: 219px;
+}
+.quest_ferret {
+  background-image: url(/static/sprites/spritesmith-main-9.png);
+  background-position: 0px -892px;
+  width: 219px;
+  height: 219px;
+}
+.quest_frog {
+  background-image: url(/static/sprites/spritesmith-main-9.png);
+  background-position: -880px -892px;
+  width: 221px;
+  height: 213px;
+}
+.quest_ghost_stag {
+  background-image: url(/static/sprites/spritesmith-main-9.png);
+  background-position: -660px -892px;
+  width: 219px;
+  height: 219px;
+}
+.quest_goldenknight1 {
+  background-image: url(/static/sprites/spritesmith-main-9.png);
+  background-position: -440px -892px;
+  width: 219px;
+  height: 219px;
+}
+.quest_goldenknight2 {
+  background-image: url(/static/sprites/spritesmith-main-9.png);
   background-position: -877px -1112px;
   width: 250px;
   height: 150px;
->>>>>>> fdf2dd1f
-}
-.quest_atom2 {
-  background-image: url(/static/sprites/spritesmith-main-9.png);
-<<<<<<< HEAD
-  background-position: -318px -1420px;
-  width: 105px;
-  height: 105px;
-=======
-  background-position: -217px -1299px;
-  width: 207px;
-  height: 138px;
->>>>>>> fdf2dd1f
-}
-.quest_atom3 {
-  background-image: url(/static/sprites/spritesmith-main-9.png);
-<<<<<<< HEAD
-  background-position: -212px -1420px;
-  width: 105px;
-  height: 105px;
-=======
-  background-position: 0px -1299px;
-  width: 216px;
-  height: 180px;
->>>>>>> fdf2dd1f
-}
-.quest_axolotl {
-  background-image: url(/static/sprites/spritesmith-main-9.png);
-<<<<<<< HEAD
-  background-position: -106px -1420px;
-  width: 105px;
-  height: 105px;
-=======
-  background-position: -660px -892px;
-  width: 219px;
-  height: 219px;
->>>>>>> fdf2dd1f
-}
-.quest_basilist {
-  background-image: url(/static/sprites/spritesmith-main-9.png);
-<<<<<<< HEAD
-  background-position: 0px -1420px;
-  width: 105px;
-  height: 105px;
-=======
-  background-position: -191px -1480px;
-  width: 189px;
-  height: 141px;
->>>>>>> fdf2dd1f
-}
-.quest_beetle {
-  background-image: url(/static/sprites/spritesmith-main-9.png);
-<<<<<<< HEAD
-  background-position: -1378px -1314px;
-  width: 105px;
-  height: 105px;
-=======
-  background-position: -1320px -862px;
-  width: 204px;
-  height: 201px;
->>>>>>> fdf2dd1f
-}
-.quest_bunny {
-  background-image: url(/static/sprites/spritesmith-main-9.png);
-<<<<<<< HEAD
-  background-position: -1272px -1314px;
-  width: 105px;
-  height: 105px;
-=======
-  background-position: -1102px -892px;
-  width: 210px;
-  height: 186px;
->>>>>>> fdf2dd1f
-}
-.quest_butterfly {
-  background-image: url(/static/sprites/spritesmith-main-9.png);
-<<<<<<< HEAD
-  background-position: -1166px -1314px;
-  width: 105px;
-  height: 105px;
-=======
-  background-position: 0px -232px;
-  width: 219px;
-  height: 219px;
->>>>>>> fdf2dd1f
-}
-.quest_cheetah {
-  background-image: url(/static/sprites/spritesmith-main-9.png);
-<<<<<<< HEAD
-  background-position: -1060px -1314px;
-  width: 105px;
-  height: 105px;
-=======
-  background-position: -220px -232px;
-  width: 219px;
-  height: 219px;
->>>>>>> fdf2dd1f
-}
-.quest_cow {
-  background-image: url(/static/sprites/spritesmith-main-9.png);
-<<<<<<< HEAD
-  background-position: -954px -1314px;
-  width: 105px;
-  height: 105px;
-=======
-  background-position: -1537px 0px;
-  width: 174px;
-  height: 213px;
->>>>>>> fdf2dd1f
-}
-.quest_dilatory {
-  background-image: url(/static/sprites/spritesmith-main-9.png);
-<<<<<<< HEAD
-  background-position: -848px -1314px;
-  width: 105px;
-  height: 105px;
-=======
-  background-position: -660px 0px;
-  width: 219px;
-  height: 219px;
->>>>>>> fdf2dd1f
-}
-.quest_dilatoryDistress1 {
-  background-image: url(/static/sprites/spritesmith-main-9.png);
-<<<<<<< HEAD
-  background-position: -742px -1314px;
-  width: 105px;
-  height: 105px;
-=======
-  background-position: -1320px -651px;
-  width: 210px;
-  height: 210px;
->>>>>>> fdf2dd1f
-}
-.quest_dilatoryDistress2 {
-  background-image: url(/static/sprites/spritesmith-main-9.png);
-<<<<<<< HEAD
-  background-position: -636px -1314px;
-  width: 105px;
-  height: 105px;
-=======
-  background-position: -1537px -573px;
-  width: 150px;
-  height: 150px;
->>>>>>> fdf2dd1f
-}
-.quest_dilatoryDistress3 {
-  background-image: url(/static/sprites/spritesmith-main-9.png);
-<<<<<<< HEAD
-  background-position: -530px -1314px;
-  width: 105px;
-  height: 105px;
-=======
-  background-position: 0px -452px;
-  width: 219px;
-  height: 219px;
->>>>>>> fdf2dd1f
-}
-.quest_dilatory_derby {
-  background-image: url(/static/sprites/spritesmith-main-9.png);
-<<<<<<< HEAD
-  background-position: -424px -1314px;
-  width: 105px;
-  height: 105px;
-=======
-  background-position: -440px -232px;
-  width: 219px;
-  height: 219px;
->>>>>>> fdf2dd1f
-}
-.quest_dustbunnies {
-  background-image: url(/static/sprites/spritesmith-main-9.png);
-<<<<<<< HEAD
-  background-position: -318px -1314px;
-  width: 105px;
-  height: 105px;
-=======
-  background-position: -220px -452px;
-  width: 219px;
-  height: 219px;
->>>>>>> fdf2dd1f
-}
-.quest_egg {
-  background-image: url(/static/sprites/spritesmith-main-9.png);
-<<<<<<< HEAD
-  background-position: -212px -1314px;
-  width: 105px;
-  height: 105px;
-=======
-  background-position: -1537px -214px;
-  width: 165px;
-  height: 207px;
->>>>>>> fdf2dd1f
-}
-.quest_evilsanta {
-  background-image: url(/static/sprites/spritesmith-main-9.png);
-<<<<<<< HEAD
-  background-position: -106px -1314px;
-  width: 105px;
-  height: 105px;
-=======
-  background-position: -1537px -1265px;
-  width: 118px;
-  height: 131px;
->>>>>>> fdf2dd1f
-}
-.quest_evilsanta2 {
-  background-image: url(/static/sprites/spritesmith-main-9.png);
-<<<<<<< HEAD
-  background-position: 0px -1314px;
-  width: 105px;
-  height: 105px;
-=======
-  background-position: 0px -672px;
-  width: 219px;
-  height: 219px;
->>>>>>> fdf2dd1f
-}
-.quest_falcon {
-  background-image: url(/static/sprites/spritesmith-main-9.png);
-<<<<<<< HEAD
-  background-position: -1128px -1100px;
-  width: 105px;
-  height: 105px;
-=======
-  background-position: -880px -672px;
-  width: 219px;
-  height: 219px;
->>>>>>> fdf2dd1f
-}
-.quest_ferret {
-  background-image: url(/static/sprites/spritesmith-main-9.png);
-<<<<<<< HEAD
-  background-position: -1206px -968px;
-  width: 105px;
-  height: 105px;
-=======
-  background-position: -220px 0px;
-  width: 219px;
-  height: 219px;
->>>>>>> fdf2dd1f
-}
-.quest_frog {
-  background-image: url(/static/sprites/spritesmith-main-9.png);
-<<<<<<< HEAD
-  background-position: -1100px -968px;
-  width: 105px;
-  height: 105px;
-=======
-  background-position: -880px -892px;
-  width: 221px;
-  height: 213px;
->>>>>>> fdf2dd1f
-}
-.quest_ghost_stag {
-  background-image: url(/static/sprites/spritesmith-main-9.png);
-<<<<<<< HEAD
-  background-position: -1423px -1202px;
-  width: 105px;
-  height: 105px;
-=======
-  background-position: -1100px 0px;
-  width: 219px;
-  height: 219px;
->>>>>>> fdf2dd1f
-}
-.quest_goldenknight1 {
-  background-image: url(/static/sprites/spritesmith-main-9.png);
-<<<<<<< HEAD
-  background-position: -1317px -1202px;
-  width: 105px;
-  height: 105px;
-=======
-  background-position: -1100px -660px;
-  width: 219px;
-  height: 219px;
->>>>>>> fdf2dd1f
-}
-.quest_goldenknight2 {
-  background-image: url(/static/sprites/spritesmith-main-9.png);
-<<<<<<< HEAD
-  background-position: -1423px -1096px;
-  width: 105px;
-  height: 105px;
-=======
-  background-position: -1128px -1112px;
-  width: 250px;
-  height: 150px;
->>>>>>> fdf2dd1f
 }
 .quest_goldenknight3 {
   background-image: url(/static/sprites/spritesmith-main-9.png);
-<<<<<<< HEAD
-  background-position: -1317px -1096px;
-  width: 105px;
-  height: 105px;
-=======
   background-position: 0px 0px;
   width: 219px;
   height: 231px;
->>>>>>> fdf2dd1f
 }
 .quest_gryphon {
   background-image: url(/static/sprites/spritesmith-main-9.png);
-<<<<<<< HEAD
-  background-position: -1423px -990px;
-  width: 105px;
-  height: 105px;
-=======
   background-position: -660px -1112px;
   width: 216px;
   height: 177px;
->>>>>>> fdf2dd1f
 }
 .quest_guineapig {
   background-image: url(/static/sprites/spritesmith-main-9.png);
-<<<<<<< HEAD
-  background-position: -1317px -990px;
-  width: 105px;
-  height: 105px;
-=======
-  background-position: -220px -892px;
-  width: 219px;
-  height: 219px;
->>>>>>> fdf2dd1f
+  background-position: -1100px -440px;
+  width: 219px;
+  height: 219px;
 }
 .quest_harpy {
   background-image: url(/static/sprites/spritesmith-main-9.png);
-<<<<<<< HEAD
-  background-position: -1531px 0px;
-  width: 105px;
-  height: 105px;
-=======
-  background-position: 0px -892px;
+  background-position: -1100px -220px;
   width: 219px;
   height: 219px;
 }
@@ -2584,13 +696,13 @@
 }
 .quest_hippo {
   background-image: url(/static/sprites/spritesmith-main-9.png);
-  background-position: -1100px -440px;
+  background-position: -880px -672px;
   width: 219px;
   height: 219px;
 }
 .quest_horse {
   background-image: url(/static/sprites/spritesmith-main-9.png);
-  background-position: -1100px -220px;
+  background-position: -660px -672px;
   width: 219px;
   height: 219px;
 }
@@ -2608,92 +720,97 @@
 }
 .quest_mayhemMistiflying2 {
   background-image: url(/static/sprites/spritesmith-main-9.png);
-  background-position: -660px -672px;
+  background-position: 0px -672px;
   width: 219px;
   height: 219px;
 }
 .quest_mayhemMistiflying3 {
   background-image: url(/static/sprites/spritesmith-main-9.png);
-  background-position: -440px -672px;
+  background-position: -220px 0px;
   width: 219px;
   height: 219px;
 }
 .quest_monkey {
   background-image: url(/static/sprites/spritesmith-main-9.png);
-  background-position: -220px -672px;
+  background-position: -880px -220px;
   width: 219px;
   height: 219px;
 }
 .quest_moon1 {
+  background-image: url(/static/sprites/spritesmith-main-9.png);
+  background-position: -1320px -651px;
+  width: 216px;
+  height: 216px;
+}
+.quest_moon2 {
+  background-image: url(/static/sprites/spritesmith-main-9.png);
+  background-position: -880px 0px;
+  width: 219px;
+  height: 219px;
+}
+.quest_moon3 {
+  background-image: url(/static/sprites/spritesmith-main-9.png);
+  background-position: -660px -452px;
+  width: 219px;
+  height: 219px;
+}
+.quest_moonstone1 {
+  background-image: url(/static/sprites/spritesmith-main-9.png);
+  background-position: -440px -452px;
+  width: 219px;
+  height: 219px;
+}
+.quest_moonstone2 {
+  background-image: url(/static/sprites/spritesmith-main-9.png);
+  background-position: -220px -452px;
+  width: 219px;
+  height: 219px;
+}
+.quest_moonstone3 {
+  background-image: url(/static/sprites/spritesmith-main-9.png);
+  background-position: 0px -452px;
+  width: 219px;
+  height: 219px;
+}
+.quest_nudibranch {
   background-image: url(/static/sprites/spritesmith-main-9.png);
   background-position: -1320px 0px;
   width: 216px;
   height: 216px;
 }
-.quest_moon2 {
-  background-image: url(/static/sprites/spritesmith-main-9.png);
-  background-position: -880px -440px;
-  width: 219px;
-  height: 219px;
-}
-.quest_moon3 {
-  background-image: url(/static/sprites/spritesmith-main-9.png);
-  background-position: -880px -220px;
-  width: 219px;
-  height: 219px;
-}
-.quest_moonstone1 {
-  background-image: url(/static/sprites/spritesmith-main-9.png);
-  background-position: -880px 0px;
-  width: 219px;
-  height: 219px;
-}
-.quest_moonstone2 {
-  background-image: url(/static/sprites/spritesmith-main-9.png);
-  background-position: -660px -452px;
-  width: 219px;
-  height: 219px;
-}
-.quest_moonstone3 {
-  background-image: url(/static/sprites/spritesmith-main-9.png);
-  background-position: -440px -452px;
-  width: 219px;
-  height: 219px;
-}
-.quest_nudibranch {
+.quest_octopus {
+  background-image: url(/static/sprites/spritesmith-main-9.png);
+  background-position: -220px -1112px;
+  width: 222px;
+  height: 177px;
+}
+.quest_owl {
+  background-image: url(/static/sprites/spritesmith-main-9.png);
+  background-position: -660px 0px;
+  width: 219px;
+  height: 219px;
+}
+.quest_peacock {
+  background-image: url(/static/sprites/spritesmith-main-9.png);
+  background-position: -1320px -434px;
+  width: 216px;
+  height: 216px;
+}
+.quest_penguin {
+  background-image: url(/static/sprites/spritesmith-main-9.png);
+  background-position: 0px -1486px;
+  width: 190px;
+  height: 183px;
+}
+.quest_rat {
+  background-image: url(/static/sprites/spritesmith-main-9.png);
+  background-position: -220px -232px;
+  width: 219px;
+  height: 219px;
+}
+.quest_rock {
   background-image: url(/static/sprites/spritesmith-main-9.png);
   background-position: -1320px -217px;
   width: 216px;
   height: 216px;
-}
-.quest_octopus {
-  background-image: url(/static/sprites/spritesmith-main-9.png);
-  background-position: -220px -1112px;
-  width: 222px;
-  height: 177px;
-}
-.quest_owl {
-  background-image: url(/static/sprites/spritesmith-main-9.png);
-  background-position: -660px -220px;
-  width: 219px;
-  height: 219px;
-}
-.quest_peacock {
-  background-image: url(/static/sprites/spritesmith-main-9.png);
-  background-position: -1320px -434px;
-  width: 216px;
-  height: 216px;
-}
-.quest_penguin {
-  background-image: url(/static/sprites/spritesmith-main-9.png);
-  background-position: 0px -1480px;
-  width: 190px;
-  height: 183px;
-}
-.quest_rat {
-  background-image: url(/static/sprites/spritesmith-main-9.png);
-  background-position: -440px -892px;
-  width: 219px;
-  height: 219px;
->>>>>>> fdf2dd1f
 }