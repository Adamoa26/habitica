--- conflicted
+++ resolved
@@ -1,3320 +1,2004 @@
-<<<<<<< HEAD
+.Mount_Icon_Owl-CottonCandyBlue {
+  background-image: url(/static/sprites/spritesmith-main-17.png);
+  background-position: -82px 0px;
+  width: 81px;
+  height: 99px;
+}
+.Mount_Icon_Owl-CottonCandyPink {
+  background-image: url(/static/sprites/spritesmith-main-17.png);
+  background-position: -164px -1100px;
+  width: 81px;
+  height: 99px;
+}
+.Mount_Icon_Owl-Desert {
+  background-image: url(/static/sprites/spritesmith-main-17.png);
+  background-position: -164px 0px;
+  width: 81px;
+  height: 99px;
+}
+.Mount_Icon_Owl-Golden {
+  background-image: url(/static/sprites/spritesmith-main-17.png);
+  background-position: 0px -100px;
+  width: 81px;
+  height: 99px;
+}
+.Mount_Icon_Owl-Red {
+  background-image: url(/static/sprites/spritesmith-main-17.png);
+  background-position: -82px -100px;
+  width: 81px;
+  height: 99px;
+}
+.Mount_Icon_Owl-Shade {
+  background-image: url(/static/sprites/spritesmith-main-17.png);
+  background-position: -164px -100px;
+  width: 81px;
+  height: 99px;
+}
+.Mount_Icon_Owl-Skeleton {
+  background-image: url(/static/sprites/spritesmith-main-17.png);
+  background-position: -246px 0px;
+  width: 81px;
+  height: 99px;
+}
+.Mount_Icon_Owl-White {
+  background-image: url(/static/sprites/spritesmith-main-17.png);
+  background-position: -246px -100px;
+  width: 81px;
+  height: 99px;
+}
+.Mount_Icon_Owl-Zombie {
+  background-image: url(/static/sprites/spritesmith-main-17.png);
+  background-position: 0px -200px;
+  width: 81px;
+  height: 99px;
+}
+.Mount_Icon_PandaCub-Aquatic {
+  background-image: url(/static/sprites/spritesmith-main-17.png);
+  background-position: -82px -200px;
+  width: 81px;
+  height: 99px;
+}
+.Mount_Icon_PandaCub-Base {
+  background-image: url(/static/sprites/spritesmith-main-17.png);
+  background-position: -164px -200px;
+  width: 81px;
+  height: 99px;
+}
+.Mount_Icon_PandaCub-CottonCandyBlue {
+  background-image: url(/static/sprites/spritesmith-main-17.png);
+  background-position: -246px -200px;
+  width: 81px;
+  height: 99px;
+}
+.Mount_Icon_PandaCub-CottonCandyPink {
+  background-image: url(/static/sprites/spritesmith-main-17.png);
+  background-position: -328px 0px;
+  width: 81px;
+  height: 99px;
+}
+.Mount_Icon_PandaCub-Cupid {
+  background-image: url(/static/sprites/spritesmith-main-17.png);
+  background-position: -328px -100px;
+  width: 81px;
+  height: 99px;
+}
 .Mount_Icon_PandaCub-Desert {
-=======
+  background-image: url(/static/sprites/spritesmith-main-17.png);
+  background-position: -328px -200px;
+  width: 81px;
+  height: 99px;
+}
+.Mount_Icon_PandaCub-Ember {
+  background-image: url(/static/sprites/spritesmith-main-17.png);
+  background-position: 0px -300px;
+  width: 81px;
+  height: 99px;
+}
+.Mount_Icon_PandaCub-Fairy {
+  background-image: url(/static/sprites/spritesmith-main-17.png);
+  background-position: -82px -300px;
+  width: 81px;
+  height: 99px;
+}
+.Mount_Icon_PandaCub-Floral {
+  background-image: url(/static/sprites/spritesmith-main-17.png);
+  background-position: -164px -300px;
+  width: 81px;
+  height: 99px;
+}
+.Mount_Icon_PandaCub-Ghost {
+  background-image: url(/static/sprites/spritesmith-main-17.png);
+  background-position: -246px -300px;
+  width: 81px;
+  height: 99px;
+}
+.Mount_Icon_PandaCub-Golden {
+  background-image: url(/static/sprites/spritesmith-main-17.png);
+  background-position: -328px -300px;
+  width: 81px;
+  height: 99px;
+}
+.Mount_Icon_PandaCub-Holly {
+  background-image: url(/static/sprites/spritesmith-main-17.png);
+  background-position: -410px 0px;
+  width: 81px;
+  height: 99px;
+}
+.Mount_Icon_PandaCub-Peppermint {
+  background-image: url(/static/sprites/spritesmith-main-17.png);
+  background-position: -410px -100px;
+  width: 81px;
+  height: 99px;
+}
+.Mount_Icon_PandaCub-Red {
+  background-image: url(/static/sprites/spritesmith-main-17.png);
+  background-position: -410px -200px;
+  width: 81px;
+  height: 99px;
+}
+.Mount_Icon_PandaCub-RoyalPurple {
+  background-image: url(/static/sprites/spritesmith-main-17.png);
+  background-position: -410px -300px;
+  width: 81px;
+  height: 99px;
+}
+.Mount_Icon_PandaCub-Shade {
+  background-image: url(/static/sprites/spritesmith-main-17.png);
+  background-position: -492px 0px;
+  width: 81px;
+  height: 99px;
+}
+.Mount_Icon_PandaCub-Shimmer {
+  background-image: url(/static/sprites/spritesmith-main-17.png);
+  background-position: -492px -100px;
+  width: 81px;
+  height: 99px;
+}
+.Mount_Icon_PandaCub-Skeleton {
+  background-image: url(/static/sprites/spritesmith-main-17.png);
+  background-position: -492px -200px;
+  width: 81px;
+  height: 99px;
+}
+.Mount_Icon_PandaCub-Spooky {
+  background-image: url(/static/sprites/spritesmith-main-17.png);
+  background-position: -492px -300px;
+  width: 81px;
+  height: 99px;
+}
+.Mount_Icon_PandaCub-Thunderstorm {
+  background-image: url(/static/sprites/spritesmith-main-17.png);
+  background-position: 0px -400px;
+  width: 81px;
+  height: 99px;
+}
+.Mount_Icon_PandaCub-White {
+  background-image: url(/static/sprites/spritesmith-main-17.png);
+  background-position: -82px -400px;
+  width: 81px;
+  height: 99px;
+}
+.Mount_Icon_PandaCub-Zombie {
+  background-image: url(/static/sprites/spritesmith-main-17.png);
+  background-position: -164px -400px;
+  width: 81px;
+  height: 99px;
+}
+.Mount_Icon_Parrot-Base {
+  background-image: url(/static/sprites/spritesmith-main-17.png);
+  background-position: -246px -400px;
+  width: 81px;
+  height: 99px;
+}
+.Mount_Icon_Parrot-CottonCandyBlue {
+  background-image: url(/static/sprites/spritesmith-main-17.png);
+  background-position: -328px -400px;
+  width: 81px;
+  height: 99px;
+}
+.Mount_Icon_Parrot-CottonCandyPink {
+  background-image: url(/static/sprites/spritesmith-main-17.png);
+  background-position: -410px -400px;
+  width: 81px;
+  height: 99px;
+}
+.Mount_Icon_Parrot-Desert {
+  background-image: url(/static/sprites/spritesmith-main-17.png);
+  background-position: -492px -400px;
+  width: 81px;
+  height: 99px;
+}
+.Mount_Icon_Parrot-Golden {
+  background-image: url(/static/sprites/spritesmith-main-17.png);
+  background-position: -574px 0px;
+  width: 81px;
+  height: 99px;
+}
+.Mount_Icon_Parrot-Red {
+  background-image: url(/static/sprites/spritesmith-main-17.png);
+  background-position: -574px -100px;
+  width: 81px;
+  height: 99px;
+}
+.Mount_Icon_Parrot-Shade {
+  background-image: url(/static/sprites/spritesmith-main-17.png);
+  background-position: -574px -200px;
+  width: 81px;
+  height: 99px;
+}
+.Mount_Icon_Parrot-Skeleton {
+  background-image: url(/static/sprites/spritesmith-main-17.png);
+  background-position: -574px -300px;
+  width: 81px;
+  height: 99px;
+}
+.Mount_Icon_Parrot-White {
+  background-image: url(/static/sprites/spritesmith-main-17.png);
+  background-position: -574px -400px;
+  width: 81px;
+  height: 99px;
+}
+.Mount_Icon_Parrot-Zombie {
+  background-image: url(/static/sprites/spritesmith-main-17.png);
+  background-position: 0px -500px;
+  width: 81px;
+  height: 99px;
+}
+.Mount_Icon_Peacock-Base {
+  background-image: url(/static/sprites/spritesmith-main-17.png);
+  background-position: -82px -500px;
+  width: 81px;
+  height: 99px;
+}
+.Mount_Icon_Peacock-CottonCandyBlue {
+  background-image: url(/static/sprites/spritesmith-main-17.png);
+  background-position: -164px -500px;
+  width: 81px;
+  height: 99px;
+}
+.Mount_Icon_Peacock-CottonCandyPink {
+  background-image: url(/static/sprites/spritesmith-main-17.png);
+  background-position: -246px -500px;
+  width: 81px;
+  height: 99px;
+}
+.Mount_Icon_Peacock-Desert {
+  background-image: url(/static/sprites/spritesmith-main-17.png);
+  background-position: -328px -500px;
+  width: 81px;
+  height: 99px;
+}
+.Mount_Icon_Peacock-Golden {
+  background-image: url(/static/sprites/spritesmith-main-17.png);
+  background-position: -410px -500px;
+  width: 81px;
+  height: 99px;
+}
+.Mount_Icon_Peacock-Red {
+  background-image: url(/static/sprites/spritesmith-main-17.png);
+  background-position: -492px -500px;
+  width: 81px;
+  height: 99px;
+}
+.Mount_Icon_Peacock-Shade {
+  background-image: url(/static/sprites/spritesmith-main-17.png);
+  background-position: -574px -500px;
+  width: 81px;
+  height: 99px;
+}
+.Mount_Icon_Peacock-Skeleton {
+  background-image: url(/static/sprites/spritesmith-main-17.png);
+  background-position: -656px 0px;
+  width: 81px;
+  height: 99px;
+}
+.Mount_Icon_Peacock-White {
+  background-image: url(/static/sprites/spritesmith-main-17.png);
+  background-position: -656px -100px;
+  width: 81px;
+  height: 99px;
+}
+.Mount_Icon_Peacock-Zombie {
+  background-image: url(/static/sprites/spritesmith-main-17.png);
+  background-position: -656px -200px;
+  width: 81px;
+  height: 99px;
+}
+.Mount_Icon_Penguin-Base {
+  background-image: url(/static/sprites/spritesmith-main-17.png);
+  background-position: -656px -300px;
+  width: 81px;
+  height: 99px;
+}
+.Mount_Icon_Penguin-CottonCandyBlue {
+  background-image: url(/static/sprites/spritesmith-main-17.png);
+  background-position: -656px -400px;
+  width: 81px;
+  height: 99px;
+}
+.Mount_Icon_Penguin-CottonCandyPink {
+  background-image: url(/static/sprites/spritesmith-main-17.png);
+  background-position: -656px -500px;
+  width: 81px;
+  height: 99px;
+}
+.Mount_Icon_Penguin-Desert {
+  background-image: url(/static/sprites/spritesmith-main-17.png);
+  background-position: 0px -600px;
+  width: 81px;
+  height: 99px;
+}
+.Mount_Icon_Penguin-Golden {
+  background-image: url(/static/sprites/spritesmith-main-17.png);
+  background-position: -82px -600px;
+  width: 81px;
+  height: 99px;
+}
+.Mount_Icon_Penguin-Red {
+  background-image: url(/static/sprites/spritesmith-main-17.png);
+  background-position: -164px -600px;
+  width: 81px;
+  height: 99px;
+}
+.Mount_Icon_Penguin-Shade {
+  background-image: url(/static/sprites/spritesmith-main-17.png);
+  background-position: -246px -600px;
+  width: 81px;
+  height: 99px;
+}
+.Mount_Icon_Penguin-Skeleton {
+  background-image: url(/static/sprites/spritesmith-main-17.png);
+  background-position: -328px -600px;
+  width: 81px;
+  height: 99px;
+}
+.Mount_Icon_Penguin-White {
+  background-image: url(/static/sprites/spritesmith-main-17.png);
+  background-position: -410px -600px;
+  width: 81px;
+  height: 99px;
+}
+.Mount_Icon_Penguin-Zombie {
+  background-image: url(/static/sprites/spritesmith-main-17.png);
+  background-position: -492px -600px;
+  width: 81px;
+  height: 99px;
+}
+.Mount_Icon_Phoenix-Base {
+  background-image: url(/static/sprites/spritesmith-main-17.png);
+  background-position: -574px -600px;
+  width: 81px;
+  height: 99px;
+}
+.Mount_Icon_Rat-Base {
+  background-image: url(/static/sprites/spritesmith-main-17.png);
+  background-position: -656px -600px;
+  width: 81px;
+  height: 99px;
+}
+.Mount_Icon_Rat-CottonCandyBlue {
+  background-image: url(/static/sprites/spritesmith-main-17.png);
+  background-position: -738px 0px;
+  width: 81px;
+  height: 99px;
+}
+.Mount_Icon_Rat-CottonCandyPink {
+  background-image: url(/static/sprites/spritesmith-main-17.png);
+  background-position: -738px -100px;
+  width: 81px;
+  height: 99px;
+}
+.Mount_Icon_Rat-Desert {
+  background-image: url(/static/sprites/spritesmith-main-17.png);
+  background-position: -738px -200px;
+  width: 81px;
+  height: 99px;
+}
+.Mount_Icon_Rat-Golden {
+  background-image: url(/static/sprites/spritesmith-main-17.png);
+  background-position: -738px -300px;
+  width: 81px;
+  height: 99px;
+}
+.Mount_Icon_Rat-Red {
+  background-image: url(/static/sprites/spritesmith-main-17.png);
+  background-position: -738px -400px;
+  width: 81px;
+  height: 99px;
+}
+.Mount_Icon_Rat-Shade {
+  background-image: url(/static/sprites/spritesmith-main-17.png);
+  background-position: -738px -500px;
+  width: 81px;
+  height: 99px;
+}
+.Mount_Icon_Rat-Skeleton {
+  background-image: url(/static/sprites/spritesmith-main-17.png);
+  background-position: -738px -600px;
+  width: 81px;
+  height: 99px;
+}
+.Mount_Icon_Rat-White {
+  background-image: url(/static/sprites/spritesmith-main-17.png);
+  background-position: 0px -700px;
+  width: 81px;
+  height: 99px;
+}
+.Mount_Icon_Rat-Zombie {
+  background-image: url(/static/sprites/spritesmith-main-17.png);
+  background-position: -82px -700px;
+  width: 81px;
+  height: 99px;
+}
+.Mount_Icon_Rock-Base {
+  background-image: url(/static/sprites/spritesmith-main-17.png);
+  background-position: -164px -700px;
+  width: 81px;
+  height: 99px;
+}
+.Mount_Icon_Rock-CottonCandyBlue {
+  background-image: url(/static/sprites/spritesmith-main-17.png);
+  background-position: -246px -700px;
+  width: 81px;
+  height: 99px;
+}
+.Mount_Icon_Rock-CottonCandyPink {
+  background-image: url(/static/sprites/spritesmith-main-17.png);
+  background-position: -328px -700px;
+  width: 81px;
+  height: 99px;
+}
+.Mount_Icon_Rock-Desert {
+  background-image: url(/static/sprites/spritesmith-main-17.png);
+  background-position: -410px -700px;
+  width: 81px;
+  height: 99px;
+}
+.Mount_Icon_Rock-Golden {
+  background-image: url(/static/sprites/spritesmith-main-17.png);
+  background-position: -492px -700px;
+  width: 81px;
+  height: 99px;
+}
+.Mount_Icon_Rock-Red {
+  background-image: url(/static/sprites/spritesmith-main-17.png);
+  background-position: -574px -700px;
+  width: 81px;
+  height: 99px;
+}
+.Mount_Icon_Rock-Shade {
+  background-image: url(/static/sprites/spritesmith-main-17.png);
+  background-position: -656px -700px;
+  width: 81px;
+  height: 99px;
+}
+.Mount_Icon_Rock-Skeleton {
+  background-image: url(/static/sprites/spritesmith-main-17.png);
+  background-position: -738px -700px;
+  width: 81px;
+  height: 99px;
+}
+.Mount_Icon_Rock-White {
+  background-image: url(/static/sprites/spritesmith-main-17.png);
+  background-position: -820px 0px;
+  width: 81px;
+  height: 99px;
+}
+.Mount_Icon_Rock-Zombie {
+  background-image: url(/static/sprites/spritesmith-main-17.png);
+  background-position: -820px -100px;
+  width: 81px;
+  height: 99px;
+}
+.Mount_Icon_Rooster-Base {
+  background-image: url(/static/sprites/spritesmith-main-17.png);
+  background-position: -820px -200px;
+  width: 81px;
+  height: 99px;
+}
+.Mount_Icon_Rooster-CottonCandyBlue {
+  background-image: url(/static/sprites/spritesmith-main-17.png);
+  background-position: -820px -300px;
+  width: 81px;
+  height: 99px;
+}
+.Mount_Icon_Rooster-CottonCandyPink {
+  background-image: url(/static/sprites/spritesmith-main-17.png);
+  background-position: -820px -400px;
+  width: 81px;
+  height: 99px;
+}
+.Mount_Icon_Rooster-Desert {
+  background-image: url(/static/sprites/spritesmith-main-17.png);
+  background-position: -820px -500px;
+  width: 81px;
+  height: 99px;
+}
+.Mount_Icon_Rooster-Golden {
+  background-image: url(/static/sprites/spritesmith-main-17.png);
+  background-position: -820px -600px;
+  width: 81px;
+  height: 99px;
+}
+.Mount_Icon_Rooster-Red {
+  background-image: url(/static/sprites/spritesmith-main-17.png);
+  background-position: -820px -700px;
+  width: 81px;
+  height: 99px;
+}
+.Mount_Icon_Rooster-Shade {
+  background-image: url(/static/sprites/spritesmith-main-17.png);
+  background-position: 0px -800px;
+  width: 81px;
+  height: 99px;
+}
+.Mount_Icon_Rooster-Skeleton {
+  background-image: url(/static/sprites/spritesmith-main-17.png);
+  background-position: -82px -800px;
+  width: 81px;
+  height: 99px;
+}
+.Mount_Icon_Rooster-White {
+  background-image: url(/static/sprites/spritesmith-main-17.png);
+  background-position: -164px -800px;
+  width: 81px;
+  height: 99px;
+}
+.Mount_Icon_Rooster-Zombie {
+  background-image: url(/static/sprites/spritesmith-main-17.png);
+  background-position: -246px -800px;
+  width: 81px;
+  height: 99px;
+}
+.Mount_Icon_Sabretooth-Base {
+  background-image: url(/static/sprites/spritesmith-main-17.png);
+  background-position: -328px -800px;
+  width: 81px;
+  height: 99px;
+}
+.Mount_Icon_Sabretooth-CottonCandyBlue {
+  background-image: url(/static/sprites/spritesmith-main-17.png);
+  background-position: -410px -800px;
+  width: 81px;
+  height: 99px;
+}
+.Mount_Icon_Sabretooth-CottonCandyPink {
+  background-image: url(/static/sprites/spritesmith-main-17.png);
+  background-position: -492px -800px;
+  width: 81px;
+  height: 99px;
+}
+.Mount_Icon_Sabretooth-Desert {
+  background-image: url(/static/sprites/spritesmith-main-17.png);
+  background-position: -574px -800px;
+  width: 81px;
+  height: 99px;
+}
+.Mount_Icon_Sabretooth-Golden {
+  background-image: url(/static/sprites/spritesmith-main-17.png);
+  background-position: -656px -800px;
+  width: 81px;
+  height: 99px;
+}
+.Mount_Icon_Sabretooth-Red {
+  background-image: url(/static/sprites/spritesmith-main-17.png);
+  background-position: -738px -800px;
+  width: 81px;
+  height: 99px;
+}
+.Mount_Icon_Sabretooth-Shade {
+  background-image: url(/static/sprites/spritesmith-main-17.png);
+  background-position: -820px -800px;
+  width: 81px;
+  height: 99px;
+}
+.Mount_Icon_Sabretooth-Skeleton {
+  background-image: url(/static/sprites/spritesmith-main-17.png);
+  background-position: -902px 0px;
+  width: 81px;
+  height: 99px;
+}
+.Mount_Icon_Sabretooth-White {
+  background-image: url(/static/sprites/spritesmith-main-17.png);
+  background-position: -902px -100px;
+  width: 81px;
+  height: 99px;
+}
+.Mount_Icon_Sabretooth-Zombie {
+  background-image: url(/static/sprites/spritesmith-main-17.png);
+  background-position: -902px -200px;
+  width: 81px;
+  height: 99px;
+}
+.Mount_Icon_Seahorse-Base {
+  background-image: url(/static/sprites/spritesmith-main-17.png);
+  background-position: -902px -300px;
+  width: 81px;
+  height: 99px;
+}
+.Mount_Icon_Seahorse-CottonCandyBlue {
+  background-image: url(/static/sprites/spritesmith-main-17.png);
+  background-position: -902px -400px;
+  width: 81px;
+  height: 99px;
+}
+.Mount_Icon_Seahorse-CottonCandyPink {
+  background-image: url(/static/sprites/spritesmith-main-17.png);
+  background-position: -902px -500px;
+  width: 81px;
+  height: 99px;
+}
+.Mount_Icon_Seahorse-Desert {
+  background-image: url(/static/sprites/spritesmith-main-17.png);
+  background-position: -902px -600px;
+  width: 81px;
+  height: 99px;
+}
+.Mount_Icon_Seahorse-Golden {
+  background-image: url(/static/sprites/spritesmith-main-17.png);
+  background-position: -902px -700px;
+  width: 81px;
+  height: 99px;
+}
+.Mount_Icon_Seahorse-Red {
+  background-image: url(/static/sprites/spritesmith-main-17.png);
+  background-position: -902px -800px;
+  width: 81px;
+  height: 99px;
+}
+.Mount_Icon_Seahorse-Shade {
+  background-image: url(/static/sprites/spritesmith-main-17.png);
+  background-position: -984px 0px;
+  width: 81px;
+  height: 99px;
+}
+.Mount_Icon_Seahorse-Skeleton {
+  background-image: url(/static/sprites/spritesmith-main-17.png);
+  background-position: -984px -100px;
+  width: 81px;
+  height: 99px;
+}
+.Mount_Icon_Seahorse-White {
+  background-image: url(/static/sprites/spritesmith-main-17.png);
+  background-position: -984px -200px;
+  width: 81px;
+  height: 99px;
+}
+.Mount_Icon_Seahorse-Zombie {
+  background-image: url(/static/sprites/spritesmith-main-17.png);
+  background-position: -984px -300px;
+  width: 81px;
+  height: 99px;
+}
+.Mount_Icon_Sheep-Base {
+  background-image: url(/static/sprites/spritesmith-main-17.png);
+  background-position: -984px -400px;
+  width: 81px;
+  height: 99px;
+}
+.Mount_Icon_Sheep-CottonCandyBlue {
+  background-image: url(/static/sprites/spritesmith-main-17.png);
+  background-position: -984px -500px;
+  width: 81px;
+  height: 99px;
+}
+.Mount_Icon_Sheep-CottonCandyPink {
+  background-image: url(/static/sprites/spritesmith-main-17.png);
+  background-position: -984px -600px;
+  width: 81px;
+  height: 99px;
+}
+.Mount_Icon_Sheep-Desert {
+  background-image: url(/static/sprites/spritesmith-main-17.png);
+  background-position: -984px -700px;
+  width: 81px;
+  height: 99px;
+}
+.Mount_Icon_Sheep-Golden {
+  background-image: url(/static/sprites/spritesmith-main-17.png);
+  background-position: -984px -800px;
+  width: 81px;
+  height: 99px;
+}
+.Mount_Icon_Sheep-Red {
+  background-image: url(/static/sprites/spritesmith-main-17.png);
+  background-position: 0px -900px;
+  width: 81px;
+  height: 99px;
+}
+.Mount_Icon_Sheep-Shade {
+  background-image: url(/static/sprites/spritesmith-main-17.png);
+  background-position: -82px -900px;
+  width: 81px;
+  height: 99px;
+}
+.Mount_Icon_Sheep-Skeleton {
+  background-image: url(/static/sprites/spritesmith-main-17.png);
+  background-position: -164px -900px;
+  width: 81px;
+  height: 99px;
+}
+.Mount_Icon_Sheep-White {
+  background-image: url(/static/sprites/spritesmith-main-17.png);
+  background-position: -246px -900px;
+  width: 81px;
+  height: 99px;
+}
+.Mount_Icon_Sheep-Zombie {
+  background-image: url(/static/sprites/spritesmith-main-17.png);
+  background-position: -328px -900px;
+  width: 81px;
+  height: 99px;
+}
+.Mount_Icon_Slime-Base {
+  background-image: url(/static/sprites/spritesmith-main-17.png);
+  background-position: -410px -900px;
+  width: 81px;
+  height: 99px;
+}
+.Mount_Icon_Slime-CottonCandyBlue {
+  background-image: url(/static/sprites/spritesmith-main-17.png);
+  background-position: -492px -900px;
+  width: 81px;
+  height: 99px;
+}
+.Mount_Icon_Slime-CottonCandyPink {
+  background-image: url(/static/sprites/spritesmith-main-17.png);
+  background-position: -574px -900px;
+  width: 81px;
+  height: 99px;
+}
+.Mount_Icon_Slime-Desert {
+  background-image: url(/static/sprites/spritesmith-main-17.png);
+  background-position: -656px -900px;
+  width: 81px;
+  height: 99px;
+}
+.Mount_Icon_Slime-Golden {
+  background-image: url(/static/sprites/spritesmith-main-17.png);
+  background-position: -738px -900px;
+  width: 81px;
+  height: 99px;
+}
+.Mount_Icon_Slime-Red {
+  background-image: url(/static/sprites/spritesmith-main-17.png);
+  background-position: -820px -900px;
+  width: 81px;
+  height: 99px;
+}
+.Mount_Icon_Slime-Shade {
+  background-image: url(/static/sprites/spritesmith-main-17.png);
+  background-position: -902px -900px;
+  width: 81px;
+  height: 99px;
+}
+.Mount_Icon_Slime-Skeleton {
+  background-image: url(/static/sprites/spritesmith-main-17.png);
+  background-position: -984px -900px;
+  width: 81px;
+  height: 99px;
+}
+.Mount_Icon_Slime-White {
+  background-image: url(/static/sprites/spritesmith-main-17.png);
+  background-position: -1066px 0px;
+  width: 81px;
+  height: 99px;
+}
+.Mount_Icon_Slime-Zombie {
+  background-image: url(/static/sprites/spritesmith-main-17.png);
+  background-position: -1066px -100px;
+  width: 81px;
+  height: 99px;
+}
+.Mount_Icon_Sloth-Base {
+  background-image: url(/static/sprites/spritesmith-main-17.png);
+  background-position: -1066px -200px;
+  width: 81px;
+  height: 99px;
+}
+.Mount_Icon_Sloth-CottonCandyBlue {
+  background-image: url(/static/sprites/spritesmith-main-17.png);
+  background-position: -1066px -300px;
+  width: 81px;
+  height: 99px;
+}
+.Mount_Icon_Sloth-CottonCandyPink {
+  background-image: url(/static/sprites/spritesmith-main-17.png);
+  background-position: -1066px -400px;
+  width: 81px;
+  height: 99px;
+}
+.Mount_Icon_Sloth-Desert {
+  background-image: url(/static/sprites/spritesmith-main-17.png);
+  background-position: -1066px -500px;
+  width: 81px;
+  height: 99px;
+}
+.Mount_Icon_Sloth-Golden {
+  background-image: url(/static/sprites/spritesmith-main-17.png);
+  background-position: -1066px -600px;
+  width: 81px;
+  height: 99px;
+}
+.Mount_Icon_Sloth-Red {
+  background-image: url(/static/sprites/spritesmith-main-17.png);
+  background-position: -1066px -700px;
+  width: 81px;
+  height: 99px;
+}
+.Mount_Icon_Sloth-Shade {
+  background-image: url(/static/sprites/spritesmith-main-17.png);
+  background-position: -1066px -800px;
+  width: 81px;
+  height: 99px;
+}
+.Mount_Icon_Sloth-Skeleton {
+  background-image: url(/static/sprites/spritesmith-main-17.png);
+  background-position: -1066px -900px;
+  width: 81px;
+  height: 99px;
+}
+.Mount_Icon_Sloth-White {
+  background-image: url(/static/sprites/spritesmith-main-17.png);
+  background-position: 0px -1000px;
+  width: 81px;
+  height: 99px;
+}
+.Mount_Icon_Sloth-Zombie {
+  background-image: url(/static/sprites/spritesmith-main-17.png);
+  background-position: -82px -1000px;
+  width: 81px;
+  height: 99px;
+}
+.Mount_Icon_Snail-Base {
+  background-image: url(/static/sprites/spritesmith-main-17.png);
+  background-position: -164px -1000px;
+  width: 81px;
+  height: 99px;
+}
+.Mount_Icon_Snail-CottonCandyBlue {
+  background-image: url(/static/sprites/spritesmith-main-17.png);
+  background-position: -246px -1000px;
+  width: 81px;
+  height: 99px;
+}
+.Mount_Icon_Snail-CottonCandyPink {
+  background-image: url(/static/sprites/spritesmith-main-17.png);
+  background-position: -328px -1000px;
+  width: 81px;
+  height: 99px;
+}
+.Mount_Icon_Snail-Desert {
+  background-image: url(/static/sprites/spritesmith-main-17.png);
+  background-position: -410px -1000px;
+  width: 81px;
+  height: 99px;
+}
+.Mount_Icon_Snail-Golden {
+  background-image: url(/static/sprites/spritesmith-main-17.png);
+  background-position: -492px -1000px;
+  width: 81px;
+  height: 99px;
+}
+.Mount_Icon_Snail-Red {
+  background-image: url(/static/sprites/spritesmith-main-17.png);
+  background-position: -574px -1000px;
+  width: 81px;
+  height: 99px;
+}
+.Mount_Icon_Snail-Shade {
+  background-image: url(/static/sprites/spritesmith-main-17.png);
+  background-position: -656px -1000px;
+  width: 81px;
+  height: 99px;
+}
+.Mount_Icon_Snail-Skeleton {
+  background-image: url(/static/sprites/spritesmith-main-17.png);
+  background-position: -738px -1000px;
+  width: 81px;
+  height: 99px;
+}
+.Mount_Icon_Snail-White {
+  background-image: url(/static/sprites/spritesmith-main-17.png);
+  background-position: -820px -1000px;
+  width: 81px;
+  height: 99px;
+}
+.Mount_Icon_Snail-Zombie {
+  background-image: url(/static/sprites/spritesmith-main-17.png);
+  background-position: -902px -1000px;
+  width: 81px;
+  height: 99px;
+}
+.Mount_Icon_Snake-Base {
+  background-image: url(/static/sprites/spritesmith-main-17.png);
+  background-position: -984px -1000px;
+  width: 81px;
+  height: 99px;
+}
+.Mount_Icon_Snake-CottonCandyBlue {
+  background-image: url(/static/sprites/spritesmith-main-17.png);
+  background-position: -1066px -1000px;
+  width: 81px;
+  height: 99px;
+}
+.Mount_Icon_Snake-CottonCandyPink {
+  background-image: url(/static/sprites/spritesmith-main-17.png);
+  background-position: -1148px 0px;
+  width: 81px;
+  height: 99px;
+}
+.Mount_Icon_Snake-Desert {
+  background-image: url(/static/sprites/spritesmith-main-17.png);
+  background-position: -1148px -100px;
+  width: 81px;
+  height: 99px;
+}
+.Mount_Icon_Snake-Golden {
+  background-image: url(/static/sprites/spritesmith-main-17.png);
+  background-position: -1148px -200px;
+  width: 81px;
+  height: 99px;
+}
+.Mount_Icon_Snake-Red {
+  background-image: url(/static/sprites/spritesmith-main-17.png);
+  background-position: -1148px -300px;
+  width: 81px;
+  height: 99px;
+}
+.Mount_Icon_Snake-Shade {
+  background-image: url(/static/sprites/spritesmith-main-17.png);
+  background-position: -1148px -400px;
+  width: 81px;
+  height: 99px;
+}
+.Mount_Icon_Snake-Skeleton {
+  background-image: url(/static/sprites/spritesmith-main-17.png);
+  background-position: -1148px -500px;
+  width: 81px;
+  height: 99px;
+}
+.Mount_Icon_Snake-White {
+  background-image: url(/static/sprites/spritesmith-main-17.png);
+  background-position: -1148px -600px;
+  width: 81px;
+  height: 99px;
+}
+.Mount_Icon_Snake-Zombie {
+  background-image: url(/static/sprites/spritesmith-main-17.png);
+  background-position: -1148px -700px;
+  width: 81px;
+  height: 99px;
+}
+.Mount_Icon_Spider-Base {
+  background-image: url(/static/sprites/spritesmith-main-17.png);
+  background-position: -1148px -800px;
+  width: 81px;
+  height: 99px;
+}
+.Mount_Icon_Spider-CottonCandyBlue {
+  background-image: url(/static/sprites/spritesmith-main-17.png);
+  background-position: -1148px -900px;
+  width: 81px;
+  height: 99px;
+}
+.Mount_Icon_Spider-CottonCandyPink {
+  background-image: url(/static/sprites/spritesmith-main-17.png);
+  background-position: -1148px -1000px;
+  width: 81px;
+  height: 99px;
+}
+.Mount_Icon_Spider-Desert {
+  background-image: url(/static/sprites/spritesmith-main-17.png);
+  background-position: 0px -1100px;
+  width: 81px;
+  height: 99px;
+}
+.Mount_Icon_Spider-Golden {
+  background-image: url(/static/sprites/spritesmith-main-17.png);
+  background-position: -82px -1100px;
+  width: 81px;
+  height: 99px;
+}
+.Mount_Icon_Spider-Red {
+  background-image: url(/static/sprites/spritesmith-main-17.png);
+  background-position: 0px 0px;
+  width: 81px;
+  height: 99px;
+}
+.Mount_Icon_Spider-Shade {
+  background-image: url(/static/sprites/spritesmith-main-17.png);
+  background-position: -246px -1100px;
+  width: 81px;
+  height: 99px;
+}
+.Mount_Icon_Spider-Skeleton {
+  background-image: url(/static/sprites/spritesmith-main-17.png);
+  background-position: -328px -1100px;
+  width: 81px;
+  height: 99px;
+}
+.Mount_Icon_Spider-White {
+  background-image: url(/static/sprites/spritesmith-main-17.png);
+  background-position: -410px -1100px;
+  width: 81px;
+  height: 99px;
+}
+.Mount_Icon_Spider-Zombie {
+  background-image: url(/static/sprites/spritesmith-main-17.png);
+  background-position: -492px -1100px;
+  width: 81px;
+  height: 99px;
+}
+.Mount_Icon_TRex-Base {
+  background-image: url(/static/sprites/spritesmith-main-17.png);
+  background-position: -984px -1200px;
+  width: 81px;
+  height: 99px;
+}
+.Mount_Icon_TRex-CottonCandyBlue {
+  background-image: url(/static/sprites/spritesmith-main-17.png);
+  background-position: -1066px -1200px;
+  width: 81px;
+  height: 99px;
+}
+.Mount_Icon_TRex-CottonCandyPink {
+  background-image: url(/static/sprites/spritesmith-main-17.png);
+  background-position: -1148px -1200px;
+  width: 81px;
+  height: 99px;
+}
+.Mount_Icon_TRex-Desert {
+  background-image: url(/static/sprites/spritesmith-main-17.png);
+  background-position: -1230px -1200px;
+  width: 81px;
+  height: 99px;
+}
+.Mount_Icon_TRex-Golden {
+  background-image: url(/static/sprites/spritesmith-main-17.png);
+  background-position: -1312px 0px;
+  width: 81px;
+  height: 99px;
+}
+.Mount_Icon_TRex-Red {
+  background-image: url(/static/sprites/spritesmith-main-17.png);
+  background-position: -1312px -100px;
+  width: 81px;
+  height: 99px;
+}
+.Mount_Icon_TRex-Shade {
+  background-image: url(/static/sprites/spritesmith-main-17.png);
+  background-position: -1312px -200px;
+  width: 81px;
+  height: 99px;
+}
+.Mount_Icon_TRex-Skeleton {
+  background-image: url(/static/sprites/spritesmith-main-17.png);
+  background-position: -1312px -300px;
+  width: 81px;
+  height: 99px;
+}
+.Mount_Icon_TRex-White {
+  background-image: url(/static/sprites/spritesmith-main-17.png);
+  background-position: -1312px -400px;
+  width: 81px;
+  height: 99px;
+}
+.Mount_Icon_TRex-Zombie {
+  background-image: url(/static/sprites/spritesmith-main-17.png);
+  background-position: -1312px -500px;
+  width: 81px;
+  height: 99px;
+}
+.Mount_Icon_TigerCub-Aquatic {
+  background-image: url(/static/sprites/spritesmith-main-17.png);
+  background-position: -574px -1100px;
+  width: 81px;
+  height: 99px;
+}
+.Mount_Icon_TigerCub-Base {
+  background-image: url(/static/sprites/spritesmith-main-17.png);
+  background-position: -656px -1100px;
+  width: 81px;
+  height: 99px;
+}
+.Mount_Icon_TigerCub-CottonCandyBlue {
+  background-image: url(/static/sprites/spritesmith-main-17.png);
+  background-position: -738px -1100px;
+  width: 81px;
+  height: 99px;
+}
+.Mount_Icon_TigerCub-CottonCandyPink {
+  background-image: url(/static/sprites/spritesmith-main-17.png);
+  background-position: -820px -1100px;
+  width: 81px;
+  height: 99px;
+}
+.Mount_Icon_TigerCub-Cupid {
+  background-image: url(/static/sprites/spritesmith-main-17.png);
+  background-position: -902px -1100px;
+  width: 81px;
+  height: 99px;
+}
+.Mount_Icon_TigerCub-Desert {
+  background-image: url(/static/sprites/spritesmith-main-17.png);
+  background-position: -984px -1100px;
+  width: 81px;
+  height: 99px;
+}
+.Mount_Icon_TigerCub-Ember {
+  background-image: url(/static/sprites/spritesmith-main-17.png);
+  background-position: -1066px -1100px;
+  width: 81px;
+  height: 99px;
+}
+.Mount_Icon_TigerCub-Fairy {
+  background-image: url(/static/sprites/spritesmith-main-17.png);
+  background-position: -1148px -1100px;
+  width: 81px;
+  height: 99px;
+}
+.Mount_Icon_TigerCub-Floral {
+  background-image: url(/static/sprites/spritesmith-main-17.png);
+  background-position: -1230px 0px;
+  width: 81px;
+  height: 99px;
+}
+.Mount_Icon_TigerCub-Ghost {
+  background-image: url(/static/sprites/spritesmith-main-17.png);
+  background-position: -1230px -100px;
+  width: 81px;
+  height: 99px;
+}
+.Mount_Icon_TigerCub-Golden {
+  background-image: url(/static/sprites/spritesmith-main-17.png);
+  background-position: -1230px -200px;
+  width: 81px;
+  height: 99px;
+}
+.Mount_Icon_TigerCub-Holly {
+  background-image: url(/static/sprites/spritesmith-main-17.png);
+  background-position: -1230px -300px;
+  width: 81px;
+  height: 99px;
+}
+.Mount_Icon_TigerCub-Peppermint {
+  background-image: url(/static/sprites/spritesmith-main-17.png);
+  background-position: -1230px -400px;
+  width: 81px;
+  height: 99px;
+}
+.Mount_Icon_TigerCub-Red {
+  background-image: url(/static/sprites/spritesmith-main-17.png);
+  background-position: -1230px -500px;
+  width: 81px;
+  height: 99px;
+}
+.Mount_Icon_TigerCub-RoyalPurple {
+  background-image: url(/static/sprites/spritesmith-main-17.png);
+  background-position: -1230px -600px;
+  width: 81px;
+  height: 99px;
+}
+.Mount_Icon_TigerCub-Shade {
+  background-image: url(/static/sprites/spritesmith-main-17.png);
+  background-position: -1230px -700px;
+  width: 81px;
+  height: 99px;
+}
+.Mount_Icon_TigerCub-Shimmer {
+  background-image: url(/static/sprites/spritesmith-main-17.png);
+  background-position: -1230px -800px;
+  width: 81px;
+  height: 99px;
+}
+.Mount_Icon_TigerCub-Skeleton {
+  background-image: url(/static/sprites/spritesmith-main-17.png);
+  background-position: -1230px -900px;
+  width: 81px;
+  height: 99px;
+}
+.Mount_Icon_TigerCub-Spooky {
+  background-image: url(/static/sprites/spritesmith-main-17.png);
+  background-position: -1230px -1000px;
+  width: 81px;
+  height: 99px;
+}
+.Mount_Icon_TigerCub-Thunderstorm {
+  background-image: url(/static/sprites/spritesmith-main-17.png);
+  background-position: -1230px -1100px;
+  width: 81px;
+  height: 99px;
+}
+.Mount_Icon_TigerCub-White {
+  background-image: url(/static/sprites/spritesmith-main-17.png);
+  background-position: 0px -1200px;
+  width: 81px;
+  height: 99px;
+}
+.Mount_Icon_TigerCub-Zombie {
+  background-image: url(/static/sprites/spritesmith-main-17.png);
+  background-position: -82px -1200px;
+  width: 81px;
+  height: 99px;
+}
+.Mount_Icon_Treeling-Base {
+  background-image: url(/static/sprites/spritesmith-main-17.png);
+  background-position: -164px -1200px;
+  width: 81px;
+  height: 99px;
+}
+.Mount_Icon_Treeling-CottonCandyBlue {
+  background-image: url(/static/sprites/spritesmith-main-17.png);
+  background-position: -246px -1200px;
+  width: 81px;
+  height: 99px;
+}
+.Mount_Icon_Treeling-CottonCandyPink {
+  background-image: url(/static/sprites/spritesmith-main-17.png);
+  background-position: -328px -1200px;
+  width: 81px;
+  height: 99px;
+}
+.Mount_Icon_Treeling-Desert {
+  background-image: url(/static/sprites/spritesmith-main-17.png);
+  background-position: -410px -1200px;
+  width: 81px;
+  height: 99px;
+}
+.Mount_Icon_Treeling-Golden {
+  background-image: url(/static/sprites/spritesmith-main-17.png);
+  background-position: -492px -1200px;
+  width: 81px;
+  height: 99px;
+}
+.Mount_Icon_Treeling-Red {
+  background-image: url(/static/sprites/spritesmith-main-17.png);
+  background-position: -574px -1200px;
+  width: 81px;
+  height: 99px;
+}
+.Mount_Icon_Treeling-Shade {
+  background-image: url(/static/sprites/spritesmith-main-17.png);
+  background-position: -656px -1200px;
+  width: 81px;
+  height: 99px;
+}
+.Mount_Icon_Treeling-Skeleton {
+  background-image: url(/static/sprites/spritesmith-main-17.png);
+  background-position: -738px -1200px;
+  width: 81px;
+  height: 99px;
+}
+.Mount_Icon_Treeling-White {
+  background-image: url(/static/sprites/spritesmith-main-17.png);
+  background-position: -820px -1200px;
+  width: 81px;
+  height: 99px;
+}
+.Mount_Icon_Treeling-Zombie {
+  background-image: url(/static/sprites/spritesmith-main-17.png);
+  background-position: -902px -1200px;
+  width: 81px;
+  height: 99px;
+}
+.Mount_Icon_Triceratops-Base {
+  background-image: url(/static/sprites/spritesmith-main-17.png);
+  background-position: -1312px -600px;
+  width: 81px;
+  height: 99px;
+}
+.Mount_Icon_Triceratops-CottonCandyBlue {
+  background-image: url(/static/sprites/spritesmith-main-17.png);
+  background-position: -1312px -700px;
+  width: 81px;
+  height: 99px;
+}
+.Mount_Icon_Triceratops-CottonCandyPink {
+  background-image: url(/static/sprites/spritesmith-main-17.png);
+  background-position: -1312px -800px;
+  width: 81px;
+  height: 99px;
+}
+.Mount_Icon_Triceratops-Desert {
+  background-image: url(/static/sprites/spritesmith-main-17.png);
+  background-position: -1312px -900px;
+  width: 81px;
+  height: 99px;
+}
+.Mount_Icon_Triceratops-Golden {
+  background-image: url(/static/sprites/spritesmith-main-17.png);
+  background-position: -1312px -1000px;
+  width: 81px;
+  height: 99px;
+}
+.Mount_Icon_Triceratops-Red {
+  background-image: url(/static/sprites/spritesmith-main-17.png);
+  background-position: -1312px -1100px;
+  width: 81px;
+  height: 99px;
+}
+.Mount_Icon_Triceratops-Shade {
+  background-image: url(/static/sprites/spritesmith-main-17.png);
+  background-position: -1312px -1200px;
+  width: 81px;
+  height: 99px;
+}
+.Mount_Icon_Triceratops-Skeleton {
+  background-image: url(/static/sprites/spritesmith-main-17.png);
+  background-position: -1394px 0px;
+  width: 81px;
+  height: 99px;
+}
+.Mount_Icon_Triceratops-White {
+  background-image: url(/static/sprites/spritesmith-main-17.png);
+  background-position: -1394px -100px;
+  width: 81px;
+  height: 99px;
+}
+.Mount_Icon_Triceratops-Zombie {
+  background-image: url(/static/sprites/spritesmith-main-17.png);
+  background-position: -1394px -200px;
+  width: 81px;
+  height: 99px;
+}
+.Mount_Icon_Turkey-Base {
+  background-image: url(/static/sprites/spritesmith-main-17.png);
+  background-position: -1394px -300px;
+  width: 81px;
+  height: 99px;
+}
+.Mount_Icon_Turkey-Gilded {
+  background-image: url(/static/sprites/spritesmith-main-17.png);
+  background-position: -1394px -400px;
+  width: 81px;
+  height: 99px;
+}
+.Mount_Icon_Turtle-Base {
+  background-image: url(/static/sprites/spritesmith-main-17.png);
+  background-position: -1394px -500px;
+  width: 81px;
+  height: 99px;
+}
+.Mount_Icon_Turtle-CottonCandyBlue {
+  background-image: url(/static/sprites/spritesmith-main-17.png);
+  background-position: -1394px -600px;
+  width: 81px;
+  height: 99px;
+}
+.Mount_Icon_Turtle-CottonCandyPink {
+  background-image: url(/static/sprites/spritesmith-main-17.png);
+  background-position: -1394px -700px;
+  width: 81px;
+  height: 99px;
+}
+.Mount_Icon_Turtle-Desert {
+  background-image: url(/static/sprites/spritesmith-main-17.png);
+  background-position: -1394px -800px;
+  width: 81px;
+  height: 99px;
+}
+.Mount_Icon_Turtle-Golden {
+  background-image: url(/static/sprites/spritesmith-main-17.png);
+  background-position: -1394px -900px;
+  width: 81px;
+  height: 99px;
+}
+.Mount_Icon_Turtle-Red {
+  background-image: url(/static/sprites/spritesmith-main-17.png);
+  background-position: -1394px -1000px;
+  width: 81px;
+  height: 99px;
+}
+.Mount_Icon_Turtle-Shade {
+  background-image: url(/static/sprites/spritesmith-main-17.png);
+  background-position: -1394px -1100px;
+  width: 81px;
+  height: 99px;
+}
+.Mount_Icon_Turtle-Skeleton {
+  background-image: url(/static/sprites/spritesmith-main-17.png);
+  background-position: -1394px -1200px;
+  width: 81px;
+  height: 99px;
+}
+.Mount_Icon_Turtle-White {
+  background-image: url(/static/sprites/spritesmith-main-17.png);
+  background-position: 0px -1300px;
+  width: 81px;
+  height: 99px;
+}
+.Mount_Icon_Turtle-Zombie {
+  background-image: url(/static/sprites/spritesmith-main-17.png);
+  background-position: -82px -1300px;
+  width: 81px;
+  height: 99px;
+}
+.Mount_Icon_Unicorn-Base {
+  background-image: url(/static/sprites/spritesmith-main-17.png);
+  background-position: -164px -1300px;
+  width: 81px;
+  height: 99px;
+}
+.Mount_Icon_Unicorn-CottonCandyBlue {
+  background-image: url(/static/sprites/spritesmith-main-17.png);
+  background-position: -246px -1300px;
+  width: 81px;
+  height: 99px;
+}
+.Mount_Icon_Unicorn-CottonCandyPink {
+  background-image: url(/static/sprites/spritesmith-main-17.png);
+  background-position: -328px -1300px;
+  width: 81px;
+  height: 99px;
+}
+.Mount_Icon_Unicorn-Desert {
+  background-image: url(/static/sprites/spritesmith-main-17.png);
+  background-position: -410px -1300px;
+  width: 81px;
+  height: 99px;
+}
+.Mount_Icon_Unicorn-Golden {
+  background-image: url(/static/sprites/spritesmith-main-17.png);
+  background-position: -492px -1300px;
+  width: 81px;
+  height: 99px;
+}
+.Mount_Icon_Unicorn-Red {
+  background-image: url(/static/sprites/spritesmith-main-17.png);
+  background-position: -574px -1300px;
+  width: 81px;
+  height: 99px;
+}
+.Mount_Icon_Unicorn-Shade {
+  background-image: url(/static/sprites/spritesmith-main-17.png);
+  background-position: -656px -1300px;
+  width: 81px;
+  height: 99px;
+}
+.Mount_Icon_Unicorn-Skeleton {
+  background-image: url(/static/sprites/spritesmith-main-17.png);
+  background-position: -738px -1300px;
+  width: 81px;
+  height: 99px;
+}
+.Mount_Icon_Unicorn-White {
+  background-image: url(/static/sprites/spritesmith-main-17.png);
+  background-position: -820px -1300px;
+  width: 81px;
+  height: 99px;
+}
+.Mount_Icon_Unicorn-Zombie {
+  background-image: url(/static/sprites/spritesmith-main-17.png);
+  background-position: -902px -1300px;
+  width: 81px;
+  height: 99px;
+}
+.Mount_Icon_Whale-Base {
+  background-image: url(/static/sprites/spritesmith-main-17.png);
+  background-position: -1640px -1096px;
+  width: 78px;
+  height: 86px;
+}
+.Mount_Icon_Whale-CottonCandyBlue {
+  background-image: url(/static/sprites/spritesmith-main-17.png);
+  background-position: -1640px -1009px;
+  width: 78px;
+  height: 86px;
+}
+.Mount_Icon_Whale-CottonCandyPink {
+  background-image: url(/static/sprites/spritesmith-main-17.png);
+  background-position: -1640px -922px;
+  width: 78px;
+  height: 86px;
+}
+.Mount_Icon_Whale-Desert {
+  background-image: url(/static/sprites/spritesmith-main-17.png);
+  background-position: -1640px -835px;
+  width: 78px;
+  height: 86px;
+}
+.Mount_Icon_Whale-Golden {
+  background-image: url(/static/sprites/spritesmith-main-17.png);
+  background-position: -1640px -1183px;
+  width: 78px;
+  height: 86px;
+}
+.Mount_Icon_Whale-Red {
+  background-image: url(/static/sprites/spritesmith-main-17.png);
+  background-position: -1640px -661px;
+  width: 78px;
+  height: 86px;
+}
+.Mount_Icon_Whale-Shade {
+  background-image: url(/static/sprites/spritesmith-main-17.png);
+  background-position: -1640px -574px;
+  width: 78px;
+  height: 86px;
+}
+.Mount_Icon_Whale-Skeleton {
+  background-image: url(/static/sprites/spritesmith-main-17.png);
+  background-position: -1640px -487px;
+  width: 78px;
+  height: 86px;
+}
+.Mount_Icon_Whale-White {
+  background-image: url(/static/sprites/spritesmith-main-17.png);
+  background-position: -1640px -748px;
+  width: 78px;
+  height: 86px;
+}
+.Mount_Icon_Whale-Zombie {
+  background-image: url(/static/sprites/spritesmith-main-17.png);
+  background-position: -1640px -400px;
+  width: 78px;
+  height: 86px;
+}
+.Mount_Icon_Wolf-Aquatic {
+  background-image: url(/static/sprites/spritesmith-main-17.png);
+  background-position: -1476px -400px;
+  width: 81px;
+  height: 99px;
+}
+.Mount_Icon_Wolf-Base {
+  background-image: url(/static/sprites/spritesmith-main-17.png);
+  background-position: -1476px -500px;
+  width: 81px;
+  height: 99px;
+}
+.Mount_Icon_Wolf-CottonCandyBlue {
+  background-image: url(/static/sprites/spritesmith-main-17.png);
+  background-position: -1476px -600px;
+  width: 81px;
+  height: 99px;
+}
+.Mount_Icon_Wolf-CottonCandyPink {
+  background-image: url(/static/sprites/spritesmith-main-17.png);
+  background-position: -1476px -700px;
+  width: 81px;
+  height: 99px;
+}
+.Mount_Icon_Wolf-Cupid {
+  background-image: url(/static/sprites/spritesmith-main-17.png);
+  background-position: -1476px -800px;
+  width: 81px;
+  height: 99px;
+}
+.Mount_Icon_Wolf-Desert {
+  background-image: url(/static/sprites/spritesmith-main-17.png);
+  background-position: -1476px -900px;
+  width: 81px;
+  height: 99px;
+}
+.Mount_Icon_Wolf-Ember {
+  background-image: url(/static/sprites/spritesmith-main-17.png);
+  background-position: -1476px -1000px;
+  width: 81px;
+  height: 99px;
+}
+.Mount_Icon_Wolf-Fairy {
+  background-image: url(/static/sprites/spritesmith-main-17.png);
+  background-position: -1476px -1100px;
+  width: 81px;
+  height: 99px;
+}
+.Mount_Icon_Wolf-Floral {
+  background-image: url(/static/sprites/spritesmith-main-17.png);
+  background-position: -1476px -1200px;
+  width: 81px;
+  height: 99px;
+}
+.Mount_Icon_Wolf-Ghost {
+  background-image: url(/static/sprites/spritesmith-main-17.png);
+  background-position: -1476px -1300px;
+  width: 81px;
+  height: 99px;
+}
+.Mount_Icon_Wolf-Golden {
+  background-image: url(/static/sprites/spritesmith-main-17.png);
+  background-position: 0px -1400px;
+  width: 81px;
+  height: 99px;
+}
+.Mount_Icon_Wolf-Holly {
+  background-image: url(/static/sprites/spritesmith-main-17.png);
+  background-position: -82px -1400px;
+  width: 81px;
+  height: 99px;
+}
+.Mount_Icon_Wolf-Peppermint {
+  background-image: url(/static/sprites/spritesmith-main-17.png);
+  background-position: -164px -1400px;
+  width: 81px;
+  height: 99px;
+}
+.Mount_Icon_Wolf-Red {
+  background-image: url(/static/sprites/spritesmith-main-17.png);
+  background-position: -246px -1400px;
+  width: 81px;
+  height: 99px;
+}
+.Mount_Icon_Wolf-RoyalPurple {
+  background-image: url(/static/sprites/spritesmith-main-17.png);
+  background-position: -328px -1400px;
+  width: 81px;
+  height: 99px;
+}
+.Mount_Icon_Wolf-Shade {
+  background-image: url(/static/sprites/spritesmith-main-17.png);
+  background-position: -410px -1400px;
+  width: 81px;
+  height: 99px;
+}
+.Mount_Icon_Wolf-Shimmer {
+  background-image: url(/static/sprites/spritesmith-main-17.png);
+  background-position: -492px -1400px;
+  width: 81px;
+  height: 99px;
+}
+.Mount_Icon_Wolf-Skeleton {
+  background-image: url(/static/sprites/spritesmith-main-17.png);
+  background-position: -574px -1400px;
+  width: 81px;
+  height: 99px;
+}
+.Mount_Icon_Wolf-Spooky {
+  background-image: url(/static/sprites/spritesmith-main-17.png);
+  background-position: -656px -1400px;
+  width: 81px;
+  height: 99px;
+}
+.Mount_Icon_Wolf-Thunderstorm {
+  background-image: url(/static/sprites/spritesmith-main-17.png);
+  background-position: -738px -1400px;
+  width: 81px;
+  height: 99px;
+}
+.Mount_Icon_Wolf-White {
+  background-image: url(/static/sprites/spritesmith-main-17.png);
+  background-position: -820px -1400px;
+  width: 81px;
+  height: 99px;
+}
+.Mount_Icon_Wolf-Zombie {
+  background-image: url(/static/sprites/spritesmith-main-17.png);
+  background-position: -902px -1400px;
+  width: 81px;
+  height: 99px;
+}
+.Pet-Armadillo-Base {
+  background-image: url(/static/sprites/spritesmith-main-17.png);
+  background-position: -984px -1400px;
+  width: 81px;
+  height: 99px;
+}
+.Pet-Armadillo-CottonCandyBlue {
+  background-image: url(/static/sprites/spritesmith-main-17.png);
+  background-position: -1066px -1400px;
+  width: 81px;
+  height: 99px;
+}
+.Pet-Armadillo-CottonCandyPink {
+  background-image: url(/static/sprites/spritesmith-main-17.png);
+  background-position: -1148px -1400px;
+  width: 81px;
+  height: 99px;
+}
+.Pet-Armadillo-Desert {
+  background-image: url(/static/sprites/spritesmith-main-17.png);
+  background-position: -1230px -1400px;
+  width: 81px;
+  height: 99px;
+}
+.Pet-Armadillo-Golden {
+  background-image: url(/static/sprites/spritesmith-main-17.png);
+  background-position: -1312px -1400px;
+  width: 81px;
+  height: 99px;
+}
+.Pet-Armadillo-Red {
+  background-image: url(/static/sprites/spritesmith-main-17.png);
+  background-position: -1394px -1400px;
+  width: 81px;
+  height: 99px;
+}
+.Pet-Armadillo-Shade {
+  background-image: url(/static/sprites/spritesmith-main-17.png);
+  background-position: -1476px -1400px;
+  width: 81px;
+  height: 99px;
+}
 .Pet-Armadillo-Skeleton {
->>>>>>> 80ae9c3e
-  background-image: url(/static/sprites/spritesmith-main-17.png);
-  background-position: -82px 0px;
-  width: 81px;
-  height: 99px;
-}
-<<<<<<< HEAD
-.Mount_Icon_PandaCub-Ember {
-=======
+  background-image: url(/static/sprites/spritesmith-main-17.png);
+  background-position: -1558px 0px;
+  width: 81px;
+  height: 99px;
+}
 .Pet-Armadillo-White {
->>>>>>> 80ae9c3e
-  background-image: url(/static/sprites/spritesmith-main-17.png);
-  background-position: -82px -1100px;
-  width: 81px;
-  height: 99px;
-}
-<<<<<<< HEAD
-.Mount_Icon_PandaCub-Fairy {
-=======
+  background-image: url(/static/sprites/spritesmith-main-17.png);
+  background-position: -1558px -100px;
+  width: 81px;
+  height: 99px;
+}
 .Pet-Armadillo-Zombie {
->>>>>>> 80ae9c3e
-  background-image: url(/static/sprites/spritesmith-main-17.png);
-  background-position: -164px 0px;
-  width: 81px;
-  height: 99px;
-}
-<<<<<<< HEAD
-.Mount_Icon_PandaCub-Floral {
-=======
+  background-image: url(/static/sprites/spritesmith-main-17.png);
+  background-position: -1558px -200px;
+  width: 81px;
+  height: 99px;
+}
 .Pet-Axolotl-Base {
->>>>>>> 80ae9c3e
-  background-image: url(/static/sprites/spritesmith-main-17.png);
-  background-position: 0px -100px;
-  width: 81px;
-  height: 99px;
-}
-<<<<<<< HEAD
-.Mount_Icon_PandaCub-Ghost {
-=======
+  background-image: url(/static/sprites/spritesmith-main-17.png);
+  background-position: -1558px -300px;
+  width: 81px;
+  height: 99px;
+}
 .Pet-Axolotl-CottonCandyBlue {
->>>>>>> 80ae9c3e
-  background-image: url(/static/sprites/spritesmith-main-17.png);
-  background-position: -82px -100px;
-  width: 81px;
-  height: 99px;
-}
-<<<<<<< HEAD
-.Mount_Icon_PandaCub-Golden {
-=======
+  background-image: url(/static/sprites/spritesmith-main-17.png);
+  background-position: -1558px -400px;
+  width: 81px;
+  height: 99px;
+}
 .Pet-Axolotl-CottonCandyPink {
->>>>>>> 80ae9c3e
-  background-image: url(/static/sprites/spritesmith-main-17.png);
-  background-position: -164px -100px;
-  width: 81px;
-  height: 99px;
-}
-<<<<<<< HEAD
-.Mount_Icon_PandaCub-Holly {
-=======
+  background-image: url(/static/sprites/spritesmith-main-17.png);
+  background-position: -1558px -500px;
+  width: 81px;
+  height: 99px;
+}
 .Pet-Axolotl-Desert {
->>>>>>> 80ae9c3e
-  background-image: url(/static/sprites/spritesmith-main-17.png);
-  background-position: -246px 0px;
-  width: 81px;
-  height: 99px;
-}
-<<<<<<< HEAD
-.Mount_Icon_PandaCub-Peppermint {
-=======
+  background-image: url(/static/sprites/spritesmith-main-17.png);
+  background-position: -1558px -600px;
+  width: 81px;
+  height: 99px;
+}
 .Pet-Axolotl-Golden {
->>>>>>> 80ae9c3e
-  background-image: url(/static/sprites/spritesmith-main-17.png);
-  background-position: -246px -100px;
-  width: 81px;
-  height: 99px;
-}
-<<<<<<< HEAD
-.Mount_Icon_PandaCub-Red {
-=======
+  background-image: url(/static/sprites/spritesmith-main-17.png);
+  background-position: -1558px -700px;
+  width: 81px;
+  height: 99px;
+}
 .Pet-Axolotl-Red {
->>>>>>> 80ae9c3e
-  background-image: url(/static/sprites/spritesmith-main-17.png);
-  background-position: 0px -200px;
-  width: 81px;
-  height: 99px;
-}
-<<<<<<< HEAD
-.Mount_Icon_PandaCub-RoyalPurple {
-=======
+  background-image: url(/static/sprites/spritesmith-main-17.png);
+  background-position: -1558px -800px;
+  width: 81px;
+  height: 99px;
+}
 .Pet-Axolotl-Shade {
->>>>>>> 80ae9c3e
-  background-image: url(/static/sprites/spritesmith-main-17.png);
-  background-position: -82px -200px;
-  width: 81px;
-  height: 99px;
-}
-<<<<<<< HEAD
-.Mount_Icon_PandaCub-Shade {
-=======
+  background-image: url(/static/sprites/spritesmith-main-17.png);
+  background-position: -1558px -900px;
+  width: 81px;
+  height: 99px;
+}
 .Pet-Axolotl-Skeleton {
->>>>>>> 80ae9c3e
-  background-image: url(/static/sprites/spritesmith-main-17.png);
-  background-position: -164px -200px;
-  width: 81px;
-  height: 99px;
-}
-<<<<<<< HEAD
-.Mount_Icon_PandaCub-Shimmer {
-=======
+  background-image: url(/static/sprites/spritesmith-main-17.png);
+  background-position: -1558px -1000px;
+  width: 81px;
+  height: 99px;
+}
 .Pet-Axolotl-White {
->>>>>>> 80ae9c3e
-  background-image: url(/static/sprites/spritesmith-main-17.png);
-  background-position: -246px -200px;
-  width: 81px;
-  height: 99px;
-}
-<<<<<<< HEAD
-.Mount_Icon_PandaCub-Skeleton {
-=======
+  background-image: url(/static/sprites/spritesmith-main-17.png);
+  background-position: -1558px -1100px;
+  width: 81px;
+  height: 99px;
+}
 .Pet-Axolotl-Zombie {
->>>>>>> 80ae9c3e
-  background-image: url(/static/sprites/spritesmith-main-17.png);
-  background-position: -328px 0px;
-  width: 81px;
-  height: 99px;
-}
-<<<<<<< HEAD
-.Mount_Icon_PandaCub-Spooky {
-=======
+  background-image: url(/static/sprites/spritesmith-main-17.png);
+  background-position: -1558px -1200px;
+  width: 81px;
+  height: 99px;
+}
 .Pet-BearCub-Aquatic {
->>>>>>> 80ae9c3e
-  background-image: url(/static/sprites/spritesmith-main-17.png);
-  background-position: -328px -100px;
-  width: 81px;
-  height: 99px;
-}
-<<<<<<< HEAD
-.Mount_Icon_PandaCub-Thunderstorm {
-=======
+  background-image: url(/static/sprites/spritesmith-main-17.png);
+  background-position: -1558px -1300px;
+  width: 81px;
+  height: 99px;
+}
 .Pet-BearCub-Base {
->>>>>>> 80ae9c3e
-  background-image: url(/static/sprites/spritesmith-main-17.png);
-  background-position: -328px -200px;
-  width: 81px;
-  height: 99px;
-}
-<<<<<<< HEAD
-.Mount_Icon_PandaCub-White {
-=======
+  background-image: url(/static/sprites/spritesmith-main-17.png);
+  background-position: -1558px -1400px;
+  width: 81px;
+  height: 99px;
+}
 .Pet-BearCub-CottonCandyBlue {
->>>>>>> 80ae9c3e
-  background-image: url(/static/sprites/spritesmith-main-17.png);
-  background-position: 0px -300px;
-  width: 81px;
-  height: 99px;
-}
-<<<<<<< HEAD
-.Mount_Icon_PandaCub-Zombie {
-=======
+  background-image: url(/static/sprites/spritesmith-main-17.png);
+  background-position: 0px -1500px;
+  width: 81px;
+  height: 99px;
+}
 .Pet-BearCub-CottonCandyPink {
->>>>>>> 80ae9c3e
-  background-image: url(/static/sprites/spritesmith-main-17.png);
-  background-position: -82px -300px;
-  width: 81px;
-  height: 99px;
-}
-<<<<<<< HEAD
-.Mount_Icon_Parrot-Base {
-=======
+  background-image: url(/static/sprites/spritesmith-main-17.png);
+  background-position: -82px -1500px;
+  width: 81px;
+  height: 99px;
+}
 .Pet-BearCub-Cupid {
->>>>>>> 80ae9c3e
-  background-image: url(/static/sprites/spritesmith-main-17.png);
-  background-position: -164px -300px;
-  width: 81px;
-  height: 99px;
-}
-<<<<<<< HEAD
-.Mount_Icon_Parrot-CottonCandyBlue {
-=======
+  background-image: url(/static/sprites/spritesmith-main-17.png);
+  background-position: -164px -1500px;
+  width: 81px;
+  height: 99px;
+}
 .Pet-BearCub-Desert {
->>>>>>> 80ae9c3e
-  background-image: url(/static/sprites/spritesmith-main-17.png);
-  background-position: -246px -300px;
-  width: 81px;
-  height: 99px;
-}
-<<<<<<< HEAD
-.Mount_Icon_Parrot-CottonCandyPink {
-=======
+  background-image: url(/static/sprites/spritesmith-main-17.png);
+  background-position: -246px -1500px;
+  width: 81px;
+  height: 99px;
+}
 .Pet-BearCub-Ember {
->>>>>>> 80ae9c3e
-  background-image: url(/static/sprites/spritesmith-main-17.png);
-  background-position: -328px -300px;
-  width: 81px;
-  height: 99px;
-}
-<<<<<<< HEAD
-.Mount_Icon_Parrot-Desert {
-=======
+  background-image: url(/static/sprites/spritesmith-main-17.png);
+  background-position: -328px -1500px;
+  width: 81px;
+  height: 99px;
+}
 .Pet-BearCub-Fairy {
->>>>>>> 80ae9c3e
-  background-image: url(/static/sprites/spritesmith-main-17.png);
-  background-position: -410px 0px;
-  width: 81px;
-  height: 99px;
-}
-<<<<<<< HEAD
-.Mount_Icon_Parrot-Golden {
-=======
+  background-image: url(/static/sprites/spritesmith-main-17.png);
+  background-position: -410px -1500px;
+  width: 81px;
+  height: 99px;
+}
 .Pet-BearCub-Floral {
->>>>>>> 80ae9c3e
-  background-image: url(/static/sprites/spritesmith-main-17.png);
-  background-position: -410px -100px;
-  width: 81px;
-  height: 99px;
-}
-<<<<<<< HEAD
-.Mount_Icon_Parrot-Red {
-=======
+  background-image: url(/static/sprites/spritesmith-main-17.png);
+  background-position: -492px -1500px;
+  width: 81px;
+  height: 99px;
+}
 .Pet-BearCub-Ghost {
->>>>>>> 80ae9c3e
-  background-image: url(/static/sprites/spritesmith-main-17.png);
-  background-position: -410px -200px;
-  width: 81px;
-  height: 99px;
-}
-<<<<<<< HEAD
-.Mount_Icon_Parrot-Shade {
-=======
+  background-image: url(/static/sprites/spritesmith-main-17.png);
+  background-position: -574px -1500px;
+  width: 81px;
+  height: 99px;
+}
 .Pet-BearCub-Golden {
->>>>>>> 80ae9c3e
-  background-image: url(/static/sprites/spritesmith-main-17.png);
-  background-position: -410px -300px;
-  width: 81px;
-  height: 99px;
-}
-<<<<<<< HEAD
-.Mount_Icon_Parrot-Skeleton {
-=======
+  background-image: url(/static/sprites/spritesmith-main-17.png);
+  background-position: -656px -1500px;
+  width: 81px;
+  height: 99px;
+}
 .Pet-BearCub-Holly {
->>>>>>> 80ae9c3e
-  background-image: url(/static/sprites/spritesmith-main-17.png);
-  background-position: -492px 0px;
-  width: 81px;
-  height: 99px;
-}
-<<<<<<< HEAD
-.Mount_Icon_Parrot-White {
-=======
+  background-image: url(/static/sprites/spritesmith-main-17.png);
+  background-position: -738px -1500px;
+  width: 81px;
+  height: 99px;
+}
 .Pet-BearCub-Peppermint {
->>>>>>> 80ae9c3e
-  background-image: url(/static/sprites/spritesmith-main-17.png);
-  background-position: -492px -100px;
-  width: 81px;
-  height: 99px;
-}
-<<<<<<< HEAD
-.Mount_Icon_Parrot-Zombie {
-=======
+  background-image: url(/static/sprites/spritesmith-main-17.png);
+  background-position: -820px -1500px;
+  width: 81px;
+  height: 99px;
+}
 .Pet-BearCub-Polar {
->>>>>>> 80ae9c3e
-  background-image: url(/static/sprites/spritesmith-main-17.png);
-  background-position: -492px -200px;
-  width: 81px;
-  height: 99px;
-}
-<<<<<<< HEAD
-.Mount_Icon_Peacock-Base {
-=======
+  background-image: url(/static/sprites/spritesmith-main-17.png);
+  background-position: -902px -1500px;
+  width: 81px;
+  height: 99px;
+}
 .Pet-BearCub-Red {
->>>>>>> 80ae9c3e
-  background-image: url(/static/sprites/spritesmith-main-17.png);
-  background-position: -492px -300px;
-  width: 81px;
-  height: 99px;
-}
-<<<<<<< HEAD
-.Mount_Icon_Peacock-CottonCandyBlue {
-=======
+  background-image: url(/static/sprites/spritesmith-main-17.png);
+  background-position: -984px -1500px;
+  width: 81px;
+  height: 99px;
+}
 .Pet-BearCub-RoyalPurple {
->>>>>>> 80ae9c3e
-  background-image: url(/static/sprites/spritesmith-main-17.png);
-  background-position: 0px -400px;
-  width: 81px;
-  height: 99px;
-}
-<<<<<<< HEAD
-.Mount_Icon_Peacock-CottonCandyPink {
-=======
+  background-image: url(/static/sprites/spritesmith-main-17.png);
+  background-position: -1066px -1500px;
+  width: 81px;
+  height: 99px;
+}
 .Pet-BearCub-Shade {
->>>>>>> 80ae9c3e
-  background-image: url(/static/sprites/spritesmith-main-17.png);
-  background-position: -82px -400px;
-  width: 81px;
-  height: 99px;
-}
-<<<<<<< HEAD
-.Mount_Icon_Peacock-Desert {
-=======
+  background-image: url(/static/sprites/spritesmith-main-17.png);
+  background-position: -1148px -1500px;
+  width: 81px;
+  height: 99px;
+}
 .Pet-BearCub-Shimmer {
->>>>>>> 80ae9c3e
-  background-image: url(/static/sprites/spritesmith-main-17.png);
-  background-position: -164px -400px;
-  width: 81px;
-  height: 99px;
-}
-<<<<<<< HEAD
-.Mount_Icon_Peacock-Golden {
-=======
+  background-image: url(/static/sprites/spritesmith-main-17.png);
+  background-position: -1230px -1500px;
+  width: 81px;
+  height: 99px;
+}
 .Pet-BearCub-Skeleton {
->>>>>>> 80ae9c3e
-  background-image: url(/static/sprites/spritesmith-main-17.png);
-  background-position: -246px -400px;
-  width: 81px;
-  height: 99px;
-}
-<<<<<<< HEAD
-.Mount_Icon_Peacock-Red {
-=======
+  background-image: url(/static/sprites/spritesmith-main-17.png);
+  background-position: -1312px -1500px;
+  width: 81px;
+  height: 99px;
+}
 .Pet-BearCub-Spooky {
->>>>>>> 80ae9c3e
-  background-image: url(/static/sprites/spritesmith-main-17.png);
-  background-position: -328px -400px;
-  width: 81px;
-  height: 99px;
-}
-<<<<<<< HEAD
-.Mount_Icon_Peacock-Shade {
-=======
+  background-image: url(/static/sprites/spritesmith-main-17.png);
+  background-position: -1394px -1500px;
+  width: 81px;
+  height: 99px;
+}
 .Pet-BearCub-Thunderstorm {
->>>>>>> 80ae9c3e
-  background-image: url(/static/sprites/spritesmith-main-17.png);
-  background-position: -410px -400px;
-  width: 81px;
-  height: 99px;
-}
-<<<<<<< HEAD
-.Mount_Icon_Peacock-Skeleton {
-=======
+  background-image: url(/static/sprites/spritesmith-main-17.png);
+  background-position: -1476px -1500px;
+  width: 81px;
+  height: 99px;
+}
 .Pet-BearCub-White {
->>>>>>> 80ae9c3e
-  background-image: url(/static/sprites/spritesmith-main-17.png);
-  background-position: -492px -400px;
-  width: 81px;
-  height: 99px;
-}
-<<<<<<< HEAD
-.Mount_Icon_Peacock-White {
-=======
+  background-image: url(/static/sprites/spritesmith-main-17.png);
+  background-position: -1558px -1500px;
+  width: 81px;
+  height: 99px;
+}
 .Pet-BearCub-Zombie {
->>>>>>> 80ae9c3e
-  background-image: url(/static/sprites/spritesmith-main-17.png);
-  background-position: -574px 0px;
-  width: 81px;
-  height: 99px;
-}
-<<<<<<< HEAD
-.Mount_Icon_Peacock-Zombie {
-=======
+  background-image: url(/static/sprites/spritesmith-main-17.png);
+  background-position: -1640px 0px;
+  width: 81px;
+  height: 99px;
+}
 .Pet-Beetle-Base {
->>>>>>> 80ae9c3e
-  background-image: url(/static/sprites/spritesmith-main-17.png);
-  background-position: -574px -100px;
-  width: 81px;
-  height: 99px;
-}
-<<<<<<< HEAD
-.Mount_Icon_Penguin-Base {
-=======
+  background-image: url(/static/sprites/spritesmith-main-17.png);
+  background-position: -1640px -100px;
+  width: 81px;
+  height: 99px;
+}
 .Pet-Beetle-CottonCandyBlue {
->>>>>>> 80ae9c3e
-  background-image: url(/static/sprites/spritesmith-main-17.png);
-  background-position: -574px -200px;
-  width: 81px;
-  height: 99px;
-}
-<<<<<<< HEAD
-.Mount_Icon_Penguin-CottonCandyBlue {
-=======
+  background-image: url(/static/sprites/spritesmith-main-17.png);
+  background-position: -1640px -200px;
+  width: 81px;
+  height: 99px;
+}
 .Pet-Beetle-CottonCandyPink {
->>>>>>> 80ae9c3e
-  background-image: url(/static/sprites/spritesmith-main-17.png);
-  background-position: -574px -300px;
-  width: 81px;
-  height: 99px;
-}
-<<<<<<< HEAD
-.Mount_Icon_Penguin-CottonCandyPink {
-=======
+  background-image: url(/static/sprites/spritesmith-main-17.png);
+  background-position: -1476px -300px;
+  width: 81px;
+  height: 99px;
+}
 .Pet-Beetle-Desert {
->>>>>>> 80ae9c3e
-  background-image: url(/static/sprites/spritesmith-main-17.png);
-  background-position: -574px -400px;
-  width: 81px;
-  height: 99px;
-}
-<<<<<<< HEAD
-.Mount_Icon_Penguin-Desert {
-=======
+  background-image: url(/static/sprites/spritesmith-main-17.png);
+  background-position: -1476px -200px;
+  width: 81px;
+  height: 99px;
+}
 .Pet-Beetle-Golden {
->>>>>>> 80ae9c3e
-  background-image: url(/static/sprites/spritesmith-main-17.png);
-  background-position: 0px -500px;
-  width: 81px;
-  height: 99px;
-}
-<<<<<<< HEAD
-.Mount_Icon_Penguin-Golden {
-=======
+  background-image: url(/static/sprites/spritesmith-main-17.png);
+  background-position: -1476px -100px;
+  width: 81px;
+  height: 99px;
+}
 .Pet-Beetle-Red {
->>>>>>> 80ae9c3e
-  background-image: url(/static/sprites/spritesmith-main-17.png);
-  background-position: -82px -500px;
-  width: 81px;
-  height: 99px;
-}
-<<<<<<< HEAD
-.Mount_Icon_Penguin-Red {
-=======
+  background-image: url(/static/sprites/spritesmith-main-17.png);
+  background-position: -1476px 0px;
+  width: 81px;
+  height: 99px;
+}
 .Pet-Beetle-Shade {
->>>>>>> 80ae9c3e
-  background-image: url(/static/sprites/spritesmith-main-17.png);
-  background-position: -164px -500px;
-  width: 81px;
-  height: 99px;
-}
-<<<<<<< HEAD
-.Mount_Icon_Penguin-Shade {
-=======
+  background-image: url(/static/sprites/spritesmith-main-17.png);
+  background-position: -1394px -1300px;
+  width: 81px;
+  height: 99px;
+}
 .Pet-Beetle-Skeleton {
->>>>>>> 80ae9c3e
-  background-image: url(/static/sprites/spritesmith-main-17.png);
-  background-position: -246px -500px;
-  width: 81px;
-  height: 99px;
-}
-<<<<<<< HEAD
-.Mount_Icon_Penguin-Skeleton {
-=======
+  background-image: url(/static/sprites/spritesmith-main-17.png);
+  background-position: -1312px -1300px;
+  width: 81px;
+  height: 99px;
+}
 .Pet-Beetle-White {
->>>>>>> 80ae9c3e
-  background-image: url(/static/sprites/spritesmith-main-17.png);
-  background-position: -328px -500px;
-  width: 81px;
-  height: 99px;
-}
-<<<<<<< HEAD
-.Mount_Icon_Penguin-White {
-=======
+  background-image: url(/static/sprites/spritesmith-main-17.png);
+  background-position: -1230px -1300px;
+  width: 81px;
+  height: 99px;
+}
 .Pet-Beetle-Zombie {
->>>>>>> 80ae9c3e
-  background-image: url(/static/sprites/spritesmith-main-17.png);
-  background-position: -410px -500px;
-  width: 81px;
-  height: 99px;
-}
-<<<<<<< HEAD
-.Mount_Icon_Penguin-Zombie {
-=======
+  background-image: url(/static/sprites/spritesmith-main-17.png);
+  background-position: -1148px -1300px;
+  width: 81px;
+  height: 99px;
+}
 .Pet-Bunny-Base {
->>>>>>> 80ae9c3e
-  background-image: url(/static/sprites/spritesmith-main-17.png);
-  background-position: -492px -500px;
-  width: 81px;
-  height: 99px;
-}
-<<<<<<< HEAD
-.Mount_Icon_Phoenix-Base {
-=======
+  background-image: url(/static/sprites/spritesmith-main-17.png);
+  background-position: -1066px -1300px;
+  width: 81px;
+  height: 99px;
+}
 .Pet-Bunny-CottonCandyBlue {
->>>>>>> 80ae9c3e
-  background-image: url(/static/sprites/spritesmith-main-17.png);
-  background-position: -574px -500px;
-  width: 81px;
-  height: 99px;
-}
-<<<<<<< HEAD
-.Mount_Icon_Rat-Base {
-=======
+  background-image: url(/static/sprites/spritesmith-main-17.png);
+  background-position: -984px -1300px;
+  width: 81px;
+  height: 99px;
+}
 .Pet-Bunny-CottonCandyPink {
->>>>>>> 80ae9c3e
-  background-image: url(/static/sprites/spritesmith-main-17.png);
-  background-position: -656px 0px;
-  width: 81px;
-  height: 99px;
-}
-<<<<<<< HEAD
-.Mount_Icon_Rat-CottonCandyBlue {
-=======
-.Pet-Bunny-Desert {
->>>>>>> 80ae9c3e
-  background-image: url(/static/sprites/spritesmith-main-17.png);
-  background-position: -656px -100px;
-  width: 81px;
-  height: 99px;
-}
-<<<<<<< HEAD
-.Mount_Icon_Rat-CottonCandyPink {
-=======
-.Pet-Bunny-Golden {
->>>>>>> 80ae9c3e
-  background-image: url(/static/sprites/spritesmith-main-17.png);
-  background-position: -656px -200px;
-  width: 81px;
-  height: 99px;
-}
-<<<<<<< HEAD
-.Mount_Icon_Rat-Desert {
-=======
-.Pet-Bunny-Red {
->>>>>>> 80ae9c3e
-  background-image: url(/static/sprites/spritesmith-main-17.png);
-  background-position: -656px -300px;
-  width: 81px;
-  height: 99px;
-}
-<<<<<<< HEAD
-.Mount_Icon_Rat-Golden {
-=======
-.Pet-Bunny-Shade {
->>>>>>> 80ae9c3e
-  background-image: url(/static/sprites/spritesmith-main-17.png);
-  background-position: -656px -400px;
-  width: 81px;
-  height: 99px;
-}
-<<<<<<< HEAD
-.Mount_Icon_Rat-Red {
-=======
-.Pet-Bunny-Skeleton {
->>>>>>> 80ae9c3e
-  background-image: url(/static/sprites/spritesmith-main-17.png);
-  background-position: -656px -500px;
-  width: 81px;
-  height: 99px;
-}
-<<<<<<< HEAD
-.Mount_Icon_Rat-Shade {
-=======
-.Pet-Bunny-White {
->>>>>>> 80ae9c3e
-  background-image: url(/static/sprites/spritesmith-main-17.png);
-  background-position: 0px -600px;
-  width: 81px;
-  height: 99px;
-}
-<<<<<<< HEAD
-.Mount_Icon_Rat-Skeleton {
-=======
-.Pet-Bunny-Zombie {
->>>>>>> 80ae9c3e
-  background-image: url(/static/sprites/spritesmith-main-17.png);
-  background-position: -82px -600px;
-  width: 81px;
-  height: 99px;
-}
-<<<<<<< HEAD
-.Mount_Icon_Rat-White {
-=======
-.Pet-Butterfly-Base {
->>>>>>> 80ae9c3e
-  background-image: url(/static/sprites/spritesmith-main-17.png);
-  background-position: -164px -600px;
-  width: 81px;
-  height: 99px;
-}
-<<<<<<< HEAD
-.Mount_Icon_Rat-Zombie {
-=======
-.Pet-Butterfly-CottonCandyBlue {
->>>>>>> 80ae9c3e
-  background-image: url(/static/sprites/spritesmith-main-17.png);
-  background-position: -246px -600px;
-  width: 81px;
-  height: 99px;
-}
-<<<<<<< HEAD
-.Mount_Icon_Rock-Base {
-=======
-.Pet-Butterfly-CottonCandyPink {
->>>>>>> 80ae9c3e
-  background-image: url(/static/sprites/spritesmith-main-17.png);
-  background-position: -328px -600px;
-  width: 81px;
-  height: 99px;
-}
-<<<<<<< HEAD
-.Mount_Icon_Rock-CottonCandyBlue {
-=======
-.Pet-Butterfly-Desert {
->>>>>>> 80ae9c3e
-  background-image: url(/static/sprites/spritesmith-main-17.png);
-  background-position: -410px -600px;
-  width: 81px;
-  height: 99px;
-}
-<<<<<<< HEAD
-.Mount_Icon_Rock-CottonCandyPink {
-=======
-.Pet-Butterfly-Golden {
->>>>>>> 80ae9c3e
-  background-image: url(/static/sprites/spritesmith-main-17.png);
-  background-position: -492px -600px;
-  width: 81px;
-  height: 99px;
-}
-<<<<<<< HEAD
-.Mount_Icon_Rock-Desert {
-=======
-.Pet-Butterfly-Red {
->>>>>>> 80ae9c3e
-  background-image: url(/static/sprites/spritesmith-main-17.png);
-  background-position: -574px -600px;
-  width: 81px;
-  height: 99px;
-}
-<<<<<<< HEAD
-.Mount_Icon_Rock-Golden {
-=======
-.Pet-Butterfly-Shade {
->>>>>>> 80ae9c3e
-  background-image: url(/static/sprites/spritesmith-main-17.png);
-  background-position: -656px -600px;
-  width: 81px;
-  height: 99px;
-}
-<<<<<<< HEAD
-.Mount_Icon_Rock-Red {
-=======
-.Pet-Butterfly-Skeleton {
->>>>>>> 80ae9c3e
-  background-image: url(/static/sprites/spritesmith-main-17.png);
-  background-position: -738px 0px;
-  width: 81px;
-  height: 99px;
-}
-<<<<<<< HEAD
-.Mount_Icon_Rock-Shade {
-=======
-.Pet-Butterfly-White {
->>>>>>> 80ae9c3e
-  background-image: url(/static/sprites/spritesmith-main-17.png);
-  background-position: -738px -100px;
-  width: 81px;
-  height: 99px;
-}
-<<<<<<< HEAD
-.Mount_Icon_Rock-Skeleton {
-=======
-.Pet-Butterfly-Zombie {
->>>>>>> 80ae9c3e
-  background-image: url(/static/sprites/spritesmith-main-17.png);
-  background-position: -738px -200px;
-  width: 81px;
-  height: 99px;
-}
-<<<<<<< HEAD
-.Mount_Icon_Rock-White {
-=======
-.Pet-Cactus-Aquatic {
->>>>>>> 80ae9c3e
-  background-image: url(/static/sprites/spritesmith-main-17.png);
-  background-position: -738px -300px;
-  width: 81px;
-  height: 99px;
-}
-<<<<<<< HEAD
-.Mount_Icon_Rock-Zombie {
-=======
-.Pet-Cactus-Base {
->>>>>>> 80ae9c3e
-  background-image: url(/static/sprites/spritesmith-main-17.png);
-  background-position: -738px -400px;
-  width: 81px;
-  height: 99px;
-}
-<<<<<<< HEAD
-.Mount_Icon_Rooster-Base {
-=======
-.Pet-Cactus-CottonCandyBlue {
->>>>>>> 80ae9c3e
-  background-image: url(/static/sprites/spritesmith-main-17.png);
-  background-position: -738px -500px;
-  width: 81px;
-  height: 99px;
-}
-<<<<<<< HEAD
-.Mount_Icon_Rooster-CottonCandyBlue {
-=======
-.Pet-Cactus-CottonCandyPink {
->>>>>>> 80ae9c3e
-  background-image: url(/static/sprites/spritesmith-main-17.png);
-  background-position: -738px -600px;
-  width: 81px;
-  height: 99px;
-}
-<<<<<<< HEAD
-.Mount_Icon_Rooster-CottonCandyPink {
-=======
-.Pet-Cactus-Cupid {
->>>>>>> 80ae9c3e
-  background-image: url(/static/sprites/spritesmith-main-17.png);
-  background-position: 0px -700px;
-  width: 81px;
-  height: 99px;
-}
-<<<<<<< HEAD
-.Mount_Icon_Rooster-Desert {
-=======
-.Pet-Cactus-Desert {
->>>>>>> 80ae9c3e
-  background-image: url(/static/sprites/spritesmith-main-17.png);
-  background-position: -82px -700px;
-  width: 81px;
-  height: 99px;
-}
-<<<<<<< HEAD
-.Mount_Icon_Rooster-Golden {
-=======
-.Pet-Cactus-Ember {
->>>>>>> 80ae9c3e
-  background-image: url(/static/sprites/spritesmith-main-17.png);
-  background-position: -164px -700px;
-  width: 81px;
-  height: 99px;
-}
-<<<<<<< HEAD
-.Mount_Icon_Rooster-Red {
-=======
-.Pet-Cactus-Fairy {
->>>>>>> 80ae9c3e
-  background-image: url(/static/sprites/spritesmith-main-17.png);
-  background-position: -246px -700px;
-  width: 81px;
-  height: 99px;
-}
-<<<<<<< HEAD
-.Mount_Icon_Rooster-Shade {
-=======
-.Pet-Cactus-Floral {
->>>>>>> 80ae9c3e
-  background-image: url(/static/sprites/spritesmith-main-17.png);
-  background-position: -328px -700px;
-  width: 81px;
-  height: 99px;
-}
-<<<<<<< HEAD
-.Mount_Icon_Rooster-Skeleton {
-=======
-.Pet-Cactus-Ghost {
->>>>>>> 80ae9c3e
-  background-image: url(/static/sprites/spritesmith-main-17.png);
-  background-position: -410px -700px;
-  width: 81px;
-  height: 99px;
-}
-<<<<<<< HEAD
-.Mount_Icon_Rooster-White {
-=======
-.Pet-Cactus-Golden {
->>>>>>> 80ae9c3e
-  background-image: url(/static/sprites/spritesmith-main-17.png);
-  background-position: -492px -700px;
-  width: 81px;
-  height: 99px;
-}
-<<<<<<< HEAD
-.Mount_Icon_Rooster-Zombie {
-=======
-.Pet-Cactus-Holly {
->>>>>>> 80ae9c3e
-  background-image: url(/static/sprites/spritesmith-main-17.png);
-  background-position: -574px -700px;
-  width: 81px;
-  height: 99px;
-}
-<<<<<<< HEAD
-.Mount_Icon_Sabretooth-Base {
-=======
-.Pet-Cactus-Peppermint {
->>>>>>> 80ae9c3e
-  background-image: url(/static/sprites/spritesmith-main-17.png);
-  background-position: -656px -700px;
-  width: 81px;
-  height: 99px;
-}
-<<<<<<< HEAD
-.Mount_Icon_Sabretooth-CottonCandyBlue {
-=======
-.Pet-Cactus-Red {
->>>>>>> 80ae9c3e
-  background-image: url(/static/sprites/spritesmith-main-17.png);
-  background-position: -738px -700px;
-  width: 81px;
-  height: 99px;
-}
-<<<<<<< HEAD
-.Mount_Icon_Sabretooth-CottonCandyPink {
-=======
-.Pet-Cactus-RoyalPurple {
->>>>>>> 80ae9c3e
-  background-image: url(/static/sprites/spritesmith-main-17.png);
-  background-position: -820px 0px;
-  width: 81px;
-  height: 99px;
-}
-<<<<<<< HEAD
-.Mount_Icon_Sabretooth-Desert {
-=======
-.Pet-Cactus-Shade {
->>>>>>> 80ae9c3e
-  background-image: url(/static/sprites/spritesmith-main-17.png);
-  background-position: -820px -100px;
-  width: 81px;
-  height: 99px;
-}
-<<<<<<< HEAD
-.Mount_Icon_Sabretooth-Golden {
-=======
-.Pet-Cactus-Shimmer {
->>>>>>> 80ae9c3e
-  background-image: url(/static/sprites/spritesmith-main-17.png);
-  background-position: -820px -200px;
-  width: 81px;
-  height: 99px;
-}
-<<<<<<< HEAD
-.Mount_Icon_Sabretooth-Red {
-=======
-.Pet-Cactus-Skeleton {
->>>>>>> 80ae9c3e
-  background-image: url(/static/sprites/spritesmith-main-17.png);
-  background-position: -820px -300px;
-  width: 81px;
-  height: 99px;
-}
-<<<<<<< HEAD
-.Mount_Icon_Sabretooth-Shade {
-=======
-.Pet-Cactus-Spooky {
->>>>>>> 80ae9c3e
-  background-image: url(/static/sprites/spritesmith-main-17.png);
-  background-position: -820px -400px;
-  width: 81px;
-  height: 99px;
-}
-<<<<<<< HEAD
-.Mount_Icon_Sabretooth-Skeleton {
-=======
-.Pet-Cactus-Thunderstorm {
->>>>>>> 80ae9c3e
-  background-image: url(/static/sprites/spritesmith-main-17.png);
-  background-position: -820px -500px;
-  width: 81px;
-  height: 99px;
-}
-<<<<<<< HEAD
-.Mount_Icon_Sabretooth-White {
-=======
-.Pet-Cactus-White {
->>>>>>> 80ae9c3e
-  background-image: url(/static/sprites/spritesmith-main-17.png);
-  background-position: -820px -600px;
-  width: 81px;
-  height: 99px;
-}
-<<<<<<< HEAD
-.Mount_Icon_Sabretooth-Zombie {
-=======
-.Pet-Cactus-Zombie {
->>>>>>> 80ae9c3e
-  background-image: url(/static/sprites/spritesmith-main-17.png);
-  background-position: -820px -700px;
-  width: 81px;
-  height: 99px;
-}
-<<<<<<< HEAD
-.Mount_Icon_Seahorse-Base {
-=======
-.Pet-Cheetah-Base {
->>>>>>> 80ae9c3e
-  background-image: url(/static/sprites/spritesmith-main-17.png);
-  background-position: 0px -800px;
-  width: 81px;
-  height: 99px;
-}
-<<<<<<< HEAD
-.Mount_Icon_Seahorse-CottonCandyBlue {
-=======
-.Pet-Cheetah-CottonCandyBlue {
->>>>>>> 80ae9c3e
-  background-image: url(/static/sprites/spritesmith-main-17.png);
-  background-position: -82px -800px;
-  width: 81px;
-  height: 99px;
-}
-<<<<<<< HEAD
-.Mount_Icon_Seahorse-CottonCandyPink {
-=======
-.Pet-Cheetah-CottonCandyPink {
->>>>>>> 80ae9c3e
-  background-image: url(/static/sprites/spritesmith-main-17.png);
-  background-position: -164px -800px;
-  width: 81px;
-  height: 99px;
-}
-<<<<<<< HEAD
-.Mount_Icon_Seahorse-Desert {
-=======
-.Pet-Cheetah-Desert {
->>>>>>> 80ae9c3e
-  background-image: url(/static/sprites/spritesmith-main-17.png);
-  background-position: -246px -800px;
-  width: 81px;
-  height: 99px;
-}
-<<<<<<< HEAD
-.Mount_Icon_Seahorse-Golden {
-=======
-.Pet-Cheetah-Golden {
->>>>>>> 80ae9c3e
-  background-image: url(/static/sprites/spritesmith-main-17.png);
-  background-position: -328px -800px;
-  width: 81px;
-  height: 99px;
-}
-<<<<<<< HEAD
-.Mount_Icon_Seahorse-Red {
-=======
-.Pet-Cheetah-Red {
->>>>>>> 80ae9c3e
-  background-image: url(/static/sprites/spritesmith-main-17.png);
-  background-position: -410px -800px;
-  width: 81px;
-  height: 99px;
-}
-<<<<<<< HEAD
-.Mount_Icon_Seahorse-Shade {
-=======
-.Pet-Cheetah-Shade {
->>>>>>> 80ae9c3e
-  background-image: url(/static/sprites/spritesmith-main-17.png);
-  background-position: -492px -800px;
-  width: 81px;
-  height: 99px;
-}
-<<<<<<< HEAD
-.Mount_Icon_Seahorse-Skeleton {
-=======
-.Pet-Cheetah-Skeleton {
->>>>>>> 80ae9c3e
-  background-image: url(/static/sprites/spritesmith-main-17.png);
-  background-position: -574px -800px;
-  width: 81px;
-  height: 99px;
-}
-<<<<<<< HEAD
-.Mount_Icon_Seahorse-White {
-=======
-.Pet-Cheetah-White {
->>>>>>> 80ae9c3e
-  background-image: url(/static/sprites/spritesmith-main-17.png);
-  background-position: -656px -800px;
-  width: 81px;
-  height: 99px;
-}
-<<<<<<< HEAD
-.Mount_Icon_Seahorse-Zombie {
-=======
-.Pet-Cheetah-Zombie {
->>>>>>> 80ae9c3e
-  background-image: url(/static/sprites/spritesmith-main-17.png);
-  background-position: -738px -800px;
-  width: 81px;
-  height: 99px;
-}
-<<<<<<< HEAD
-.Mount_Icon_Sheep-Base {
-=======
-.Pet-Cow-Base {
->>>>>>> 80ae9c3e
-  background-image: url(/static/sprites/spritesmith-main-17.png);
-  background-position: -820px -800px;
-  width: 81px;
-  height: 99px;
-}
-<<<<<<< HEAD
-.Mount_Icon_Sheep-CottonCandyBlue {
-=======
-.Pet-Cow-CottonCandyBlue {
->>>>>>> 80ae9c3e
-  background-image: url(/static/sprites/spritesmith-main-17.png);
-  background-position: -902px 0px;
-  width: 81px;
-  height: 99px;
-}
-<<<<<<< HEAD
-.Mount_Icon_Sheep-CottonCandyPink {
-=======
-.Pet-Cow-CottonCandyPink {
->>>>>>> 80ae9c3e
-  background-image: url(/static/sprites/spritesmith-main-17.png);
-  background-position: -902px -100px;
-  width: 81px;
-  height: 99px;
-}
-<<<<<<< HEAD
-.Mount_Icon_Sheep-Desert {
-=======
-.Pet-Cow-Desert {
->>>>>>> 80ae9c3e
-  background-image: url(/static/sprites/spritesmith-main-17.png);
-  background-position: -902px -200px;
-  width: 81px;
-  height: 99px;
-}
-<<<<<<< HEAD
-.Mount_Icon_Sheep-Golden {
-=======
-.Pet-Cow-Golden {
->>>>>>> 80ae9c3e
-  background-image: url(/static/sprites/spritesmith-main-17.png);
-  background-position: -902px -300px;
-  width: 81px;
-  height: 99px;
-}
-<<<<<<< HEAD
-.Mount_Icon_Sheep-Red {
-=======
-.Pet-Cow-Red {
->>>>>>> 80ae9c3e
-  background-image: url(/static/sprites/spritesmith-main-17.png);
-  background-position: -902px -400px;
-  width: 81px;
-  height: 99px;
-}
-<<<<<<< HEAD
-.Mount_Icon_Sheep-Shade {
-=======
-.Pet-Cow-Shade {
->>>>>>> 80ae9c3e
-  background-image: url(/static/sprites/spritesmith-main-17.png);
-  background-position: -902px -500px;
-  width: 81px;
-  height: 99px;
-}
-<<<<<<< HEAD
-.Mount_Icon_Sheep-Skeleton {
-=======
-.Pet-Cow-Skeleton {
->>>>>>> 80ae9c3e
-  background-image: url(/static/sprites/spritesmith-main-17.png);
-  background-position: -902px -600px;
-  width: 81px;
-  height: 99px;
-}
-<<<<<<< HEAD
-.Mount_Icon_Sheep-White {
-=======
-.Pet-Cow-White {
->>>>>>> 80ae9c3e
-  background-image: url(/static/sprites/spritesmith-main-17.png);
-  background-position: -902px -700px;
-  width: 81px;
-  height: 99px;
-}
-<<<<<<< HEAD
-.Mount_Icon_Sheep-Zombie {
-=======
-.Pet-Cow-Zombie {
->>>>>>> 80ae9c3e
-  background-image: url(/static/sprites/spritesmith-main-17.png);
-  background-position: -902px -800px;
-  width: 81px;
-  height: 99px;
-}
-<<<<<<< HEAD
-.Mount_Icon_Slime-Base {
-=======
-.Pet-Cuttlefish-Base {
->>>>>>> 80ae9c3e
-  background-image: url(/static/sprites/spritesmith-main-17.png);
-  background-position: -984px 0px;
-  width: 81px;
-  height: 99px;
-}
-<<<<<<< HEAD
-.Mount_Icon_Slime-CottonCandyBlue {
-=======
-.Pet-Cuttlefish-CottonCandyBlue {
->>>>>>> 80ae9c3e
-  background-image: url(/static/sprites/spritesmith-main-17.png);
-  background-position: -984px -100px;
-  width: 81px;
-  height: 99px;
-}
-<<<<<<< HEAD
-.Mount_Icon_Slime-CottonCandyPink {
-=======
-.Pet-Cuttlefish-CottonCandyPink {
->>>>>>> 80ae9c3e
-  background-image: url(/static/sprites/spritesmith-main-17.png);
-  background-position: -984px -200px;
-  width: 81px;
-  height: 99px;
-}
-<<<<<<< HEAD
-.Mount_Icon_Slime-Desert {
-=======
-.Pet-Cuttlefish-Desert {
->>>>>>> 80ae9c3e
-  background-image: url(/static/sprites/spritesmith-main-17.png);
-  background-position: -984px -300px;
-  width: 81px;
-  height: 99px;
-}
-<<<<<<< HEAD
-.Mount_Icon_Slime-Golden {
-=======
-.Pet-Cuttlefish-Golden {
->>>>>>> 80ae9c3e
-  background-image: url(/static/sprites/spritesmith-main-17.png);
-  background-position: -984px -400px;
-  width: 81px;
-  height: 99px;
-}
-<<<<<<< HEAD
-.Mount_Icon_Slime-Red {
-=======
-.Pet-Cuttlefish-Red {
->>>>>>> 80ae9c3e
-  background-image: url(/static/sprites/spritesmith-main-17.png);
-  background-position: -984px -500px;
-  width: 81px;
-  height: 99px;
-}
-<<<<<<< HEAD
-.Mount_Icon_Slime-Shade {
-=======
-.Pet-Cuttlefish-Shade {
->>>>>>> 80ae9c3e
-  background-image: url(/static/sprites/spritesmith-main-17.png);
-  background-position: -984px -600px;
-  width: 81px;
-  height: 99px;
-}
-<<<<<<< HEAD
-.Mount_Icon_Slime-Skeleton {
-=======
-.Pet-Cuttlefish-Skeleton {
->>>>>>> 80ae9c3e
-  background-image: url(/static/sprites/spritesmith-main-17.png);
-  background-position: -984px -700px;
-  width: 81px;
-  height: 99px;
-}
-<<<<<<< HEAD
-.Mount_Icon_Slime-White {
-=======
-.Pet-Cuttlefish-White {
->>>>>>> 80ae9c3e
-  background-image: url(/static/sprites/spritesmith-main-17.png);
-  background-position: -984px -800px;
-  width: 81px;
-  height: 99px;
-}
-<<<<<<< HEAD
-.Mount_Icon_Slime-Zombie {
-=======
-.Pet-Cuttlefish-Zombie {
->>>>>>> 80ae9c3e
-  background-image: url(/static/sprites/spritesmith-main-17.png);
-  background-position: 0px -900px;
-  width: 81px;
-  height: 99px;
-}
-<<<<<<< HEAD
-.Mount_Icon_Sloth-Base {
-=======
-.Pet-Deer-Base {
->>>>>>> 80ae9c3e
-  background-image: url(/static/sprites/spritesmith-main-17.png);
-  background-position: -82px -900px;
-  width: 81px;
-  height: 99px;
-}
-<<<<<<< HEAD
-.Mount_Icon_Sloth-CottonCandyBlue {
-=======
-.Pet-Deer-CottonCandyBlue {
->>>>>>> 80ae9c3e
-  background-image: url(/static/sprites/spritesmith-main-17.png);
-  background-position: -164px -900px;
-  width: 81px;
-  height: 99px;
-}
-<<<<<<< HEAD
-.Mount_Icon_Sloth-CottonCandyPink {
-=======
-.Pet-Deer-CottonCandyPink {
->>>>>>> 80ae9c3e
-  background-image: url(/static/sprites/spritesmith-main-17.png);
-  background-position: -246px -900px;
-  width: 81px;
-  height: 99px;
-}
-<<<<<<< HEAD
-.Mount_Icon_Sloth-Desert {
-=======
-.Pet-Deer-Desert {
->>>>>>> 80ae9c3e
-  background-image: url(/static/sprites/spritesmith-main-17.png);
-  background-position: -328px -900px;
-  width: 81px;
-  height: 99px;
-}
-<<<<<<< HEAD
-.Mount_Icon_Sloth-Golden {
-=======
-.Pet-Deer-Golden {
->>>>>>> 80ae9c3e
-  background-image: url(/static/sprites/spritesmith-main-17.png);
-  background-position: -410px -900px;
-  width: 81px;
-  height: 99px;
-}
-<<<<<<< HEAD
-.Mount_Icon_Sloth-Red {
-=======
-.Pet-Deer-Red {
->>>>>>> 80ae9c3e
-  background-image: url(/static/sprites/spritesmith-main-17.png);
-  background-position: -492px -900px;
-  width: 81px;
-  height: 99px;
-}
-<<<<<<< HEAD
-.Mount_Icon_Sloth-Shade {
-=======
-.Pet-Deer-Shade {
->>>>>>> 80ae9c3e
-  background-image: url(/static/sprites/spritesmith-main-17.png);
-  background-position: -574px -900px;
-  width: 81px;
-  height: 99px;
-}
-<<<<<<< HEAD
-.Mount_Icon_Sloth-Skeleton {
-=======
-.Pet-Deer-Skeleton {
->>>>>>> 80ae9c3e
-  background-image: url(/static/sprites/spritesmith-main-17.png);
-  background-position: -656px -900px;
-  width: 81px;
-  height: 99px;
-}
-<<<<<<< HEAD
-.Mount_Icon_Sloth-White {
-=======
-.Pet-Deer-White {
->>>>>>> 80ae9c3e
-  background-image: url(/static/sprites/spritesmith-main-17.png);
-  background-position: -738px -900px;
-  width: 81px;
-  height: 99px;
-}
-<<<<<<< HEAD
-.Mount_Icon_Sloth-Zombie {
-=======
-.Pet-Deer-Zombie {
->>>>>>> 80ae9c3e
-  background-image: url(/static/sprites/spritesmith-main-17.png);
-  background-position: -820px -900px;
-  width: 81px;
-  height: 99px;
-}
-<<<<<<< HEAD
-.Mount_Icon_Snail-Base {
-=======
-.Pet-Dragon-Aquatic {
->>>>>>> 80ae9c3e
-  background-image: url(/static/sprites/spritesmith-main-17.png);
-  background-position: -902px -900px;
-  width: 81px;
-  height: 99px;
-}
-<<<<<<< HEAD
-.Mount_Icon_Snail-CottonCandyBlue {
-=======
-.Pet-Dragon-Base {
->>>>>>> 80ae9c3e
-  background-image: url(/static/sprites/spritesmith-main-17.png);
-  background-position: -984px -900px;
-  width: 81px;
-  height: 99px;
-}
-<<<<<<< HEAD
-.Mount_Icon_Snail-CottonCandyPink {
-=======
-.Pet-Dragon-CottonCandyBlue {
->>>>>>> 80ae9c3e
-  background-image: url(/static/sprites/spritesmith-main-17.png);
-  background-position: -1066px 0px;
-  width: 81px;
-  height: 99px;
-}
-<<<<<<< HEAD
-.Mount_Icon_Snail-Desert {
-=======
-.Pet-Dragon-CottonCandyPink {
->>>>>>> 80ae9c3e
-  background-image: url(/static/sprites/spritesmith-main-17.png);
-  background-position: -1066px -100px;
-  width: 81px;
-  height: 99px;
-}
-<<<<<<< HEAD
-.Mount_Icon_Snail-Golden {
-=======
-.Pet-Dragon-Cupid {
->>>>>>> 80ae9c3e
-  background-image: url(/static/sprites/spritesmith-main-17.png);
-  background-position: -1066px -200px;
-  width: 81px;
-  height: 99px;
-}
-<<<<<<< HEAD
-.Mount_Icon_Snail-Red {
-=======
-.Pet-Dragon-Desert {
->>>>>>> 80ae9c3e
-  background-image: url(/static/sprites/spritesmith-main-17.png);
-  background-position: -1066px -300px;
-  width: 81px;
-  height: 99px;
-}
-<<<<<<< HEAD
-.Mount_Icon_Snail-Shade {
-=======
-.Pet-Dragon-Ember {
->>>>>>> 80ae9c3e
-  background-image: url(/static/sprites/spritesmith-main-17.png);
-  background-position: -1066px -400px;
-  width: 81px;
-  height: 99px;
-}
-<<<<<<< HEAD
-.Mount_Icon_Snail-Skeleton {
-=======
-.Pet-Dragon-Fairy {
->>>>>>> 80ae9c3e
-  background-image: url(/static/sprites/spritesmith-main-17.png);
-  background-position: -1066px -500px;
-  width: 81px;
-  height: 99px;
-}
-<<<<<<< HEAD
-.Mount_Icon_Snail-White {
-=======
-.Pet-Dragon-Floral {
->>>>>>> 80ae9c3e
-  background-image: url(/static/sprites/spritesmith-main-17.png);
-  background-position: -1066px -600px;
-  width: 81px;
-  height: 99px;
-}
-<<<<<<< HEAD
-.Mount_Icon_Snail-Zombie {
-=======
-.Pet-Dragon-Ghost {
->>>>>>> 80ae9c3e
-  background-image: url(/static/sprites/spritesmith-main-17.png);
-  background-position: -1066px -700px;
-  width: 81px;
-  height: 99px;
-}
-<<<<<<< HEAD
-.Mount_Icon_Snake-Base {
-=======
-.Pet-Dragon-Golden {
->>>>>>> 80ae9c3e
-  background-image: url(/static/sprites/spritesmith-main-17.png);
-  background-position: -1066px -800px;
-  width: 81px;
-  height: 99px;
-}
-<<<<<<< HEAD
-.Mount_Icon_Snake-CottonCandyBlue {
-=======
-.Pet-Dragon-Holly {
->>>>>>> 80ae9c3e
-  background-image: url(/static/sprites/spritesmith-main-17.png);
-  background-position: -1066px -900px;
-  width: 81px;
-  height: 99px;
-}
-<<<<<<< HEAD
-.Mount_Icon_Snake-CottonCandyPink {
-=======
-.Pet-Dragon-Hydra {
->>>>>>> 80ae9c3e
-  background-image: url(/static/sprites/spritesmith-main-17.png);
-  background-position: 0px -1000px;
-  width: 81px;
-  height: 99px;
-}
-<<<<<<< HEAD
-.Mount_Icon_Snake-Desert {
-=======
-.Pet-Dragon-Peppermint {
->>>>>>> 80ae9c3e
-  background-image: url(/static/sprites/spritesmith-main-17.png);
-  background-position: -82px -1000px;
-  width: 81px;
-  height: 99px;
-}
-<<<<<<< HEAD
-.Mount_Icon_Snake-Golden {
-=======
-.Pet-Dragon-Red {
->>>>>>> 80ae9c3e
-  background-image: url(/static/sprites/spritesmith-main-17.png);
-  background-position: -164px -1000px;
-  width: 81px;
-  height: 99px;
-}
-<<<<<<< HEAD
-.Mount_Icon_Snake-Red {
-=======
-.Pet-Dragon-RoyalPurple {
->>>>>>> 80ae9c3e
-  background-image: url(/static/sprites/spritesmith-main-17.png);
-  background-position: -246px -1000px;
-  width: 81px;
-  height: 99px;
-}
-<<<<<<< HEAD
-.Mount_Icon_Snake-Shade {
-=======
-.Pet-Dragon-Shade {
->>>>>>> 80ae9c3e
-  background-image: url(/static/sprites/spritesmith-main-17.png);
-  background-position: -328px -1000px;
-  width: 81px;
-  height: 99px;
-}
-<<<<<<< HEAD
-.Mount_Icon_Snake-Skeleton {
-=======
-.Pet-Dragon-Shimmer {
->>>>>>> 80ae9c3e
-  background-image: url(/static/sprites/spritesmith-main-17.png);
-  background-position: -410px -1000px;
-  width: 81px;
-  height: 99px;
-}
-<<<<<<< HEAD
-.Mount_Icon_Snake-White {
-=======
-.Pet-Dragon-Skeleton {
->>>>>>> 80ae9c3e
-  background-image: url(/static/sprites/spritesmith-main-17.png);
-  background-position: -492px -1000px;
-  width: 81px;
-  height: 99px;
-}
-<<<<<<< HEAD
-.Mount_Icon_Snake-Zombie {
-=======
-.Pet-Dragon-Spooky {
->>>>>>> 80ae9c3e
-  background-image: url(/static/sprites/spritesmith-main-17.png);
-  background-position: -574px -1000px;
-  width: 81px;
-  height: 99px;
-}
-<<<<<<< HEAD
-.Mount_Icon_Spider-Base {
-=======
-.Pet-Dragon-Thunderstorm {
->>>>>>> 80ae9c3e
-  background-image: url(/static/sprites/spritesmith-main-17.png);
-  background-position: -656px -1000px;
-  width: 81px;
-  height: 99px;
-}
-<<<<<<< HEAD
-.Mount_Icon_Spider-CottonCandyBlue {
-=======
-.Pet-Dragon-White {
->>>>>>> 80ae9c3e
-  background-image: url(/static/sprites/spritesmith-main-17.png);
-  background-position: -738px -1000px;
-  width: 81px;
-  height: 99px;
-}
-<<<<<<< HEAD
-.Mount_Icon_Spider-CottonCandyPink {
-=======
-.Pet-Dragon-Zombie {
->>>>>>> 80ae9c3e
-  background-image: url(/static/sprites/spritesmith-main-17.png);
-  background-position: -820px -1000px;
-  width: 81px;
-  height: 99px;
-}
-<<<<<<< HEAD
-.Mount_Icon_Spider-Desert {
-=======
-.Pet-Egg-Base {
->>>>>>> 80ae9c3e
-  background-image: url(/static/sprites/spritesmith-main-17.png);
-  background-position: -902px -1000px;
-  width: 81px;
-  height: 99px;
-}
-<<<<<<< HEAD
-.Mount_Icon_Spider-Golden {
-=======
-.Pet-Egg-CottonCandyBlue {
->>>>>>> 80ae9c3e
-  background-image: url(/static/sprites/spritesmith-main-17.png);
-  background-position: -984px -1000px;
-  width: 81px;
-  height: 99px;
-}
-<<<<<<< HEAD
-.Mount_Icon_Spider-Red {
-=======
-.Pet-Egg-CottonCandyPink {
->>>>>>> 80ae9c3e
-  background-image: url(/static/sprites/spritesmith-main-17.png);
-  background-position: -1066px -1000px;
-  width: 81px;
-  height: 99px;
-}
-<<<<<<< HEAD
-.Mount_Icon_Spider-Shade {
-=======
-.Pet-Egg-Desert {
->>>>>>> 80ae9c3e
-  background-image: url(/static/sprites/spritesmith-main-17.png);
-  background-position: -1148px 0px;
-  width: 81px;
-  height: 99px;
-}
-<<<<<<< HEAD
-.Mount_Icon_Spider-Skeleton {
-=======
-.Pet-Egg-Golden {
->>>>>>> 80ae9c3e
-  background-image: url(/static/sprites/spritesmith-main-17.png);
-  background-position: -1148px -100px;
-  width: 81px;
-  height: 99px;
-}
-<<<<<<< HEAD
-.Mount_Icon_Spider-White {
-=======
-.Pet-Egg-Red {
->>>>>>> 80ae9c3e
-  background-image: url(/static/sprites/spritesmith-main-17.png);
-  background-position: -1148px -200px;
-  width: 81px;
-  height: 99px;
-}
-<<<<<<< HEAD
-.Mount_Icon_Spider-Zombie {
-=======
-.Pet-Egg-Shade {
->>>>>>> 80ae9c3e
-  background-image: url(/static/sprites/spritesmith-main-17.png);
-  background-position: -1148px -300px;
-  width: 81px;
-  height: 99px;
-}
-<<<<<<< HEAD
-.Mount_Icon_TRex-Base {
-=======
-.Pet-Egg-Skeleton {
->>>>>>> 80ae9c3e
-  background-image: url(/static/sprites/spritesmith-main-17.png);
-  background-position: -1230px -1000px;
-  width: 81px;
-  height: 99px;
-}
-<<<<<<< HEAD
-.Mount_Icon_TRex-CottonCandyBlue {
-=======
-.Pet-Egg-White {
->>>>>>> 80ae9c3e
-  background-image: url(/static/sprites/spritesmith-main-17.png);
-  background-position: -1230px -1100px;
-  width: 81px;
-  height: 99px;
-}
-<<<<<<< HEAD
-.Mount_Icon_TRex-CottonCandyPink {
-=======
-.Pet-Egg-Zombie {
->>>>>>> 80ae9c3e
-  background-image: url(/static/sprites/spritesmith-main-17.png);
-  background-position: 0px -1200px;
-  width: 81px;
-  height: 99px;
-}
-<<<<<<< HEAD
-.Mount_Icon_TRex-Desert {
-=======
-.Pet-Falcon-Base {
->>>>>>> 80ae9c3e
-  background-image: url(/static/sprites/spritesmith-main-17.png);
-  background-position: -82px -1200px;
-  width: 81px;
-  height: 99px;
-}
-<<<<<<< HEAD
-.Mount_Icon_TRex-Golden {
-=======
-.Pet-Falcon-CottonCandyBlue {
->>>>>>> 80ae9c3e
-  background-image: url(/static/sprites/spritesmith-main-17.png);
-  background-position: -164px -1200px;
-  width: 81px;
-  height: 99px;
-}
-<<<<<<< HEAD
-.Mount_Icon_TRex-Red {
-=======
-.Pet-Falcon-CottonCandyPink {
->>>>>>> 80ae9c3e
-  background-image: url(/static/sprites/spritesmith-main-17.png);
-  background-position: -246px -1200px;
-  width: 81px;
-  height: 99px;
-}
-<<<<<<< HEAD
-.Mount_Icon_TRex-Shade {
-=======
-.Pet-Falcon-Desert {
->>>>>>> 80ae9c3e
-  background-image: url(/static/sprites/spritesmith-main-17.png);
-  background-position: -328px -1200px;
-  width: 81px;
-  height: 99px;
-}
-<<<<<<< HEAD
-.Mount_Icon_TRex-Skeleton {
-=======
-.Pet-Falcon-Golden {
->>>>>>> 80ae9c3e
-  background-image: url(/static/sprites/spritesmith-main-17.png);
-  background-position: -410px -1200px;
-  width: 81px;
-  height: 99px;
-}
-<<<<<<< HEAD
-.Mount_Icon_TRex-White {
-=======
-.Pet-Falcon-Red {
->>>>>>> 80ae9c3e
-  background-image: url(/static/sprites/spritesmith-main-17.png);
-  background-position: -492px -1200px;
-  width: 81px;
-  height: 99px;
-}
-<<<<<<< HEAD
-.Mount_Icon_TRex-Zombie {
-=======
-.Pet-Falcon-Shade {
->>>>>>> 80ae9c3e
-  background-image: url(/static/sprites/spritesmith-main-17.png);
-  background-position: -574px -1200px;
-  width: 81px;
-  height: 99px;
-}
-<<<<<<< HEAD
-.Mount_Icon_TigerCub-Aquatic {
-=======
-.Pet-Falcon-Skeleton {
->>>>>>> 80ae9c3e
-  background-image: url(/static/sprites/spritesmith-main-17.png);
-  background-position: -1148px -400px;
-  width: 81px;
-  height: 99px;
-}
-<<<<<<< HEAD
-.Mount_Icon_TigerCub-Base {
-=======
-.Pet-Falcon-White {
->>>>>>> 80ae9c3e
-  background-image: url(/static/sprites/spritesmith-main-17.png);
-  background-position: -1148px -500px;
-  width: 81px;
-  height: 99px;
-}
-<<<<<<< HEAD
-.Mount_Icon_TigerCub-CottonCandyBlue {
-=======
-.Pet-Falcon-Zombie {
->>>>>>> 80ae9c3e
-  background-image: url(/static/sprites/spritesmith-main-17.png);
-  background-position: -1148px -600px;
-  width: 81px;
-  height: 99px;
-}
-<<<<<<< HEAD
-.Mount_Icon_TigerCub-CottonCandyPink {
-=======
-.Pet-Ferret-Base {
->>>>>>> 80ae9c3e
-  background-image: url(/static/sprites/spritesmith-main-17.png);
-  background-position: -1148px -700px;
-  width: 81px;
-  height: 99px;
-}
-<<<<<<< HEAD
-.Mount_Icon_TigerCub-Cupid {
-=======
-.Pet-Ferret-CottonCandyBlue {
->>>>>>> 80ae9c3e
-  background-image: url(/static/sprites/spritesmith-main-17.png);
-  background-position: -1148px -800px;
-  width: 81px;
-  height: 99px;
-}
-<<<<<<< HEAD
-.Mount_Icon_TigerCub-Desert {
-=======
-.Pet-Ferret-CottonCandyPink {
->>>>>>> 80ae9c3e
-  background-image: url(/static/sprites/spritesmith-main-17.png);
-  background-position: -1148px -900px;
-  width: 81px;
-  height: 99px;
-}
-<<<<<<< HEAD
-.Mount_Icon_TigerCub-Ember {
-=======
-.Pet-Ferret-Desert {
->>>>>>> 80ae9c3e
-  background-image: url(/static/sprites/spritesmith-main-17.png);
-  background-position: -1148px -1000px;
-  width: 81px;
-  height: 99px;
-}
-<<<<<<< HEAD
-.Mount_Icon_TigerCub-Fairy {
-=======
-.Pet-Ferret-Golden {
->>>>>>> 80ae9c3e
-  background-image: url(/static/sprites/spritesmith-main-17.png);
-  background-position: 0px -1100px;
-  width: 81px;
-  height: 99px;
-}
-<<<<<<< HEAD
-.Mount_Icon_TigerCub-Floral {
-=======
-.Pet-Ferret-Red {
->>>>>>> 80ae9c3e
-  background-image: url(/static/sprites/spritesmith-main-17.png);
-  background-position: 0px 0px;
-  width: 81px;
-  height: 99px;
-}
-<<<<<<< HEAD
-.Mount_Icon_TigerCub-Ghost {
-=======
-.Pet-Ferret-Shade {
->>>>>>> 80ae9c3e
-  background-image: url(/static/sprites/spritesmith-main-17.png);
-  background-position: -164px -1100px;
-  width: 81px;
-  height: 99px;
-}
-<<<<<<< HEAD
-.Mount_Icon_TigerCub-Golden {
-=======
-.Pet-Ferret-Skeleton {
->>>>>>> 80ae9c3e
-  background-image: url(/static/sprites/spritesmith-main-17.png);
-  background-position: -246px -1100px;
-  width: 81px;
-  height: 99px;
-}
-<<<<<<< HEAD
-.Mount_Icon_TigerCub-Holly {
-=======
-.Pet-Ferret-White {
->>>>>>> 80ae9c3e
-  background-image: url(/static/sprites/spritesmith-main-17.png);
-  background-position: -328px -1100px;
-  width: 81px;
-  height: 99px;
-}
-<<<<<<< HEAD
-.Mount_Icon_TigerCub-Peppermint {
-=======
-.Pet-Ferret-Zombie {
->>>>>>> 80ae9c3e
-  background-image: url(/static/sprites/spritesmith-main-17.png);
-  background-position: -410px -1100px;
-  width: 81px;
-  height: 99px;
-}
-<<<<<<< HEAD
-.Mount_Icon_TigerCub-Red {
-=======
-.Pet-FlyingPig-Aquatic {
->>>>>>> 80ae9c3e
-  background-image: url(/static/sprites/spritesmith-main-17.png);
-  background-position: -492px -1100px;
-  width: 81px;
-  height: 99px;
-}
-<<<<<<< HEAD
-.Mount_Icon_TigerCub-RoyalPurple {
-=======
-.Pet-FlyingPig-Base {
->>>>>>> 80ae9c3e
-  background-image: url(/static/sprites/spritesmith-main-17.png);
-  background-position: -574px -1100px;
-  width: 81px;
-  height: 99px;
-}
-<<<<<<< HEAD
-.Mount_Icon_TigerCub-Shade {
-=======
-.Pet-FlyingPig-CottonCandyBlue {
->>>>>>> 80ae9c3e
-  background-image: url(/static/sprites/spritesmith-main-17.png);
-  background-position: -656px -1100px;
-  width: 81px;
-  height: 99px;
-}
-<<<<<<< HEAD
-.Mount_Icon_TigerCub-Shimmer {
-=======
-.Pet-FlyingPig-CottonCandyPink {
->>>>>>> 80ae9c3e
-  background-image: url(/static/sprites/spritesmith-main-17.png);
-  background-position: -738px -1100px;
-  width: 81px;
-  height: 99px;
-}
-<<<<<<< HEAD
-.Mount_Icon_TigerCub-Skeleton {
-=======
-.Pet-FlyingPig-Cupid {
->>>>>>> 80ae9c3e
-  background-image: url(/static/sprites/spritesmith-main-17.png);
-  background-position: -820px -1100px;
-  width: 81px;
-  height: 99px;
-}
-<<<<<<< HEAD
-.Mount_Icon_TigerCub-Spooky {
-=======
-.Pet-FlyingPig-Desert {
->>>>>>> 80ae9c3e
-  background-image: url(/static/sprites/spritesmith-main-17.png);
-  background-position: -902px -1100px;
-  width: 81px;
-  height: 99px;
-}
-<<<<<<< HEAD
-.Mount_Icon_TigerCub-Thunderstorm {
-=======
-.Pet-FlyingPig-Ember {
->>>>>>> 80ae9c3e
-  background-image: url(/static/sprites/spritesmith-main-17.png);
-  background-position: -984px -1100px;
-  width: 81px;
-  height: 99px;
-}
-<<<<<<< HEAD
-.Mount_Icon_TigerCub-White {
-=======
-.Pet-FlyingPig-Fairy {
->>>>>>> 80ae9c3e
-  background-image: url(/static/sprites/spritesmith-main-17.png);
-  background-position: -1066px -1100px;
-  width: 81px;
-  height: 99px;
-}
-<<<<<<< HEAD
-.Mount_Icon_TigerCub-Zombie {
-=======
-.Pet-FlyingPig-Floral {
->>>>>>> 80ae9c3e
-  background-image: url(/static/sprites/spritesmith-main-17.png);
-  background-position: -1148px -1100px;
-  width: 81px;
-  height: 99px;
-}
-<<<<<<< HEAD
-.Mount_Icon_Treeling-Base {
-=======
-.Pet-FlyingPig-Ghost {
->>>>>>> 80ae9c3e
-  background-image: url(/static/sprites/spritesmith-main-17.png);
-  background-position: -1230px 0px;
-  width: 81px;
-  height: 99px;
-}
-<<<<<<< HEAD
-.Mount_Icon_Treeling-CottonCandyBlue {
-=======
-.Pet-FlyingPig-Golden {
->>>>>>> 80ae9c3e
-  background-image: url(/static/sprites/spritesmith-main-17.png);
-  background-position: -1230px -100px;
-  width: 81px;
-  height: 99px;
-}
-<<<<<<< HEAD
-.Mount_Icon_Treeling-CottonCandyPink {
-=======
-.Pet-FlyingPig-Holly {
->>>>>>> 80ae9c3e
-  background-image: url(/static/sprites/spritesmith-main-17.png);
-  background-position: -1230px -200px;
-  width: 81px;
-  height: 99px;
-}
-<<<<<<< HEAD
-.Mount_Icon_Treeling-Desert {
-=======
-.Pet-FlyingPig-Peppermint {
->>>>>>> 80ae9c3e
-  background-image: url(/static/sprites/spritesmith-main-17.png);
-  background-position: -1230px -300px;
-  width: 81px;
-  height: 99px;
-}
-<<<<<<< HEAD
-.Mount_Icon_Treeling-Golden {
-=======
-.Pet-FlyingPig-Red {
->>>>>>> 80ae9c3e
-  background-image: url(/static/sprites/spritesmith-main-17.png);
-  background-position: -1230px -400px;
-  width: 81px;
-  height: 99px;
-}
-<<<<<<< HEAD
-.Mount_Icon_Treeling-Red {
-=======
-.Pet-FlyingPig-RoyalPurple {
->>>>>>> 80ae9c3e
-  background-image: url(/static/sprites/spritesmith-main-17.png);
-  background-position: -1230px -500px;
-  width: 81px;
-  height: 99px;
-}
-<<<<<<< HEAD
-.Mount_Icon_Treeling-Shade {
-=======
-.Pet-FlyingPig-Shade {
->>>>>>> 80ae9c3e
-  background-image: url(/static/sprites/spritesmith-main-17.png);
-  background-position: -1230px -600px;
-  width: 81px;
-  height: 99px;
-}
-<<<<<<< HEAD
-.Mount_Icon_Treeling-Skeleton {
-=======
-.Pet-FlyingPig-Shimmer {
->>>>>>> 80ae9c3e
-  background-image: url(/static/sprites/spritesmith-main-17.png);
-  background-position: -1230px -700px;
-  width: 81px;
-  height: 99px;
-}
-<<<<<<< HEAD
-.Mount_Icon_Treeling-White {
-=======
-.Pet-FlyingPig-Skeleton {
->>>>>>> 80ae9c3e
-  background-image: url(/static/sprites/spritesmith-main-17.png);
-  background-position: -1230px -800px;
-  width: 81px;
-  height: 99px;
-}
-<<<<<<< HEAD
-.Mount_Icon_Treeling-Zombie {
-=======
-.Pet-FlyingPig-Spooky {
->>>>>>> 80ae9c3e
-  background-image: url(/static/sprites/spritesmith-main-17.png);
-  background-position: -1230px -900px;
-  width: 81px;
-  height: 99px;
-}
-<<<<<<< HEAD
-.Mount_Icon_Triceratops-Base {
-=======
-.Pet-FlyingPig-Thunderstorm {
->>>>>>> 80ae9c3e
-  background-image: url(/static/sprites/spritesmith-main-17.png);
-  background-position: -656px -1200px;
-  width: 81px;
-  height: 99px;
-}
-<<<<<<< HEAD
-.Mount_Icon_Triceratops-CottonCandyBlue {
-=======
-.Pet-FlyingPig-White {
->>>>>>> 80ae9c3e
-  background-image: url(/static/sprites/spritesmith-main-17.png);
-  background-position: -738px -1200px;
-  width: 81px;
-  height: 99px;
-}
-<<<<<<< HEAD
-.Mount_Icon_Triceratops-CottonCandyPink {
-=======
-.Pet-FlyingPig-Zombie {
->>>>>>> 80ae9c3e
-  background-image: url(/static/sprites/spritesmith-main-17.png);
-  background-position: -820px -1200px;
-  width: 81px;
-  height: 99px;
-}
-<<<<<<< HEAD
-.Mount_Icon_Triceratops-Desert {
-=======
-.Pet-Fox-Aquatic {
->>>>>>> 80ae9c3e
-  background-image: url(/static/sprites/spritesmith-main-17.png);
-  background-position: -902px -1200px;
-  width: 81px;
-  height: 99px;
-}
-<<<<<<< HEAD
-.Mount_Icon_Triceratops-Golden {
-=======
-.Pet-Fox-Base {
->>>>>>> 80ae9c3e
-  background-image: url(/static/sprites/spritesmith-main-17.png);
-  background-position: -984px -1200px;
-  width: 81px;
-  height: 99px;
-}
-<<<<<<< HEAD
-.Mount_Icon_Triceratops-Red {
-=======
-.Pet-Fox-CottonCandyBlue {
->>>>>>> 80ae9c3e
-  background-image: url(/static/sprites/spritesmith-main-17.png);
-  background-position: -1066px -1200px;
-  width: 81px;
-  height: 99px;
-}
-<<<<<<< HEAD
-.Mount_Icon_Triceratops-Shade {
-=======
-.Pet-Fox-CottonCandyPink {
->>>>>>> 80ae9c3e
-  background-image: url(/static/sprites/spritesmith-main-17.png);
-  background-position: -1148px -1200px;
-  width: 81px;
-  height: 99px;
-}
-<<<<<<< HEAD
-.Mount_Icon_Triceratops-Skeleton {
-=======
-.Pet-Fox-Cupid {
->>>>>>> 80ae9c3e
-  background-image: url(/static/sprites/spritesmith-main-17.png);
-  background-position: -1230px -1200px;
-  width: 81px;
-  height: 99px;
-}
-<<<<<<< HEAD
-.Mount_Icon_Triceratops-White {
-=======
-.Pet-Fox-Desert {
->>>>>>> 80ae9c3e
-  background-image: url(/static/sprites/spritesmith-main-17.png);
-  background-position: -1312px 0px;
-  width: 81px;
-  height: 99px;
-}
-<<<<<<< HEAD
-.Mount_Icon_Triceratops-Zombie {
-=======
-.Pet-Fox-Ember {
->>>>>>> 80ae9c3e
-  background-image: url(/static/sprites/spritesmith-main-17.png);
-  background-position: -1312px -100px;
-  width: 81px;
-  height: 99px;
-}
-<<<<<<< HEAD
-.Mount_Icon_Turkey-Base {
-=======
-.Pet-Fox-Fairy {
->>>>>>> 80ae9c3e
-  background-image: url(/static/sprites/spritesmith-main-17.png);
-  background-position: -1312px -200px;
-  width: 81px;
-  height: 99px;
-}
-<<<<<<< HEAD
-.Mount_Icon_Turkey-Gilded {
-=======
-.Pet-Fox-Floral {
->>>>>>> 80ae9c3e
-  background-image: url(/static/sprites/spritesmith-main-17.png);
-  background-position: -1312px -300px;
-  width: 81px;
-  height: 99px;
-}
-<<<<<<< HEAD
-.Mount_Icon_Turtle-Base {
-=======
-.Pet-Fox-Ghost {
->>>>>>> 80ae9c3e
-  background-image: url(/static/sprites/spritesmith-main-17.png);
-  background-position: -1312px -400px;
-  width: 81px;
-  height: 99px;
-}
-<<<<<<< HEAD
-.Mount_Icon_Turtle-CottonCandyBlue {
-=======
-.Pet-Fox-Golden {
->>>>>>> 80ae9c3e
-  background-image: url(/static/sprites/spritesmith-main-17.png);
-  background-position: -1312px -500px;
-  width: 81px;
-  height: 99px;
-}
-<<<<<<< HEAD
-.Mount_Icon_Turtle-CottonCandyPink {
-=======
-.Pet-Fox-Holly {
->>>>>>> 80ae9c3e
-  background-image: url(/static/sprites/spritesmith-main-17.png);
-  background-position: -1312px -600px;
-  width: 81px;
-  height: 99px;
-}
-<<<<<<< HEAD
-.Mount_Icon_Turtle-Desert {
-=======
-.Pet-Fox-Peppermint {
->>>>>>> 80ae9c3e
-  background-image: url(/static/sprites/spritesmith-main-17.png);
-  background-position: -1312px -700px;
-  width: 81px;
-  height: 99px;
-}
-<<<<<<< HEAD
-.Mount_Icon_Turtle-Golden {
-=======
-.Pet-Fox-Red {
->>>>>>> 80ae9c3e
-  background-image: url(/static/sprites/spritesmith-main-17.png);
-  background-position: -1312px -800px;
-  width: 81px;
-  height: 99px;
-}
-<<<<<<< HEAD
-.Mount_Icon_Turtle-Red {
-=======
-.Pet-Fox-RoyalPurple {
->>>>>>> 80ae9c3e
-  background-image: url(/static/sprites/spritesmith-main-17.png);
-  background-position: -1312px -900px;
-  width: 81px;
-  height: 99px;
-}
-<<<<<<< HEAD
-.Mount_Icon_Turtle-Shade {
-=======
-.Pet-Fox-Shade {
->>>>>>> 80ae9c3e
-  background-image: url(/static/sprites/spritesmith-main-17.png);
-  background-position: -1312px -1000px;
-  width: 81px;
-  height: 99px;
-}
-<<<<<<< HEAD
-.Mount_Icon_Turtle-Skeleton {
-=======
-.Pet-Fox-Shimmer {
->>>>>>> 80ae9c3e
-  background-image: url(/static/sprites/spritesmith-main-17.png);
-  background-position: -1312px -1100px;
-  width: 81px;
-  height: 99px;
-}
-<<<<<<< HEAD
-.Mount_Icon_Turtle-White {
-=======
-.Pet-Fox-Skeleton {
->>>>>>> 80ae9c3e
-  background-image: url(/static/sprites/spritesmith-main-17.png);
-  background-position: -1312px -1200px;
-  width: 81px;
-  height: 99px;
-}
-<<<<<<< HEAD
-.Mount_Icon_Turtle-Zombie {
-=======
-.Pet-Fox-Spooky {
->>>>>>> 80ae9c3e
-  background-image: url(/static/sprites/spritesmith-main-17.png);
-  background-position: -1394px 0px;
-  width: 81px;
-  height: 99px;
-}
-<<<<<<< HEAD
-.Mount_Icon_Unicorn-Base {
-=======
-.Pet-Fox-Thunderstorm {
->>>>>>> 80ae9c3e
-  background-image: url(/static/sprites/spritesmith-main-17.png);
-  background-position: -1394px -100px;
-  width: 81px;
-  height: 99px;
-}
-<<<<<<< HEAD
-.Mount_Icon_Unicorn-CottonCandyBlue {
-=======
-.Pet-Fox-White {
->>>>>>> 80ae9c3e
-  background-image: url(/static/sprites/spritesmith-main-17.png);
-  background-position: -1394px -200px;
-  width: 81px;
-  height: 99px;
-}
-<<<<<<< HEAD
-.Mount_Icon_Unicorn-CottonCandyPink {
-=======
-.Pet-Fox-Zombie {
->>>>>>> 80ae9c3e
-  background-image: url(/static/sprites/spritesmith-main-17.png);
-  background-position: -1394px -300px;
-  width: 81px;
-  height: 99px;
-}
-<<<<<<< HEAD
-.Mount_Icon_Unicorn-Desert {
-=======
-.Pet-Frog-Base {
->>>>>>> 80ae9c3e
-  background-image: url(/static/sprites/spritesmith-main-17.png);
-  background-position: -1394px -400px;
-  width: 81px;
-  height: 99px;
-}
-<<<<<<< HEAD
-.Mount_Icon_Unicorn-Golden {
-=======
-.Pet-Frog-CottonCandyBlue {
->>>>>>> 80ae9c3e
-  background-image: url(/static/sprites/spritesmith-main-17.png);
-  background-position: -1394px -500px;
-  width: 81px;
-  height: 99px;
-}
-<<<<<<< HEAD
-.Mount_Icon_Unicorn-Red {
-=======
-.Pet-Frog-CottonCandyPink {
->>>>>>> 80ae9c3e
-  background-image: url(/static/sprites/spritesmith-main-17.png);
-  background-position: -1394px -600px;
-  width: 81px;
-  height: 99px;
-}
-<<<<<<< HEAD
-.Mount_Icon_Unicorn-Shade {
-=======
-.Pet-Frog-Desert {
->>>>>>> 80ae9c3e
-  background-image: url(/static/sprites/spritesmith-main-17.png);
-  background-position: -1394px -700px;
-  width: 81px;
-  height: 99px;
-}
-<<<<<<< HEAD
-.Mount_Icon_Unicorn-Skeleton {
-=======
-.Pet-Frog-Golden {
->>>>>>> 80ae9c3e
-  background-image: url(/static/sprites/spritesmith-main-17.png);
-  background-position: -1394px -800px;
-  width: 81px;
-  height: 99px;
-}
-<<<<<<< HEAD
-.Mount_Icon_Unicorn-White {
-=======
-.Pet-Frog-Red {
->>>>>>> 80ae9c3e
-  background-image: url(/static/sprites/spritesmith-main-17.png);
-  background-position: -1394px -900px;
-  width: 81px;
-  height: 99px;
-}
-<<<<<<< HEAD
-.Mount_Icon_Unicorn-Zombie {
-=======
-.Pet-Frog-Shade {
->>>>>>> 80ae9c3e
-  background-image: url(/static/sprites/spritesmith-main-17.png);
-  background-position: -1394px -1000px;
-  width: 81px;
-  height: 99px;
-}
-<<<<<<< HEAD
-.Mount_Icon_Whale-Base {
-=======
-.Pet-Frog-Skeleton {
->>>>>>> 80ae9c3e
-  background-image: url(/static/sprites/spritesmith-main-17.png);
-  background-position: -1394px -1100px;
-  width: 81px;
-  height: 99px;
-}
-<<<<<<< HEAD
-.Mount_Icon_Whale-CottonCandyBlue {
-=======
-.Pet-Frog-White {
->>>>>>> 80ae9c3e
-  background-image: url(/static/sprites/spritesmith-main-17.png);
-  background-position: -1394px -1200px;
-  width: 81px;
-  height: 99px;
-}
-<<<<<<< HEAD
-.Mount_Icon_Whale-CottonCandyPink {
-=======
-.Pet-Frog-Zombie {
->>>>>>> 80ae9c3e
-  background-image: url(/static/sprites/spritesmith-main-17.png);
-  background-position: 0px -1300px;
-  width: 81px;
-  height: 99px;
-}
-<<<<<<< HEAD
-.Mount_Icon_Whale-Desert {
-=======
-.Pet-Gryphon-Base {
->>>>>>> 80ae9c3e
-  background-image: url(/static/sprites/spritesmith-main-17.png);
-  background-position: -82px -1300px;
-  width: 81px;
-  height: 99px;
-}
-<<<<<<< HEAD
-.Mount_Icon_Whale-Golden {
-=======
-.Pet-Gryphon-CottonCandyBlue {
->>>>>>> 80ae9c3e
-  background-image: url(/static/sprites/spritesmith-main-17.png);
-  background-position: -164px -1300px;
-  width: 81px;
-  height: 99px;
-}
-<<<<<<< HEAD
-.Mount_Icon_Whale-Red {
-=======
-.Pet-Gryphon-CottonCandyPink {
->>>>>>> 80ae9c3e
-  background-image: url(/static/sprites/spritesmith-main-17.png);
-  background-position: -246px -1300px;
-  width: 81px;
-  height: 99px;
-}
-<<<<<<< HEAD
-.Mount_Icon_Whale-Shade {
-=======
-.Pet-Gryphon-Desert {
->>>>>>> 80ae9c3e
-  background-image: url(/static/sprites/spritesmith-main-17.png);
-  background-position: -328px -1300px;
-  width: 81px;
-  height: 99px;
-}
-<<<<<<< HEAD
-.Mount_Icon_Whale-Skeleton {
-=======
-.Pet-Gryphon-Golden {
->>>>>>> 80ae9c3e
-  background-image: url(/static/sprites/spritesmith-main-17.png);
-  background-position: -410px -1300px;
-  width: 81px;
-  height: 99px;
-}
-<<<<<<< HEAD
-.Mount_Icon_Whale-White {
-=======
-.Pet-Gryphon-Red {
->>>>>>> 80ae9c3e
-  background-image: url(/static/sprites/spritesmith-main-17.png);
-  background-position: -492px -1300px;
-  width: 81px;
-  height: 99px;
-}
-<<<<<<< HEAD
-.Mount_Icon_Whale-Zombie {
-=======
-.Pet-Gryphon-RoyalPurple {
->>>>>>> 80ae9c3e
-  background-image: url(/static/sprites/spritesmith-main-17.png);
-  background-position: -574px -1300px;
-  width: 81px;
-  height: 99px;
-}
-<<<<<<< HEAD
-.Mount_Icon_Wolf-Aquatic {
-=======
-.Pet-Gryphon-Shade {
->>>>>>> 80ae9c3e
-  background-image: url(/static/sprites/spritesmith-main-17.png);
-  background-position: -656px -1300px;
-  width: 81px;
-  height: 99px;
-}
-<<<<<<< HEAD
-.Mount_Icon_Wolf-Base {
-=======
-.Pet-Gryphon-Skeleton {
->>>>>>> 80ae9c3e
-  background-image: url(/static/sprites/spritesmith-main-17.png);
-  background-position: -738px -1300px;
-  width: 81px;
-  height: 99px;
-}
-<<<<<<< HEAD
-.Mount_Icon_Wolf-CottonCandyBlue {
-=======
-.Pet-Gryphon-White {
->>>>>>> 80ae9c3e
-  background-image: url(/static/sprites/spritesmith-main-17.png);
-  background-position: -820px -1300px;
-  width: 81px;
-  height: 99px;
-}
-<<<<<<< HEAD
-.Mount_Icon_Wolf-CottonCandyPink {
-=======
-.Pet-Gryphon-Zombie {
->>>>>>> 80ae9c3e
-  background-image: url(/static/sprites/spritesmith-main-17.png);
-  background-position: -902px -1300px;
-  width: 81px;
-  height: 99px;
-}
-<<<<<<< HEAD
-.Mount_Icon_Wolf-Cupid {
-=======
-.Pet-GuineaPig-Base {
->>>>>>> 80ae9c3e
-  background-image: url(/static/sprites/spritesmith-main-17.png);
-  background-position: -984px -1300px;
-  width: 81px;
-  height: 99px;
-}
-<<<<<<< HEAD
-.Mount_Icon_Wolf-Desert {
-=======
-.Pet-GuineaPig-CottonCandyBlue {
->>>>>>> 80ae9c3e
-  background-image: url(/static/sprites/spritesmith-main-17.png);
-  background-position: -1066px -1300px;
-  width: 81px;
-  height: 99px;
-}
-<<<<<<< HEAD
-.Mount_Icon_Wolf-Ember {
-=======
-.Pet-GuineaPig-CottonCandyPink {
->>>>>>> 80ae9c3e
-  background-image: url(/static/sprites/spritesmith-main-17.png);
-  background-position: -1148px -1300px;
-  width: 81px;
-  height: 99px;
-}
-<<<<<<< HEAD
-.Mount_Icon_Wolf-Fairy {
-=======
-.Pet-GuineaPig-Desert {
->>>>>>> 80ae9c3e
-  background-image: url(/static/sprites/spritesmith-main-17.png);
-  background-position: -1230px -1300px;
-  width: 81px;
-  height: 99px;
-}
-<<<<<<< HEAD
-.Mount_Icon_Wolf-Floral {
-=======
-.Pet-GuineaPig-Golden {
->>>>>>> 80ae9c3e
-  background-image: url(/static/sprites/spritesmith-main-17.png);
-  background-position: -1312px -1300px;
-  width: 81px;
-  height: 99px;
-}
-<<<<<<< HEAD
-.Mount_Icon_Wolf-Ghost {
-=======
-.Pet-GuineaPig-Red {
->>>>>>> 80ae9c3e
-  background-image: url(/static/sprites/spritesmith-main-17.png);
-  background-position: -1394px -1300px;
-  width: 81px;
-  height: 99px;
-}
-<<<<<<< HEAD
-.Mount_Icon_Wolf-Golden {
-=======
-.Pet-GuineaPig-Shade {
->>>>>>> 80ae9c3e
-  background-image: url(/static/sprites/spritesmith-main-17.png);
-  background-position: -1476px 0px;
-  width: 81px;
-  height: 99px;
-}
-<<<<<<< HEAD
-.Mount_Icon_Wolf-Holly {
-=======
-.Pet-GuineaPig-Skeleton {
->>>>>>> 80ae9c3e
-  background-image: url(/static/sprites/spritesmith-main-17.png);
-  background-position: -1476px -100px;
-  width: 81px;
-  height: 99px;
-}
-<<<<<<< HEAD
-.Mount_Icon_Wolf-Peppermint {
-=======
-.Pet-GuineaPig-White {
->>>>>>> 80ae9c3e
-  background-image: url(/static/sprites/spritesmith-main-17.png);
-  background-position: -1476px -200px;
-  width: 81px;
-  height: 99px;
-}
-<<<<<<< HEAD
-.Mount_Icon_Wolf-Red {
-=======
-.Pet-GuineaPig-Zombie {
->>>>>>> 80ae9c3e
-  background-image: url(/static/sprites/spritesmith-main-17.png);
-  background-position: -1476px -300px;
-  width: 81px;
-  height: 99px;
-}
-<<<<<<< HEAD
-.Mount_Icon_Wolf-RoyalPurple {
-=======
-.Pet-Hedgehog-Base {
->>>>>>> 80ae9c3e
-  background-image: url(/static/sprites/spritesmith-main-17.png);
-  background-position: -1476px -400px;
-  width: 81px;
-  height: 99px;
-}
-<<<<<<< HEAD
-.Mount_Icon_Wolf-Shade {
-=======
-.Pet-Hedgehog-CottonCandyBlue {
->>>>>>> 80ae9c3e
-  background-image: url(/static/sprites/spritesmith-main-17.png);
-  background-position: -1476px -500px;
-  width: 81px;
-  height: 99px;
-}
-<<<<<<< HEAD
-.Mount_Icon_Wolf-Shimmer {
-=======
-.Pet-Hedgehog-CottonCandyPink {
->>>>>>> 80ae9c3e
-  background-image: url(/static/sprites/spritesmith-main-17.png);
-  background-position: -1476px -600px;
-  width: 81px;
-  height: 99px;
-}
-<<<<<<< HEAD
-.Mount_Icon_Wolf-Skeleton {
-=======
-.Pet-Hedgehog-Desert {
->>>>>>> 80ae9c3e
-  background-image: url(/static/sprites/spritesmith-main-17.png);
-  background-position: -1476px -700px;
-  width: 81px;
-  height: 99px;
-}
-<<<<<<< HEAD
-.Mount_Icon_Wolf-Spooky {
-=======
-.Pet-Hedgehog-Golden {
->>>>>>> 80ae9c3e
-  background-image: url(/static/sprites/spritesmith-main-17.png);
-  background-position: -1476px -800px;
-  width: 81px;
-  height: 99px;
-}
-<<<<<<< HEAD
-.Mount_Icon_Wolf-Thunderstorm {
-=======
-.Pet-Hedgehog-Red {
->>>>>>> 80ae9c3e
-  background-image: url(/static/sprites/spritesmith-main-17.png);
-  background-position: -1476px -900px;
-  width: 81px;
-  height: 99px;
-}
-<<<<<<< HEAD
-.Mount_Icon_Wolf-White {
-=======
-.Pet-Hedgehog-Shade {
->>>>>>> 80ae9c3e
-  background-image: url(/static/sprites/spritesmith-main-17.png);
-  background-position: -1476px -1000px;
-  width: 81px;
-  height: 99px;
-}
-<<<<<<< HEAD
-.Mount_Icon_Wolf-Zombie {
-=======
-.Pet-Hedgehog-Skeleton {
->>>>>>> 80ae9c3e
-  background-image: url(/static/sprites/spritesmith-main-17.png);
-  background-position: -1476px -1100px;
-  width: 81px;
-  height: 99px;
-}
-<<<<<<< HEAD
-.Pet-Armadillo-Base {
-=======
-.Pet-Hedgehog-White {
->>>>>>> 80ae9c3e
-  background-image: url(/static/sprites/spritesmith-main-17.png);
-  background-position: -1476px -1200px;
-  width: 81px;
-  height: 99px;
-}
-<<<<<<< HEAD
-.Pet-Armadillo-CottonCandyBlue {
-=======
-.Pet-Hedgehog-Zombie {
->>>>>>> 80ae9c3e
-  background-image: url(/static/sprites/spritesmith-main-17.png);
-  background-position: -1476px -1300px;
-  width: 81px;
-  height: 99px;
-}
-<<<<<<< HEAD
-.Pet-Armadillo-CottonCandyPink {
-=======
-.Pet-Hippo-Base {
->>>>>>> 80ae9c3e
-  background-image: url(/static/sprites/spritesmith-main-17.png);
-  background-position: 0px -1400px;
-  width: 81px;
-  height: 99px;
-}
-<<<<<<< HEAD
-.Pet-Armadillo-Desert {
-=======
-.Pet-Hippo-CottonCandyBlue {
->>>>>>> 80ae9c3e
-  background-image: url(/static/sprites/spritesmith-main-17.png);
-  background-position: -82px -1400px;
-  width: 81px;
-  height: 99px;
-}
-<<<<<<< HEAD
-.Pet-Armadillo-Golden {
-=======
-.Pet-Hippo-CottonCandyPink {
->>>>>>> 80ae9c3e
-  background-image: url(/static/sprites/spritesmith-main-17.png);
-  background-position: -164px -1400px;
-  width: 81px;
-  height: 99px;
-}
-<<<<<<< HEAD
-.Pet-Armadillo-Red {
-=======
-.Pet-Hippo-Desert {
->>>>>>> 80ae9c3e
-  background-image: url(/static/sprites/spritesmith-main-17.png);
-  background-position: -246px -1400px;
-  width: 81px;
-  height: 99px;
-}
-<<<<<<< HEAD
-.Pet-Armadillo-Shade {
-=======
-.Pet-Hippo-Golden {
->>>>>>> 80ae9c3e
-  background-image: url(/static/sprites/spritesmith-main-17.png);
-  background-position: -328px -1400px;
-  width: 81px;
-  height: 99px;
-}
-<<<<<<< HEAD
-.Pet-Armadillo-Skeleton {
-=======
-.Pet-Hippo-Red {
->>>>>>> 80ae9c3e
-  background-image: url(/static/sprites/spritesmith-main-17.png);
-  background-position: -410px -1400px;
-  width: 81px;
-  height: 99px;
-}
-<<<<<<< HEAD
-.Pet-Armadillo-White {
-=======
-.Pet-Hippo-Shade {
->>>>>>> 80ae9c3e
-  background-image: url(/static/sprites/spritesmith-main-17.png);
-  background-position: -492px -1400px;
-  width: 81px;
-  height: 99px;
-}
-<<<<<<< HEAD
-.Pet-Armadillo-Zombie {
-=======
-.Pet-Hippo-Skeleton {
->>>>>>> 80ae9c3e
-  background-image: url(/static/sprites/spritesmith-main-17.png);
-  background-position: -574px -1400px;
-  width: 81px;
-  height: 99px;
-}
-<<<<<<< HEAD
-.Pet-Axolotl-Base {
-=======
-.Pet-Hippo-White {
->>>>>>> 80ae9c3e
-  background-image: url(/static/sprites/spritesmith-main-17.png);
-  background-position: -656px -1400px;
-  width: 81px;
-  height: 99px;
-}
-<<<<<<< HEAD
-.Pet-Axolotl-CottonCandyBlue {
-=======
-.Pet-Hippo-Zombie {
->>>>>>> 80ae9c3e
-  background-image: url(/static/sprites/spritesmith-main-17.png);
-  background-position: -738px -1400px;
-  width: 81px;
-  height: 99px;
-}
-<<<<<<< HEAD
-.Pet-Axolotl-CottonCandyPink {
-=======
-.Pet-Horse-Base {
->>>>>>> 80ae9c3e
-  background-image: url(/static/sprites/spritesmith-main-17.png);
-  background-position: -820px -1400px;
-  width: 81px;
-  height: 99px;
-}
-<<<<<<< HEAD
-.Pet-Axolotl-Desert {
-=======
-.Pet-Horse-CottonCandyBlue {
->>>>>>> 80ae9c3e
-  background-image: url(/static/sprites/spritesmith-main-17.png);
-  background-position: -902px -1400px;
-  width: 81px;
-  height: 99px;
-}
-<<<<<<< HEAD
-.Pet-Axolotl-Golden {
-=======
-.Pet-Horse-CottonCandyPink {
->>>>>>> 80ae9c3e
-  background-image: url(/static/sprites/spritesmith-main-17.png);
-  background-position: -984px -1400px;
-  width: 81px;
-  height: 99px;
-}
-<<<<<<< HEAD
-.Pet-Axolotl-Red {
-=======
-.Pet-Horse-Desert {
->>>>>>> 80ae9c3e
-  background-image: url(/static/sprites/spritesmith-main-17.png);
-  background-position: -1066px -1400px;
-  width: 81px;
-  height: 99px;
-}
-<<<<<<< HEAD
-.Pet-Axolotl-Shade {
-=======
-.Pet-Horse-Golden {
->>>>>>> 80ae9c3e
-  background-image: url(/static/sprites/spritesmith-main-17.png);
-  background-position: -1148px -1400px;
-  width: 81px;
-  height: 99px;
-}
-<<<<<<< HEAD
-.Pet-Axolotl-Skeleton {
-=======
-.Pet-Horse-Red {
->>>>>>> 80ae9c3e
-  background-image: url(/static/sprites/spritesmith-main-17.png);
-  background-position: -1230px -1400px;
-  width: 81px;
-  height: 99px;
-}
-<<<<<<< HEAD
-.Pet-Axolotl-White {
-=======
-.Pet-Horse-Shade {
->>>>>>> 80ae9c3e
-  background-image: url(/static/sprites/spritesmith-main-17.png);
-  background-position: -1312px -1400px;
-  width: 81px;
-  height: 99px;
-}
-<<<<<<< HEAD
-.Pet-Axolotl-Zombie {
-=======
-.Pet-Horse-Skeleton {
->>>>>>> 80ae9c3e
-  background-image: url(/static/sprites/spritesmith-main-17.png);
-  background-position: -1394px -1400px;
-  width: 81px;
-  height: 99px;
-}
-<<<<<<< HEAD
-.Pet-BearCub-Aquatic {
-=======
-.Pet-Horse-White {
->>>>>>> 80ae9c3e
-  background-image: url(/static/sprites/spritesmith-main-17.png);
-  background-position: -1476px -1400px;
-  width: 81px;
-  height: 99px;
-}
-<<<<<<< HEAD
-.Pet-BearCub-Base {
-=======
-.Pet-Horse-Zombie {
->>>>>>> 80ae9c3e
-  background-image: url(/static/sprites/spritesmith-main-17.png);
-  background-position: -1558px 0px;
-  width: 81px;
-  height: 99px;
-}
-<<<<<<< HEAD
-.Pet-BearCub-CottonCandyBlue {
-=======
-.Pet-JackOLantern-Base {
->>>>>>> 80ae9c3e
-  background-image: url(/static/sprites/spritesmith-main-17.png);
-  background-position: -1558px -200px;
-  width: 81px;
-  height: 99px;
-}
-<<<<<<< HEAD
-.Pet-BearCub-CottonCandyPink {
-=======
-.Pet-JackOLantern-Ghost {
->>>>>>> 80ae9c3e
-  background-image: url(/static/sprites/spritesmith-main-17.png);
-  background-position: -1558px -300px;
-  width: 81px;
-  height: 99px;
-}
-<<<<<<< HEAD
-.Pet-BearCub-Cupid {
-=======
-.Pet-Jackalope-RoyalPurple {
->>>>>>> 80ae9c3e
-  background-image: url(/static/sprites/spritesmith-main-17.png);
-  background-position: -1558px -100px;
-  width: 81px;
-  height: 99px;
-}
-<<<<<<< HEAD
-.Pet-BearCub-Desert {
-=======
-.Pet-Lion-Veteran {
->>>>>>> 80ae9c3e
-  background-image: url(/static/sprites/spritesmith-main-17.png);
-  background-position: -1558px -400px;
-  width: 81px;
-  height: 99px;
-}
-<<<<<<< HEAD
-.Pet-BearCub-Ember {
-=======
-.Pet-LionCub-Aquatic {
->>>>>>> 80ae9c3e
-  background-image: url(/static/sprites/spritesmith-main-17.png);
-  background-position: -1558px -500px;
-  width: 81px;
-  height: 99px;
-}
-<<<<<<< HEAD
-.Pet-BearCub-Fairy {
-=======
-.Pet-LionCub-Base {
->>>>>>> 80ae9c3e
-  background-image: url(/static/sprites/spritesmith-main-17.png);
-  background-position: -1558px -600px;
-  width: 81px;
-  height: 99px;
-}
-<<<<<<< HEAD
-.Pet-BearCub-Floral {
-=======
-.Pet-LionCub-CottonCandyBlue {
->>>>>>> 80ae9c3e
-  background-image: url(/static/sprites/spritesmith-main-17.png);
-  background-position: -1558px -700px;
-  width: 81px;
-  height: 99px;
-}
-<<<<<<< HEAD
-.Pet-BearCub-Ghost {
-=======
-.Pet-LionCub-CottonCandyPink {
->>>>>>> 80ae9c3e
-  background-image: url(/static/sprites/spritesmith-main-17.png);
-  background-position: -1558px -800px;
-  width: 81px;
-  height: 99px;
-}
-<<<<<<< HEAD
-.Pet-BearCub-Golden {
-=======
-.Pet-LionCub-Cupid {
->>>>>>> 80ae9c3e
-  background-image: url(/static/sprites/spritesmith-main-17.png);
-  background-position: -1558px -900px;
-  width: 81px;
-  height: 99px;
-}
-<<<<<<< HEAD
-.Pet-BearCub-Holly {
-=======
-.Pet-LionCub-Desert {
->>>>>>> 80ae9c3e
-  background-image: url(/static/sprites/spritesmith-main-17.png);
-  background-position: -1558px -1000px;
-  width: 81px;
-  height: 99px;
-}
-<<<<<<< HEAD
-.Pet-BearCub-Peppermint {
-=======
-.Pet-LionCub-Ember {
->>>>>>> 80ae9c3e
-  background-image: url(/static/sprites/spritesmith-main-17.png);
-  background-position: -1558px -1100px;
-  width: 81px;
-  height: 99px;
-}
-<<<<<<< HEAD
-.Pet-BearCub-Polar {
-=======
-.Pet-LionCub-Fairy {
->>>>>>> 80ae9c3e
-  background-image: url(/static/sprites/spritesmith-main-17.png);
-  background-position: -1558px -1200px;
-  width: 81px;
-  height: 99px;
-}
-<<<<<<< HEAD
-.Pet-BearCub-Red {
-=======
-.Pet-LionCub-Floral {
->>>>>>> 80ae9c3e
-  background-image: url(/static/sprites/spritesmith-main-17.png);
-  background-position: -1558px -1300px;
-  width: 81px;
-  height: 99px;
-}
-<<<<<<< HEAD
-.Pet-BearCub-RoyalPurple {
-=======
-.Pet-LionCub-Ghost {
->>>>>>> 80ae9c3e
-  background-image: url(/static/sprites/spritesmith-main-17.png);
-  background-position: -1558px -1400px;
-  width: 81px;
-  height: 99px;
-}
-<<<<<<< HEAD
-.Pet-BearCub-Shade {
-=======
-.Pet-LionCub-Golden {
->>>>>>> 80ae9c3e
-  background-image: url(/static/sprites/spritesmith-main-17.png);
-  background-position: 0px -1500px;
-  width: 81px;
-  height: 99px;
-}
-<<<<<<< HEAD
-.Pet-BearCub-Shimmer {
-=======
-.Pet-LionCub-Holly {
->>>>>>> 80ae9c3e
-  background-image: url(/static/sprites/spritesmith-main-17.png);
-  background-position: -82px -1500px;
-  width: 81px;
-  height: 99px;
-}
-<<<<<<< HEAD
-.Pet-BearCub-Skeleton {
-=======
-.Pet-LionCub-Peppermint {
->>>>>>> 80ae9c3e
-  background-image: url(/static/sprites/spritesmith-main-17.png);
-  background-position: -164px -1500px;
-  width: 81px;
-  height: 99px;
-}
-<<<<<<< HEAD
-.Pet-BearCub-Spooky {
-=======
-.Pet-LionCub-Red {
->>>>>>> 80ae9c3e
-  background-image: url(/static/sprites/spritesmith-main-17.png);
-  background-position: -246px -1500px;
-  width: 81px;
-  height: 99px;
-}
-<<<<<<< HEAD
-.Pet-BearCub-Thunderstorm {
-=======
-.Pet-LionCub-RoyalPurple {
->>>>>>> 80ae9c3e
-  background-image: url(/static/sprites/spritesmith-main-17.png);
-  background-position: -328px -1500px;
-  width: 81px;
-  height: 99px;
-}
-<<<<<<< HEAD
-.Pet-BearCub-White {
-=======
-.Pet-LionCub-Shade {
->>>>>>> 80ae9c3e
-  background-image: url(/static/sprites/spritesmith-main-17.png);
-  background-position: -410px -1500px;
-  width: 81px;
-  height: 99px;
-}
-<<<<<<< HEAD
-.Pet-BearCub-Zombie {
-=======
-.Pet-LionCub-Shimmer {
->>>>>>> 80ae9c3e
-  background-image: url(/static/sprites/spritesmith-main-17.png);
-  background-position: -492px -1500px;
-  width: 81px;
-  height: 99px;
-}
-<<<<<<< HEAD
-.Pet-Beetle-Base {
-=======
-.Pet-LionCub-Skeleton {
->>>>>>> 80ae9c3e
-  background-image: url(/static/sprites/spritesmith-main-17.png);
-  background-position: -574px -1500px;
-  width: 81px;
-  height: 99px;
-}
-<<<<<<< HEAD
-.Pet-Beetle-CottonCandyBlue {
-=======
-.Pet-LionCub-Spooky {
->>>>>>> 80ae9c3e
-  background-image: url(/static/sprites/spritesmith-main-17.png);
-  background-position: -656px -1500px;
-  width: 81px;
-  height: 99px;
-}
-<<<<<<< HEAD
-.Pet-Beetle-CottonCandyPink {
-=======
-.Pet-LionCub-Thunderstorm {
->>>>>>> 80ae9c3e
-  background-image: url(/static/sprites/spritesmith-main-17.png);
-  background-position: -738px -1500px;
-  width: 81px;
-  height: 99px;
-}
-<<<<<<< HEAD
-.Pet-Beetle-Desert {
-=======
-.Pet-LionCub-White {
->>>>>>> 80ae9c3e
-  background-image: url(/static/sprites/spritesmith-main-17.png);
-  background-position: -820px -1500px;
-  width: 81px;
-  height: 99px;
-}
-<<<<<<< HEAD
-.Pet-Beetle-Golden {
-=======
-.Pet-LionCub-Zombie {
->>>>>>> 80ae9c3e
-  background-image: url(/static/sprites/spritesmith-main-17.png);
-  background-position: -902px -1500px;
-  width: 81px;
-  height: 99px;
-}
-<<<<<<< HEAD
-.Pet-Beetle-Red {
-=======
-.Pet-MagicalBee-Base {
->>>>>>> 80ae9c3e
-  background-image: url(/static/sprites/spritesmith-main-17.png);
-  background-position: -984px -1500px;
-  width: 81px;
-  height: 99px;
-}
-<<<<<<< HEAD
-.Pet-Beetle-Shade {
-=======
-.Pet-Mammoth-Base {
->>>>>>> 80ae9c3e
-  background-image: url(/static/sprites/spritesmith-main-17.png);
-  background-position: -1066px -1500px;
-  width: 81px;
-  height: 99px;
-}
-<<<<<<< HEAD
-.Pet-Beetle-Skeleton {
-=======
-.Pet-MantisShrimp-Base {
->>>>>>> 80ae9c3e
-  background-image: url(/static/sprites/spritesmith-main-17.png);
-  background-position: -1148px -1500px;
-  width: 81px;
-  height: 99px;
-}
-<<<<<<< HEAD
-.Pet-Beetle-White {
-=======
-.Pet-Monkey-Base {
->>>>>>> 80ae9c3e
-  background-image: url(/static/sprites/spritesmith-main-17.png);
-  background-position: -1230px -1500px;
-  width: 81px;
-  height: 99px;
-}
-<<<<<<< HEAD
-.Pet-Beetle-Zombie {
-=======
-.Pet-Monkey-CottonCandyBlue {
->>>>>>> 80ae9c3e
-  background-image: url(/static/sprites/spritesmith-main-17.png);
-  background-position: -1312px -1500px;
-  width: 81px;
-  height: 99px;
-}
-<<<<<<< HEAD
-.Pet-Bunny-Base {
-=======
-.Pet-Monkey-CottonCandyPink {
->>>>>>> 80ae9c3e
-  background-image: url(/static/sprites/spritesmith-main-17.png);
-  background-position: -1394px -1500px;
-  width: 81px;
-  height: 99px;
-}
-<<<<<<< HEAD
-.Pet-Bunny-CottonCandyBlue {
-=======
-.Pet-Monkey-Desert {
->>>>>>> 80ae9c3e
-  background-image: url(/static/sprites/spritesmith-main-17.png);
-  background-position: -1476px -1500px;
-  width: 81px;
-  height: 99px;
-}
-<<<<<<< HEAD
-.Pet-Bunny-CottonCandyPink {
-=======
-.Pet-Monkey-Golden {
->>>>>>> 80ae9c3e
-  background-image: url(/static/sprites/spritesmith-main-17.png);
-  background-position: -1558px -1500px;
-  width: 81px;
-  height: 99px;
-}
-<<<<<<< HEAD
-.Pet-Bunny-Desert {
-=======
-.Pet-Monkey-Red {
->>>>>>> 80ae9c3e
-  background-image: url(/static/sprites/spritesmith-main-17.png);
-  background-position: -1640px 0px;
-  width: 81px;
-  height: 99px;
-}
-<<<<<<< HEAD
-.Pet-Bunny-Golden {
-=======
-.Pet-Monkey-Shade {
->>>>>>> 80ae9c3e
-  background-image: url(/static/sprites/spritesmith-main-17.png);
-  background-position: -1640px -100px;
-  width: 81px;
-  height: 99px;
-}
-<<<<<<< HEAD
-.Pet-Bunny-Red {
-=======
-.Pet-Monkey-Skeleton {
->>>>>>> 80ae9c3e
-  background-image: url(/static/sprites/spritesmith-main-17.png);
-  background-position: -1640px -200px;
-  width: 81px;
-  height: 99px;
-}
-<<<<<<< HEAD
-.Pet-Bunny-Shade {
-=======
-.Pet-Monkey-White {
->>>>>>> 80ae9c3e
   background-image: url(/static/sprites/spritesmith-main-17.png);
   background-position: -1640px -300px;
   width: 81px;
   height: 99px;
-}
-<<<<<<< HEAD
-.Pet-Bunny-Skeleton {
-=======
-.Pet-Monkey-Zombie {
->>>>>>> 80ae9c3e
-  background-image: url(/static/sprites/spritesmith-main-17.png);
-  background-position: -1640px -400px;
-  width: 81px;
-  height: 99px;
-}
-<<<<<<< HEAD
-.Pet-Bunny-White {
-=======
-.Pet-Nudibranch-Base {
->>>>>>> 80ae9c3e
-  background-image: url(/static/sprites/spritesmith-main-17.png);
-  background-position: -1640px -500px;
-  width: 81px;
-  height: 99px;
-}
-<<<<<<< HEAD
-.Pet-Bunny-Zombie {
-=======
-.Pet-Nudibranch-CottonCandyBlue {
->>>>>>> 80ae9c3e
-  background-image: url(/static/sprites/spritesmith-main-17.png);
-  background-position: -1640px -600px;
-  width: 81px;
-  height: 99px;
-}
-<<<<<<< HEAD
-.Pet-Butterfly-Base {
-=======
-.Pet-Nudibranch-CottonCandyPink {
->>>>>>> 80ae9c3e
-  background-image: url(/static/sprites/spritesmith-main-17.png);
-  background-position: -1640px -700px;
-  width: 81px;
-  height: 99px;
-}
-<<<<<<< HEAD
-.Pet-Butterfly-CottonCandyBlue {
-=======
-.Pet-Nudibranch-Desert {
->>>>>>> 80ae9c3e
-  background-image: url(/static/sprites/spritesmith-main-17.png);
-  background-position: -1640px -800px;
-  width: 81px;
-  height: 99px;
-}
-<<<<<<< HEAD
-.Pet-Butterfly-CottonCandyPink {
-=======
-.Pet-Nudibranch-Golden {
->>>>>>> 80ae9c3e
-  background-image: url(/static/sprites/spritesmith-main-17.png);
-  background-position: -1640px -900px;
-  width: 81px;
-  height: 99px;
-}
-<<<<<<< HEAD
-.Pet-Butterfly-Desert {
-=======
-.Pet-Nudibranch-Red {
->>>>>>> 80ae9c3e
-  background-image: url(/static/sprites/spritesmith-main-17.png);
-  background-position: -1640px -1000px;
-  width: 81px;
-  height: 99px;
-}
-<<<<<<< HEAD
-.Pet-Butterfly-Golden {
-=======
-.Pet-Nudibranch-Shade {
->>>>>>> 80ae9c3e
-  background-image: url(/static/sprites/spritesmith-main-17.png);
-  background-position: -1640px -1100px;
-  width: 81px;
-  height: 99px;
 }