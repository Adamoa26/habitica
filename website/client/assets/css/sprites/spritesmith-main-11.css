--- conflicted
+++ resolved
@@ -1,1666 +1,1098 @@
-<<<<<<< HEAD
+.inventory_quest_scroll_stoikalmCalamity2 {
+  background-image: url('~assets/images/sprites/spritesmith-main-11.png');
+  background-position: -1514px -175px;
+  width: 68px;
+  height: 68px;
+}
+.inventory_quest_scroll_stoikalmCalamity2_locked {
+  background-image: url('~assets/images/sprites/spritesmith-main-11.png');
+  background-position: -1689px -1035px;
+  width: 68px;
+  height: 68px;
+}
+.inventory_quest_scroll_stoikalmCalamity3 {
+  background-image: url('~assets/images/sprites/spritesmith-main-11.png');
+  background-position: -1620px -1449px;
+  width: 68px;
+  height: 68px;
+}
+.inventory_quest_scroll_stoikalmCalamity3_locked {
+  background-image: url('~assets/images/sprites/spritesmith-main-11.png');
+  background-position: -1620px -1380px;
+  width: 68px;
+  height: 68px;
+}
+.inventory_quest_scroll_taskwoodsTerror1 {
+  background-image: url('~assets/images/sprites/spritesmith-main-11.png');
+  background-position: 0px -1582px;
+  width: 68px;
+  height: 68px;
+}
+.inventory_quest_scroll_taskwoodsTerror2 {
+  background-image: url('~assets/images/sprites/spritesmith-main-11.png');
+  background-position: -138px -1582px;
+  width: 68px;
+  height: 68px;
+}
+.inventory_quest_scroll_taskwoodsTerror2_locked {
+  background-image: url('~assets/images/sprites/spritesmith-main-11.png');
+  background-position: -69px -1582px;
+  width: 68px;
+  height: 68px;
+}
+.inventory_quest_scroll_taskwoodsTerror3 {
+  background-image: url('~assets/images/sprites/spritesmith-main-11.png');
+  background-position: -276px -1582px;
+  width: 68px;
+  height: 68px;
+}
+.inventory_quest_scroll_taskwoodsTerror3_locked {
+  background-image: url('~assets/images/sprites/spritesmith-main-11.png');
+  background-position: -207px -1582px;
+  width: 68px;
+  height: 68px;
+}
+.inventory_quest_scroll_treeling {
+  background-image: url('~assets/images/sprites/spritesmith-main-11.png');
+  background-position: -345px -1582px;
+  width: 68px;
+  height: 68px;
+}
+.inventory_quest_scroll_trex {
+  background-image: url('~assets/images/sprites/spritesmith-main-11.png');
+  background-position: -483px -1582px;
+  width: 68px;
+  height: 68px;
+}
+.inventory_quest_scroll_trex_undead {
+  background-image: url('~assets/images/sprites/spritesmith-main-11.png');
+  background-position: -414px -1582px;
+  width: 68px;
+  height: 68px;
+}
+.inventory_quest_scroll_triceratops {
+  background-image: url('~assets/images/sprites/spritesmith-main-11.png');
+  background-position: -552px -1582px;
+  width: 68px;
+  height: 68px;
+}
+.inventory_quest_scroll_turtle {
+  background-image: url('~assets/images/sprites/spritesmith-main-11.png');
+  background-position: -621px -1582px;
+  width: 68px;
+  height: 68px;
+}
+.inventory_quest_scroll_unicorn {
+  background-image: url('~assets/images/sprites/spritesmith-main-11.png');
+  background-position: -690px -1582px;
+  width: 68px;
+  height: 68px;
+}
+.inventory_quest_scroll_vice1 {
+  background-image: url('~assets/images/sprites/spritesmith-main-11.png');
+  background-position: -828px -1582px;
+  width: 68px;
+  height: 68px;
+}
+.inventory_quest_scroll_vice1_locked {
+  background-image: url('~assets/images/sprites/spritesmith-main-11.png');
+  background-position: -759px -1582px;
+  width: 68px;
+  height: 68px;
+}
+.inventory_quest_scroll_vice2 {
+  background-image: url('~assets/images/sprites/spritesmith-main-11.png');
+  background-position: -1689px -966px;
+  width: 68px;
+  height: 68px;
+}
+.inventory_quest_scroll_vice2_locked {
+  background-image: url('~assets/images/sprites/spritesmith-main-11.png');
+  background-position: -897px -1582px;
+  width: 68px;
+  height: 68px;
+}
+.inventory_quest_scroll_vice3 {
+  background-image: url('~assets/images/sprites/spritesmith-main-11.png');
+  background-position: -1689px -828px;
+  width: 68px;
+  height: 68px;
+}
+.inventory_quest_scroll_vice3_locked {
+  background-image: url('~assets/images/sprites/spritesmith-main-11.png');
+  background-position: -1689px -897px;
+  width: 68px;
+  height: 68px;
+}
+.inventory_quest_scroll_whale {
+  background-image: url('~assets/images/sprites/spritesmith-main-11.png');
+  background-position: -1689px -759px;
+  width: 68px;
+  height: 68px;
+}
+.inventory_quest_scroll_yarn {
+  background-image: url('~assets/images/sprites/spritesmith-main-11.png');
+  background-position: -1689px -690px;
+  width: 68px;
+  height: 68px;
+}
+.quest_bundle_farmFriends {
+  background-image: url('~assets/images/sprites/spritesmith-main-11.png');
+  background-position: -1689px -621px;
+  width: 68px;
+  height: 68px;
+}
+.quest_bundle_featheredFriends {
+  background-image: url('~assets/images/sprites/spritesmith-main-11.png');
+  background-position: -1689px -552px;
+  width: 68px;
+  height: 68px;
+}
 .quest_bundle_splashyPals {
   background-image: url('~assets/images/sprites/spritesmith-main-11.png');
-  background-position: -1689px -621px;
-=======
-.inventory_quest_scroll_treeling {
-  background-image: url('~assets/images/sprites/spritesmith-main-11.png');
-  background-position: -1689px -828px;
-  width: 68px;
-  height: 68px;
-}
-.inventory_quest_scroll_trex {
-  background-image: url('~assets/images/sprites/spritesmith-main-11.png');
-  background-position: -276px -1582px;
-  width: 68px;
-  height: 68px;
-}
-.inventory_quest_scroll_trex_undead {
-  background-image: url('~assets/images/sprites/spritesmith-main-11.png');
-  background-position: -1514px -599px;
-  width: 68px;
-  height: 68px;
-}
-.inventory_quest_scroll_triceratops {
-  background-image: url('~assets/images/sprites/spritesmith-main-11.png');
-  background-position: -345px -1582px;
-  width: 68px;
-  height: 68px;
-}
-.inventory_quest_scroll_turtle {
-  background-image: url('~assets/images/sprites/spritesmith-main-11.png');
-  background-position: -414px -1582px;
-  width: 68px;
-  height: 68px;
-}
-.inventory_quest_scroll_unicorn {
-  background-image: url('~assets/images/sprites/spritesmith-main-11.png');
-  background-position: -483px -1582px;
-  width: 68px;
-  height: 68px;
-}
-.inventory_quest_scroll_vice1 {
-  background-image: url('~assets/images/sprites/spritesmith-main-11.png');
-  background-position: -621px -1582px;
-  width: 68px;
-  height: 68px;
-}
-.inventory_quest_scroll_vice1_locked {
-  background-image: url('~assets/images/sprites/spritesmith-main-11.png');
-  background-position: -552px -1582px;
-  width: 68px;
-  height: 68px;
-}
-.inventory_quest_scroll_vice2 {
-  background-image: url('~assets/images/sprites/spritesmith-main-11.png');
-  background-position: -759px -1582px;
-  width: 68px;
-  height: 68px;
-}
-.inventory_quest_scroll_vice2_locked {
-  background-image: url('~assets/images/sprites/spritesmith-main-11.png');
-  background-position: -690px -1582px;
-  width: 68px;
-  height: 68px;
-}
-.inventory_quest_scroll_vice3 {
-  background-image: url('~assets/images/sprites/spritesmith-main-11.png');
-  background-position: -897px -1582px;
-  width: 68px;
-  height: 68px;
-}
-.inventory_quest_scroll_vice3_locked {
-  background-image: url('~assets/images/sprites/spritesmith-main-11.png');
-  background-position: -828px -1582px;
-  width: 68px;
-  height: 68px;
-}
-.inventory_quest_scroll_whale {
+  background-position: -1689px -483px;
+  width: 68px;
+  height: 68px;
+}
+.quest_bundle_winterQuests {
+  background-image: url('~assets/images/sprites/spritesmith-main-11.png');
+  background-position: -1689px -414px;
+  width: 68px;
+  height: 68px;
+}
+.quest_bundle_witchyFamiliars {
+  background-image: url('~assets/images/sprites/spritesmith-main-11.png');
+  background-position: -1689px -345px;
+  width: 68px;
+  height: 68px;
+}
+.shop_gem {
+  background-image: url('~assets/images/sprites/spritesmith-main-11.png');
+  background-position: -1689px -276px;
+  width: 68px;
+  height: 68px;
+}
+.shop_opaquePotion {
+  background-image: url('~assets/images/sprites/spritesmith-main-11.png');
+  background-position: -1689px -207px;
+  width: 68px;
+  height: 68px;
+}
+.shop_potion {
+  background-image: url('~assets/images/sprites/spritesmith-main-11.png');
+  background-position: -1689px -138px;
+  width: 68px;
+  height: 68px;
+}
+.shop_seafoam {
+  background-image: url('~assets/images/sprites/spritesmith-main-11.png');
+  background-position: -1689px -69px;
+  width: 68px;
+  height: 68px;
+}
+.shop_shinySeed {
+  background-image: url('~assets/images/sprites/spritesmith-main-11.png');
+  background-position: -1689px 0px;
+  width: 68px;
+  height: 68px;
+}
+.shop_snowball {
+  background-image: url('~assets/images/sprites/spritesmith-main-11.png');
+  background-position: -1587px -1582px;
+  width: 68px;
+  height: 68px;
+}
+.shop_spookySparkles {
+  background-image: url('~assets/images/sprites/spritesmith-main-11.png');
+  background-position: -1518px -1582px;
+  width: 68px;
+  height: 68px;
+}
+.shop_mounts_MagicalBee-Base {
+  background-image: url('~assets/images/sprites/spritesmith-main-11.png');
+  background-position: -1449px -1582px;
+  width: 68px;
+  height: 68px;
+}
+.shop_mounts_Mammoth-Base {
+  background-image: url('~assets/images/sprites/spritesmith-main-11.png');
+  background-position: -1380px -1582px;
+  width: 68px;
+  height: 68px;
+}
+.shop_mounts_MantisShrimp-Base {
+  background-image: url('~assets/images/sprites/spritesmith-main-11.png');
+  background-position: -1311px -1582px;
+  width: 68px;
+  height: 68px;
+}
+.shop_mounts_Phoenix-Base {
+  background-image: url('~assets/images/sprites/spritesmith-main-11.png');
+  background-position: -1242px -1582px;
+  width: 68px;
+  height: 68px;
+}
+.shop_pets_MagicalBee-Base {
+  background-image: url('~assets/images/sprites/spritesmith-main-11.png');
+  background-position: -1173px -1582px;
+  width: 68px;
+  height: 68px;
+}
+.shop_pets_Mammoth-Base {
+  background-image: url('~assets/images/sprites/spritesmith-main-11.png');
+  background-position: -1104px -1582px;
+  width: 68px;
+  height: 68px;
+}
+.shop_pets_MantisShrimp-Base {
+  background-image: url('~assets/images/sprites/spritesmith-main-11.png');
+  background-position: -1035px -1582px;
+  width: 68px;
+  height: 68px;
+}
+.shop_pets_Phoenix-Base {
   background-image: url('~assets/images/sprites/spritesmith-main-11.png');
   background-position: -966px -1582px;
   width: 68px;
   height: 68px;
 }
-.inventory_quest_scroll_yarn {
-  background-image: url('~assets/images/sprites/spritesmith-main-11.png');
-  background-position: -1035px -1582px;
-  width: 68px;
-  height: 68px;
-}
-.quest_bundle_farmFriends {
-  background-image: url('~assets/images/sprites/spritesmith-main-11.png');
-  background-position: -1104px -1582px;
-  width: 68px;
-  height: 68px;
-}
-.quest_bundle_featheredFriends {
-  background-image: url('~assets/images/sprites/spritesmith-main-11.png');
-  background-position: -1173px -1582px;
-  width: 68px;
-  height: 68px;
-}
-.quest_bundle_splashyPals {
-  background-image: url('~assets/images/sprites/spritesmith-main-11.png');
-  background-position: -1242px -1582px;
->>>>>>> 17fb6816
-  width: 68px;
-  height: 68px;
-}
-.quest_bundle_winterQuests {
-  background-image: url('~assets/images/sprites/spritesmith-main-11.png');
-<<<<<<< HEAD
-  background-position: -69px -1444px;
-=======
-  background-position: -1311px -1582px;
->>>>>>> 17fb6816
-  width: 68px;
-  height: 68px;
-}
-.quest_bundle_witchyFamiliars {
-  background-image: url('~assets/images/sprites/spritesmith-main-11.png');
-<<<<<<< HEAD
-  background-position: -1173px -1582px;
-=======
-  background-position: -1689px -759px;
->>>>>>> 17fb6816
-  width: 68px;
-  height: 68px;
-}
-.shop_gem {
-  background-image: url('~assets/images/sprites/spritesmith-main-11.png');
-<<<<<<< HEAD
-  background-position: -1242px -1582px;
-=======
-  background-position: -1689px -690px;
->>>>>>> 17fb6816
-  width: 68px;
-  height: 68px;
-}
-.shop_opaquePotion {
-  background-image: url('~assets/images/sprites/spritesmith-main-11.png');
-<<<<<<< HEAD
-  background-position: -1311px -1582px;
-=======
-  background-position: -1689px -621px;
->>>>>>> 17fb6816
-  width: 68px;
-  height: 68px;
-}
-.shop_potion {
-  background-image: url('~assets/images/sprites/spritesmith-main-11.png');
-<<<<<<< HEAD
-  background-position: -1380px -1582px;
-=======
-  background-position: -1689px -552px;
->>>>>>> 17fb6816
-  width: 68px;
-  height: 68px;
-}
-.shop_seafoam {
-  background-image: url('~assets/images/sprites/spritesmith-main-11.png');
-<<<<<<< HEAD
-  background-position: -1449px -1582px;
-=======
-  background-position: -1689px -483px;
->>>>>>> 17fb6816
-  width: 68px;
-  height: 68px;
-}
-.shop_shinySeed {
-  background-image: url('~assets/images/sprites/spritesmith-main-11.png');
-<<<<<<< HEAD
-  background-position: -1518px -1582px;
-=======
-  background-position: -1689px -414px;
->>>>>>> 17fb6816
-  width: 68px;
-  height: 68px;
-}
-.shop_snowball {
-  background-image: url('~assets/images/sprites/spritesmith-main-11.png');
-  background-position: -1587px -1582px;
-  width: 68px;
-  height: 68px;
-}
-.shop_spookySparkles {
-  background-image: url('~assets/images/sprites/spritesmith-main-11.png');
-<<<<<<< HEAD
-  background-position: -1689px 0px;
-=======
-  background-position: -1689px -276px;
->>>>>>> 17fb6816
-  width: 68px;
-  height: 68px;
-}
-.shop_mounts_MagicalBee-Base {
-  background-image: url('~assets/images/sprites/spritesmith-main-11.png');
-<<<<<<< HEAD
-  background-position: -1689px -69px;
-=======
-  background-position: -1689px -207px;
->>>>>>> 17fb6816
-  width: 68px;
-  height: 68px;
-}
-.shop_mounts_Mammoth-Base {
-  background-image: url('~assets/images/sprites/spritesmith-main-11.png');
-  background-position: -1689px -138px;
-  width: 68px;
-  height: 68px;
-}
-.shop_mounts_MantisShrimp-Base {
-  background-image: url('~assets/images/sprites/spritesmith-main-11.png');
-<<<<<<< HEAD
-  background-position: -1689px -207px;
-=======
-  background-position: -1689px -69px;
->>>>>>> 17fb6816
-  width: 68px;
-  height: 68px;
-}
-.shop_mounts_Phoenix-Base {
-  background-image: url('~assets/images/sprites/spritesmith-main-11.png');
-  background-position: -1689px -276px;
-  width: 68px;
-  height: 68px;
-}
-.shop_pets_MagicalBee-Base {
-  background-image: url('~assets/images/sprites/spritesmith-main-11.png');
-<<<<<<< HEAD
-  background-position: -1689px -345px;
-=======
-  background-position: -1587px -1582px;
->>>>>>> 17fb6816
-  width: 68px;
-  height: 68px;
-}
-.shop_pets_Mammoth-Base {
-  background-image: url('~assets/images/sprites/spritesmith-main-11.png');
-<<<<<<< HEAD
-  background-position: -1689px -414px;
-=======
-  background-position: -1518px -1582px;
->>>>>>> 17fb6816
-  width: 68px;
-  height: 68px;
-}
-.shop_pets_MantisShrimp-Base {
-  background-image: url('~assets/images/sprites/spritesmith-main-11.png');
-<<<<<<< HEAD
-  background-position: -1689px -483px;
-=======
-  background-position: -1449px -1582px;
->>>>>>> 17fb6816
-  width: 68px;
-  height: 68px;
-}
-.shop_pets_Phoenix-Base {
-  background-image: url('~assets/images/sprites/spritesmith-main-11.png');
-<<<<<<< HEAD
-  background-position: -1689px -552px;
-=======
-  background-position: -1380px -1582px;
->>>>>>> 17fb6816
-  width: 68px;
-  height: 68px;
-}
 .shop_backStab {
   background-image: url('~assets/images/sprites/spritesmith-main-11.png');
-<<<<<<< HEAD
-  background-position: -1689px -690px;
-=======
-  background-position: -1689px -897px;
->>>>>>> 17fb6816
+  background-position: -1689px -1104px;
   width: 40px;
   height: 40px;
 }
 .shop_brightness {
   background-image: url('~assets/images/sprites/spritesmith-main-11.png');
-<<<<<<< HEAD
-  background-position: -1689px -977px;
-=======
-  background-position: -1689px -1184px;
->>>>>>> 17fb6816
+  background-position: -1689px -1391px;
   width: 40px;
   height: 40px;
 }
 .shop_defensiveStance {
   background-image: url('~assets/images/sprites/spritesmith-main-11.png');
-<<<<<<< HEAD
-  background-position: -1689px -731px;
-=======
-  background-position: -1689px -938px;
->>>>>>> 17fb6816
+  background-position: -1689px -1145px;
   width: 40px;
   height: 40px;
 }
 .shop_earth {
   background-image: url('~assets/images/sprites/spritesmith-main-11.png');
-<<<<<<< HEAD
-  background-position: -1689px -772px;
-=======
-  background-position: -1689px -979px;
->>>>>>> 17fb6816
+  background-position: -1689px -1186px;
   width: 40px;
   height: 40px;
 }
 .shop_fireball {
   background-image: url('~assets/images/sprites/spritesmith-main-11.png');
-<<<<<<< HEAD
-  background-position: -1689px -813px;
-=======
-  background-position: -1689px -1020px;
->>>>>>> 17fb6816
+  background-position: -1689px -1227px;
   width: 40px;
   height: 40px;
 }
 .shop_frost {
   background-image: url('~assets/images/sprites/spritesmith-main-11.png');
-<<<<<<< HEAD
-  background-position: -1689px -854px;
-=======
-  background-position: -1689px -1061px;
->>>>>>> 17fb6816
+  background-position: -1689px -1268px;
   width: 40px;
   height: 40px;
 }
 .shop_heal {
   background-image: url('~assets/images/sprites/spritesmith-main-11.png');
-<<<<<<< HEAD
-  background-position: -1689px -895px;
-=======
-  background-position: -1689px -1102px;
->>>>>>> 17fb6816
+  background-position: -1689px -1309px;
   width: 40px;
   height: 40px;
 }
 .shop_healAll {
   background-image: url('~assets/images/sprites/spritesmith-main-11.png');
-<<<<<<< HEAD
-  background-position: -1689px -936px;
-=======
-  background-position: -1689px -1143px;
->>>>>>> 17fb6816
+  background-position: -1689px -1350px;
   width: 40px;
   height: 40px;
 }
 .shop_intimidate {
   background-image: url('~assets/images/sprites/spritesmith-main-11.png');
-<<<<<<< HEAD
-  background-position: -1689px -1305px;
-=======
-  background-position: -1689px -1512px;
->>>>>>> 17fb6816
+  background-position: -1449px -1272px;
   width: 40px;
   height: 40px;
 }
 .shop_mpheal {
   background-image: url('~assets/images/sprites/spritesmith-main-11.png');
-<<<<<<< HEAD
-  background-position: -1689px -1018px;
-=======
-  background-position: -1689px -1225px;
->>>>>>> 17fb6816
+  background-position: -1689px -1432px;
   width: 40px;
   height: 40px;
 }
 .shop_pickPocket {
   background-image: url('~assets/images/sprites/spritesmith-main-11.png');
-<<<<<<< HEAD
-  background-position: -1689px -1059px;
-=======
-  background-position: -1689px -1266px;
->>>>>>> 17fb6816
+  background-position: -1689px -1473px;
   width: 40px;
   height: 40px;
 }
 .shop_protectAura {
   background-image: url('~assets/images/sprites/spritesmith-main-11.png');
-<<<<<<< HEAD
-  background-position: -1689px -1100px;
-=======
-  background-position: -1689px -1307px;
->>>>>>> 17fb6816
+  background-position: -1689px -1514px;
   width: 40px;
   height: 40px;
 }
 .shop_smash {
   background-image: url('~assets/images/sprites/spritesmith-main-11.png');
-<<<<<<< HEAD
-  background-position: -1689px -1141px;
-=======
-  background-position: -1689px -1348px;
->>>>>>> 17fb6816
+  background-position: -1689px -1555px;
   width: 40px;
   height: 40px;
 }
 .shop_stealth {
   background-image: url('~assets/images/sprites/spritesmith-main-11.png');
-<<<<<<< HEAD
-  background-position: -1689px -1182px;
-=======
-  background-position: -1689px -1389px;
->>>>>>> 17fb6816
+  background-position: -1689px -1596px;
   width: 40px;
   height: 40px;
 }
 .shop_toolsOfTrade {
   background-image: url('~assets/images/sprites/spritesmith-main-11.png');
-<<<<<<< HEAD
-  background-position: -1689px -1223px;
-=======
-  background-position: -1689px -1430px;
->>>>>>> 17fb6816
+  background-position: -1620px -1518px;
   width: 40px;
   height: 40px;
 }
 .shop_valorousPresence {
   background-image: url('~assets/images/sprites/spritesmith-main-11.png');
-<<<<<<< HEAD
-  background-position: -1689px -1264px;
-=======
-  background-position: -1689px -1471px;
->>>>>>> 17fb6816
+  background-position: -1408px -1272px;
   width: 40px;
   height: 40px;
 }
 .Pet_Egg_Armadillo {
   background-image: url('~assets/images/sprites/spritesmith-main-11.png');
-<<<<<<< HEAD
-  background-position: -1104px -1582px;
-=======
-  background-position: -207px -1582px;
->>>>>>> 17fb6816
+  background-position: -1620px -1311px;
   width: 68px;
   height: 68px;
 }
 .Pet_Egg_Axolotl {
   background-image: url('~assets/images/sprites/spritesmith-main-11.png');
-<<<<<<< HEAD
-  background-position: -1035px -1582px;
-=======
-  background-position: -138px -1582px;
->>>>>>> 17fb6816
+  background-position: -1620px -1242px;
   width: 68px;
   height: 68px;
 }
 .Pet_Egg_BearCub {
   background-image: url('~assets/images/sprites/spritesmith-main-11.png');
-<<<<<<< HEAD
-  background-position: -966px -1582px;
-=======
-  background-position: -69px -1582px;
->>>>>>> 17fb6816
+  background-position: -1620px -1173px;
   width: 68px;
   height: 68px;
 }
 .Pet_Egg_Beetle {
   background-image: url('~assets/images/sprites/spritesmith-main-11.png');
-<<<<<<< HEAD
-  background-position: -897px -1582px;
-=======
-  background-position: 0px -1582px;
->>>>>>> 17fb6816
+  background-position: -1620px -1104px;
   width: 68px;
   height: 68px;
 }
 .Pet_Egg_Bunny {
   background-image: url('~assets/images/sprites/spritesmith-main-11.png');
-<<<<<<< HEAD
-  background-position: -828px -1582px;
-=======
-  background-position: -1620px -1449px;
->>>>>>> 17fb6816
+  background-position: -1620px -1035px;
   width: 68px;
   height: 68px;
 }
 .Pet_Egg_Butterfly {
   background-image: url('~assets/images/sprites/spritesmith-main-11.png');
-<<<<<<< HEAD
-  background-position: -759px -1582px;
-=======
-  background-position: -1620px -1380px;
->>>>>>> 17fb6816
+  background-position: -1620px -966px;
   width: 68px;
   height: 68px;
 }
 .Pet_Egg_Cactus {
   background-image: url('~assets/images/sprites/spritesmith-main-11.png');
-<<<<<<< HEAD
-  background-position: -690px -1582px;
-=======
-  background-position: -1620px -1311px;
->>>>>>> 17fb6816
+  background-position: -1620px -897px;
   width: 68px;
   height: 68px;
 }
 .Pet_Egg_Cheetah {
   background-image: url('~assets/images/sprites/spritesmith-main-11.png');
-<<<<<<< HEAD
-  background-position: -621px -1582px;
-=======
-  background-position: -1620px -1242px;
->>>>>>> 17fb6816
+  background-position: -1620px -828px;
   width: 68px;
   height: 68px;
 }
 .Pet_Egg_Cow {
   background-image: url('~assets/images/sprites/spritesmith-main-11.png');
-<<<<<<< HEAD
-  background-position: -552px -1582px;
-=======
-  background-position: -1620px -1173px;
->>>>>>> 17fb6816
+  background-position: -1620px -759px;
   width: 68px;
   height: 68px;
 }
 .Pet_Egg_Cuttlefish {
   background-image: url('~assets/images/sprites/spritesmith-main-11.png');
-<<<<<<< HEAD
-  background-position: -483px -1582px;
-=======
-  background-position: -1620px -1104px;
->>>>>>> 17fb6816
+  background-position: -1620px -690px;
   width: 68px;
   height: 68px;
 }
 .Pet_Egg_Deer {
   background-image: url('~assets/images/sprites/spritesmith-main-11.png');
-<<<<<<< HEAD
-  background-position: -414px -1582px;
-=======
-  background-position: -1620px -1035px;
->>>>>>> 17fb6816
+  background-position: -1620px -621px;
   width: 68px;
   height: 68px;
 }
 .Pet_Egg_Dragon {
   background-image: url('~assets/images/sprites/spritesmith-main-11.png');
-<<<<<<< HEAD
-  background-position: -345px -1582px;
-=======
-  background-position: -1620px -966px;
->>>>>>> 17fb6816
+  background-position: -1620px -552px;
   width: 68px;
   height: 68px;
 }
 .Pet_Egg_Egg {
   background-image: url('~assets/images/sprites/spritesmith-main-11.png');
-<<<<<<< HEAD
-  background-position: -276px -1582px;
-=======
-  background-position: -1620px -897px;
->>>>>>> 17fb6816
+  background-position: -1620px -483px;
   width: 68px;
   height: 68px;
 }
 .Pet_Egg_Falcon {
   background-image: url('~assets/images/sprites/spritesmith-main-11.png');
-<<<<<<< HEAD
-  background-position: -207px -1582px;
-=======
-  background-position: -1620px -828px;
->>>>>>> 17fb6816
+  background-position: -1514px -106px;
   width: 68px;
   height: 68px;
 }
 .Pet_Egg_Ferret {
   background-image: url('~assets/images/sprites/spritesmith-main-11.png');
-<<<<<<< HEAD
-  background-position: -138px -1582px;
-=======
-  background-position: -1620px -759px;
->>>>>>> 17fb6816
+  background-position: -1620px -345px;
   width: 68px;
   height: 68px;
 }
 .Pet_Egg_FlyingPig {
   background-image: url('~assets/images/sprites/spritesmith-main-11.png');
-<<<<<<< HEAD
-  background-position: -69px -1582px;
-=======
-  background-position: -1620px -690px;
->>>>>>> 17fb6816
+  background-position: -1620px -276px;
   width: 68px;
   height: 68px;
 }
 .Pet_Egg_Fox {
   background-image: url('~assets/images/sprites/spritesmith-main-11.png');
-<<<<<<< HEAD
-  background-position: 0px -1582px;
-=======
-  background-position: -1620px -621px;
->>>>>>> 17fb6816
+  background-position: -1620px -207px;
   width: 68px;
   height: 68px;
 }
 .Pet_Egg_Frog {
   background-image: url('~assets/images/sprites/spritesmith-main-11.png');
-<<<<<<< HEAD
-  background-position: -1620px -1449px;
-=======
-  background-position: -1514px -530px;
->>>>>>> 17fb6816
+  background-position: -1620px -138px;
   width: 68px;
   height: 68px;
 }
 .Pet_Egg_Gryphon {
   background-image: url('~assets/images/sprites/spritesmith-main-11.png');
-<<<<<<< HEAD
-  background-position: -1620px -1380px;
-=======
-  background-position: -1620px -483px;
->>>>>>> 17fb6816
+  background-position: -1620px -69px;
   width: 68px;
   height: 68px;
 }
 .Pet_Egg_GuineaPig {
   background-image: url('~assets/images/sprites/spritesmith-main-11.png');
-<<<<<<< HEAD
-  background-position: -1620px -1311px;
-=======
+  background-position: -1620px 0px;
+  width: 68px;
+  height: 68px;
+}
+.Pet_Egg_Hedgehog {
+  background-image: url('~assets/images/sprites/spritesmith-main-11.png');
+  background-position: -1518px -1513px;
+  width: 68px;
+  height: 68px;
+}
+.Pet_Egg_Hippo {
+  background-image: url('~assets/images/sprites/spritesmith-main-11.png');
+  background-position: -1449px -1513px;
+  width: 68px;
+  height: 68px;
+}
+.Pet_Egg_Horse {
+  background-image: url('~assets/images/sprites/spritesmith-main-11.png');
+  background-position: -1380px -1513px;
+  width: 68px;
+  height: 68px;
+}
+.Pet_Egg_LionCub {
+  background-image: url('~assets/images/sprites/spritesmith-main-11.png');
+  background-position: -1311px -1513px;
+  width: 68px;
+  height: 68px;
+}
+.Pet_Egg_Monkey {
+  background-image: url('~assets/images/sprites/spritesmith-main-11.png');
+  background-position: -1242px -1513px;
+  width: 68px;
+  height: 68px;
+}
+.Pet_Egg_Nudibranch {
+  background-image: url('~assets/images/sprites/spritesmith-main-11.png');
+  background-position: -1173px -1513px;
+  width: 68px;
+  height: 68px;
+}
+.Pet_Egg_Octopus {
+  background-image: url('~assets/images/sprites/spritesmith-main-11.png');
+  background-position: -1104px -1513px;
+  width: 68px;
+  height: 68px;
+}
+.Pet_Egg_Owl {
+  background-image: url('~assets/images/sprites/spritesmith-main-11.png');
+  background-position: -1035px -1513px;
+  width: 68px;
+  height: 68px;
+}
+.Pet_Egg_PandaCub {
+  background-image: url('~assets/images/sprites/spritesmith-main-11.png');
+  background-position: -966px -1513px;
+  width: 68px;
+  height: 68px;
+}
+.Pet_Egg_Parrot {
+  background-image: url('~assets/images/sprites/spritesmith-main-11.png');
+  background-position: -897px -1513px;
+  width: 68px;
+  height: 68px;
+}
+.Pet_Egg_Peacock {
+  background-image: url('~assets/images/sprites/spritesmith-main-11.png');
+  background-position: -828px -1513px;
+  width: 68px;
+  height: 68px;
+}
+.Pet_Egg_Penguin {
+  background-image: url('~assets/images/sprites/spritesmith-main-11.png');
+  background-position: -759px -1513px;
+  width: 68px;
+  height: 68px;
+}
+.Pet_Egg_PolarBear {
+  background-image: url('~assets/images/sprites/spritesmith-main-11.png');
+  background-position: -690px -1513px;
+  width: 68px;
+  height: 68px;
+}
+.Pet_Egg_Rat {
+  background-image: url('~assets/images/sprites/spritesmith-main-11.png');
+  background-position: -621px -1513px;
+  width: 68px;
+  height: 68px;
+}
+.Pet_Egg_Rock {
+  background-image: url('~assets/images/sprites/spritesmith-main-11.png');
+  background-position: -552px -1513px;
+  width: 68px;
+  height: 68px;
+}
+.Pet_Egg_Rooster {
+  background-image: url('~assets/images/sprites/spritesmith-main-11.png');
+  background-position: -483px -1513px;
+  width: 68px;
+  height: 68px;
+}
+.Pet_Egg_Sabretooth {
+  background-image: url('~assets/images/sprites/spritesmith-main-11.png');
+  background-position: -414px -1513px;
+  width: 68px;
+  height: 68px;
+}
+.Pet_Egg_Seahorse {
+  background-image: url('~assets/images/sprites/spritesmith-main-11.png');
+  background-position: -345px -1513px;
+  width: 68px;
+  height: 68px;
+}
+.Pet_Egg_Sheep {
+  background-image: url('~assets/images/sprites/spritesmith-main-11.png');
+  background-position: -276px -1513px;
+  width: 68px;
+  height: 68px;
+}
+.Pet_Egg_Slime {
+  background-image: url('~assets/images/sprites/spritesmith-main-11.png');
+  background-position: -207px -1513px;
+  width: 68px;
+  height: 68px;
+}
+.Pet_Egg_Sloth {
+  background-image: url('~assets/images/sprites/spritesmith-main-11.png');
+  background-position: -138px -1513px;
+  width: 68px;
+  height: 68px;
+}
+.Pet_Egg_Snail {
+  background-image: url('~assets/images/sprites/spritesmith-main-11.png');
+  background-position: -69px -1513px;
+  width: 68px;
+  height: 68px;
+}
+.Pet_Egg_Snake {
+  background-image: url('~assets/images/sprites/spritesmith-main-11.png');
+  background-position: 0px -1513px;
+  width: 68px;
+  height: 68px;
+}
+.Pet_Egg_Spider {
+  background-image: url('~assets/images/sprites/spritesmith-main-11.png');
+  background-position: -1518px -1444px;
+  width: 68px;
+  height: 68px;
+}
+.Pet_Egg_TRex {
+  background-image: url('~assets/images/sprites/spritesmith-main-11.png');
+  background-position: -1311px -1444px;
+  width: 68px;
+  height: 68px;
+}
+.Pet_Egg_TigerCub {
+  background-image: url('~assets/images/sprites/spritesmith-main-11.png');
+  background-position: -1449px -1444px;
+  width: 68px;
+  height: 68px;
+}
+.Pet_Egg_Treeling {
+  background-image: url('~assets/images/sprites/spritesmith-main-11.png');
+  background-position: -1380px -1444px;
+  width: 68px;
+  height: 68px;
+}
+.Pet_Egg_Triceratops {
+  background-image: url('~assets/images/sprites/spritesmith-main-11.png');
+  background-position: -1242px -1444px;
+  width: 68px;
+  height: 68px;
+}
+.Pet_Egg_Turtle {
+  background-image: url('~assets/images/sprites/spritesmith-main-11.png');
+  background-position: -1173px -1444px;
+  width: 68px;
+  height: 68px;
+}
+.Pet_Egg_Unicorn {
+  background-image: url('~assets/images/sprites/spritesmith-main-11.png');
+  background-position: -1104px -1444px;
+  width: 68px;
+  height: 68px;
+}
+.Pet_Egg_Whale {
+  background-image: url('~assets/images/sprites/spritesmith-main-11.png');
+  background-position: -1035px -1444px;
+  width: 68px;
+  height: 68px;
+}
+.Pet_Egg_Wolf {
+  background-image: url('~assets/images/sprites/spritesmith-main-11.png');
+  background-position: -966px -1444px;
+  width: 68px;
+  height: 68px;
+}
+.Pet_Egg_Yarn {
+  background-image: url('~assets/images/sprites/spritesmith-main-11.png');
+  background-position: -897px -1444px;
+  width: 68px;
+  height: 68px;
+}
+.Pet_Food_Cake_Base {
+  background-image: url('~assets/images/sprites/spritesmith-main-11.png');
+  background-position: -828px -1444px;
+  width: 68px;
+  height: 68px;
+}
+.Pet_Food_Cake_CottonCandyBlue {
+  background-image: url('~assets/images/sprites/spritesmith-main-11.png');
+  background-position: -759px -1444px;
+  width: 68px;
+  height: 68px;
+}
+.Pet_Food_Cake_CottonCandyPink {
+  background-image: url('~assets/images/sprites/spritesmith-main-11.png');
+  background-position: -690px -1444px;
+  width: 68px;
+  height: 68px;
+}
+.Pet_Food_Cake_Desert {
+  background-image: url('~assets/images/sprites/spritesmith-main-11.png');
+  background-position: -621px -1444px;
+  width: 68px;
+  height: 68px;
+}
+.Pet_Food_Cake_Golden {
+  background-image: url('~assets/images/sprites/spritesmith-main-11.png');
+  background-position: -552px -1444px;
+  width: 68px;
+  height: 68px;
+}
+.Pet_Food_Cake_Red {
+  background-image: url('~assets/images/sprites/spritesmith-main-11.png');
+  background-position: -483px -1444px;
+  width: 68px;
+  height: 68px;
+}
+.Pet_Food_Cake_Shade {
+  background-image: url('~assets/images/sprites/spritesmith-main-11.png');
+  background-position: -414px -1444px;
+  width: 68px;
+  height: 68px;
+}
+.Pet_Food_Cake_Skeleton {
+  background-image: url('~assets/images/sprites/spritesmith-main-11.png');
+  background-position: -345px -1444px;
+  width: 68px;
+  height: 68px;
+}
+.Pet_Food_Cake_White {
+  background-image: url('~assets/images/sprites/spritesmith-main-11.png');
+  background-position: -276px -1444px;
+  width: 68px;
+  height: 68px;
+}
+.Pet_Food_Cake_Zombie {
+  background-image: url('~assets/images/sprites/spritesmith-main-11.png');
+  background-position: -207px -1444px;
+  width: 68px;
+  height: 68px;
+}
+.Pet_Food_Candy_Base {
+  background-image: url('~assets/images/sprites/spritesmith-main-11.png');
+  background-position: -138px -1444px;
+  width: 68px;
+  height: 68px;
+}
+.Pet_Food_Candy_CottonCandyBlue {
+  background-image: url('~assets/images/sprites/spritesmith-main-11.png');
+  background-position: -69px -1444px;
+  width: 68px;
+  height: 68px;
+}
+.Pet_Food_Candy_CottonCandyPink {
+  background-image: url('~assets/images/sprites/spritesmith-main-11.png');
+  background-position: 0px -1444px;
+  width: 68px;
+  height: 68px;
+}
+.Pet_Food_Candy_Desert {
+  background-image: url('~assets/images/sprites/spritesmith-main-11.png');
+  background-position: -1514px -1348px;
+  width: 68px;
+  height: 68px;
+}
+.Pet_Food_Candy_Golden {
+  background-image: url('~assets/images/sprites/spritesmith-main-11.png');
+  background-position: -1514px -1279px;
+  width: 68px;
+  height: 68px;
+}
+.Pet_Food_Candy_Red {
+  background-image: url('~assets/images/sprites/spritesmith-main-11.png');
+  background-position: -1514px -1210px;
+  width: 68px;
+  height: 68px;
+}
+.Pet_Food_Candy_Shade {
+  background-image: url('~assets/images/sprites/spritesmith-main-11.png');
+  background-position: -1514px -1141px;
+  width: 68px;
+  height: 68px;
+}
+.Pet_Food_Candy_Skeleton {
+  background-image: url('~assets/images/sprites/spritesmith-main-11.png');
+  background-position: -1514px -1072px;
+  width: 68px;
+  height: 68px;
+}
+.Pet_Food_Candy_White {
+  background-image: url('~assets/images/sprites/spritesmith-main-11.png');
+  background-position: -1514px -1003px;
+  width: 68px;
+  height: 68px;
+}
+.Pet_Food_Candy_Zombie {
+  background-image: url('~assets/images/sprites/spritesmith-main-11.png');
+  background-position: -1514px -934px;
+  width: 68px;
+  height: 68px;
+}
+.Pet_Food_Chocolate {
+  background-image: url('~assets/images/sprites/spritesmith-main-11.png');
+  background-position: -1514px -865px;
+  width: 68px;
+  height: 68px;
+}
+.Pet_Food_CottonCandyBlue {
+  background-image: url('~assets/images/sprites/spritesmith-main-11.png');
+  background-position: -1514px -796px;
+  width: 68px;
+  height: 68px;
+}
+.Pet_Food_CottonCandyPink {
+  background-image: url('~assets/images/sprites/spritesmith-main-11.png');
+  background-position: -1514px -727px;
+  width: 68px;
+  height: 68px;
+}
+.Pet_Food_Fish {
+  background-image: url('~assets/images/sprites/spritesmith-main-11.png');
+  background-position: -1514px -658px;
+  width: 68px;
+  height: 68px;
+}
+.Pet_Food_Honey {
+  background-image: url('~assets/images/sprites/spritesmith-main-11.png');
+  background-position: -1514px -589px;
+  width: 68px;
+  height: 68px;
+}
+.Pet_Food_Meat {
+  background-image: url('~assets/images/sprites/spritesmith-main-11.png');
+  background-position: -1514px -520px;
+  width: 68px;
+  height: 68px;
+}
+.Pet_Food_Milk {
+  background-image: url('~assets/images/sprites/spritesmith-main-11.png');
+  background-position: -1514px -451px;
+  width: 68px;
+  height: 68px;
+}
+.Pet_Food_Potatoe {
+  background-image: url('~assets/images/sprites/spritesmith-main-11.png');
+  background-position: -1514px -382px;
+  width: 68px;
+  height: 68px;
+}
+.Pet_Food_RottenMeat {
+  background-image: url('~assets/images/sprites/spritesmith-main-11.png');
+  background-position: -1514px -313px;
+  width: 68px;
+  height: 68px;
+}
+.Pet_Food_Saddle {
+  background-image: url('~assets/images/sprites/spritesmith-main-11.png');
+  background-position: -1514px -244px;
+  width: 68px;
+  height: 68px;
+}
+.Pet_Food_Strawberry {
+  background-image: url('~assets/images/sprites/spritesmith-main-11.png');
   background-position: -1620px -414px;
->>>>>>> 17fb6816
-  width: 68px;
-  height: 68px;
-}
-.Pet_Egg_Hedgehog {
-  background-image: url('~assets/images/sprites/spritesmith-main-11.png');
-<<<<<<< HEAD
-  background-position: -1620px -1242px;
-=======
-  background-position: -1620px -345px;
->>>>>>> 17fb6816
-  width: 68px;
-  height: 68px;
-}
-.Pet_Egg_Hippo {
-  background-image: url('~assets/images/sprites/spritesmith-main-11.png');
-<<<<<<< HEAD
-  background-position: -1620px -1173px;
-=======
-  background-position: -1620px -276px;
->>>>>>> 17fb6816
-  width: 68px;
-  height: 68px;
-}
-.Pet_Egg_Horse {
-  background-image: url('~assets/images/sprites/spritesmith-main-11.png');
-<<<<<<< HEAD
-  background-position: -1620px -1104px;
-=======
-  background-position: -1620px -207px;
->>>>>>> 17fb6816
-  width: 68px;
-  height: 68px;
-}
-.Pet_Egg_LionCub {
-  background-image: url('~assets/images/sprites/spritesmith-main-11.png');
-<<<<<<< HEAD
-  background-position: -1620px -1035px;
-=======
-  background-position: -1620px -138px;
->>>>>>> 17fb6816
-  width: 68px;
-  height: 68px;
-}
-.Pet_Egg_Monkey {
-  background-image: url('~assets/images/sprites/spritesmith-main-11.png');
-<<<<<<< HEAD
-  background-position: -1620px -966px;
-=======
-  background-position: -1620px -69px;
->>>>>>> 17fb6816
-  width: 68px;
-  height: 68px;
-}
-.Pet_Egg_Nudibranch {
-  background-image: url('~assets/images/sprites/spritesmith-main-11.png');
-<<<<<<< HEAD
-  background-position: 0px -1444px;
-=======
-  background-position: -1620px 0px;
->>>>>>> 17fb6816
-  width: 68px;
-  height: 68px;
-}
-.Pet_Egg_Octopus {
-  background-image: url('~assets/images/sprites/spritesmith-main-11.png');
-<<<<<<< HEAD
-  background-position: -1620px -828px;
-=======
-  background-position: -1518px -1513px;
->>>>>>> 17fb6816
-  width: 68px;
-  height: 68px;
-}
-.Pet_Egg_Owl {
-  background-image: url('~assets/images/sprites/spritesmith-main-11.png');
-<<<<<<< HEAD
-  background-position: -1620px -759px;
-=======
-  background-position: -1449px -1513px;
->>>>>>> 17fb6816
-  width: 68px;
-  height: 68px;
-}
-.Pet_Egg_PandaCub {
-  background-image: url('~assets/images/sprites/spritesmith-main-11.png');
-<<<<<<< HEAD
-  background-position: -1620px -690px;
-=======
-  background-position: -1380px -1513px;
->>>>>>> 17fb6816
-  width: 68px;
-  height: 68px;
-}
-.Pet_Egg_Parrot {
-  background-image: url('~assets/images/sprites/spritesmith-main-11.png');
-<<<<<<< HEAD
-  background-position: -1620px -621px;
-=======
-  background-position: -1311px -1513px;
->>>>>>> 17fb6816
-  width: 68px;
-  height: 68px;
-}
-.Pet_Egg_Peacock {
-  background-image: url('~assets/images/sprites/spritesmith-main-11.png');
-<<<<<<< HEAD
-  background-position: -1620px -552px;
-=======
-  background-position: -1242px -1513px;
->>>>>>> 17fb6816
-  width: 68px;
-  height: 68px;
-}
-.Pet_Egg_Penguin {
-  background-image: url('~assets/images/sprites/spritesmith-main-11.png');
-<<<<<<< HEAD
-  background-position: -1620px -483px;
-=======
-  background-position: -1173px -1513px;
->>>>>>> 17fb6816
-  width: 68px;
-  height: 68px;
-}
-.Pet_Egg_PolarBear {
-  background-image: url('~assets/images/sprites/spritesmith-main-11.png');
-<<<<<<< HEAD
-  background-position: -1620px -414px;
-=======
-  background-position: -1104px -1513px;
->>>>>>> 17fb6816
-  width: 68px;
-  height: 68px;
-}
-.Pet_Egg_Rat {
-  background-image: url('~assets/images/sprites/spritesmith-main-11.png');
-<<<<<<< HEAD
-  background-position: -1620px -345px;
-=======
-  background-position: -1035px -1513px;
->>>>>>> 17fb6816
-  width: 68px;
-  height: 68px;
-}
-.Pet_Egg_Rock {
-  background-image: url('~assets/images/sprites/spritesmith-main-11.png');
-<<<<<<< HEAD
-  background-position: -1620px -276px;
-=======
-  background-position: -966px -1513px;
->>>>>>> 17fb6816
-  width: 68px;
-  height: 68px;
-}
-.Pet_Egg_Rooster {
-  background-image: url('~assets/images/sprites/spritesmith-main-11.png');
-<<<<<<< HEAD
-  background-position: -1620px -207px;
-=======
-  background-position: -897px -1513px;
->>>>>>> 17fb6816
-  width: 68px;
-  height: 68px;
-}
-.Pet_Egg_Sabretooth {
-  background-image: url('~assets/images/sprites/spritesmith-main-11.png');
-<<<<<<< HEAD
-  background-position: -1620px -138px;
-=======
-  background-position: -828px -1513px;
->>>>>>> 17fb6816
-  width: 68px;
-  height: 68px;
-}
-.Pet_Egg_Seahorse {
-  background-image: url('~assets/images/sprites/spritesmith-main-11.png');
-<<<<<<< HEAD
-  background-position: -1620px -69px;
-=======
-  background-position: -759px -1513px;
->>>>>>> 17fb6816
-  width: 68px;
-  height: 68px;
-}
-.Pet_Egg_Sheep {
-  background-image: url('~assets/images/sprites/spritesmith-main-11.png');
-<<<<<<< HEAD
-  background-position: -1620px 0px;
-=======
-  background-position: -690px -1513px;
->>>>>>> 17fb6816
-  width: 68px;
-  height: 68px;
-}
-.Pet_Egg_Slime {
-  background-image: url('~assets/images/sprites/spritesmith-main-11.png');
-<<<<<<< HEAD
-  background-position: -1518px -1513px;
-=======
-  background-position: -621px -1513px;
->>>>>>> 17fb6816
-  width: 68px;
-  height: 68px;
-}
-.Pet_Egg_Sloth {
-  background-image: url('~assets/images/sprites/spritesmith-main-11.png');
-<<<<<<< HEAD
-  background-position: -1449px -1513px;
-=======
-  background-position: -552px -1513px;
->>>>>>> 17fb6816
-  width: 68px;
-  height: 68px;
-}
-.Pet_Egg_Snail {
-  background-image: url('~assets/images/sprites/spritesmith-main-11.png');
-<<<<<<< HEAD
-  background-position: -1380px -1513px;
-=======
-  background-position: -483px -1513px;
->>>>>>> 17fb6816
-  width: 68px;
-  height: 68px;
-}
-.Pet_Egg_Snake {
-  background-image: url('~assets/images/sprites/spritesmith-main-11.png');
-<<<<<<< HEAD
-  background-position: -1311px -1513px;
-=======
-  background-position: -414px -1513px;
->>>>>>> 17fb6816
-  width: 68px;
-  height: 68px;
-}
-.Pet_Egg_Spider {
-  background-image: url('~assets/images/sprites/spritesmith-main-11.png');
-<<<<<<< HEAD
-  background-position: -1242px -1513px;
-=======
-  background-position: -345px -1513px;
->>>>>>> 17fb6816
-  width: 68px;
-  height: 68px;
-}
-.Pet_Egg_TRex {
-  background-image: url('~assets/images/sprites/spritesmith-main-11.png');
-<<<<<<< HEAD
-  background-position: -1035px -1513px;
-=======
-  background-position: -138px -1513px;
->>>>>>> 17fb6816
-  width: 68px;
-  height: 68px;
-}
-.Pet_Egg_TigerCub {
-  background-image: url('~assets/images/sprites/spritesmith-main-11.png');
-<<<<<<< HEAD
-  background-position: -1173px -1513px;
-=======
-  background-position: -276px -1513px;
->>>>>>> 17fb6816
-  width: 68px;
-  height: 68px;
-}
-.Pet_Egg_Treeling {
-  background-image: url('~assets/images/sprites/spritesmith-main-11.png');
-<<<<<<< HEAD
-  background-position: -1104px -1513px;
-=======
-  background-position: -207px -1513px;
->>>>>>> 17fb6816
-  width: 68px;
-  height: 68px;
-}
-.Pet_Egg_Triceratops {
-  background-image: url('~assets/images/sprites/spritesmith-main-11.png');
-<<<<<<< HEAD
-  background-position: -966px -1513px;
-=======
-  background-position: -69px -1513px;
->>>>>>> 17fb6816
-  width: 68px;
-  height: 68px;
-}
-.Pet_Egg_Turtle {
-  background-image: url('~assets/images/sprites/spritesmith-main-11.png');
-<<<<<<< HEAD
-  background-position: -897px -1513px;
-=======
-  background-position: 0px -1513px;
->>>>>>> 17fb6816
-  width: 68px;
-  height: 68px;
-}
-.Pet_Egg_Unicorn {
-  background-image: url('~assets/images/sprites/spritesmith-main-11.png');
-<<<<<<< HEAD
-  background-position: -828px -1513px;
-=======
-  background-position: -1518px -1444px;
->>>>>>> 17fb6816
-  width: 68px;
-  height: 68px;
-}
-.Pet_Egg_Whale {
-  background-image: url('~assets/images/sprites/spritesmith-main-11.png');
-<<<<<<< HEAD
-  background-position: -759px -1513px;
-=======
-  background-position: -1449px -1444px;
->>>>>>> 17fb6816
-  width: 68px;
-  height: 68px;
-}
-.Pet_Egg_Wolf {
-  background-image: url('~assets/images/sprites/spritesmith-main-11.png');
-<<<<<<< HEAD
-  background-position: -690px -1513px;
-=======
-  background-position: -1380px -1444px;
->>>>>>> 17fb6816
-  width: 68px;
-  height: 68px;
-}
-.Pet_Egg_Yarn {
-  background-image: url('~assets/images/sprites/spritesmith-main-11.png');
-<<<<<<< HEAD
-  background-position: -621px -1513px;
-=======
-  background-position: -1311px -1444px;
->>>>>>> 17fb6816
-  width: 68px;
-  height: 68px;
-}
-.Pet_Food_Cake_Base {
-  background-image: url('~assets/images/sprites/spritesmith-main-11.png');
-<<<<<<< HEAD
-  background-position: -552px -1513px;
-=======
-  background-position: -1242px -1444px;
->>>>>>> 17fb6816
-  width: 68px;
-  height: 68px;
-}
-.Pet_Food_Cake_CottonCandyBlue {
-  background-image: url('~assets/images/sprites/spritesmith-main-11.png');
-<<<<<<< HEAD
-  background-position: -483px -1513px;
-=======
-  background-position: -1173px -1444px;
->>>>>>> 17fb6816
-  width: 68px;
-  height: 68px;
-}
-.Pet_Food_Cake_CottonCandyPink {
-  background-image: url('~assets/images/sprites/spritesmith-main-11.png');
-<<<<<<< HEAD
-  background-position: -414px -1513px;
-=======
-  background-position: -1104px -1444px;
->>>>>>> 17fb6816
-  width: 68px;
-  height: 68px;
-}
-.Pet_Food_Cake_Desert {
-  background-image: url('~assets/images/sprites/spritesmith-main-11.png');
-<<<<<<< HEAD
-  background-position: -345px -1513px;
-=======
-  background-position: -1035px -1444px;
->>>>>>> 17fb6816
-  width: 68px;
-  height: 68px;
-}
-.Pet_Food_Cake_Golden {
-  background-image: url('~assets/images/sprites/spritesmith-main-11.png');
-<<<<<<< HEAD
-  background-position: -276px -1513px;
-=======
-  background-position: -966px -1444px;
->>>>>>> 17fb6816
-  width: 68px;
-  height: 68px;
-}
-.Pet_Food_Cake_Red {
-  background-image: url('~assets/images/sprites/spritesmith-main-11.png');
-<<<<<<< HEAD
-  background-position: -207px -1513px;
-=======
-  background-position: -897px -1444px;
->>>>>>> 17fb6816
-  width: 68px;
-  height: 68px;
-}
-.Pet_Food_Cake_Shade {
-  background-image: url('~assets/images/sprites/spritesmith-main-11.png');
-<<<<<<< HEAD
-  background-position: -138px -1513px;
-=======
-  background-position: -828px -1444px;
->>>>>>> 17fb6816
-  width: 68px;
-  height: 68px;
-}
-.Pet_Food_Cake_Skeleton {
-  background-image: url('~assets/images/sprites/spritesmith-main-11.png');
-<<<<<<< HEAD
-  background-position: -69px -1513px;
-=======
-  background-position: -759px -1444px;
->>>>>>> 17fb6816
-  width: 68px;
-  height: 68px;
-}
-.Pet_Food_Cake_White {
-  background-image: url('~assets/images/sprites/spritesmith-main-11.png');
-<<<<<<< HEAD
-  background-position: 0px -1513px;
-=======
-  background-position: -690px -1444px;
->>>>>>> 17fb6816
-  width: 68px;
-  height: 68px;
-}
-.Pet_Food_Cake_Zombie {
-  background-image: url('~assets/images/sprites/spritesmith-main-11.png');
-<<<<<<< HEAD
-  background-position: -1518px -1444px;
-=======
-  background-position: -621px -1444px;
->>>>>>> 17fb6816
-  width: 68px;
-  height: 68px;
-}
-.Pet_Food_Candy_Base {
-  background-image: url('~assets/images/sprites/spritesmith-main-11.png');
-<<<<<<< HEAD
-  background-position: -1449px -1444px;
-=======
-  background-position: -552px -1444px;
->>>>>>> 17fb6816
-  width: 68px;
-  height: 68px;
-}
-.Pet_Food_Candy_CottonCandyBlue {
-  background-image: url('~assets/images/sprites/spritesmith-main-11.png');
-<<<<<<< HEAD
-  background-position: -1380px -1444px;
-=======
-  background-position: -483px -1444px;
->>>>>>> 17fb6816
-  width: 68px;
-  height: 68px;
-}
-.Pet_Food_Candy_CottonCandyPink {
-  background-image: url('~assets/images/sprites/spritesmith-main-11.png');
-<<<<<<< HEAD
-  background-position: -1311px -1444px;
-=======
-  background-position: -414px -1444px;
->>>>>>> 17fb6816
-  width: 68px;
-  height: 68px;
-}
-.Pet_Food_Candy_Desert {
-  background-image: url('~assets/images/sprites/spritesmith-main-11.png');
-<<<<<<< HEAD
-  background-position: -1242px -1444px;
-=======
-  background-position: -345px -1444px;
->>>>>>> 17fb6816
-  width: 68px;
-  height: 68px;
-}
-.Pet_Food_Candy_Golden {
-  background-image: url('~assets/images/sprites/spritesmith-main-11.png');
-<<<<<<< HEAD
-  background-position: -1173px -1444px;
-=======
-  background-position: -276px -1444px;
->>>>>>> 17fb6816
-  width: 68px;
-  height: 68px;
-}
-.Pet_Food_Candy_Red {
-  background-image: url('~assets/images/sprites/spritesmith-main-11.png');
-<<<<<<< HEAD
-  background-position: -1104px -1444px;
-=======
-  background-position: -207px -1444px;
->>>>>>> 17fb6816
-  width: 68px;
-  height: 68px;
-}
-.Pet_Food_Candy_Shade {
-  background-image: url('~assets/images/sprites/spritesmith-main-11.png');
-<<<<<<< HEAD
-  background-position: -1035px -1444px;
-=======
-  background-position: -138px -1444px;
->>>>>>> 17fb6816
-  width: 68px;
-  height: 68px;
-}
-.Pet_Food_Candy_Skeleton {
-  background-image: url('~assets/images/sprites/spritesmith-main-11.png');
-<<<<<<< HEAD
-  background-position: -966px -1444px;
-=======
-  background-position: -69px -1444px;
->>>>>>> 17fb6816
-  width: 68px;
-  height: 68px;
-}
-.Pet_Food_Candy_White {
-  background-image: url('~assets/images/sprites/spritesmith-main-11.png');
-<<<<<<< HEAD
-  background-position: -897px -1444px;
-=======
-  background-position: 0px -1444px;
->>>>>>> 17fb6816
-  width: 68px;
-  height: 68px;
-}
-.Pet_Food_Candy_Zombie {
-  background-image: url('~assets/images/sprites/spritesmith-main-11.png');
-<<<<<<< HEAD
-  background-position: -828px -1444px;
-=======
-  background-position: -1514px -1358px;
->>>>>>> 17fb6816
-  width: 68px;
-  height: 68px;
-}
-.Pet_Food_Chocolate {
-  background-image: url('~assets/images/sprites/spritesmith-main-11.png');
-<<<<<<< HEAD
-  background-position: -759px -1444px;
-=======
-  background-position: -1514px -1289px;
->>>>>>> 17fb6816
-  width: 68px;
-  height: 68px;
-}
-.Pet_Food_CottonCandyBlue {
-  background-image: url('~assets/images/sprites/spritesmith-main-11.png');
-<<<<<<< HEAD
-  background-position: -690px -1444px;
-=======
-  background-position: -1514px -1220px;
->>>>>>> 17fb6816
-  width: 68px;
-  height: 68px;
-}
-.Pet_Food_CottonCandyPink {
-  background-image: url('~assets/images/sprites/spritesmith-main-11.png');
-<<<<<<< HEAD
-  background-position: -621px -1444px;
-=======
-  background-position: -1514px -1151px;
->>>>>>> 17fb6816
-  width: 68px;
-  height: 68px;
-}
-.Pet_Food_Fish {
-  background-image: url('~assets/images/sprites/spritesmith-main-11.png');
-<<<<<<< HEAD
-  background-position: -552px -1444px;
-=======
-  background-position: -1514px -1082px;
->>>>>>> 17fb6816
-  width: 68px;
-  height: 68px;
-}
-.Pet_Food_Honey {
-  background-image: url('~assets/images/sprites/spritesmith-main-11.png');
-<<<<<<< HEAD
-  background-position: -483px -1444px;
-=======
-  background-position: -1514px -1013px;
->>>>>>> 17fb6816
-  width: 68px;
-  height: 68px;
-}
-.Pet_Food_Meat {
-  background-image: url('~assets/images/sprites/spritesmith-main-11.png');
-<<<<<<< HEAD
-  background-position: -414px -1444px;
-=======
-  background-position: -1514px -944px;
->>>>>>> 17fb6816
-  width: 68px;
-  height: 68px;
-}
-.Pet_Food_Milk {
-  background-image: url('~assets/images/sprites/spritesmith-main-11.png');
-<<<<<<< HEAD
-  background-position: -345px -1444px;
-=======
-  background-position: -1514px -875px;
->>>>>>> 17fb6816
-  width: 68px;
-  height: 68px;
-}
-.Pet_Food_Potatoe {
-  background-image: url('~assets/images/sprites/spritesmith-main-11.png');
-<<<<<<< HEAD
-  background-position: -276px -1444px;
-=======
-  background-position: -1514px -806px;
->>>>>>> 17fb6816
-  width: 68px;
-  height: 68px;
-}
-.Pet_Food_RottenMeat {
-  background-image: url('~assets/images/sprites/spritesmith-main-11.png');
-<<<<<<< HEAD
-  background-position: -207px -1444px;
-=======
-  background-position: -1514px -737px;
->>>>>>> 17fb6816
-  width: 68px;
-  height: 68px;
-}
-.Pet_Food_Saddle {
-  background-image: url('~assets/images/sprites/spritesmith-main-11.png');
-<<<<<<< HEAD
-  background-position: -138px -1444px;
-=======
-  background-position: -1514px -668px;
->>>>>>> 17fb6816
-  width: 68px;
-  height: 68px;
-}
-.Pet_Food_Strawberry {
-  background-image: url('~assets/images/sprites/spritesmith-main-11.png');
-<<<<<<< HEAD
-  background-position: -1620px -897px;
-=======
-  background-position: -1620px -552px;
->>>>>>> 17fb6816
   width: 68px;
   height: 68px;
 }
 .Mount_Body_Armadillo-Base {
   background-image: url('~assets/images/sprites/spritesmith-main-11.png');
-<<<<<<< HEAD
-  background-position: -1196px -848px;
-=======
-  background-position: -1302px -212px;
->>>>>>> 17fb6816
+  background-position: 0px -1232px;
   width: 105px;
   height: 105px;
 }
 .Mount_Body_Armadillo-CottonCandyBlue {
   background-image: url('~assets/images/sprites/spritesmith-main-11.png');
-<<<<<<< HEAD
-  background-position: -1196px -954px;
-=======
-  background-position: -1302px -318px;
->>>>>>> 17fb6816
+  background-position: -106px -1232px;
   width: 105px;
   height: 105px;
 }
 .Mount_Body_Armadillo-CottonCandyPink {
   background-image: url('~assets/images/sprites/spritesmith-main-11.png');
-<<<<<<< HEAD
-  background-position: 0px -1126px;
-=======
-  background-position: -1302px -424px;
->>>>>>> 17fb6816
+  background-position: -212px -1232px;
   width: 105px;
   height: 105px;
 }
 .Mount_Body_Armadillo-Desert {
   background-image: url('~assets/images/sprites/spritesmith-main-11.png');
-<<<<<<< HEAD
-  background-position: -106px -1126px;
-=======
-  background-position: -1302px -530px;
->>>>>>> 17fb6816
+  background-position: -318px -1232px;
   width: 105px;
   height: 105px;
 }
 .Mount_Body_Armadillo-Golden {
   background-image: url('~assets/images/sprites/spritesmith-main-11.png');
-<<<<<<< HEAD
-  background-position: -212px -1126px;
-=======
-  background-position: -1302px -636px;
->>>>>>> 17fb6816
+  background-position: -424px -1232px;
   width: 105px;
   height: 105px;
 }
 .Mount_Body_Armadillo-Red {
   background-image: url('~assets/images/sprites/spritesmith-main-11.png');
-<<<<<<< HEAD
-  background-position: -318px -1126px;
-=======
-  background-position: -1302px -742px;
->>>>>>> 17fb6816
+  background-position: -530px -1232px;
   width: 105px;
   height: 105px;
 }
 .Mount_Body_Armadillo-Shade {
   background-image: url('~assets/images/sprites/spritesmith-main-11.png');
-<<<<<<< HEAD
-  background-position: -424px -1126px;
-=======
-  background-position: -1302px -848px;
->>>>>>> 17fb6816
+  background-position: -636px -1232px;
   width: 105px;
   height: 105px;
 }
 .Mount_Body_Armadillo-Skeleton {
   background-image: url('~assets/images/sprites/spritesmith-main-11.png');
-<<<<<<< HEAD
-  background-position: -530px -1126px;
-=======
-  background-position: -1302px -954px;
->>>>>>> 17fb6816
+  background-position: -742px -1232px;
   width: 105px;
   height: 105px;
 }
 .Mount_Body_Armadillo-White {
   background-image: url('~assets/images/sprites/spritesmith-main-11.png');
-<<<<<<< HEAD
-  background-position: -636px -1126px;
-=======
-  background-position: -1302px -1060px;
->>>>>>> 17fb6816
+  background-position: -848px -1232px;
   width: 105px;
   height: 105px;
 }
 .Mount_Body_Armadillo-Zombie {
   background-image: url('~assets/images/sprites/spritesmith-main-11.png');
-<<<<<<< HEAD
-  background-position: -742px -1126px;
-=======
-  background-position: 0px -1232px;
->>>>>>> 17fb6816
+  background-position: -954px -1232px;
   width: 105px;
   height: 105px;
 }
 .Mount_Body_Axolotl-Base {
   background-image: url('~assets/images/sprites/spritesmith-main-11.png');
-<<<<<<< HEAD
-  background-position: -848px -1126px;
-=======
-  background-position: -106px -1232px;
->>>>>>> 17fb6816
+  background-position: -1060px -1232px;
   width: 105px;
   height: 105px;
 }
 .Mount_Body_Axolotl-CottonCandyBlue {
   background-image: url('~assets/images/sprites/spritesmith-main-11.png');
-<<<<<<< HEAD
-  background-position: -954px -1126px;
-=======
-  background-position: -212px -1232px;
->>>>>>> 17fb6816
+  background-position: -1166px -1232px;
   width: 105px;
   height: 105px;
 }
 .Mount_Body_Axolotl-CottonCandyPink {
   background-image: url('~assets/images/sprites/spritesmith-main-11.png');
-<<<<<<< HEAD
-  background-position: -1060px -1126px;
-=======
-  background-position: -318px -1232px;
->>>>>>> 17fb6816
+  background-position: -1272px -1232px;
   width: 105px;
   height: 105px;
 }
 .Mount_Body_Axolotl-Desert {
   background-image: url('~assets/images/sprites/spritesmith-main-11.png');
-<<<<<<< HEAD
-  background-position: -1166px -1126px;
-=======
-  background-position: -424px -1232px;
->>>>>>> 17fb6816
+  background-position: -1408px 0px;
   width: 105px;
   height: 105px;
 }
 .Mount_Body_Axolotl-Golden {
   background-image: url('~assets/images/sprites/spritesmith-main-11.png');
-<<<<<<< HEAD
-  background-position: -1302px 0px;
-=======
-  background-position: -530px -1232px;
->>>>>>> 17fb6816
+  background-position: -1408px -106px;
   width: 105px;
   height: 105px;
 }
 .Mount_Body_Axolotl-Red {
   background-image: url('~assets/images/sprites/spritesmith-main-11.png');
-<<<<<<< HEAD
-  background-position: -1302px -106px;
-=======
-  background-position: -636px -1232px;
->>>>>>> 17fb6816
+  background-position: -1408px -212px;
   width: 105px;
   height: 105px;
 }
 .Mount_Body_Axolotl-Shade {
   background-image: url('~assets/images/sprites/spritesmith-main-11.png');
-<<<<<<< HEAD
-  background-position: -1302px -212px;
-=======
-  background-position: -742px -1232px;
->>>>>>> 17fb6816
+  background-position: -1408px -318px;
   width: 105px;
   height: 105px;
 }
 .Mount_Body_Axolotl-Skeleton {
   background-image: url('~assets/images/sprites/spritesmith-main-11.png');
-<<<<<<< HEAD
-  background-position: -1302px -318px;
-=======
-  background-position: -848px -1232px;
->>>>>>> 17fb6816
+  background-position: -1408px -424px;
   width: 105px;
   height: 105px;
 }
 .Mount_Body_Axolotl-White {
   background-image: url('~assets/images/sprites/spritesmith-main-11.png');
-<<<<<<< HEAD
-  background-position: -1302px -424px;
-=======
-  background-position: -954px -1232px;
->>>>>>> 17fb6816
+  background-position: -1408px -530px;
   width: 105px;
   height: 105px;
 }
 .Mount_Body_Axolotl-Zombie {
   background-image: url('~assets/images/sprites/spritesmith-main-11.png');
-<<<<<<< HEAD
-  background-position: -1302px -530px;
-=======
-  background-position: -1060px -1232px;
->>>>>>> 17fb6816
+  background-position: -1408px -636px;
   width: 105px;
   height: 105px;
 }
 .Mount_Body_BearCub-Aquatic {
   background-image: url('~assets/images/sprites/spritesmith-main-11.png');
-<<<<<<< HEAD
-  background-position: -1302px -636px;
-=======
-  background-position: -1166px -1232px;
->>>>>>> 17fb6816
+  background-position: -560px -345px;
   width: 105px;
   height: 105px;
 }
 .Mount_Body_BearCub-Base {
   background-image: url('~assets/images/sprites/spritesmith-main-11.png');
-<<<<<<< HEAD
-  background-position: -1302px -742px;
-=======
-  background-position: -1272px -1232px;
->>>>>>> 17fb6816
+  background-position: -1408px -848px;
   width: 105px;
   height: 105px;
 }
 .Mount_Body_BearCub-CottonCandyBlue {
   background-image: url('~assets/images/sprites/spritesmith-main-11.png');
-<<<<<<< HEAD
-  background-position: -1302px -848px;
-=======
-  background-position: -1408px 0px;
->>>>>>> 17fb6816
+  background-position: -1408px -954px;
   width: 105px;
   height: 105px;
 }
 .Mount_Body_BearCub-CottonCandyPink {
   background-image: url('~assets/images/sprites/spritesmith-main-11.png');
-<<<<<<< HEAD
-  background-position: -1302px -954px;
-=======
-  background-position: -1408px -106px;
->>>>>>> 17fb6816
+  background-position: -1408px -1060px;
   width: 105px;
   height: 105px;
 }
 .Mount_Body_BearCub-Cupid {
   background-image: url('~assets/images/sprites/spritesmith-main-11.png');
-<<<<<<< HEAD
-  background-position: -1302px -1060px;
-=======
-  background-position: -1408px -212px;
->>>>>>> 17fb6816
+  background-position: -1408px -1166px;
   width: 105px;
   height: 105px;
 }
 .Mount_Body_BearCub-Desert {
   background-image: url('~assets/images/sprites/spritesmith-main-11.png');
-<<<<<<< HEAD
-  background-position: 0px -1232px;
-=======
-  background-position: -1408px -318px;
->>>>>>> 17fb6816
+  background-position: 0px -1338px;
   width: 105px;
   height: 105px;
 }
 .Mount_Body_BearCub-Ember {
   background-image: url('~assets/images/sprites/spritesmith-main-11.png');
-<<<<<<< HEAD
-  background-position: -106px -1232px;
-=======
-  background-position: -560px -345px;
->>>>>>> 17fb6816
+  background-position: -106px -1338px;
   width: 105px;
   height: 105px;
 }
 .Mount_Body_BearCub-Fairy {
   background-image: url('~assets/images/sprites/spritesmith-main-11.png');
-<<<<<<< HEAD
-  background-position: -212px -1232px;
-=======
-  background-position: -1408px -530px;
->>>>>>> 17fb6816
+  background-position: -212px -1338px;
   width: 105px;
   height: 105px;
 }
 .Mount_Body_BearCub-Floral {
   background-image: url('~assets/images/sprites/spritesmith-main-11.png');
-<<<<<<< HEAD
-  background-position: -318px -1232px;
-=======
-  background-position: -1408px -636px;
->>>>>>> 17fb6816
+  background-position: -318px -1338px;
   width: 105px;
   height: 105px;
 }
 .Mount_Body_BearCub-Ghost {
   background-image: url('~assets/images/sprites/spritesmith-main-11.png');
-<<<<<<< HEAD
-  background-position: -424px -1232px;
-=======
-  background-position: -1408px -742px;
->>>>>>> 17fb6816
+  background-position: -424px -1338px;
   width: 105px;
   height: 105px;
 }
 .Mount_Body_BearCub-Golden {
   background-image: url('~assets/images/sprites/spritesmith-main-11.png');
-<<<<<<< HEAD
-  background-position: -530px -1232px;
-=======
-  background-position: -1408px -848px;
->>>>>>> 17fb6816
+  background-position: -530px -1338px;
   width: 105px;
   height: 105px;
 }
 .Mount_Body_BearCub-Holly {
   background-image: url('~assets/images/sprites/spritesmith-main-11.png');
-<<<<<<< HEAD
-  background-position: -636px -1232px;
-=======
-  background-position: -1408px -954px;
->>>>>>> 17fb6816
+  background-position: -636px -1338px;
   width: 105px;
   height: 105px;
 }
 .Mount_Body_BearCub-Peppermint {
   background-image: url('~assets/images/sprites/spritesmith-main-11.png');
-<<<<<<< HEAD
-  background-position: -742px -1232px;
-=======
-  background-position: -1408px -1060px;
->>>>>>> 17fb6816
+  background-position: -742px -1338px;
   width: 105px;
   height: 105px;
 }
 .Mount_Body_BearCub-Polar {
   background-image: url('~assets/images/sprites/spritesmith-main-11.png');
-<<<<<<< HEAD
-  background-position: -848px -1232px;
-=======
-  background-position: -1408px -1166px;
->>>>>>> 17fb6816
+  background-position: -848px -1338px;
   width: 105px;
   height: 105px;
 }
 .Mount_Body_BearCub-Red {
   background-image: url('~assets/images/sprites/spritesmith-main-11.png');
-<<<<<<< HEAD
-  background-position: -954px -1232px;
-=======
-  background-position: 0px -1338px;
->>>>>>> 17fb6816
+  background-position: -954px -1338px;
   width: 105px;
   height: 105px;
 }
 .Mount_Body_BearCub-RoyalPurple {
   background-image: url('~assets/images/sprites/spritesmith-main-11.png');
-<<<<<<< HEAD
-  background-position: -1060px -1232px;
-=======
-  background-position: -106px -1338px;
->>>>>>> 17fb6816
+  background-position: -1060px -1338px;
   width: 105px;
   height: 105px;
 }
 .Mount_Body_BearCub-Shade {
   background-image: url('~assets/images/sprites/spritesmith-main-11.png');
-<<<<<<< HEAD
-  background-position: -1166px -1232px;
-=======
-  background-position: -212px -1338px;
->>>>>>> 17fb6816
+  background-position: -1166px -1338px;
   width: 105px;
   height: 105px;
 }
 .Mount_Body_BearCub-Shimmer {
   background-image: url('~assets/images/sprites/spritesmith-main-11.png');
-<<<<<<< HEAD
-  background-position: -1272px -1232px;
-=======
-  background-position: -318px -1338px;
->>>>>>> 17fb6816
+  background-position: -1272px -1338px;
   width: 105px;
   height: 105px;
 }
 .Mount_Body_BearCub-Skeleton {
   background-image: url('~assets/images/sprites/spritesmith-main-11.png');
-<<<<<<< HEAD
-  background-position: -560px -345px;
-=======
-  background-position: -424px -1338px;
->>>>>>> 17fb6816
+  background-position: -1378px -1338px;
   width: 105px;
   height: 105px;
 }
 .Mount_Body_BearCub-Spooky {
   background-image: url('~assets/images/sprites/spritesmith-main-11.png');
-<<<<<<< HEAD
-  background-position: -1408px -106px;
-=======
-  background-position: -530px -1338px;
->>>>>>> 17fb6816
+  background-position: -1514px 0px;
   width: 105px;
   height: 105px;
 }
@@ -1672,231 +1104,139 @@
 }
 .Mount_Body_BearCub-Thunderstorm {
   background-image: url('~assets/images/sprites/spritesmith-main-11.png');
-<<<<<<< HEAD
-  background-position: -1408px -318px;
-=======
-  background-position: -742px -1338px;
->>>>>>> 17fb6816
+  background-position: -1302px -1060px;
   width: 105px;
   height: 105px;
 }
 .Mount_Body_BearCub-White {
   background-image: url('~assets/images/sprites/spritesmith-main-11.png');
-<<<<<<< HEAD
-  background-position: -1408px -424px;
-=======
-  background-position: -848px -1338px;
->>>>>>> 17fb6816
+  background-position: -1302px -954px;
   width: 105px;
   height: 105px;
 }
 .Mount_Body_BearCub-Zombie {
   background-image: url('~assets/images/sprites/spritesmith-main-11.png');
-<<<<<<< HEAD
-  background-position: -1408px -530px;
-=======
-  background-position: -954px -1338px;
->>>>>>> 17fb6816
+  background-position: -1302px -848px;
   width: 105px;
   height: 105px;
 }
 .Mount_Body_Beetle-Base {
   background-image: url('~assets/images/sprites/spritesmith-main-11.png');
-<<<<<<< HEAD
-  background-position: -1408px -636px;
-=======
-  background-position: -1060px -1338px;
->>>>>>> 17fb6816
+  background-position: -1302px -742px;
   width: 105px;
   height: 105px;
 }
 .Mount_Body_Beetle-CottonCandyBlue {
   background-image: url('~assets/images/sprites/spritesmith-main-11.png');
-<<<<<<< HEAD
-  background-position: -1408px -742px;
-=======
-  background-position: -1166px -1338px;
->>>>>>> 17fb6816
+  background-position: -1302px -636px;
   width: 105px;
   height: 105px;
 }
 .Mount_Body_Beetle-CottonCandyPink {
   background-image: url('~assets/images/sprites/spritesmith-main-11.png');
-<<<<<<< HEAD
-  background-position: -1408px -848px;
-=======
-  background-position: -1272px -1338px;
->>>>>>> 17fb6816
+  background-position: -1302px -530px;
   width: 105px;
   height: 105px;
 }
 .Mount_Body_Beetle-Desert {
   background-image: url('~assets/images/sprites/spritesmith-main-11.png');
-<<<<<<< HEAD
-  background-position: -1408px -954px;
-=======
-  background-position: -1378px -1338px;
->>>>>>> 17fb6816
+  background-position: -1302px -424px;
   width: 105px;
   height: 105px;
 }
 .Mount_Body_Beetle-Golden {
   background-image: url('~assets/images/sprites/spritesmith-main-11.png');
-<<<<<<< HEAD
-  background-position: -1408px -1060px;
-=======
-  background-position: -1514px 0px;
->>>>>>> 17fb6816
+  background-position: -1302px -318px;
   width: 105px;
   height: 105px;
 }
 .Mount_Body_Beetle-Red {
   background-image: url('~assets/images/sprites/spritesmith-main-11.png');
-<<<<<<< HEAD
-  background-position: -1408px -1166px;
-=======
-  background-position: -1514px -106px;
->>>>>>> 17fb6816
+  background-position: -1302px -212px;
   width: 105px;
   height: 105px;
 }
 .Mount_Body_Beetle-Shade {
   background-image: url('~assets/images/sprites/spritesmith-main-11.png');
-<<<<<<< HEAD
-  background-position: 0px -1338px;
-=======
-  background-position: -1514px -212px;
->>>>>>> 17fb6816
+  background-position: -1302px -106px;
   width: 105px;
   height: 105px;
 }
 .Mount_Body_Beetle-Skeleton {
   background-image: url('~assets/images/sprites/spritesmith-main-11.png');
-<<<<<<< HEAD
-  background-position: -106px -1338px;
-=======
-  background-position: -1514px -318px;
->>>>>>> 17fb6816
+  background-position: -1302px 0px;
   width: 105px;
   height: 105px;
 }
 .Mount_Body_Beetle-White {
   background-image: url('~assets/images/sprites/spritesmith-main-11.png');
-<<<<<<< HEAD
-  background-position: -212px -1338px;
-=======
-  background-position: -1514px -424px;
->>>>>>> 17fb6816
+  background-position: -1166px -1126px;
   width: 105px;
   height: 105px;
 }
 .Mount_Body_Beetle-Zombie {
   background-image: url('~assets/images/sprites/spritesmith-main-11.png');
-<<<<<<< HEAD
-  background-position: -318px -1338px;
-=======
-  background-position: -1408px -424px;
->>>>>>> 17fb6816
+  background-position: -1060px -1126px;
   width: 105px;
   height: 105px;
 }
 .Mount_Body_Bunny-Base {
   background-image: url('~assets/images/sprites/spritesmith-main-11.png');
-<<<<<<< HEAD
-  background-position: -424px -1338px;
-=======
-  background-position: -1302px -106px;
->>>>>>> 17fb6816
+  background-position: -954px -1126px;
   width: 105px;
   height: 105px;
 }
 .Mount_Body_Bunny-CottonCandyBlue {
   background-image: url('~assets/images/sprites/spritesmith-main-11.png');
-<<<<<<< HEAD
-  background-position: -530px -1338px;
-=======
-  background-position: -1302px 0px;
->>>>>>> 17fb6816
+  background-position: -848px -1126px;
   width: 105px;
   height: 105px;
 }
 .Mount_Body_Bunny-CottonCandyPink {
   background-image: url('~assets/images/sprites/spritesmith-main-11.png');
-<<<<<<< HEAD
-  background-position: -636px -1338px;
-=======
-  background-position: -1166px -1126px;
->>>>>>> 17fb6816
+  background-position: -742px -1126px;
   width: 105px;
   height: 105px;
 }
 .Mount_Body_Bunny-Desert {
   background-image: url('~assets/images/sprites/spritesmith-main-11.png');
-<<<<<<< HEAD
-  background-position: -742px -1338px;
-=======
-  background-position: -1060px -1126px;
->>>>>>> 17fb6816
+  background-position: -636px -1126px;
   width: 105px;
   height: 105px;
 }
 .Mount_Body_Bunny-Golden {
   background-image: url('~assets/images/sprites/spritesmith-main-11.png');
-<<<<<<< HEAD
-  background-position: -848px -1338px;
-=======
-  background-position: -954px -1126px;
->>>>>>> 17fb6816
+  background-position: -530px -1126px;
   width: 105px;
   height: 105px;
 }
 .Mount_Body_Bunny-Red {
   background-image: url('~assets/images/sprites/spritesmith-main-11.png');
-<<<<<<< HEAD
-  background-position: -954px -1338px;
-=======
-  background-position: -848px -1126px;
->>>>>>> 17fb6816
+  background-position: -424px -1126px;
   width: 105px;
   height: 105px;
 }
 .Mount_Body_Bunny-Shade {
   background-image: url('~assets/images/sprites/spritesmith-main-11.png');
-<<<<<<< HEAD
-  background-position: -1060px -1338px;
-=======
-  background-position: -742px -1126px;
->>>>>>> 17fb6816
+  background-position: -318px -1126px;
   width: 105px;
   height: 105px;
 }
 .Mount_Body_Bunny-Skeleton {
   background-image: url('~assets/images/sprites/spritesmith-main-11.png');
-<<<<<<< HEAD
-  background-position: -1166px -1338px;
-=======
-  background-position: -636px -1126px;
->>>>>>> 17fb6816
+  background-position: -212px -1126px;
   width: 105px;
   height: 105px;
 }
 .Mount_Body_Bunny-White {
   background-image: url('~assets/images/sprites/spritesmith-main-11.png');
-<<<<<<< HEAD
-  background-position: -1272px -1338px;
-=======
-  background-position: -530px -1126px;
->>>>>>> 17fb6816
+  background-position: -106px -1126px;
   width: 105px;
   height: 105px;
 }
 .Mount_Body_Bunny-Zombie {
   background-image: url('~assets/images/sprites/spritesmith-main-11.png');
-<<<<<<< HEAD
-  background-position: -1378px -1338px;
-=======
-  background-position: -424px -1126px;
->>>>>>> 17fb6816
+  background-position: 0px -1126px;
   width: 105px;
   height: 105px;
 }
@@ -1962,191 +1302,115 @@
 }
 .Mount_Body_Cactus-Aquatic {
   background-image: url('~assets/images/sprites/spritesmith-main-11.png');
-<<<<<<< HEAD
-  background-position: -1514px -1060px;
-=======
-  background-position: -1196px -318px;
->>>>>>> 17fb6816
+  background-position: -1060px -1020px;
   width: 105px;
   height: 105px;
 }
 .Mount_Body_Cactus-Base {
   background-image: url('~assets/images/sprites/spritesmith-main-11.png');
-<<<<<<< HEAD
-  background-position: -1514px -1166px;
-=======
-  background-position: -1196px -212px;
->>>>>>> 17fb6816
+  background-position: -954px -1020px;
   width: 105px;
   height: 105px;
 }
 .Mount_Body_Cactus-CottonCandyBlue {
   background-image: url('~assets/images/sprites/spritesmith-main-11.png');
-<<<<<<< HEAD
-  background-position: -1514px -1272px;
-=======
-  background-position: -1196px -106px;
->>>>>>> 17fb6816
+  background-position: -848px -1020px;
   width: 105px;
   height: 105px;
 }
 .Mount_Body_Cactus-CottonCandyPink {
   background-image: url('~assets/images/sprites/spritesmith-main-11.png');
-<<<<<<< HEAD
-  background-position: -1408px 0px;
-=======
-  background-position: -1196px 0px;
->>>>>>> 17fb6816
+  background-position: -742px -1020px;
   width: 105px;
   height: 105px;
 }
 .Mount_Body_Cactus-Cupid {
   background-image: url('~assets/images/sprites/spritesmith-main-11.png');
-<<<<<<< HEAD
-  background-position: -1196px -742px;
-=======
-  background-position: -1060px -1020px;
->>>>>>> 17fb6816
+  background-position: -636px -1020px;
   width: 105px;
   height: 105px;
 }
 .Mount_Body_Cactus-Desert {
   background-image: url('~assets/images/sprites/spritesmith-main-11.png');
-<<<<<<< HEAD
-  background-position: -1196px -636px;
-=======
-  background-position: -954px -1020px;
->>>>>>> 17fb6816
+  background-position: -530px -1020px;
   width: 105px;
   height: 105px;
 }
 .Mount_Body_Cactus-Ember {
   background-image: url('~assets/images/sprites/spritesmith-main-11.png');
-<<<<<<< HEAD
-  background-position: -1196px -530px;
-=======
-  background-position: -848px -1020px;
->>>>>>> 17fb6816
+  background-position: -424px -1020px;
   width: 105px;
   height: 105px;
 }
 .Mount_Body_Cactus-Fairy {
   background-image: url('~assets/images/sprites/spritesmith-main-11.png');
-<<<<<<< HEAD
-  background-position: -1196px -424px;
-=======
-  background-position: -742px -1020px;
->>>>>>> 17fb6816
+  background-position: -318px -1020px;
   width: 105px;
   height: 105px;
 }
 .Mount_Body_Cactus-Floral {
   background-image: url('~assets/images/sprites/spritesmith-main-11.png');
-<<<<<<< HEAD
-  background-position: -1196px -318px;
-=======
-  background-position: -636px -1020px;
->>>>>>> 17fb6816
+  background-position: -212px -1020px;
   width: 105px;
   height: 105px;
 }
 .Mount_Body_Cactus-Ghost {
   background-image: url('~assets/images/sprites/spritesmith-main-11.png');
-<<<<<<< HEAD
-  background-position: -1196px -212px;
-=======
-  background-position: -530px -1020px;
->>>>>>> 17fb6816
+  background-position: -106px -1020px;
   width: 105px;
   height: 105px;
 }
 .Mount_Body_Cactus-Golden {
   background-image: url('~assets/images/sprites/spritesmith-main-11.png');
-<<<<<<< HEAD
-  background-position: -1196px -106px;
-=======
-  background-position: -424px -1020px;
->>>>>>> 17fb6816
+  background-position: 0px -1020px;
   width: 105px;
   height: 105px;
 }
 .Mount_Body_Cactus-Holly {
   background-image: url('~assets/images/sprites/spritesmith-main-11.png');
-<<<<<<< HEAD
-  background-position: -1196px 0px;
-=======
-  background-position: -318px -1020px;
->>>>>>> 17fb6816
+  background-position: -1090px -848px;
   width: 105px;
   height: 105px;
 }
 .Mount_Body_Cactus-Peppermint {
   background-image: url('~assets/images/sprites/spritesmith-main-11.png');
-<<<<<<< HEAD
-  background-position: -1060px -1020px;
-=======
-  background-position: -212px -1020px;
->>>>>>> 17fb6816
+  background-position: -1090px -742px;
   width: 105px;
   height: 105px;
 }
 .Mount_Body_Cactus-Red {
   background-image: url('~assets/images/sprites/spritesmith-main-11.png');
-<<<<<<< HEAD
-  background-position: -954px -1020px;
-=======
-  background-position: -106px -1020px;
->>>>>>> 17fb6816
+  background-position: -1090px -636px;
   width: 105px;
   height: 105px;
 }
 .Mount_Body_Cactus-RoyalPurple {
   background-image: url('~assets/images/sprites/spritesmith-main-11.png');
-<<<<<<< HEAD
-  background-position: -848px -1020px;
-=======
-  background-position: 0px -1020px;
->>>>>>> 17fb6816
+  background-position: -1090px -530px;
   width: 105px;
   height: 105px;
 }
 .Mount_Body_Cactus-Shade {
   background-image: url('~assets/images/sprites/spritesmith-main-11.png');
-<<<<<<< HEAD
-  background-position: -742px -1020px;
-=======
-  background-position: -1090px -848px;
->>>>>>> 17fb6816
+  background-position: -1090px -424px;
   width: 105px;
   height: 105px;
 }
 .Mount_Body_Cactus-Shimmer {
   background-image: url('~assets/images/sprites/spritesmith-main-11.png');
-<<<<<<< HEAD
-  background-position: -636px -1020px;
-=======
-  background-position: -1090px -742px;
->>>>>>> 17fb6816
+  background-position: -1090px -318px;
   width: 105px;
   height: 105px;
 }
 .Mount_Body_Cactus-Skeleton {
   background-image: url('~assets/images/sprites/spritesmith-main-11.png');
-<<<<<<< HEAD
-  background-position: -530px -1020px;
-=======
-  background-position: -1090px -636px;
->>>>>>> 17fb6816
+  background-position: -1090px -212px;
   width: 105px;
   height: 105px;
 }
 .Mount_Body_Cactus-Spooky {
   background-image: url('~assets/images/sprites/spritesmith-main-11.png');
-<<<<<<< HEAD
-  background-position: -424px -1020px;
-=======
-  background-position: -1090px -530px;
->>>>>>> 17fb6816
+  background-position: -1090px -106px;
   width: 105px;
   height: 105px;
 }
@@ -2158,231 +1422,139 @@
 }
 .Mount_Body_Cactus-Thunderstorm {
   background-image: url('~assets/images/sprites/spritesmith-main-11.png');
-<<<<<<< HEAD
-  background-position: -212px -1020px;
-=======
-  background-position: -1090px -318px;
->>>>>>> 17fb6816
+  background-position: -954px -914px;
   width: 105px;
   height: 105px;
 }
 .Mount_Body_Cactus-White {
   background-image: url('~assets/images/sprites/spritesmith-main-11.png');
-<<<<<<< HEAD
-  background-position: -106px -1020px;
-=======
-  background-position: -1090px -212px;
->>>>>>> 17fb6816
+  background-position: -848px -914px;
   width: 105px;
   height: 105px;
 }
 .Mount_Body_Cactus-Zombie {
   background-image: url('~assets/images/sprites/spritesmith-main-11.png');
-<<<<<<< HEAD
-  background-position: 0px -1020px;
-=======
-  background-position: -1090px -106px;
->>>>>>> 17fb6816
+  background-position: -742px -914px;
   width: 105px;
   height: 105px;
 }
 .Mount_Body_Cheetah-Base {
   background-image: url('~assets/images/sprites/spritesmith-main-11.png');
-<<<<<<< HEAD
-  background-position: -1090px -848px;
-=======
-  background-position: -1090px 0px;
->>>>>>> 17fb6816
+  background-position: -636px -914px;
   width: 105px;
   height: 105px;
 }
 .Mount_Body_Cheetah-CottonCandyBlue {
   background-image: url('~assets/images/sprites/spritesmith-main-11.png');
-<<<<<<< HEAD
-  background-position: -1090px -742px;
-=======
-  background-position: -954px -914px;
->>>>>>> 17fb6816
+  background-position: -530px -914px;
   width: 105px;
   height: 105px;
 }
 .Mount_Body_Cheetah-CottonCandyPink {
   background-image: url('~assets/images/sprites/spritesmith-main-11.png');
-<<<<<<< HEAD
-  background-position: -1090px -636px;
-=======
-  background-position: -848px -914px;
->>>>>>> 17fb6816
+  background-position: -424px -914px;
   width: 105px;
   height: 105px;
 }
 .Mount_Body_Cheetah-Desert {
   background-image: url('~assets/images/sprites/spritesmith-main-11.png');
-<<<<<<< HEAD
-  background-position: -1090px -530px;
-=======
-  background-position: -742px -914px;
->>>>>>> 17fb6816
+  background-position: -318px -914px;
   width: 105px;
   height: 105px;
 }
 .Mount_Body_Cheetah-Golden {
   background-image: url('~assets/images/sprites/spritesmith-main-11.png');
-<<<<<<< HEAD
-  background-position: -1090px -424px;
-=======
-  background-position: -636px -914px;
->>>>>>> 17fb6816
+  background-position: -212px -914px;
   width: 105px;
   height: 105px;
 }
 .Mount_Body_Cheetah-Red {
   background-image: url('~assets/images/sprites/spritesmith-main-11.png');
-<<<<<<< HEAD
-  background-position: -1090px -318px;
-=======
-  background-position: -530px -914px;
->>>>>>> 17fb6816
+  background-position: -106px -914px;
   width: 105px;
   height: 105px;
 }
 .Mount_Body_Cheetah-Shade {
   background-image: url('~assets/images/sprites/spritesmith-main-11.png');
-<<<<<<< HEAD
-  background-position: -1090px -212px;
-=======
-  background-position: -424px -914px;
->>>>>>> 17fb6816
+  background-position: 0px -914px;
   width: 105px;
   height: 105px;
 }
 .Mount_Body_Cheetah-Skeleton {
   background-image: url('~assets/images/sprites/spritesmith-main-11.png');
-<<<<<<< HEAD
-  background-position: -1090px -106px;
-=======
-  background-position: -318px -914px;
->>>>>>> 17fb6816
+  background-position: -984px -742px;
   width: 105px;
   height: 105px;
 }
 .Mount_Body_Cheetah-White {
   background-image: url('~assets/images/sprites/spritesmith-main-11.png');
-<<<<<<< HEAD
-  background-position: -1090px 0px;
-=======
-  background-position: -212px -914px;
->>>>>>> 17fb6816
+  background-position: -984px -636px;
   width: 105px;
   height: 105px;
 }
 .Mount_Body_Cheetah-Zombie {
   background-image: url('~assets/images/sprites/spritesmith-main-11.png');
-<<<<<<< HEAD
-  background-position: -954px -914px;
-=======
-  background-position: -106px -914px;
->>>>>>> 17fb6816
+  background-position: -984px -530px;
   width: 105px;
   height: 105px;
 }
 .Mount_Body_Cow-Base {
   background-image: url('~assets/images/sprites/spritesmith-main-11.png');
-<<<<<<< HEAD
-  background-position: -848px -914px;
-=======
-  background-position: 0px -914px;
->>>>>>> 17fb6816
+  background-position: -984px -424px;
   width: 105px;
   height: 105px;
 }
 .Mount_Body_Cow-CottonCandyBlue {
   background-image: url('~assets/images/sprites/spritesmith-main-11.png');
-<<<<<<< HEAD
-  background-position: -742px -914px;
-=======
-  background-position: -984px -742px;
->>>>>>> 17fb6816
+  background-position: -984px -318px;
   width: 105px;
   height: 105px;
 }
 .Mount_Body_Cow-CottonCandyPink {
   background-image: url('~assets/images/sprites/spritesmith-main-11.png');
-<<<<<<< HEAD
-  background-position: -636px -914px;
-=======
-  background-position: -984px -636px;
->>>>>>> 17fb6816
+  background-position: -984px -212px;
   width: 105px;
   height: 105px;
 }
 .Mount_Body_Cow-Desert {
   background-image: url('~assets/images/sprites/spritesmith-main-11.png');
-<<<<<<< HEAD
-  background-position: -530px -914px;
-=======
-  background-position: -984px -530px;
->>>>>>> 17fb6816
+  background-position: -984px -106px;
   width: 105px;
   height: 105px;
 }
 .Mount_Body_Cow-Golden {
   background-image: url('~assets/images/sprites/spritesmith-main-11.png');
-<<<<<<< HEAD
-  background-position: -424px -914px;
-=======
-  background-position: -984px -424px;
->>>>>>> 17fb6816
+  background-position: -984px 0px;
   width: 105px;
   height: 105px;
 }
 .Mount_Body_Cow-Red {
   background-image: url('~assets/images/sprites/spritesmith-main-11.png');
-<<<<<<< HEAD
-  background-position: -318px -914px;
-=======
-  background-position: -984px -318px;
->>>>>>> 17fb6816
+  background-position: -848px -808px;
   width: 105px;
   height: 105px;
 }
 .Mount_Body_Cow-Shade {
   background-image: url('~assets/images/sprites/spritesmith-main-11.png');
-<<<<<<< HEAD
-  background-position: -212px -914px;
-=======
-  background-position: -984px -212px;
->>>>>>> 17fb6816
+  background-position: -742px -808px;
   width: 105px;
   height: 105px;
 }
 .Mount_Body_Cow-Skeleton {
   background-image: url('~assets/images/sprites/spritesmith-main-11.png');
-<<<<<<< HEAD
-  background-position: -106px -914px;
-=======
-  background-position: -984px -106px;
->>>>>>> 17fb6816
+  background-position: -636px -808px;
   width: 105px;
   height: 105px;
 }
 .Mount_Body_Cow-White {
   background-image: url('~assets/images/sprites/spritesmith-main-11.png');
-<<<<<<< HEAD
-  background-position: 0px -914px;
-=======
-  background-position: -984px 0px;
->>>>>>> 17fb6816
+  background-position: -530px -808px;
   width: 105px;
   height: 105px;
 }
 .Mount_Body_Cow-Zombie {
   background-image: url('~assets/images/sprites/spritesmith-main-11.png');
-<<<<<<< HEAD
-  background-position: -984px -742px;
-=======
-  background-position: -848px -808px;
->>>>>>> 17fb6816
+  background-position: -424px -808px;
   width: 105px;
   height: 105px;
 }
@@ -2448,291 +1620,175 @@
 }
 .Mount_Body_Deer-Base {
   background-image: url('~assets/images/sprites/spritesmith-main-11.png');
-<<<<<<< HEAD
-  background-position: -530px -808px;
-=======
-  background-position: -878px -424px;
->>>>>>> 17fb6816
+  background-position: -878px 0px;
   width: 105px;
   height: 105px;
 }
 .Mount_Body_Deer-CottonCandyBlue {
   background-image: url('~assets/images/sprites/spritesmith-main-11.png');
-<<<<<<< HEAD
-  background-position: -424px -808px;
-=======
-  background-position: -878px -318px;
->>>>>>> 17fb6816
+  background-position: -742px -702px;
   width: 105px;
   height: 105px;
 }
 .Mount_Body_Deer-CottonCandyPink {
   background-image: url('~assets/images/sprites/spritesmith-main-11.png');
-<<<<<<< HEAD
-  background-position: -318px -808px;
-=======
-  background-position: -878px -212px;
->>>>>>> 17fb6816
+  background-position: -636px -702px;
   width: 105px;
   height: 105px;
 }
 .Mount_Body_Deer-Desert {
   background-image: url('~assets/images/sprites/spritesmith-main-11.png');
-<<<<<<< HEAD
-  background-position: -212px -808px;
-=======
-  background-position: -878px -106px;
->>>>>>> 17fb6816
+  background-position: -530px -702px;
   width: 105px;
   height: 105px;
 }
 .Mount_Body_Deer-Golden {
   background-image: url('~assets/images/sprites/spritesmith-main-11.png');
-<<<<<<< HEAD
-  background-position: -106px -808px;
-=======
-  background-position: -878px 0px;
->>>>>>> 17fb6816
+  background-position: -424px -702px;
   width: 105px;
   height: 105px;
 }
 .Mount_Body_Deer-Red {
   background-image: url('~assets/images/sprites/spritesmith-main-11.png');
-<<<<<<< HEAD
-  background-position: 0px -808px;
-=======
-  background-position: -742px -702px;
->>>>>>> 17fb6816
+  background-position: -318px -702px;
   width: 105px;
   height: 105px;
 }
 .Mount_Body_Deer-Shade {
   background-image: url('~assets/images/sprites/spritesmith-main-11.png');
-<<<<<<< HEAD
-  background-position: -878px -636px;
-=======
-  background-position: -636px -702px;
->>>>>>> 17fb6816
+  background-position: -212px -702px;
   width: 105px;
   height: 105px;
 }
 .Mount_Body_Deer-Skeleton {
   background-image: url('~assets/images/sprites/spritesmith-main-11.png');
-<<<<<<< HEAD
-  background-position: -878px -530px;
-=======
-  background-position: -530px -702px;
->>>>>>> 17fb6816
+  background-position: -106px -702px;
   width: 105px;
   height: 105px;
 }
 .Mount_Body_Deer-White {
   background-image: url('~assets/images/sprites/spritesmith-main-11.png');
-<<<<<<< HEAD
-  background-position: -878px -424px;
-=======
-  background-position: -424px -702px;
->>>>>>> 17fb6816
+  background-position: 0px -702px;
   width: 105px;
   height: 105px;
 }
 .Mount_Body_Deer-Zombie {
   background-image: url('~assets/images/sprites/spritesmith-main-11.png');
-<<<<<<< HEAD
-  background-position: -878px -318px;
-=======
-  background-position: -318px -702px;
->>>>>>> 17fb6816
+  background-position: -772px -530px;
   width: 105px;
   height: 105px;
 }
 .Mount_Body_Dragon-Aquatic {
   background-image: url('~assets/images/sprites/spritesmith-main-11.png');
-<<<<<<< HEAD
-  background-position: -878px -212px;
-=======
-  background-position: -212px -702px;
->>>>>>> 17fb6816
+  background-position: -772px -424px;
   width: 105px;
   height: 105px;
 }
 .Mount_Body_Dragon-Base {
   background-image: url('~assets/images/sprites/spritesmith-main-11.png');
-<<<<<<< HEAD
-  background-position: -878px -106px;
-=======
-  background-position: -106px -702px;
->>>>>>> 17fb6816
+  background-position: -772px -318px;
   width: 105px;
   height: 105px;
 }
 .Mount_Body_Dragon-CottonCandyBlue {
   background-image: url('~assets/images/sprites/spritesmith-main-11.png');
-<<<<<<< HEAD
-  background-position: -878px 0px;
-=======
-  background-position: 0px -702px;
->>>>>>> 17fb6816
+  background-position: -772px -212px;
   width: 105px;
   height: 105px;
 }
 .Mount_Body_Dragon-CottonCandyPink {
   background-image: url('~assets/images/sprites/spritesmith-main-11.png');
-<<<<<<< HEAD
-  background-position: -742px -702px;
-=======
-  background-position: -772px -530px;
->>>>>>> 17fb6816
+  background-position: -772px -106px;
   width: 105px;
   height: 105px;
 }
 .Mount_Body_Dragon-Cupid {
   background-image: url('~assets/images/sprites/spritesmith-main-11.png');
-<<<<<<< HEAD
-  background-position: -636px -702px;
-=======
-  background-position: -772px -424px;
->>>>>>> 17fb6816
+  background-position: -772px 0px;
   width: 105px;
   height: 105px;
 }
 .Mount_Body_Dragon-Desert {
   background-image: url('~assets/images/sprites/spritesmith-main-11.png');
-<<<<<<< HEAD
-  background-position: -530px -702px;
-=======
-  background-position: -772px -318px;
->>>>>>> 17fb6816
+  background-position: -636px -596px;
   width: 105px;
   height: 105px;
 }
 .Mount_Body_Dragon-Ember {
   background-image: url('~assets/images/sprites/spritesmith-main-11.png');
-<<<<<<< HEAD
-  background-position: -424px -702px;
-=======
-  background-position: -772px -212px;
->>>>>>> 17fb6816
+  background-position: -530px -596px;
   width: 105px;
   height: 105px;
 }
 .Mount_Body_Dragon-Fairy {
   background-image: url('~assets/images/sprites/spritesmith-main-11.png');
-<<<<<<< HEAD
-  background-position: -318px -702px;
-=======
-  background-position: -772px -106px;
->>>>>>> 17fb6816
+  background-position: -424px -596px;
   width: 105px;
   height: 105px;
 }
 .Mount_Body_Dragon-Floral {
   background-image: url('~assets/images/sprites/spritesmith-main-11.png');
-<<<<<<< HEAD
-  background-position: -212px -702px;
-=======
-  background-position: -772px 0px;
->>>>>>> 17fb6816
+  background-position: -318px -596px;
   width: 105px;
   height: 105px;
 }
 .Mount_Body_Dragon-Ghost {
   background-image: url('~assets/images/sprites/spritesmith-main-11.png');
-<<<<<<< HEAD
-  background-position: -106px -702px;
-=======
-  background-position: -636px -596px;
->>>>>>> 17fb6816
+  background-position: -212px -596px;
   width: 105px;
   height: 105px;
 }
 .Mount_Body_Dragon-Golden {
   background-image: url('~assets/images/sprites/spritesmith-main-11.png');
-<<<<<<< HEAD
-  background-position: 0px -702px;
-=======
-  background-position: -530px -596px;
->>>>>>> 17fb6816
+  background-position: -106px -596px;
   width: 105px;
   height: 105px;
 }
 .Mount_Body_Dragon-Holly {
   background-image: url('~assets/images/sprites/spritesmith-main-11.png');
-<<<<<<< HEAD
-  background-position: -772px -530px;
-=======
-  background-position: -424px -596px;
->>>>>>> 17fb6816
+  background-position: 0px -596px;
   width: 105px;
   height: 105px;
 }
 .Mount_Body_Dragon-Peppermint {
   background-image: url('~assets/images/sprites/spritesmith-main-11.png');
-<<<<<<< HEAD
-  background-position: -772px -424px;
-=======
-  background-position: -318px -596px;
->>>>>>> 17fb6816
+  background-position: -666px -424px;
   width: 105px;
   height: 105px;
 }
 .Mount_Body_Dragon-Red {
   background-image: url('~assets/images/sprites/spritesmith-main-11.png');
-<<<<<<< HEAD
-  background-position: -772px -318px;
-=======
-  background-position: -212px -596px;
->>>>>>> 17fb6816
+  background-position: -666px -318px;
   width: 105px;
   height: 105px;
 }
 .Mount_Body_Dragon-RoyalPurple {
   background-image: url('~assets/images/sprites/spritesmith-main-11.png');
-<<<<<<< HEAD
-  background-position: -772px -212px;
-=======
-  background-position: -106px -596px;
->>>>>>> 17fb6816
+  background-position: -666px -212px;
   width: 105px;
   height: 105px;
 }
 .Mount_Body_Dragon-Shade {
   background-image: url('~assets/images/sprites/spritesmith-main-11.png');
-<<<<<<< HEAD
-  background-position: -772px -106px;
-=======
-  background-position: 0px -596px;
->>>>>>> 17fb6816
+  background-position: -666px -106px;
   width: 105px;
   height: 105px;
 }
 .Mount_Body_Dragon-Shimmer {
   background-image: url('~assets/images/sprites/spritesmith-main-11.png');
-<<<<<<< HEAD
-  background-position: -772px 0px;
-=======
-  background-position: -666px -424px;
->>>>>>> 17fb6816
+  background-position: -666px 0px;
   width: 105px;
   height: 105px;
 }
 .Mount_Body_Dragon-Skeleton {
   background-image: url('~assets/images/sprites/spritesmith-main-11.png');
-<<<<<<< HEAD
-  background-position: -636px -596px;
-=======
-  background-position: -666px -318px;
->>>>>>> 17fb6816
+  background-position: -530px -490px;
   width: 105px;
   height: 105px;
 }
 .Mount_Body_Dragon-Spooky {
   background-image: url('~assets/images/sprites/spritesmith-main-11.png');
-<<<<<<< HEAD
-  background-position: -530px -596px;
-=======
-  background-position: -666px -212px;
->>>>>>> 17fb6816
+  background-position: -424px -490px;
   width: 105px;
   height: 105px;
 }
@@ -2744,349 +1800,157 @@
 }
 .Mount_Body_Dragon-Thunderstorm {
   background-image: url('~assets/images/sprites/spritesmith-main-11.png');
-<<<<<<< HEAD
-  background-position: -318px -596px;
-=======
-  background-position: -666px 0px;
->>>>>>> 17fb6816
+  background-position: -212px -490px;
   width: 105px;
   height: 105px;
 }
 .Mount_Body_Dragon-White {
   background-image: url('~assets/images/sprites/spritesmith-main-11.png');
-<<<<<<< HEAD
-  background-position: -212px -596px;
-=======
-  background-position: -530px -490px;
->>>>>>> 17fb6816
+  background-position: -106px -490px;
   width: 105px;
   height: 105px;
 }
 .Mount_Body_Dragon-Zombie {
   background-image: url('~assets/images/sprites/spritesmith-main-11.png');
-<<<<<<< HEAD
-  background-position: -106px -596px;
-=======
-  background-position: -424px -490px;
->>>>>>> 17fb6816
+  background-position: 0px -490px;
   width: 105px;
   height: 105px;
 }
 .Mount_Body_Egg-Base {
   background-image: url('~assets/images/sprites/spritesmith-main-11.png');
-<<<<<<< HEAD
-  background-position: 0px -596px;
-=======
+  background-position: -1408px -742px;
+  width: 105px;
+  height: 105px;
+}
+.Mount_Body_Egg-CottonCandyBlue {
+  background-image: url('~assets/images/sprites/spritesmith-main-11.png');
+  background-position: -1196px -954px;
+  width: 105px;
+  height: 105px;
+}
+.Mount_Body_Egg-CottonCandyPink {
+  background-image: url('~assets/images/sprites/spritesmith-main-11.png');
+  background-position: -1196px -848px;
+  width: 105px;
+  height: 105px;
+}
+.Mount_Body_Egg-Desert {
+  background-image: url('~assets/images/sprites/spritesmith-main-11.png');
+  background-position: -1196px -742px;
+  width: 105px;
+  height: 105px;
+}
+.Mount_Body_Egg-Golden {
+  background-image: url('~assets/images/sprites/spritesmith-main-11.png');
+  background-position: -1196px -636px;
+  width: 105px;
+  height: 105px;
+}
+.Mount_Body_Egg-Red {
+  background-image: url('~assets/images/sprites/spritesmith-main-11.png');
+  background-position: -1196px -530px;
+  width: 105px;
+  height: 105px;
+}
+.Mount_Body_Egg-Shade {
+  background-image: url('~assets/images/sprites/spritesmith-main-11.png');
+  background-position: -1196px -424px;
+  width: 105px;
+  height: 105px;
+}
+.Mount_Body_Egg-Skeleton {
+  background-image: url('~assets/images/sprites/spritesmith-main-11.png');
+  background-position: -1196px -318px;
+  width: 105px;
+  height: 105px;
+}
+.Mount_Body_Egg-White {
+  background-image: url('~assets/images/sprites/spritesmith-main-11.png');
+  background-position: -1196px -212px;
+  width: 105px;
+  height: 105px;
+}
+.Mount_Body_Egg-Zombie {
+  background-image: url('~assets/images/sprites/spritesmith-main-11.png');
+  background-position: -1196px -106px;
+  width: 105px;
+  height: 105px;
+}
+.Mount_Body_Falcon-Base {
+  background-image: url('~assets/images/sprites/spritesmith-main-11.png');
+  background-position: -1196px 0px;
+  width: 105px;
+  height: 105px;
+}
+.Mount_Body_Falcon-CottonCandyBlue {
+  background-image: url('~assets/images/sprites/spritesmith-main-11.png');
+  background-position: -1090px 0px;
+  width: 105px;
+  height: 105px;
+}
+.Mount_Body_Falcon-CottonCandyPink {
+  background-image: url('~assets/images/sprites/spritesmith-main-11.png');
+  background-position: -318px -808px;
+  width: 105px;
+  height: 105px;
+}
+.Mount_Body_Falcon-Desert {
+  background-image: url('~assets/images/sprites/spritesmith-main-11.png');
+  background-position: -212px -808px;
+  width: 105px;
+  height: 105px;
+}
+.Mount_Body_Falcon-Golden {
+  background-image: url('~assets/images/sprites/spritesmith-main-11.png');
+  background-position: -106px -808px;
+  width: 105px;
+  height: 105px;
+}
+.Mount_Body_Falcon-Red {
+  background-image: url('~assets/images/sprites/spritesmith-main-11.png');
+  background-position: 0px -808px;
+  width: 105px;
+  height: 105px;
+}
+.Mount_Body_Falcon-Shade {
+  background-image: url('~assets/images/sprites/spritesmith-main-11.png');
+  background-position: -878px -636px;
+  width: 105px;
+  height: 105px;
+}
+.Mount_Body_Falcon-Skeleton {
+  background-image: url('~assets/images/sprites/spritesmith-main-11.png');
+  background-position: -878px -530px;
+  width: 105px;
+  height: 105px;
+}
+.Mount_Body_Falcon-White {
+  background-image: url('~assets/images/sprites/spritesmith-main-11.png');
+  background-position: -878px -424px;
+  width: 105px;
+  height: 105px;
+}
+.Mount_Body_Falcon-Zombie {
+  background-image: url('~assets/images/sprites/spritesmith-main-11.png');
+  background-position: -878px -318px;
+  width: 105px;
+  height: 105px;
+}
+.Mount_Body_Ferret-Base {
+  background-image: url('~assets/images/sprites/spritesmith-main-11.png');
+  background-position: -878px -212px;
+  width: 105px;
+  height: 105px;
+}
+.Mount_Body_Ferret-CottonCandyBlue {
+  background-image: url('~assets/images/sprites/spritesmith-main-11.png');
+  background-position: -878px -106px;
+  width: 105px;
+  height: 105px;
+}
+.Mount_Body_Ferret-CottonCandyPink {
+  background-image: url('~assets/images/sprites/spritesmith-main-11.png');
   background-position: -318px -490px;
->>>>>>> 17fb6816
-  width: 105px;
-  height: 105px;
-}
-.Mount_Body_Egg-CottonCandyBlue {
-  background-image: url('~assets/images/sprites/spritesmith-main-11.png');
-<<<<<<< HEAD
-  background-position: -666px -424px;
-=======
-  background-position: -212px -490px;
->>>>>>> 17fb6816
-  width: 105px;
-  height: 105px;
-}
-.Mount_Body_Egg-CottonCandyPink {
-  background-image: url('~assets/images/sprites/spritesmith-main-11.png');
-<<<<<<< HEAD
-  background-position: -666px -318px;
-=======
-  background-position: -106px -490px;
->>>>>>> 17fb6816
-  width: 105px;
-  height: 105px;
-}
-.Mount_Body_Egg-Desert {
-  background-image: url('~assets/images/sprites/spritesmith-main-11.png');
-<<<<<<< HEAD
-  background-position: -666px -212px;
-=======
-  background-position: 0px -490px;
->>>>>>> 17fb6816
-  width: 105px;
-  height: 105px;
-}
-.Mount_Body_Egg-Golden {
-  background-image: url('~assets/images/sprites/spritesmith-main-11.png');
-<<<<<<< HEAD
-  background-position: -666px -106px;
-=======
-  background-position: -636px -1338px;
->>>>>>> 17fb6816
-  width: 105px;
-  height: 105px;
-}
-.Mount_Body_Egg-Red {
-  background-image: url('~assets/images/sprites/spritesmith-main-11.png');
-<<<<<<< HEAD
-  background-position: -666px 0px;
-=======
-  background-position: -318px -1126px;
->>>>>>> 17fb6816
-  width: 105px;
-  height: 105px;
-}
-.Mount_Body_Egg-Shade {
-  background-image: url('~assets/images/sprites/spritesmith-main-11.png');
-<<<<<<< HEAD
-  background-position: -530px -490px;
-=======
-  background-position: -212px -1126px;
->>>>>>> 17fb6816
-  width: 105px;
-  height: 105px;
-}
-.Mount_Body_Egg-Skeleton {
-  background-image: url('~assets/images/sprites/spritesmith-main-11.png');
-<<<<<<< HEAD
-  background-position: -424px -490px;
-=======
-  background-position: -106px -1126px;
->>>>>>> 17fb6816
-  width: 105px;
-  height: 105px;
-}
-.Mount_Body_Egg-White {
-  background-image: url('~assets/images/sprites/spritesmith-main-11.png');
-<<<<<<< HEAD
-  background-position: -318px -490px;
-=======
-  background-position: 0px -1126px;
->>>>>>> 17fb6816
-  width: 105px;
-  height: 105px;
-}
-.Mount_Body_Egg-Zombie {
-  background-image: url('~assets/images/sprites/spritesmith-main-11.png');
-<<<<<<< HEAD
-  background-position: -212px -490px;
-=======
-  background-position: -1196px -954px;
->>>>>>> 17fb6816
-  width: 105px;
-  height: 105px;
-}
-.Mount_Body_Falcon-Base {
-  background-image: url('~assets/images/sprites/spritesmith-main-11.png');
-<<<<<<< HEAD
-  background-position: -106px -490px;
-=======
-  background-position: -1196px -848px;
->>>>>>> 17fb6816
-  width: 105px;
-  height: 105px;
-}
-.Mount_Body_Falcon-CottonCandyBlue {
-  background-image: url('~assets/images/sprites/spritesmith-main-11.png');
-<<<<<<< HEAD
-  background-position: 0px -490px;
-=======
-  background-position: -1196px -742px;
->>>>>>> 17fb6816
-  width: 105px;
-  height: 105px;
-}
-.Mount_Body_Falcon-CottonCandyPink {
-  background-image: url('~assets/images/sprites/spritesmith-main-11.png');
-<<<<<<< HEAD
-  background-position: -1514px -954px;
-=======
-  background-position: -1196px -636px;
->>>>>>> 17fb6816
-  width: 105px;
-  height: 105px;
-}
-.Mount_Body_Falcon-Desert {
-  background-image: url('~assets/images/sprites/spritesmith-main-11.png');
-<<<<<<< HEAD
-  background-position: -1514px -848px;
-=======
-  background-position: -1196px -530px;
->>>>>>> 17fb6816
-  width: 105px;
-  height: 105px;
-}
-.Mount_Body_Falcon-Golden {
-  background-image: url('~assets/images/sprites/spritesmith-main-11.png');
-<<<<<<< HEAD
-  background-position: -1514px -742px;
-=======
-  background-position: -1196px -424px;
->>>>>>> 17fb6816
-  width: 105px;
-  height: 105px;
-}
-.Mount_Body_Falcon-Red {
-  background-image: url('~assets/images/sprites/spritesmith-main-11.png');
-<<<<<<< HEAD
-  background-position: -1514px -636px;
-=======
-  background-position: -1090px -424px;
->>>>>>> 17fb6816
-  width: 105px;
-  height: 105px;
-}
-.Mount_Body_Falcon-Shade {
-  background-image: url('~assets/images/sprites/spritesmith-main-11.png');
-<<<<<<< HEAD
-  background-position: -1514px -530px;
-=======
-  background-position: -742px -808px;
->>>>>>> 17fb6816
-  width: 105px;
-  height: 105px;
-}
-.Mount_Body_Falcon-Skeleton {
-  background-image: url('~assets/images/sprites/spritesmith-main-11.png');
-<<<<<<< HEAD
-  background-position: -1514px -424px;
-=======
-  background-position: -636px -808px;
->>>>>>> 17fb6816
-  width: 105px;
-  height: 105px;
-}
-.Mount_Body_Falcon-White {
-  background-image: url('~assets/images/sprites/spritesmith-main-11.png');
-<<<<<<< HEAD
-  background-position: -1514px -318px;
-=======
-  background-position: -530px -808px;
->>>>>>> 17fb6816
-  width: 105px;
-  height: 105px;
-}
-.Mount_Body_Falcon-Zombie {
-  background-image: url('~assets/images/sprites/spritesmith-main-11.png');
-<<<<<<< HEAD
-  background-position: -1514px -212px;
-=======
-  background-position: -424px -808px;
->>>>>>> 17fb6816
-  width: 105px;
-  height: 105px;
-}
-.Mount_Body_Ferret-Base {
-  background-image: url('~assets/images/sprites/spritesmith-main-11.png');
-<<<<<<< HEAD
-  background-position: -1514px -106px;
-=======
-  background-position: -318px -808px;
->>>>>>> 17fb6816
-  width: 105px;
-  height: 105px;
-}
-.Mount_Body_Ferret-CottonCandyBlue {
-  background-image: url('~assets/images/sprites/spritesmith-main-11.png');
-<<<<<<< HEAD
-  background-position: -1514px 0px;
-=======
-  background-position: -212px -808px;
->>>>>>> 17fb6816
-  width: 105px;
-  height: 105px;
-}
-.Mount_Body_Ferret-CottonCandyPink {
-  background-image: url('~assets/images/sprites/spritesmith-main-11.png');
-<<<<<<< HEAD
-  background-position: -1408px -212px;
-=======
-  background-position: -106px -808px;
->>>>>>> 17fb6816
-  width: 105px;
-  height: 105px;
-}
-.Mount_Body_Ferret-Desert {
-  background-image: url('~assets/images/sprites/spritesmith-main-11.png');
-<<<<<<< HEAD
-  background-position: -318px -1020px;
-=======
-  background-position: 0px -808px;
->>>>>>> 17fb6816
-  width: 105px;
-  height: 105px;
-}
-.Mount_Body_Ferret-Golden {
-  background-image: url('~assets/images/sprites/spritesmith-main-11.png');
-<<<<<<< HEAD
-  background-position: -984px -636px;
-=======
-  background-position: -878px -636px;
->>>>>>> 17fb6816
-  width: 105px;
-  height: 105px;
-}
-.Mount_Body_Ferret-Red {
-  background-image: url('~assets/images/sprites/spritesmith-main-11.png');
-<<<<<<< HEAD
-  background-position: -984px -530px;
-=======
-  background-position: -878px -530px;
->>>>>>> 17fb6816
-  width: 105px;
-  height: 105px;
-}
-.Mount_Body_Ferret-Shade {
-  background-image: url('~assets/images/sprites/spritesmith-main-11.png');
-<<<<<<< HEAD
-  background-position: -984px -424px;
-  width: 105px;
-  height: 105px;
-}
-.Mount_Body_Ferret-Skeleton {
-  background-image: url('~assets/images/sprites/spritesmith-main-11.png');
-  background-position: -984px -318px;
-  width: 105px;
-  height: 105px;
-}
-.Mount_Body_Ferret-White {
-  background-image: url('~assets/images/sprites/spritesmith-main-11.png');
-  background-position: -984px -212px;
-  width: 105px;
-  height: 105px;
-}
-.Mount_Body_Ferret-Zombie {
-  background-image: url('~assets/images/sprites/spritesmith-main-11.png');
-  background-position: -984px -106px;
-  width: 105px;
-  height: 105px;
-}
-.Mount_Body_FlyingPig-Aquatic {
-  background-image: url('~assets/images/sprites/spritesmith-main-11.png');
-  background-position: -984px 0px;
-  width: 105px;
-  height: 105px;
-}
-.Mount_Body_FlyingPig-Base {
-  background-image: url('~assets/images/sprites/spritesmith-main-11.png');
-  background-position: -848px -808px;
-  width: 105px;
-  height: 105px;
-}
-.Mount_Body_FlyingPig-CottonCandyBlue {
-  background-image: url('~assets/images/sprites/spritesmith-main-11.png');
-  background-position: -742px -808px;
-  width: 105px;
-  height: 105px;
-}
-.Mount_Body_FlyingPig-CottonCandyPink {
-  background-image: url('~assets/images/sprites/spritesmith-main-11.png');
-  background-position: -636px -808px;
-  width: 105px;
-  height: 105px;
-}
-.Mount_Body_FlyingPig-Cupid {
-  background-image: url('~assets/images/sprites/spritesmith-main-11.png');
-  background-position: -424px -596px;
-=======
-  background-position: -666px -106px;
->>>>>>> 17fb6816
   width: 105px;
   height: 105px;
 }