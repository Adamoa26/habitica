<<<<<<< HEAD
.Mount_Body_Cow-CottonCandyBlue {
  background-image: url(/static/sprites/spritesmith-main-11.png);
  background-position: -1272px 0px;
=======
.Mount_Body_LionCub-Peppermint {
  background-image: url(/static/sprites/spritesmith-main-11.png);
  background-position: -1286px -848px;
  width: 105px;
  height: 105px;
}
.Mount_Body_LionCub-Red {
  background-image: url(/static/sprites/spritesmith-main-11.png);
  background-position: -318px -1150px;
  width: 105px;
  height: 105px;
}
.Mount_Body_LionCub-RoyalPurple {
  background-image: url(/static/sprites/spritesmith-main-11.png);
  background-position: -212px -1256px;
  width: 105px;
  height: 105px;
}
.Mount_Body_LionCub-Shade {
  background-image: url(/static/sprites/spritesmith-main-11.png);
  background-position: -318px -1256px;
  width: 105px;
  height: 105px;
}
.Mount_Body_LionCub-Shimmer {
  background-image: url(/static/sprites/spritesmith-main-11.png);
  background-position: -424px -1256px;
  width: 105px;
  height: 105px;
}
.Mount_Body_LionCub-Skeleton {
  background-image: url(/static/sprites/spritesmith-main-11.png);
  background-position: 0px -408px;
  width: 111px;
  height: 105px;
}
.Mount_Body_LionCub-Spooky {
  background-image: url(/static/sprites/spritesmith-main-11.png);
  background-position: -1286px -954px;
  width: 105px;
  height: 105px;
}
.Mount_Body_LionCub-Thunderstorm {
  background-image: url(/static/sprites/spritesmith-main-11.png);
  background-position: -1286px -1060px;
  width: 105px;
  height: 105px;
}
.Mount_Body_LionCub-White {
  background-image: url(/static/sprites/spritesmith-main-11.png);
  background-position: 0px -1256px;
>>>>>>> 80ae9c3e
  width: 105px;
  height: 105px;
}
.Mount_Body_Cow-CottonCandyPink {
  background-image: url(/static/sprites/spritesmith-main-11.png);
<<<<<<< HEAD
  background-position: -318px -1105px;
=======
  background-position: -106px -1256px;
>>>>>>> 80ae9c3e
  width: 105px;
  height: 105px;
}
.Mount_Body_Cow-Desert {
  background-image: url(/static/sprites/spritesmith-main-11.png);
  background-position: -1272px -106px;
  width: 105px;
  height: 105px;
}
.Mount_Body_Cow-Golden {
  background-image: url(/static/sprites/spritesmith-main-11.png);
  background-position: -636px -1105px;
  width: 105px;
  height: 105px;
}
.Mount_Body_Cow-Red {
  background-image: url(/static/sprites/spritesmith-main-11.png);
<<<<<<< HEAD
  background-position: -742px -1105px;
  width: 105px;
=======
  background-position: -112px -408px;
  width: 108px;
>>>>>>> 80ae9c3e
  height: 105px;
}
.Mount_Body_Cow-Shade {
  background-image: url(/static/sprites/spritesmith-main-11.png);
<<<<<<< HEAD
  background-position: -848px -1105px;
=======
  background-position: -530px -1256px;
>>>>>>> 80ae9c3e
  width: 105px;
  height: 105px;
}
.Mount_Body_Cow-Skeleton {
  background-image: url(/static/sprites/spritesmith-main-11.png);
<<<<<<< HEAD
  background-position: -954px -1105px;
=======
  background-position: -636px -1256px;
>>>>>>> 80ae9c3e
  width: 105px;
  height: 105px;
}
.Mount_Body_Cow-White {
  background-image: url(/static/sprites/spritesmith-main-11.png);
<<<<<<< HEAD
  background-position: -1060px -1105px;
=======
  background-position: -327px -408px;
>>>>>>> 80ae9c3e
  width: 105px;
  height: 105px;
}
.Mount_Body_Cow-Zombie {
  background-image: url(/static/sprites/spritesmith-main-11.png);
<<<<<<< HEAD
  background-position: -1166px -1105px;
=======
  background-position: -433px -408px;
>>>>>>> 80ae9c3e
  width: 105px;
  height: 105px;
}
.Mount_Body_Cuttlefish-Base {
  background-image: url(/static/sprites/spritesmith-main-11.png);
<<<<<<< HEAD
  background-position: -530px -115px;
=======
  background-position: -544px 0px;
>>>>>>> 80ae9c3e
  width: 105px;
  height: 114px;
}
.Mount_Body_Cuttlefish-CottonCandyBlue {
  background-image: url(/static/sprites/spritesmith-main-11.png);
<<<<<<< HEAD
  background-position: -318px -239px;
=======
  background-position: -544px -106px;
>>>>>>> 80ae9c3e
  width: 105px;
  height: 114px;
}
.Mount_Body_Cuttlefish-CottonCandyPink {
  background-image: url(/static/sprites/spritesmith-main-11.png);
<<<<<<< HEAD
  background-position: -212px 0px;
=======
  background-position: -544px -212px;
>>>>>>> 80ae9c3e
  width: 105px;
  height: 114px;
}
.Mount_Body_Cuttlefish-Desert {
  background-image: url(/static/sprites/spritesmith-main-11.png);
<<<<<<< HEAD
  background-position: 0px -124px;
=======
  background-position: -544px -318px;
>>>>>>> 80ae9c3e
  width: 105px;
  height: 114px;
}
.Mount_Body_Cuttlefish-Golden {
  background-image: url(/static/sprites/spritesmith-main-11.png);
<<<<<<< HEAD
  background-position: -106px -124px;
=======
  background-position: 0px -514px;
>>>>>>> 80ae9c3e
  width: 105px;
  height: 114px;
}
.Mount_Body_Cuttlefish-Red {
  background-image: url(/static/sprites/spritesmith-main-11.png);
<<<<<<< HEAD
  background-position: -212px -124px;
=======
  background-position: -106px -514px;
>>>>>>> 80ae9c3e
  width: 105px;
  height: 114px;
}
.Mount_Body_Cuttlefish-Shade {
  background-image: url(/static/sprites/spritesmith-main-11.png);
<<<<<<< HEAD
  background-position: -318px 0px;
=======
  background-position: -212px -514px;
>>>>>>> 80ae9c3e
  width: 105px;
  height: 114px;
}
.Mount_Body_Cuttlefish-Skeleton {
  background-image: url(/static/sprites/spritesmith-main-11.png);
<<<<<<< HEAD
  background-position: -318px -115px;
=======
  background-position: -318px -514px;
>>>>>>> 80ae9c3e
  width: 105px;
  height: 114px;
}
.Mount_Body_Cuttlefish-White {
  background-image: url(/static/sprites/spritesmith-main-11.png);
<<<<<<< HEAD
  background-position: 0px -239px;
=======
  background-position: -424px -514px;
>>>>>>> 80ae9c3e
  width: 105px;
  height: 114px;
}
.Mount_Body_Cuttlefish-Zombie {
  background-image: url(/static/sprites/spritesmith-main-11.png);
<<<<<<< HEAD
  background-position: -106px -239px;
=======
  background-position: -530px -514px;
>>>>>>> 80ae9c3e
  width: 105px;
  height: 114px;
}
.Mount_Body_Deer-Base {
  background-image: url(/static/sprites/spritesmith-main-11.png);
<<<<<<< HEAD
  background-position: -1272px -212px;
=======
  background-position: -650px 0px;
>>>>>>> 80ae9c3e
  width: 105px;
  height: 105px;
}
.Mount_Body_Deer-CottonCandyBlue {
  background-image: url(/static/sprites/spritesmith-main-11.png);
<<<<<<< HEAD
  background-position: -1272px -318px;
=======
  background-position: -650px -106px;
>>>>>>> 80ae9c3e
  width: 105px;
  height: 105px;
}
.Mount_Body_Deer-CottonCandyPink {
  background-image: url(/static/sprites/spritesmith-main-11.png);
<<<<<<< HEAD
  background-position: -1272px -1423px;
=======
  background-position: -650px -212px;
>>>>>>> 80ae9c3e
  width: 105px;
  height: 105px;
}
.Mount_Body_Deer-Desert {
  background-image: url(/static/sprites/spritesmith-main-11.png);
<<<<<<< HEAD
  background-position: -1590px -212px;
=======
  background-position: -650px -318px;
>>>>>>> 80ae9c3e
  width: 105px;
  height: 105px;
}
.Mount_Body_Deer-Golden {
  background-image: url(/static/sprites/spritesmith-main-11.png);
<<<<<<< HEAD
  background-position: -1590px -318px;
=======
  background-position: -650px -424px;
>>>>>>> 80ae9c3e
  width: 105px;
  height: 105px;
}
.Mount_Body_Deer-Red {
  background-image: url(/static/sprites/spritesmith-main-11.png);
<<<<<<< HEAD
  background-position: -1590px -424px;
=======
  background-position: 0px -620px;
>>>>>>> 80ae9c3e
  width: 105px;
  height: 105px;
}
.Mount_Body_Deer-Shade {
  background-image: url(/static/sprites/spritesmith-main-11.png);
<<<<<<< HEAD
  background-position: -530px -336px;
=======
  background-position: -106px -620px;
>>>>>>> 80ae9c3e
  width: 105px;
  height: 105px;
}
.Mount_Body_Deer-Skeleton {
  background-image: url(/static/sprites/spritesmith-main-11.png);
<<<<<<< HEAD
  background-position: -221px -469px;
=======
  background-position: -212px -620px;
>>>>>>> 80ae9c3e
  width: 105px;
  height: 105px;
}
.Mount_Body_Deer-White {
  background-image: url(/static/sprites/spritesmith-main-11.png);
<<<<<<< HEAD
  background-position: -327px -469px;
=======
  background-position: -318px -620px;
>>>>>>> 80ae9c3e
  width: 105px;
  height: 105px;
}
.Mount_Body_Deer-Zombie {
  background-image: url(/static/sprites/spritesmith-main-11.png);
<<<<<<< HEAD
  background-position: -433px -469px;
=======
  background-position: -424px -620px;
>>>>>>> 80ae9c3e
  width: 105px;
  height: 105px;
}
.Mount_Body_Dragon-Aquatic {
  background-image: url(/static/sprites/spritesmith-main-11.png);
<<<<<<< HEAD
  background-position: -636px 0px;
=======
  background-position: -530px -620px;
>>>>>>> 80ae9c3e
  width: 105px;
  height: 105px;
}
.Mount_Body_Dragon-Base {
  background-image: url(/static/sprites/spritesmith-main-11.png);
<<<<<<< HEAD
  background-position: -636px -106px;
=======
  background-position: -636px -620px;
>>>>>>> 80ae9c3e
  width: 105px;
  height: 105px;
}
.Mount_Body_Dragon-CottonCandyBlue {
  background-image: url(/static/sprites/spritesmith-main-11.png);
<<<<<<< HEAD
  background-position: -636px -212px;
=======
  background-position: -756px 0px;
>>>>>>> 80ae9c3e
  width: 105px;
  height: 105px;
}
.Mount_Body_Dragon-CottonCandyPink {
  background-image: url(/static/sprites/spritesmith-main-11.png);
<<<<<<< HEAD
  background-position: -636px -318px;
=======
  background-position: -756px -106px;
>>>>>>> 80ae9c3e
  width: 105px;
  height: 105px;
}
.Mount_Body_Dragon-Cupid {
  background-image: url(/static/sprites/spritesmith-main-11.png);
<<<<<<< HEAD
  background-position: -636px -424px;
=======
  background-position: -756px -212px;
>>>>>>> 80ae9c3e
  width: 105px;
  height: 105px;
}
.Mount_Body_Dragon-Desert {
  background-image: url(/static/sprites/spritesmith-main-11.png);
<<<<<<< HEAD
  background-position: 0px -575px;
=======
  background-position: -756px -318px;
>>>>>>> 80ae9c3e
  width: 105px;
  height: 105px;
}
.Mount_Body_Dragon-Ember {
  background-image: url(/static/sprites/spritesmith-main-11.png);
<<<<<<< HEAD
  background-position: -106px -575px;
=======
  background-position: -756px -424px;
>>>>>>> 80ae9c3e
  width: 105px;
  height: 105px;
}
.Mount_Body_Dragon-Fairy {
  background-image: url(/static/sprites/spritesmith-main-11.png);
<<<<<<< HEAD
  background-position: -212px -575px;
=======
  background-position: -756px -530px;
>>>>>>> 80ae9c3e
  width: 105px;
  height: 105px;
}
.Mount_Body_Dragon-Floral {
  background-image: url(/static/sprites/spritesmith-main-11.png);
<<<<<<< HEAD
  background-position: -318px -575px;
=======
  background-position: 0px -726px;
>>>>>>> 80ae9c3e
  width: 105px;
  height: 105px;
}
.Mount_Body_Dragon-Ghost {
  background-image: url(/static/sprites/spritesmith-main-11.png);
<<<<<<< HEAD
  background-position: -424px -575px;
=======
  background-position: -106px -726px;
>>>>>>> 80ae9c3e
  width: 105px;
  height: 105px;
}
.Mount_Body_Dragon-Golden {
  background-image: url(/static/sprites/spritesmith-main-11.png);
<<<<<<< HEAD
  background-position: -530px -575px;
=======
  background-position: -212px -726px;
>>>>>>> 80ae9c3e
  width: 105px;
  height: 105px;
}
.Mount_Body_Dragon-Holly {
  background-image: url(/static/sprites/spritesmith-main-11.png);
<<<<<<< HEAD
  background-position: -636px -575px;
=======
  background-position: -318px -726px;
>>>>>>> 80ae9c3e
  width: 105px;
  height: 105px;
}
.Mount_Body_Dragon-Peppermint {
  background-image: url(/static/sprites/spritesmith-main-11.png);
<<<<<<< HEAD
  background-position: -742px 0px;
=======
  background-position: -424px -726px;
>>>>>>> 80ae9c3e
  width: 105px;
  height: 105px;
}
.Mount_Body_Dragon-Red {
  background-image: url(/static/sprites/spritesmith-main-11.png);
<<<<<<< HEAD
  background-position: -742px -106px;
=======
  background-position: -530px -726px;
>>>>>>> 80ae9c3e
  width: 105px;
  height: 105px;
}
.Mount_Body_Dragon-RoyalPurple {
  background-image: url(/static/sprites/spritesmith-main-11.png);
<<<<<<< HEAD
  background-position: -742px -212px;
=======
  background-position: -636px -726px;
>>>>>>> 80ae9c3e
  width: 105px;
  height: 105px;
}
.Mount_Body_Dragon-Shade {
  background-image: url(/static/sprites/spritesmith-main-11.png);
<<<<<<< HEAD
  background-position: -742px -318px;
=======
  background-position: -742px -726px;
>>>>>>> 80ae9c3e
  width: 105px;
  height: 105px;
}
.Mount_Body_Dragon-Shimmer {
  background-image: url(/static/sprites/spritesmith-main-11.png);
<<<<<<< HEAD
  background-position: -742px -424px;
=======
  background-position: -862px 0px;
>>>>>>> 80ae9c3e
  width: 105px;
  height: 105px;
}
.Mount_Body_Dragon-Skeleton {
  background-image: url(/static/sprites/spritesmith-main-11.png);
<<<<<<< HEAD
  background-position: -742px -530px;
=======
  background-position: -862px -106px;
>>>>>>> 80ae9c3e
  width: 105px;
  height: 105px;
}
.Mount_Body_Dragon-Spooky {
  background-image: url(/static/sprites/spritesmith-main-11.png);
<<<<<<< HEAD
  background-position: 0px -681px;
=======
  background-position: -862px -212px;
>>>>>>> 80ae9c3e
  width: 105px;
  height: 105px;
}
.Mount_Body_Dragon-Thunderstorm {
  background-image: url(/static/sprites/spritesmith-main-11.png);
<<<<<<< HEAD
  background-position: -106px -681px;
=======
  background-position: -862px -318px;
>>>>>>> 80ae9c3e
  width: 105px;
  height: 105px;
}
.Mount_Body_Dragon-White {
  background-image: url(/static/sprites/spritesmith-main-11.png);
<<<<<<< HEAD
  background-position: -212px -681px;
=======
  background-position: -862px -424px;
>>>>>>> 80ae9c3e
  width: 105px;
  height: 105px;
}
.Mount_Body_Dragon-Zombie {
  background-image: url(/static/sprites/spritesmith-main-11.png);
<<<<<<< HEAD
  background-position: -318px -681px;
=======
  background-position: -862px -530px;
>>>>>>> 80ae9c3e
  width: 105px;
  height: 105px;
}
.Mount_Body_Egg-Base {
  background-image: url(/static/sprites/spritesmith-main-11.png);
<<<<<<< HEAD
  background-position: -424px -681px;
=======
  background-position: -862px -636px;
>>>>>>> 80ae9c3e
  width: 105px;
  height: 105px;
}
.Mount_Body_Egg-CottonCandyBlue {
  background-image: url(/static/sprites/spritesmith-main-11.png);
<<<<<<< HEAD
  background-position: -530px -681px;
=======
  background-position: 0px -832px;
>>>>>>> 80ae9c3e
  width: 105px;
  height: 105px;
}
.Mount_Body_Egg-CottonCandyPink {
  background-image: url(/static/sprites/spritesmith-main-11.png);
<<<<<<< HEAD
  background-position: -636px -681px;
=======
  background-position: -106px -832px;
>>>>>>> 80ae9c3e
  width: 105px;
  height: 105px;
}
.Mount_Body_Egg-Desert {
  background-image: url(/static/sprites/spritesmith-main-11.png);
<<<<<<< HEAD
  background-position: -742px -681px;
=======
  background-position: -212px -832px;
>>>>>>> 80ae9c3e
  width: 105px;
  height: 105px;
}
.Mount_Body_Egg-Golden {
  background-image: url(/static/sprites/spritesmith-main-11.png);
<<<<<<< HEAD
  background-position: -848px 0px;
=======
  background-position: -318px -832px;
>>>>>>> 80ae9c3e
  width: 105px;
  height: 105px;
}
.Mount_Body_Egg-Red {
  background-image: url(/static/sprites/spritesmith-main-11.png);
<<<<<<< HEAD
  background-position: -848px -106px;
=======
  background-position: -424px -832px;
>>>>>>> 80ae9c3e
  width: 105px;
  height: 105px;
}
.Mount_Body_Egg-Shade {
  background-image: url(/static/sprites/spritesmith-main-11.png);
<<<<<<< HEAD
  background-position: -848px -212px;
=======
  background-position: -530px -832px;
>>>>>>> 80ae9c3e
  width: 105px;
  height: 105px;
}
.Mount_Body_Egg-Skeleton {
  background-image: url(/static/sprites/spritesmith-main-11.png);
<<<<<<< HEAD
  background-position: -848px -318px;
=======
  background-position: -636px -832px;
>>>>>>> 80ae9c3e
  width: 105px;
  height: 105px;
}
.Mount_Body_Egg-White {
  background-image: url(/static/sprites/spritesmith-main-11.png);
<<<<<<< HEAD
  background-position: -848px -424px;
=======
  background-position: -742px -832px;
>>>>>>> 80ae9c3e
  width: 105px;
  height: 105px;
}
.Mount_Body_Egg-Zombie {
  background-image: url(/static/sprites/spritesmith-main-11.png);
<<<<<<< HEAD
  background-position: -848px -530px;
=======
  background-position: -848px -832px;
>>>>>>> 80ae9c3e
  width: 105px;
  height: 105px;
}
.Mount_Body_Falcon-Base {
  background-image: url(/static/sprites/spritesmith-main-11.png);
<<<<<<< HEAD
  background-position: -848px -636px;
=======
  background-position: -968px 0px;
>>>>>>> 80ae9c3e
  width: 105px;
  height: 105px;
}
.Mount_Body_Falcon-CottonCandyBlue {
  background-image: url(/static/sprites/spritesmith-main-11.png);
<<<<<<< HEAD
  background-position: 0px -787px;
=======
  background-position: -968px -106px;
>>>>>>> 80ae9c3e
  width: 105px;
  height: 105px;
}
.Mount_Body_Falcon-CottonCandyPink {
  background-image: url(/static/sprites/spritesmith-main-11.png);
<<<<<<< HEAD
  background-position: -106px -787px;
=======
  background-position: -968px -212px;
>>>>>>> 80ae9c3e
  width: 105px;
  height: 105px;
}
.Mount_Body_Falcon-Desert {
  background-image: url(/static/sprites/spritesmith-main-11.png);
<<<<<<< HEAD
  background-position: -212px -787px;
=======
  background-position: -968px -318px;
>>>>>>> 80ae9c3e
  width: 105px;
  height: 105px;
}
.Mount_Body_Falcon-Golden {
  background-image: url(/static/sprites/spritesmith-main-11.png);
<<<<<<< HEAD
  background-position: -318px -787px;
=======
  background-position: -968px -424px;
>>>>>>> 80ae9c3e
  width: 105px;
  height: 105px;
}
.Mount_Body_Falcon-Red {
  background-image: url(/static/sprites/spritesmith-main-11.png);
<<<<<<< HEAD
  background-position: -424px -787px;
=======
  background-position: -968px -530px;
>>>>>>> 80ae9c3e
  width: 105px;
  height: 105px;
}
.Mount_Body_Falcon-Shade {
  background-image: url(/static/sprites/spritesmith-main-11.png);
<<<<<<< HEAD
  background-position: -530px -787px;
=======
  background-position: -968px -636px;
>>>>>>> 80ae9c3e
  width: 105px;
  height: 105px;
}
.Mount_Body_Falcon-Skeleton {
  background-image: url(/static/sprites/spritesmith-main-11.png);
<<<<<<< HEAD
  background-position: -636px -787px;
=======
  background-position: -968px -742px;
>>>>>>> 80ae9c3e
  width: 105px;
  height: 105px;
}
.Mount_Body_Falcon-White {
  background-image: url(/static/sprites/spritesmith-main-11.png);
<<<<<<< HEAD
  background-position: -742px -787px;
=======
  background-position: 0px -938px;
>>>>>>> 80ae9c3e
  width: 105px;
  height: 105px;
}
.Mount_Body_Falcon-Zombie {
  background-image: url(/static/sprites/spritesmith-main-11.png);
<<<<<<< HEAD
  background-position: -848px -787px;
=======
  background-position: -106px -938px;
>>>>>>> 80ae9c3e
  width: 105px;
  height: 105px;
}
.Mount_Body_Ferret-Base {
  background-image: url(/static/sprites/spritesmith-main-11.png);
<<<<<<< HEAD
  background-position: -954px 0px;
=======
  background-position: -212px -938px;
>>>>>>> 80ae9c3e
  width: 105px;
  height: 105px;
}
.Mount_Body_Ferret-CottonCandyBlue {
  background-image: url(/static/sprites/spritesmith-main-11.png);
<<<<<<< HEAD
  background-position: -954px -106px;
=======
  background-position: -318px -938px;
>>>>>>> 80ae9c3e
  width: 105px;
  height: 105px;
}
.Mount_Body_Ferret-CottonCandyPink {
  background-image: url(/static/sprites/spritesmith-main-11.png);
<<<<<<< HEAD
  background-position: -954px -212px;
=======
  background-position: -424px -938px;
>>>>>>> 80ae9c3e
  width: 105px;
  height: 105px;
}
.Mount_Body_Ferret-Desert {
  background-image: url(/static/sprites/spritesmith-main-11.png);
<<<<<<< HEAD
  background-position: -954px -318px;
=======
  background-position: -530px -938px;
>>>>>>> 80ae9c3e
  width: 105px;
  height: 105px;
}
.Mount_Body_Ferret-Golden {
  background-image: url(/static/sprites/spritesmith-main-11.png);
<<<<<<< HEAD
  background-position: -954px -424px;
=======
  background-position: -636px -938px;
>>>>>>> 80ae9c3e
  width: 105px;
  height: 105px;
}
.Mount_Body_Ferret-Red {
  background-image: url(/static/sprites/spritesmith-main-11.png);
<<<<<<< HEAD
  background-position: -954px -530px;
=======
  background-position: -742px -938px;
>>>>>>> 80ae9c3e
  width: 105px;
  height: 105px;
}
.Mount_Body_Ferret-Shade {
  background-image: url(/static/sprites/spritesmith-main-11.png);
<<<<<<< HEAD
  background-position: -954px -636px;
=======
  background-position: -848px -938px;
>>>>>>> 80ae9c3e
  width: 105px;
  height: 105px;
}
.Mount_Body_Ferret-Skeleton {
  background-image: url(/static/sprites/spritesmith-main-11.png);
<<<<<<< HEAD
  background-position: -954px -742px;
=======
  background-position: -954px -938px;
>>>>>>> 80ae9c3e
  width: 105px;
  height: 105px;
}
.Mount_Body_Ferret-White {
  background-image: url(/static/sprites/spritesmith-main-11.png);
<<<<<<< HEAD
  background-position: 0px -893px;
=======
  background-position: -1074px 0px;
>>>>>>> 80ae9c3e
  width: 105px;
  height: 105px;
}
.Mount_Body_Ferret-Zombie {
  background-image: url(/static/sprites/spritesmith-main-11.png);
<<<<<<< HEAD
  background-position: -106px -893px;
=======
  background-position: -1074px -106px;
>>>>>>> 80ae9c3e
  width: 105px;
  height: 105px;
}
.Mount_Body_FlyingPig-Aquatic {
  background-image: url(/static/sprites/spritesmith-main-11.png);
<<<<<<< HEAD
  background-position: -212px -893px;
=======
  background-position: -1074px -212px;
>>>>>>> 80ae9c3e
  width: 105px;
  height: 105px;
}
.Mount_Body_FlyingPig-Base {
  background-image: url(/static/sprites/spritesmith-main-11.png);
<<<<<<< HEAD
  background-position: -318px -893px;
=======
  background-position: -1074px -318px;
>>>>>>> 80ae9c3e
  width: 105px;
  height: 105px;
}
.Mount_Body_FlyingPig-CottonCandyBlue {
  background-image: url(/static/sprites/spritesmith-main-11.png);
<<<<<<< HEAD
  background-position: -424px -893px;
=======
  background-position: -1074px -424px;
>>>>>>> 80ae9c3e
  width: 105px;
  height: 105px;
}
.Mount_Body_FlyingPig-CottonCandyPink {
  background-image: url(/static/sprites/spritesmith-main-11.png);
<<<<<<< HEAD
  background-position: -530px -893px;
=======
  background-position: -1074px -530px;
>>>>>>> 80ae9c3e
  width: 105px;
  height: 105px;
}
.Mount_Body_FlyingPig-Cupid {
  background-image: url(/static/sprites/spritesmith-main-11.png);
<<<<<<< HEAD
  background-position: -636px -893px;
=======
  background-position: -1074px -636px;
>>>>>>> 80ae9c3e
  width: 105px;
  height: 105px;
}
.Mount_Body_FlyingPig-Desert {
  background-image: url(/static/sprites/spritesmith-main-11.png);
<<<<<<< HEAD
  background-position: -742px -893px;
=======
  background-position: -1074px -742px;
>>>>>>> 80ae9c3e
  width: 105px;
  height: 105px;
}
.Mount_Body_FlyingPig-Ember {
  background-image: url(/static/sprites/spritesmith-main-11.png);
<<<<<<< HEAD
  background-position: -848px -893px;
=======
  background-position: -1074px -848px;
>>>>>>> 80ae9c3e
  width: 105px;
  height: 105px;
}
.Mount_Body_FlyingPig-Fairy {
  background-image: url(/static/sprites/spritesmith-main-11.png);
<<<<<<< HEAD
  background-position: -954px -893px;
=======
  background-position: 0px -1044px;
>>>>>>> 80ae9c3e
  width: 105px;
  height: 105px;
}
.Mount_Body_FlyingPig-Floral {
  background-image: url(/static/sprites/spritesmith-main-11.png);
<<<<<<< HEAD
  background-position: -1060px 0px;
=======
  background-position: -106px -1044px;
>>>>>>> 80ae9c3e
  width: 105px;
  height: 105px;
}
.Mount_Body_FlyingPig-Ghost {
  background-image: url(/static/sprites/spritesmith-main-11.png);
<<<<<<< HEAD
  background-position: -1060px -106px;
=======
  background-position: -212px -1044px;
>>>>>>> 80ae9c3e
  width: 105px;
  height: 105px;
}
.Mount_Body_FlyingPig-Golden {
  background-image: url(/static/sprites/spritesmith-main-11.png);
<<<<<<< HEAD
  background-position: -1060px -212px;
=======
  background-position: -318px -1044px;
>>>>>>> 80ae9c3e
  width: 105px;
  height: 105px;
}
.Mount_Body_FlyingPig-Holly {
  background-image: url(/static/sprites/spritesmith-main-11.png);
<<<<<<< HEAD
  background-position: -1060px -318px;
=======
  background-position: -424px -1044px;
>>>>>>> 80ae9c3e
  width: 105px;
  height: 105px;
}
.Mount_Body_FlyingPig-Peppermint {
  background-image: url(/static/sprites/spritesmith-main-11.png);
<<<<<<< HEAD
  background-position: -1060px -424px;
=======
  background-position: -530px -1044px;
>>>>>>> 80ae9c3e
  width: 105px;
  height: 105px;
}
.Mount_Body_FlyingPig-Red {
  background-image: url(/static/sprites/spritesmith-main-11.png);
<<<<<<< HEAD
  background-position: -1060px -530px;
=======
  background-position: -636px -1044px;
>>>>>>> 80ae9c3e
  width: 105px;
  height: 105px;
}
.Mount_Body_FlyingPig-RoyalPurple {
  background-image: url(/static/sprites/spritesmith-main-11.png);
<<<<<<< HEAD
  background-position: -1060px -636px;
=======
  background-position: -742px -1044px;
>>>>>>> 80ae9c3e
  width: 105px;
  height: 105px;
}
.Mount_Body_FlyingPig-Shade {
  background-image: url(/static/sprites/spritesmith-main-11.png);
<<<<<<< HEAD
  background-position: -1060px -742px;
=======
  background-position: -848px -1044px;
>>>>>>> 80ae9c3e
  width: 105px;
  height: 105px;
}
.Mount_Body_FlyingPig-Shimmer {
  background-image: url(/static/sprites/spritesmith-main-11.png);
<<<<<<< HEAD
  background-position: -1060px -848px;
=======
  background-position: -954px -1044px;
>>>>>>> 80ae9c3e
  width: 105px;
  height: 105px;
}
.Mount_Body_FlyingPig-Skeleton {
  background-image: url(/static/sprites/spritesmith-main-11.png);
<<<<<<< HEAD
  background-position: 0px -999px;
=======
  background-position: -1060px -1044px;
>>>>>>> 80ae9c3e
  width: 105px;
  height: 105px;
}
.Mount_Body_FlyingPig-Spooky {
  background-image: url(/static/sprites/spritesmith-main-11.png);
<<<<<<< HEAD
  background-position: -106px -999px;
=======
  background-position: -1180px 0px;
>>>>>>> 80ae9c3e
  width: 105px;
  height: 105px;
}
.Mount_Body_FlyingPig-Thunderstorm {
  background-image: url(/static/sprites/spritesmith-main-11.png);
<<<<<<< HEAD
  background-position: -212px -999px;
=======
  background-position: -1180px -106px;
>>>>>>> 80ae9c3e
  width: 105px;
  height: 105px;
}
.Mount_Body_FlyingPig-White {
  background-image: url(/static/sprites/spritesmith-main-11.png);
<<<<<<< HEAD
  background-position: -318px -999px;
=======
  background-position: -1180px -212px;
>>>>>>> 80ae9c3e
  width: 105px;
  height: 105px;
}
.Mount_Body_FlyingPig-Zombie {
  background-image: url(/static/sprites/spritesmith-main-11.png);
<<<<<<< HEAD
  background-position: -424px -999px;
=======
  background-position: -1180px -318px;
>>>>>>> 80ae9c3e
  width: 105px;
  height: 105px;
}
.Mount_Body_Fox-Aquatic {
  background-image: url(/static/sprites/spritesmith-main-11.png);
<<<<<<< HEAD
  background-position: -530px -999px;
=======
  background-position: -1180px -424px;
>>>>>>> 80ae9c3e
  width: 105px;
  height: 105px;
}
.Mount_Body_Fox-Base {
  background-image: url(/static/sprites/spritesmith-main-11.png);
<<<<<<< HEAD
  background-position: -636px -999px;
=======
  background-position: -1180px -530px;
>>>>>>> 80ae9c3e
  width: 105px;
  height: 105px;
}
.Mount_Body_Fox-CottonCandyBlue {
  background-image: url(/static/sprites/spritesmith-main-11.png);
<<<<<<< HEAD
  background-position: -742px -999px;
=======
  background-position: -1180px -636px;
>>>>>>> 80ae9c3e
  width: 105px;
  height: 105px;
}
.Mount_Body_Fox-CottonCandyPink {
  background-image: url(/static/sprites/spritesmith-main-11.png);
<<<<<<< HEAD
  background-position: -848px -999px;
=======
  background-position: -1180px -742px;
>>>>>>> 80ae9c3e
  width: 105px;
  height: 105px;
}
.Mount_Body_Fox-Cupid {
  background-image: url(/static/sprites/spritesmith-main-11.png);
<<<<<<< HEAD
  background-position: -954px -999px;
=======
  background-position: -1180px -848px;
>>>>>>> 80ae9c3e
  width: 105px;
  height: 105px;
}
.Mount_Body_Fox-Desert {
  background-image: url(/static/sprites/spritesmith-main-11.png);
<<<<<<< HEAD
  background-position: -1060px -999px;
=======
  background-position: -1180px -954px;
>>>>>>> 80ae9c3e
  width: 105px;
  height: 105px;
}
.Mount_Body_Fox-Ember {
  background-image: url(/static/sprites/spritesmith-main-11.png);
<<<<<<< HEAD
  background-position: -1166px 0px;
=======
  background-position: 0px -1150px;
>>>>>>> 80ae9c3e
  width: 105px;
  height: 105px;
}
.Mount_Body_Fox-Fairy {
  background-image: url(/static/sprites/spritesmith-main-11.png);
<<<<<<< HEAD
  background-position: -1166px -106px;
=======
  background-position: -106px -1150px;
>>>>>>> 80ae9c3e
  width: 105px;
  height: 105px;
}
.Mount_Body_Fox-Floral {
  background-image: url(/static/sprites/spritesmith-main-11.png);
<<<<<<< HEAD
  background-position: -1166px -212px;
=======
  background-position: -212px -1150px;
>>>>>>> 80ae9c3e
  width: 105px;
  height: 105px;
}
.Mount_Body_Fox-Ghost {
  background-image: url(/static/sprites/spritesmith-main-11.png);
<<<<<<< HEAD
  background-position: -1166px -318px;
=======
  background-position: -221px -408px;
>>>>>>> 80ae9c3e
  width: 105px;
  height: 105px;
}
.Mount_Body_Fox-Golden {
  background-image: url(/static/sprites/spritesmith-main-11.png);
<<<<<<< HEAD
  background-position: -1166px -424px;
=======
  background-position: -424px -1150px;
>>>>>>> 80ae9c3e
  width: 105px;
  height: 105px;
}
.Mount_Body_Fox-Holly {
  background-image: url(/static/sprites/spritesmith-main-11.png);
<<<<<<< HEAD
  background-position: -1166px -530px;
=======
  background-position: -530px -1150px;
>>>>>>> 80ae9c3e
  width: 105px;
  height: 105px;
}
.Mount_Body_Fox-Peppermint {
  background-image: url(/static/sprites/spritesmith-main-11.png);
<<<<<<< HEAD
  background-position: -1166px -636px;
=======
  background-position: -636px -1150px;
>>>>>>> 80ae9c3e
  width: 105px;
  height: 105px;
}
.Mount_Body_Fox-Red {
  background-image: url(/static/sprites/spritesmith-main-11.png);
<<<<<<< HEAD
  background-position: -1166px -742px;
=======
  background-position: -742px -1150px;
>>>>>>> 80ae9c3e
  width: 105px;
  height: 105px;
}
.Mount_Body_Fox-RoyalPurple {
  background-image: url(/static/sprites/spritesmith-main-11.png);
<<<<<<< HEAD
  background-position: -1166px -848px;
=======
  background-position: -848px -1150px;
>>>>>>> 80ae9c3e
  width: 105px;
  height: 105px;
}
.Mount_Body_Fox-Shade {
  background-image: url(/static/sprites/spritesmith-main-11.png);
<<<<<<< HEAD
  background-position: -1166px -954px;
=======
  background-position: -954px -1150px;
>>>>>>> 80ae9c3e
  width: 105px;
  height: 105px;
}
.Mount_Body_Fox-Shimmer {
  background-image: url(/static/sprites/spritesmith-main-11.png);
<<<<<<< HEAD
  background-position: 0px -1105px;
=======
  background-position: -1060px -1150px;
>>>>>>> 80ae9c3e
  width: 105px;
  height: 105px;
}
.Mount_Body_Fox-Skeleton {
  background-image: url(/static/sprites/spritesmith-main-11.png);
<<<<<<< HEAD
  background-position: -106px -1105px;
=======
  background-position: -1166px -1150px;
>>>>>>> 80ae9c3e
  width: 105px;
  height: 105px;
}
.Mount_Body_Fox-Spooky {
  background-image: url(/static/sprites/spritesmith-main-11.png);
<<<<<<< HEAD
  background-position: -212px -1105px;
=======
  background-position: -1286px 0px;
>>>>>>> 80ae9c3e
  width: 105px;
  height: 105px;
}
.Mount_Body_Fox-Thunderstorm {
  background-image: url(/static/sprites/spritesmith-main-11.png);
<<<<<<< HEAD
  background-position: -530px -230px;
=======
  background-position: -1286px -106px;
>>>>>>> 80ae9c3e
  width: 105px;
  height: 105px;
}
.Mount_Body_Fox-White {
  background-image: url(/static/sprites/spritesmith-main-11.png);
<<<<<<< HEAD
  background-position: -424px -1105px;
=======
  background-position: -1286px -212px;
>>>>>>> 80ae9c3e
  width: 105px;
  height: 105px;
}
.Mount_Body_Fox-Zombie {
  background-image: url(/static/sprites/spritesmith-main-11.png);
<<<<<<< HEAD
  background-position: -530px -1105px;
=======
  background-position: -1286px -318px;
>>>>>>> 80ae9c3e
  width: 105px;
  height: 105px;
}
.Mount_Body_Frog-Base {
  background-image: url(/static/sprites/spritesmith-main-11.png);
<<<<<<< HEAD
  background-position: -212px -239px;
=======
  background-position: -1286px -424px;
>>>>>>> 80ae9c3e
  width: 105px;
  height: 114px;
}
.Mount_Body_Frog-CottonCandyBlue {
  background-image: url(/static/sprites/spritesmith-main-11.png);
<<<<<<< HEAD
  background-position: -106px 0px;
=======
  background-position: -1286px -530px;
>>>>>>> 80ae9c3e
  width: 105px;
  height: 114px;
}
.Mount_Body_Frog-CottonCandyPink {
  background-image: url(/static/sprites/spritesmith-main-11.png);
<<<<<<< HEAD
  background-position: -424px 0px;
=======
  background-position: -1286px -636px;
>>>>>>> 80ae9c3e
  width: 105px;
  height: 114px;
}
.Mount_Body_Frog-Desert {
  background-image: url(/static/sprites/spritesmith-main-11.png);
<<<<<<< HEAD
  background-position: -424px -115px;
=======
  background-position: -1286px -742px;
>>>>>>> 80ae9c3e
  width: 105px;
  height: 114px;
}
.Mount_Body_Frog-Golden {
  background-image: url(/static/sprites/spritesmith-main-11.png);
  background-position: -424px -230px;
  width: 105px;
  height: 114px;
}
.Mount_Body_Frog-Red {
  background-image: url(/static/sprites/spritesmith-main-11.png);
<<<<<<< HEAD
  background-position: 0px -354px;
  width: 105px;
  height: 114px;
=======
  background-position: -272px -136px;
  width: 135px;
  height: 135px;
>>>>>>> 80ae9c3e
}
.Mount_Body_Frog-Shade {
  background-image: url(/static/sprites/spritesmith-main-11.png);
<<<<<<< HEAD
  background-position: -106px -354px;
  width: 105px;
  height: 114px;
=======
  background-position: 0px -272px;
  width: 135px;
  height: 135px;
>>>>>>> 80ae9c3e
}
.Mount_Body_Frog-Skeleton {
  background-image: url(/static/sprites/spritesmith-main-11.png);
<<<<<<< HEAD
  background-position: -212px -354px;
  width: 105px;
  height: 114px;
=======
  background-position: 0px 0px;
  width: 135px;
  height: 135px;
>>>>>>> 80ae9c3e
}
.Mount_Body_Frog-White {
  background-image: url(/static/sprites/spritesmith-main-11.png);
<<<<<<< HEAD
  background-position: -318px -354px;
  width: 105px;
  height: 114px;
=======
  background-position: -272px -272px;
  width: 135px;
  height: 135px;
>>>>>>> 80ae9c3e
}
.Mount_Body_Frog-Zombie {
  background-image: url(/static/sprites/spritesmith-main-11.png);
<<<<<<< HEAD
  background-position: -424px -354px;
  width: 105px;
  height: 114px;
=======
  background-position: -408px 0px;
  width: 135px;
  height: 135px;
>>>>>>> 80ae9c3e
}
.Mount_Body_Gryphon-Base {
  background-image: url(/static/sprites/spritesmith-main-11.png);
<<<<<<< HEAD
  background-position: -1272px -424px;
  width: 105px;
  height: 105px;
=======
  background-position: -136px -272px;
  width: 135px;
  height: 135px;
>>>>>>> 80ae9c3e
}
.Mount_Body_Gryphon-CottonCandyBlue {
  background-image: url(/static/sprites/spritesmith-main-11.png);
<<<<<<< HEAD
  background-position: -1272px -530px;
  width: 105px;
  height: 105px;
=======
  background-position: -272px 0px;
  width: 135px;
  height: 135px;
>>>>>>> 80ae9c3e
}
.Mount_Body_Gryphon-CottonCandyPink {
  background-image: url(/static/sprites/spritesmith-main-11.png);
  background-position: -1272px -636px;
  width: 105px;
  height: 105px;
}
.Mount_Body_Gryphon-Desert {
  background-image: url(/static/sprites/spritesmith-main-11.png);
  background-position: -1272px -742px;
  width: 105px;
  height: 105px;
}
.Mount_Body_Gryphon-Golden {
  background-image: url(/static/sprites/spritesmith-main-11.png);
  background-position: -1272px -848px;
  width: 105px;
  height: 105px;
}
.Mount_Body_Gryphon-Red {
  background-image: url(/static/sprites/spritesmith-main-11.png);
<<<<<<< HEAD
  background-position: -1272px -954px;
=======
  background-position: -742px -1256px;
>>>>>>> 80ae9c3e
  width: 105px;
  height: 105px;
}
.Mount_Body_Gryphon-RoyalPurple {
  background-image: url(/static/sprites/spritesmith-main-11.png);
<<<<<<< HEAD
  background-position: -1272px -1060px;
=======
  background-position: -848px -1256px;
>>>>>>> 80ae9c3e
  width: 105px;
  height: 105px;
}
.Mount_Body_Gryphon-Shade {
  background-image: url(/static/sprites/spritesmith-main-11.png);
<<<<<<< HEAD
  background-position: 0px -1211px;
=======
  background-position: -954px -1256px;
>>>>>>> 80ae9c3e
  width: 105px;
  height: 105px;
}
.Mount_Body_Gryphon-Skeleton {
  background-image: url(/static/sprites/spritesmith-main-11.png);
<<<<<<< HEAD
  background-position: -106px -1211px;
=======
  background-position: -1060px -1256px;
>>>>>>> 80ae9c3e
  width: 105px;
  height: 105px;
}
.Mount_Body_Gryphon-White {
  background-image: url(/static/sprites/spritesmith-main-11.png);
<<<<<<< HEAD
  background-position: -212px -1211px;
=======
  background-position: -1166px -1256px;
>>>>>>> 80ae9c3e
  width: 105px;
  height: 105px;
}
.Mount_Body_Gryphon-Zombie {
  background-image: url(/static/sprites/spritesmith-main-11.png);
<<<<<<< HEAD
  background-position: -318px -1211px;
=======
  background-position: -1272px -1256px;
>>>>>>> 80ae9c3e
  width: 105px;
  height: 105px;
}
.Mount_Body_GuineaPig-Base {
  background-image: url(/static/sprites/spritesmith-main-11.png);
<<<<<<< HEAD
  background-position: -424px -1211px;
=======
  background-position: -1392px 0px;
>>>>>>> 80ae9c3e
  width: 105px;
  height: 105px;
}
.Mount_Body_GuineaPig-CottonCandyBlue {
  background-image: url(/static/sprites/spritesmith-main-11.png);
<<<<<<< HEAD
  background-position: -530px -1211px;
=======
  background-position: -1392px -106px;
>>>>>>> 80ae9c3e
  width: 105px;
  height: 105px;
}
.Mount_Body_GuineaPig-CottonCandyPink {
  background-image: url(/static/sprites/spritesmith-main-11.png);
<<<<<<< HEAD
  background-position: -636px -1211px;
=======
  background-position: -1392px -212px;
>>>>>>> 80ae9c3e
  width: 105px;
  height: 105px;
}
.Mount_Body_GuineaPig-Desert {
  background-image: url(/static/sprites/spritesmith-main-11.png);
<<<<<<< HEAD
  background-position: -742px -1211px;
=======
  background-position: -1392px -318px;
>>>>>>> 80ae9c3e
  width: 105px;
  height: 105px;
}
.Mount_Body_GuineaPig-Golden {
  background-image: url(/static/sprites/spritesmith-main-11.png);
<<<<<<< HEAD
  background-position: -848px -1211px;
=======
  background-position: -1392px -424px;
>>>>>>> 80ae9c3e
  width: 105px;
  height: 105px;
}
.Mount_Body_GuineaPig-Red {
  background-image: url(/static/sprites/spritesmith-main-11.png);
<<<<<<< HEAD
  background-position: -954px -1211px;
=======
  background-position: -1392px -530px;
>>>>>>> 80ae9c3e
  width: 105px;
  height: 105px;
}
.Mount_Body_GuineaPig-Shade {
  background-image: url(/static/sprites/spritesmith-main-11.png);
<<<<<<< HEAD
  background-position: -1060px -1211px;
=======
  background-position: -1392px -636px;
>>>>>>> 80ae9c3e
  width: 105px;
  height: 105px;
}
.Mount_Body_GuineaPig-Skeleton {
  background-image: url(/static/sprites/spritesmith-main-11.png);
<<<<<<< HEAD
  background-position: -1166px -1211px;
=======
  background-position: -1392px -742px;
>>>>>>> 80ae9c3e
  width: 105px;
  height: 105px;
}
.Mount_Body_GuineaPig-White {
  background-image: url(/static/sprites/spritesmith-main-11.png);
<<<<<<< HEAD
  background-position: -1272px -1211px;
=======
  background-position: -1392px -848px;
>>>>>>> 80ae9c3e
  width: 105px;
  height: 105px;
}
.Mount_Body_GuineaPig-Zombie {
  background-image: url(/static/sprites/spritesmith-main-11.png);
<<<<<<< HEAD
  background-position: -1378px 0px;
=======
  background-position: -1392px -954px;
>>>>>>> 80ae9c3e
  width: 105px;
  height: 105px;
}
.Mount_Body_Hedgehog-Base {
  background-image: url(/static/sprites/spritesmith-main-11.png);
<<<<<<< HEAD
  background-position: -1378px -106px;
=======
  background-position: -1392px -1060px;
>>>>>>> 80ae9c3e
  width: 105px;
  height: 105px;
}
.Mount_Body_Hedgehog-CottonCandyBlue {
  background-image: url(/static/sprites/spritesmith-main-11.png);
<<<<<<< HEAD
  background-position: -1378px -212px;
=======
  background-position: -1392px -1166px;
>>>>>>> 80ae9c3e
  width: 105px;
  height: 105px;
}
.Mount_Body_Hedgehog-CottonCandyPink {
  background-image: url(/static/sprites/spritesmith-main-11.png);
<<<<<<< HEAD
  background-position: -1378px -318px;
=======
  background-position: 0px -1362px;
>>>>>>> 80ae9c3e
  width: 105px;
  height: 105px;
}
.Mount_Body_Hedgehog-Desert {
  background-image: url(/static/sprites/spritesmith-main-11.png);
<<<<<<< HEAD
  background-position: -1378px -424px;
=======
  background-position: -106px -1362px;
>>>>>>> 80ae9c3e
  width: 105px;
  height: 105px;
}
.Mount_Body_Hedgehog-Golden {
  background-image: url(/static/sprites/spritesmith-main-11.png);
<<<<<<< HEAD
  background-position: -1378px -530px;
=======
  background-position: -212px -1362px;
>>>>>>> 80ae9c3e
  width: 105px;
  height: 105px;
}
.Mount_Body_Hedgehog-Red {
  background-image: url(/static/sprites/spritesmith-main-11.png);
<<<<<<< HEAD
  background-position: -1378px -636px;
=======
  background-position: -318px -1362px;
>>>>>>> 80ae9c3e
  width: 105px;
  height: 105px;
}
.Mount_Body_Hedgehog-Shade {
  background-image: url(/static/sprites/spritesmith-main-11.png);
<<<<<<< HEAD
  background-position: -1378px -742px;
=======
  background-position: -424px -1362px;
>>>>>>> 80ae9c3e
  width: 105px;
  height: 105px;
}
.Mount_Body_Hedgehog-Skeleton {
  background-image: url(/static/sprites/spritesmith-main-11.png);
<<<<<<< HEAD
  background-position: -1378px -848px;
=======
  background-position: -530px -1362px;
>>>>>>> 80ae9c3e
  width: 105px;
  height: 105px;
}
.Mount_Body_Hedgehog-White {
  background-image: url(/static/sprites/spritesmith-main-11.png);
<<<<<<< HEAD
  background-position: -1378px -954px;
=======
  background-position: -636px -1362px;
>>>>>>> 80ae9c3e
  width: 105px;
  height: 105px;
}
.Mount_Body_Hedgehog-Zombie {
  background-image: url(/static/sprites/spritesmith-main-11.png);
<<<<<<< HEAD
  background-position: -1378px -1060px;
=======
  background-position: -742px -1362px;
>>>>>>> 80ae9c3e
  width: 105px;
  height: 105px;
}
.Mount_Body_Hippo-Base {
  background-image: url(/static/sprites/spritesmith-main-11.png);
<<<<<<< HEAD
  background-position: -1378px -1166px;
=======
  background-position: -848px -1362px;
>>>>>>> 80ae9c3e
  width: 105px;
  height: 105px;
}
.Mount_Body_Hippo-CottonCandyBlue {
  background-image: url(/static/sprites/spritesmith-main-11.png);
<<<<<<< HEAD
  background-position: 0px -1317px;
=======
  background-position: -954px -1362px;
>>>>>>> 80ae9c3e
  width: 105px;
  height: 105px;
}
.Mount_Body_Hippo-CottonCandyPink {
  background-image: url(/static/sprites/spritesmith-main-11.png);
<<<<<<< HEAD
  background-position: -106px -1317px;
=======
  background-position: -1060px -1362px;
>>>>>>> 80ae9c3e
  width: 105px;
  height: 105px;
}
.Mount_Body_Hippo-Desert {
  background-image: url(/static/sprites/spritesmith-main-11.png);
<<<<<<< HEAD
  background-position: -212px -1317px;
=======
  background-position: -1166px -1362px;
>>>>>>> 80ae9c3e
  width: 105px;
  height: 105px;
}
.Mount_Body_Hippo-Golden {
  background-image: url(/static/sprites/spritesmith-main-11.png);
<<<<<<< HEAD
  background-position: -318px -1317px;
=======
  background-position: -1272px -1362px;
>>>>>>> 80ae9c3e
  width: 105px;
  height: 105px;
}
.Mount_Body_Hippo-Red {
  background-image: url(/static/sprites/spritesmith-main-11.png);
<<<<<<< HEAD
  background-position: -424px -1317px;
=======
  background-position: -1378px -1362px;
>>>>>>> 80ae9c3e
  width: 105px;
  height: 105px;
}
.Mount_Body_Hippo-Shade {
  background-image: url(/static/sprites/spritesmith-main-11.png);
<<<<<<< HEAD
  background-position: -530px -1317px;
=======
  background-position: -1498px 0px;
>>>>>>> 80ae9c3e
  width: 105px;
  height: 105px;
}
.Mount_Body_Hippo-Skeleton {
  background-image: url(/static/sprites/spritesmith-main-11.png);
<<<<<<< HEAD
  background-position: -636px -1317px;
=======
  background-position: -1498px -106px;
>>>>>>> 80ae9c3e
  width: 105px;
  height: 105px;
}
.Mount_Body_Hippo-White {
  background-image: url(/static/sprites/spritesmith-main-11.png);
<<<<<<< HEAD
  background-position: -742px -1317px;
=======
  background-position: -1498px -212px;
>>>>>>> 80ae9c3e
  width: 105px;
  height: 105px;
}
.Mount_Body_Hippo-Zombie {
  background-image: url(/static/sprites/spritesmith-main-11.png);
<<<<<<< HEAD
  background-position: -848px -1317px;
=======
  background-position: -1498px -318px;
>>>>>>> 80ae9c3e
  width: 105px;
  height: 105px;
}
.Mount_Body_Horse-Base {
  background-image: url(/static/sprites/spritesmith-main-11.png);
<<<<<<< HEAD
  background-position: -954px -1317px;
=======
  background-position: -1498px -424px;
>>>>>>> 80ae9c3e
  width: 105px;
  height: 105px;
}
.Mount_Body_Horse-CottonCandyBlue {
  background-image: url(/static/sprites/spritesmith-main-11.png);
<<<<<<< HEAD
  background-position: -1060px -1317px;
=======
  background-position: -1498px -530px;
>>>>>>> 80ae9c3e
  width: 105px;
  height: 105px;
}
.Mount_Body_Horse-CottonCandyPink {
  background-image: url(/static/sprites/spritesmith-main-11.png);
<<<<<<< HEAD
  background-position: -1166px -1317px;
=======
  background-position: -1498px -636px;
>>>>>>> 80ae9c3e
  width: 105px;
  height: 105px;
}
.Mount_Body_Horse-Desert {
  background-image: url(/static/sprites/spritesmith-main-11.png);
<<<<<<< HEAD
  background-position: -1272px -1317px;
=======
  background-position: -1498px -742px;
>>>>>>> 80ae9c3e
  width: 105px;
  height: 105px;
}
.Mount_Body_Horse-Golden {
  background-image: url(/static/sprites/spritesmith-main-11.png);
<<<<<<< HEAD
  background-position: -1378px -1317px;
=======
  background-position: -1498px -848px;
>>>>>>> 80ae9c3e
  width: 105px;
  height: 105px;
}
.Mount_Body_Horse-Red {
  background-image: url(/static/sprites/spritesmith-main-11.png);
<<<<<<< HEAD
  background-position: -1484px 0px;
=======
  background-position: -1498px -954px;
>>>>>>> 80ae9c3e
  width: 105px;
  height: 105px;
}
.Mount_Body_Horse-Shade {
  background-image: url(/static/sprites/spritesmith-main-11.png);
<<<<<<< HEAD
  background-position: -1484px -106px;
=======
  background-position: -1498px -1060px;
>>>>>>> 80ae9c3e
  width: 105px;
  height: 105px;
}
.Mount_Body_Horse-Skeleton {
  background-image: url(/static/sprites/spritesmith-main-11.png);
<<<<<<< HEAD
  background-position: -1484px -212px;
=======
  background-position: -1498px -1166px;
>>>>>>> 80ae9c3e
  width: 105px;
  height: 105px;
}
.Mount_Body_Horse-White {
  background-image: url(/static/sprites/spritesmith-main-11.png);
<<<<<<< HEAD
  background-position: -1484px -318px;
=======
  background-position: -1498px -1272px;
>>>>>>> 80ae9c3e
  width: 105px;
  height: 105px;
}
.Mount_Body_Horse-Zombie {
  background-image: url(/static/sprites/spritesmith-main-11.png);
<<<<<<< HEAD
  background-position: -1484px -424px;
=======
  background-position: 0px -1468px;
>>>>>>> 80ae9c3e
  width: 105px;
  height: 105px;
}
.Mount_Body_JackOLantern-Base {
  background-image: url(/static/sprites/spritesmith-main-11.png);
<<<<<<< HEAD
  background-position: -1696px -530px;
  width: 90px;
  height: 105px;
}
.Mount_Body_Jackalope-RoyalPurple {
  background-image: url(/static/sprites/spritesmith-main-11.png);
  background-position: -1484px -530px;
=======
  background-position: -106px -1468px;
>>>>>>> 80ae9c3e
  width: 105px;
  height: 105px;
}
.Mount_Body_LionCub-Aquatic {
  background-image: url(/static/sprites/spritesmith-main-11.png);
<<<<<<< HEAD
  background-position: -1484px -742px;
=======
  background-position: -212px -1468px;
>>>>>>> 80ae9c3e
  width: 105px;
  height: 105px;
}
.Mount_Body_LionCub-Base {
  background-image: url(/static/sprites/spritesmith-main-11.png);
<<<<<<< HEAD
  background-position: -1484px -848px;
=======
  background-position: -318px -1468px;
>>>>>>> 80ae9c3e
  width: 105px;
  height: 105px;
}
.Mount_Body_LionCub-CottonCandyBlue {
  background-image: url(/static/sprites/spritesmith-main-11.png);
<<<<<<< HEAD
  background-position: -1484px -954px;
=======
  background-position: -424px -1468px;
>>>>>>> 80ae9c3e
  width: 105px;
  height: 105px;
}
.Mount_Body_LionCub-CottonCandyPink {
  background-image: url(/static/sprites/spritesmith-main-11.png);
<<<<<<< HEAD
  background-position: -1484px -1060px;
=======
  background-position: -530px -1468px;
>>>>>>> 80ae9c3e
  width: 105px;
  height: 105px;
}
.Mount_Body_LionCub-Cupid {
  background-image: url(/static/sprites/spritesmith-main-11.png);
<<<<<<< HEAD
  background-position: -1484px -1166px;
=======
  background-position: -636px -1468px;
>>>>>>> 80ae9c3e
  width: 105px;
  height: 105px;
}
.Mount_Body_LionCub-Desert {
  background-image: url(/static/sprites/spritesmith-main-11.png);
<<<<<<< HEAD
  background-position: -1484px -1272px;
=======
  background-position: -742px -1468px;
>>>>>>> 80ae9c3e
  width: 105px;
  height: 105px;
}
.Mount_Body_LionCub-Ember {
  background-image: url(/static/sprites/spritesmith-main-11.png);
<<<<<<< HEAD
  background-position: 0px -1423px;
=======
  background-position: -848px -1468px;
>>>>>>> 80ae9c3e
  width: 105px;
  height: 105px;
}
.Mount_Body_LionCub-Ethereal {
  background-image: url(/static/sprites/spritesmith-main-11.png);
<<<<<<< HEAD
  background-position: -106px -1423px;
=======
  background-position: -954px -1468px;
>>>>>>> 80ae9c3e
  width: 105px;
  height: 105px;
}
.Mount_Body_LionCub-Fairy {
  background-image: url(/static/sprites/spritesmith-main-11.png);
<<<<<<< HEAD
  background-position: -212px -1423px;
=======
  background-position: -1060px -1468px;
>>>>>>> 80ae9c3e
  width: 105px;
  height: 105px;
}
.Mount_Body_LionCub-Floral {
  background-image: url(/static/sprites/spritesmith-main-11.png);
<<<<<<< HEAD
  background-position: -318px -1423px;
=======
  background-position: -1166px -1468px;
>>>>>>> 80ae9c3e
  width: 105px;
  height: 105px;
}
.Mount_Body_LionCub-Ghost {
  background-image: url(/static/sprites/spritesmith-main-11.png);
<<<<<<< HEAD
  background-position: -424px -1423px;
=======
  background-position: -1272px -1468px;
>>>>>>> 80ae9c3e
  width: 105px;
  height: 105px;
}
.Mount_Body_LionCub-Golden {
  background-image: url(/static/sprites/spritesmith-main-11.png);
<<<<<<< HEAD
  background-position: -530px -1423px;
=======
  background-position: -1378px -1468px;
>>>>>>> 80ae9c3e
  width: 105px;
  height: 105px;
}
.Mount_Body_LionCub-Holly {
  background-image: url(/static/sprites/spritesmith-main-11.png);
<<<<<<< HEAD
  background-position: -636px -1423px;
=======
  background-position: -1484px -1468px;
>>>>>>> 80ae9c3e
  width: 105px;
  height: 105px;
}
.Mount_Body_LionCub-Peppermint {
  background-image: url(/static/sprites/spritesmith-main-11.png);
<<<<<<< HEAD
  background-position: -742px -1423px;
=======
  background-position: -1604px 0px;
>>>>>>> 80ae9c3e
  width: 105px;
  height: 105px;
}
.Mount_Body_LionCub-Red {
  background-image: url(/static/sprites/spritesmith-main-11.png);
<<<<<<< HEAD
  background-position: -848px -1423px;
=======
  background-position: -1604px -106px;
>>>>>>> 80ae9c3e
  width: 105px;
  height: 105px;
}
.Mount_Body_LionCub-RoyalPurple {
  background-image: url(/static/sprites/spritesmith-main-11.png);
<<<<<<< HEAD
  background-position: -954px -1423px;
=======
  background-position: -1604px -212px;
>>>>>>> 80ae9c3e
  width: 105px;
  height: 105px;
}
.Mount_Body_LionCub-Shade {
  background-image: url(/static/sprites/spritesmith-main-11.png);
<<<<<<< HEAD
  background-position: -1060px -1423px;
=======
  background-position: -1604px -318px;
>>>>>>> 80ae9c3e
  width: 105px;
  height: 105px;
}
.Mount_Body_LionCub-Shimmer {
  background-image: url(/static/sprites/spritesmith-main-11.png);
<<<<<<< HEAD
  background-position: -1166px -1423px;
=======
  background-position: -1604px -424px;
>>>>>>> 80ae9c3e
  width: 105px;
  height: 105px;
}
.Mount_Body_LionCub-Skeleton {
  background-image: url(/static/sprites/spritesmith-main-11.png);
  background-position: 0px -469px;
  width: 111px;
  height: 105px;
}
.Mount_Body_LionCub-Spooky {
  background-image: url(/static/sprites/spritesmith-main-11.png);
<<<<<<< HEAD
  background-position: -1378px -1423px;
=======
  background-position: -1604px -530px;
>>>>>>> 80ae9c3e
  width: 105px;
  height: 105px;
}
.Mount_Body_LionCub-Thunderstorm {
  background-image: url(/static/sprites/spritesmith-main-11.png);
<<<<<<< HEAD
  background-position: -1484px -1423px;
=======
  background-position: -1604px -636px;
>>>>>>> 80ae9c3e
  width: 105px;
  height: 105px;
}
.Mount_Body_LionCub-White {
  background-image: url(/static/sprites/spritesmith-main-11.png);
<<<<<<< HEAD
  background-position: -1590px 0px;
=======
  background-position: -1604px -742px;
>>>>>>> 80ae9c3e
  width: 105px;
  height: 105px;
}
.Mount_Body_LionCub-Zombie {
  background-image: url(/static/sprites/spritesmith-main-11.png);
<<<<<<< HEAD
  background-position: -1590px -106px;
=======
  background-position: -1604px -848px;
>>>>>>> 80ae9c3e
  width: 105px;
  height: 105px;
}
.Mount_Body_MagicalBee-Base {
  background-image: url(/static/sprites/spritesmith-main-11.png);
<<<<<<< HEAD
  background-position: -530px 0px;
  width: 105px;
  height: 114px;
}
.Mount_Body_Mammoth-Base {
  background-image: url(/static/sprites/spritesmith-main-11.png);
  background-position: 0px 0px;
=======
  background-position: -1604px -954px;
>>>>>>> 80ae9c3e
  width: 105px;
  height: 123px;
}
.Mount_Body_MantisShrimp-Base {
  background-image: url(/static/sprites/spritesmith-main-11.png);
  background-position: -112px -469px;
  width: 108px;
  height: 105px;
}
.Mount_Body_Monkey-Base {
  background-image: url(/static/sprites/spritesmith-main-11.png);
<<<<<<< HEAD
  background-position: -1590px -530px;
=======
  background-position: -1604px -1060px;
>>>>>>> 80ae9c3e
  width: 105px;
  height: 105px;
}
.Mount_Body_Monkey-CottonCandyBlue {
  background-image: url(/static/sprites/spritesmith-main-11.png);
<<<<<<< HEAD
  background-position: -1590px -636px;
=======
  background-position: -1604px -1166px;
>>>>>>> 80ae9c3e
  width: 105px;
  height: 105px;
}
.Mount_Body_Monkey-CottonCandyPink {
  background-image: url(/static/sprites/spritesmith-main-11.png);
<<<<<<< HEAD
  background-position: -1590px -742px;
=======
  background-position: -1604px -1272px;
>>>>>>> 80ae9c3e
  width: 105px;
  height: 105px;
}
.Mount_Body_Monkey-Desert {
  background-image: url(/static/sprites/spritesmith-main-11.png);
<<<<<<< HEAD
  background-position: -1590px -848px;
=======
  background-position: -1604px -1378px;
>>>>>>> 80ae9c3e
  width: 105px;
  height: 105px;
}
.Mount_Body_Monkey-Golden {
  background-image: url(/static/sprites/spritesmith-main-11.png);
<<<<<<< HEAD
  background-position: -1590px -954px;
=======
  background-position: 0px -1574px;
>>>>>>> 80ae9c3e
  width: 105px;
  height: 105px;
}
.Mount_Body_Monkey-Red {
  background-image: url(/static/sprites/spritesmith-main-11.png);
<<<<<<< HEAD
  background-position: -1590px -1060px;
=======
  background-position: -106px -1574px;
>>>>>>> 80ae9c3e
  width: 105px;
  height: 105px;
}
.Mount_Body_Monkey-Shade {
  background-image: url(/static/sprites/spritesmith-main-11.png);
<<<<<<< HEAD
  background-position: -1590px -1166px;
=======
  background-position: -212px -1574px;
>>>>>>> 80ae9c3e
  width: 105px;
  height: 105px;
}
.Mount_Body_Monkey-Skeleton {
  background-image: url(/static/sprites/spritesmith-main-11.png);
<<<<<<< HEAD
  background-position: -1590px -1272px;
=======
  background-position: -318px -1574px;
>>>>>>> 80ae9c3e
  width: 105px;
  height: 105px;
}
.Mount_Body_Monkey-White {
  background-image: url(/static/sprites/spritesmith-main-11.png);
<<<<<<< HEAD
  background-position: -1590px -1378px;
=======
  background-position: -424px -1574px;
>>>>>>> 80ae9c3e
  width: 105px;
  height: 105px;
}
.Mount_Body_Monkey-Zombie {
  background-image: url(/static/sprites/spritesmith-main-11.png);
<<<<<<< HEAD
  background-position: 0px -1529px;
=======
  background-position: -530px -1574px;
>>>>>>> 80ae9c3e
  width: 105px;
  height: 105px;
}
.Mount_Body_Nudibranch-Base {
  background-image: url(/static/sprites/spritesmith-main-11.png);
<<<<<<< HEAD
  background-position: -106px -1529px;
=======
  background-position: -636px -1574px;
>>>>>>> 80ae9c3e
  width: 105px;
  height: 105px;
}
.Mount_Body_Nudibranch-CottonCandyBlue {
  background-image: url(/static/sprites/spritesmith-main-11.png);
<<<<<<< HEAD
  background-position: -212px -1529px;
=======
  background-position: -742px -1574px;
>>>>>>> 80ae9c3e
  width: 105px;
  height: 105px;
}
.Mount_Body_Nudibranch-CottonCandyPink {
  background-image: url(/static/sprites/spritesmith-main-11.png);
<<<<<<< HEAD
  background-position: -318px -1529px;
=======
  background-position: -848px -1574px;
>>>>>>> 80ae9c3e
  width: 105px;
  height: 105px;
}
.Mount_Body_Nudibranch-Desert {
  background-image: url(/static/sprites/spritesmith-main-11.png);
<<<<<<< HEAD
  background-position: -424px -1529px;
=======
  background-position: -954px -1574px;
>>>>>>> 80ae9c3e
  width: 105px;
  height: 105px;
}
.Mount_Body_Nudibranch-Golden {
  background-image: url(/static/sprites/spritesmith-main-11.png);
<<<<<<< HEAD
  background-position: -530px -1529px;
=======
  background-position: -1060px -1574px;
>>>>>>> 80ae9c3e
  width: 105px;
  height: 105px;
}
.Mount_Body_Nudibranch-Red {
  background-image: url(/static/sprites/spritesmith-main-11.png);
<<<<<<< HEAD
  background-position: -636px -1529px;
=======
  background-position: -1166px -1574px;
>>>>>>> 80ae9c3e
  width: 105px;
  height: 105px;
}
.Mount_Body_Nudibranch-Shade {
  background-image: url(/static/sprites/spritesmith-main-11.png);
<<<<<<< HEAD
  background-position: -742px -1529px;
=======
  background-position: -1272px -1574px;
>>>>>>> 80ae9c3e
  width: 105px;
  height: 105px;
}
.Mount_Body_Nudibranch-Skeleton {
  background-image: url(/static/sprites/spritesmith-main-11.png);
<<<<<<< HEAD
  background-position: -848px -1529px;
=======
  background-position: -1378px -1574px;
>>>>>>> 80ae9c3e
  width: 105px;
  height: 105px;
}
.Mount_Body_Nudibranch-White {
  background-image: url(/static/sprites/spritesmith-main-11.png);
<<<<<<< HEAD
  background-position: -954px -1529px;
=======
  background-position: -1484px -1574px;
>>>>>>> 80ae9c3e
  width: 105px;
  height: 105px;
}
.Mount_Body_Nudibranch-Zombie {
  background-image: url(/static/sprites/spritesmith-main-11.png);
<<<<<<< HEAD
  background-position: -1060px -1529px;
=======
  background-position: -1590px -1574px;
>>>>>>> 80ae9c3e
  width: 105px;
  height: 105px;
}
.Mount_Body_Octopus-Base {
  background-image: url(/static/sprites/spritesmith-main-11.png);
<<<<<<< HEAD
  background-position: -1166px -1529px;
=======
  background-position: -1710px 0px;
>>>>>>> 80ae9c3e
  width: 105px;
  height: 105px;
}
.Mount_Body_Octopus-CottonCandyBlue {
  background-image: url(/static/sprites/spritesmith-main-11.png);
<<<<<<< HEAD
  background-position: -1272px -1529px;
=======
  background-position: -1710px -106px;
>>>>>>> 80ae9c3e
  width: 105px;
  height: 105px;
}
.Mount_Body_Octopus-CottonCandyPink {
  background-image: url(/static/sprites/spritesmith-main-11.png);
<<<<<<< HEAD
  background-position: -1378px -1529px;
=======
  background-position: -1710px -212px;
>>>>>>> 80ae9c3e
  width: 105px;
  height: 105px;
}
.Mount_Body_Octopus-Desert {
  background-image: url(/static/sprites/spritesmith-main-11.png);
<<<<<<< HEAD
  background-position: -1484px -1529px;
  width: 105px;
  height: 105px;
}
.Mount_Body_Octopus-Golden {
  background-image: url(/static/sprites/spritesmith-main-11.png);
  background-position: -1590px -1529px;
  width: 105px;
  height: 105px;
}
.Mount_Body_Octopus-Red {
  background-image: url(/static/sprites/spritesmith-main-11.png);
  background-position: -1696px 0px;
  width: 105px;
  height: 105px;
}
.Mount_Body_Octopus-Shade {
  background-image: url(/static/sprites/spritesmith-main-11.png);
  background-position: -1696px -106px;
  width: 105px;
  height: 105px;
}
.Mount_Body_Octopus-Skeleton {
  background-image: url(/static/sprites/spritesmith-main-11.png);
  background-position: -1696px -212px;
  width: 105px;
  height: 105px;
}
.Mount_Body_Octopus-White {
  background-image: url(/static/sprites/spritesmith-main-11.png);
  background-position: -1696px -318px;
  width: 105px;
  height: 105px;
}
.Mount_Body_Octopus-Zombie {
  background-image: url(/static/sprites/spritesmith-main-11.png);
  background-position: -1484px -636px;
  width: 105px;
  height: 105px;
}
.Mount_Body_Orca-Base {
  background-image: url(/static/sprites/spritesmith-main-11.png);
  background-position: -1696px -424px;
=======
  background-position: -1710px -318px;
>>>>>>> 80ae9c3e
  width: 105px;
  height: 105px;
}<|MERGE_RESOLUTION|>--- conflicted
+++ resolved
@@ -1,1333 +1,834 @@
-<<<<<<< HEAD
+.Mount_Body_Cheetah-CottonCandyBlue {
+  background-image: url(/static/sprites/spritesmith-main-11.png);
+  background-position: -106px -1211px;
+  width: 105px;
+  height: 105px;
+}
+.Mount_Body_Cheetah-CottonCandyPink {
+  background-image: url(/static/sprites/spritesmith-main-11.png);
+  background-position: -318px -1105px;
+  width: 105px;
+  height: 105px;
+}
+.Mount_Body_Cheetah-Desert {
+  background-image: url(/static/sprites/spritesmith-main-11.png);
+  background-position: -212px -1211px;
+  width: 105px;
+  height: 105px;
+}
+.Mount_Body_Cheetah-Golden {
+  background-image: url(/static/sprites/spritesmith-main-11.png);
+  background-position: -1590px -742px;
+  width: 105px;
+  height: 105px;
+}
+.Mount_Body_Cheetah-Red {
+  background-image: url(/static/sprites/spritesmith-main-11.png);
+  background-position: -1590px -1272px;
+  width: 105px;
+  height: 105px;
+}
+.Mount_Body_Cheetah-Shade {
+  background-image: url(/static/sprites/spritesmith-main-11.png);
+  background-position: -1590px -1378px;
+  width: 105px;
+  height: 105px;
+}
+.Mount_Body_Cheetah-Skeleton {
+  background-image: url(/static/sprites/spritesmith-main-11.png);
+  background-position: 0px -1529px;
+  width: 105px;
+  height: 105px;
+}
+.Mount_Body_Cheetah-White {
+  background-image: url(/static/sprites/spritesmith-main-11.png);
+  background-position: -530px -336px;
+  width: 105px;
+  height: 105px;
+}
+.Mount_Body_Cheetah-Zombie {
+  background-image: url(/static/sprites/spritesmith-main-11.png);
+  background-position: -221px -469px;
+  width: 105px;
+  height: 105px;
+}
+.Mount_Body_Cow-Base {
+  background-image: url(/static/sprites/spritesmith-main-11.png);
+  background-position: -327px -469px;
+  width: 105px;
+  height: 105px;
+}
 .Mount_Body_Cow-CottonCandyBlue {
   background-image: url(/static/sprites/spritesmith-main-11.png);
+  background-position: -433px -469px;
+  width: 105px;
+  height: 105px;
+}
+.Mount_Body_Cow-CottonCandyPink {
+  background-image: url(/static/sprites/spritesmith-main-11.png);
+  background-position: -1272px -424px;
+  width: 105px;
+  height: 105px;
+}
+.Mount_Body_Cow-Desert {
+  background-image: url(/static/sprites/spritesmith-main-11.png);
+  background-position: -1272px -530px;
+  width: 105px;
+  height: 105px;
+}
+.Mount_Body_Cow-Golden {
+  background-image: url(/static/sprites/spritesmith-main-11.png);
+  background-position: -1272px -636px;
+  width: 105px;
+  height: 105px;
+}
+.Mount_Body_Cow-Red {
+  background-image: url(/static/sprites/spritesmith-main-11.png);
+  background-position: -1272px -742px;
+  width: 105px;
+  height: 105px;
+}
+.Mount_Body_Cow-Shade {
+  background-image: url(/static/sprites/spritesmith-main-11.png);
+  background-position: -1272px -848px;
+  width: 105px;
+  height: 105px;
+}
+.Mount_Body_Cow-Skeleton {
+  background-image: url(/static/sprites/spritesmith-main-11.png);
+  background-position: -1272px -954px;
+  width: 105px;
+  height: 105px;
+}
+.Mount_Body_Cow-White {
+  background-image: url(/static/sprites/spritesmith-main-11.png);
+  background-position: -1272px -1060px;
+  width: 105px;
+  height: 105px;
+}
+.Mount_Body_Cow-Zombie {
+  background-image: url(/static/sprites/spritesmith-main-11.png);
+  background-position: 0px -1211px;
+  width: 105px;
+  height: 105px;
+}
+.Mount_Body_Cuttlefish-Base {
+  background-image: url(/static/sprites/spritesmith-main-11.png);
+  background-position: -530px -115px;
+  width: 105px;
+  height: 114px;
+}
+.Mount_Body_Cuttlefish-CottonCandyBlue {
+  background-image: url(/static/sprites/spritesmith-main-11.png);
+  background-position: -318px -239px;
+  width: 105px;
+  height: 114px;
+}
+.Mount_Body_Cuttlefish-CottonCandyPink {
+  background-image: url(/static/sprites/spritesmith-main-11.png);
+  background-position: -212px 0px;
+  width: 105px;
+  height: 114px;
+}
+.Mount_Body_Cuttlefish-Desert {
+  background-image: url(/static/sprites/spritesmith-main-11.png);
+  background-position: 0px -124px;
+  width: 105px;
+  height: 114px;
+}
+.Mount_Body_Cuttlefish-Golden {
+  background-image: url(/static/sprites/spritesmith-main-11.png);
+  background-position: -106px -124px;
+  width: 105px;
+  height: 114px;
+}
+.Mount_Body_Cuttlefish-Red {
+  background-image: url(/static/sprites/spritesmith-main-11.png);
+  background-position: -212px -124px;
+  width: 105px;
+  height: 114px;
+}
+.Mount_Body_Cuttlefish-Shade {
+  background-image: url(/static/sprites/spritesmith-main-11.png);
+  background-position: -318px 0px;
+  width: 105px;
+  height: 114px;
+}
+.Mount_Body_Cuttlefish-Skeleton {
+  background-image: url(/static/sprites/spritesmith-main-11.png);
+  background-position: -318px -115px;
+  width: 105px;
+  height: 114px;
+}
+.Mount_Body_Cuttlefish-White {
+  background-image: url(/static/sprites/spritesmith-main-11.png);
+  background-position: 0px -239px;
+  width: 105px;
+  height: 114px;
+}
+.Mount_Body_Cuttlefish-Zombie {
+  background-image: url(/static/sprites/spritesmith-main-11.png);
+  background-position: -106px -239px;
+  width: 105px;
+  height: 114px;
+}
+.Mount_Body_Deer-Base {
+  background-image: url(/static/sprites/spritesmith-main-11.png);
+  background-position: -636px 0px;
+  width: 105px;
+  height: 105px;
+}
+.Mount_Body_Deer-CottonCandyBlue {
+  background-image: url(/static/sprites/spritesmith-main-11.png);
+  background-position: -636px -106px;
+  width: 105px;
+  height: 105px;
+}
+.Mount_Body_Deer-CottonCandyPink {
+  background-image: url(/static/sprites/spritesmith-main-11.png);
+  background-position: -636px -212px;
+  width: 105px;
+  height: 105px;
+}
+.Mount_Body_Deer-Desert {
+  background-image: url(/static/sprites/spritesmith-main-11.png);
+  background-position: -636px -318px;
+  width: 105px;
+  height: 105px;
+}
+.Mount_Body_Deer-Golden {
+  background-image: url(/static/sprites/spritesmith-main-11.png);
+  background-position: -636px -424px;
+  width: 105px;
+  height: 105px;
+}
+.Mount_Body_Deer-Red {
+  background-image: url(/static/sprites/spritesmith-main-11.png);
+  background-position: 0px -575px;
+  width: 105px;
+  height: 105px;
+}
+.Mount_Body_Deer-Shade {
+  background-image: url(/static/sprites/spritesmith-main-11.png);
+  background-position: -106px -575px;
+  width: 105px;
+  height: 105px;
+}
+.Mount_Body_Deer-Skeleton {
+  background-image: url(/static/sprites/spritesmith-main-11.png);
+  background-position: -212px -575px;
+  width: 105px;
+  height: 105px;
+}
+.Mount_Body_Deer-White {
+  background-image: url(/static/sprites/spritesmith-main-11.png);
+  background-position: -318px -575px;
+  width: 105px;
+  height: 105px;
+}
+.Mount_Body_Deer-Zombie {
+  background-image: url(/static/sprites/spritesmith-main-11.png);
+  background-position: -424px -575px;
+  width: 105px;
+  height: 105px;
+}
+.Mount_Body_Dragon-Aquatic {
+  background-image: url(/static/sprites/spritesmith-main-11.png);
+  background-position: -530px -575px;
+  width: 105px;
+  height: 105px;
+}
+.Mount_Body_Dragon-Base {
+  background-image: url(/static/sprites/spritesmith-main-11.png);
+  background-position: -636px -575px;
+  width: 105px;
+  height: 105px;
+}
+.Mount_Body_Dragon-CottonCandyBlue {
+  background-image: url(/static/sprites/spritesmith-main-11.png);
+  background-position: -742px 0px;
+  width: 105px;
+  height: 105px;
+}
+.Mount_Body_Dragon-CottonCandyPink {
+  background-image: url(/static/sprites/spritesmith-main-11.png);
+  background-position: -742px -106px;
+  width: 105px;
+  height: 105px;
+}
+.Mount_Body_Dragon-Cupid {
+  background-image: url(/static/sprites/spritesmith-main-11.png);
+  background-position: -742px -212px;
+  width: 105px;
+  height: 105px;
+}
+.Mount_Body_Dragon-Desert {
+  background-image: url(/static/sprites/spritesmith-main-11.png);
+  background-position: -742px -318px;
+  width: 105px;
+  height: 105px;
+}
+.Mount_Body_Dragon-Ember {
+  background-image: url(/static/sprites/spritesmith-main-11.png);
+  background-position: -742px -424px;
+  width: 105px;
+  height: 105px;
+}
+.Mount_Body_Dragon-Fairy {
+  background-image: url(/static/sprites/spritesmith-main-11.png);
+  background-position: -742px -530px;
+  width: 105px;
+  height: 105px;
+}
+.Mount_Body_Dragon-Floral {
+  background-image: url(/static/sprites/spritesmith-main-11.png);
+  background-position: 0px -681px;
+  width: 105px;
+  height: 105px;
+}
+.Mount_Body_Dragon-Ghost {
+  background-image: url(/static/sprites/spritesmith-main-11.png);
+  background-position: -106px -681px;
+  width: 105px;
+  height: 105px;
+}
+.Mount_Body_Dragon-Golden {
+  background-image: url(/static/sprites/spritesmith-main-11.png);
+  background-position: -212px -681px;
+  width: 105px;
+  height: 105px;
+}
+.Mount_Body_Dragon-Holly {
+  background-image: url(/static/sprites/spritesmith-main-11.png);
+  background-position: -318px -681px;
+  width: 105px;
+  height: 105px;
+}
+.Mount_Body_Dragon-Peppermint {
+  background-image: url(/static/sprites/spritesmith-main-11.png);
+  background-position: -424px -681px;
+  width: 105px;
+  height: 105px;
+}
+.Mount_Body_Dragon-Red {
+  background-image: url(/static/sprites/spritesmith-main-11.png);
+  background-position: -530px -681px;
+  width: 105px;
+  height: 105px;
+}
+.Mount_Body_Dragon-RoyalPurple {
+  background-image: url(/static/sprites/spritesmith-main-11.png);
+  background-position: -636px -681px;
+  width: 105px;
+  height: 105px;
+}
+.Mount_Body_Dragon-Shade {
+  background-image: url(/static/sprites/spritesmith-main-11.png);
+  background-position: -742px -681px;
+  width: 105px;
+  height: 105px;
+}
+.Mount_Body_Dragon-Shimmer {
+  background-image: url(/static/sprites/spritesmith-main-11.png);
+  background-position: -848px 0px;
+  width: 105px;
+  height: 105px;
+}
+.Mount_Body_Dragon-Skeleton {
+  background-image: url(/static/sprites/spritesmith-main-11.png);
+  background-position: -848px -106px;
+  width: 105px;
+  height: 105px;
+}
+.Mount_Body_Dragon-Spooky {
+  background-image: url(/static/sprites/spritesmith-main-11.png);
+  background-position: -848px -212px;
+  width: 105px;
+  height: 105px;
+}
+.Mount_Body_Dragon-Thunderstorm {
+  background-image: url(/static/sprites/spritesmith-main-11.png);
+  background-position: -848px -318px;
+  width: 105px;
+  height: 105px;
+}
+.Mount_Body_Dragon-White {
+  background-image: url(/static/sprites/spritesmith-main-11.png);
+  background-position: -848px -424px;
+  width: 105px;
+  height: 105px;
+}
+.Mount_Body_Dragon-Zombie {
+  background-image: url(/static/sprites/spritesmith-main-11.png);
+  background-position: -848px -530px;
+  width: 105px;
+  height: 105px;
+}
+.Mount_Body_Egg-Base {
+  background-image: url(/static/sprites/spritesmith-main-11.png);
+  background-position: -848px -636px;
+  width: 105px;
+  height: 105px;
+}
+.Mount_Body_Egg-CottonCandyBlue {
+  background-image: url(/static/sprites/spritesmith-main-11.png);
+  background-position: 0px -787px;
+  width: 105px;
+  height: 105px;
+}
+.Mount_Body_Egg-CottonCandyPink {
+  background-image: url(/static/sprites/spritesmith-main-11.png);
+  background-position: -106px -787px;
+  width: 105px;
+  height: 105px;
+}
+.Mount_Body_Egg-Desert {
+  background-image: url(/static/sprites/spritesmith-main-11.png);
+  background-position: -212px -787px;
+  width: 105px;
+  height: 105px;
+}
+.Mount_Body_Egg-Golden {
+  background-image: url(/static/sprites/spritesmith-main-11.png);
+  background-position: -318px -787px;
+  width: 105px;
+  height: 105px;
+}
+.Mount_Body_Egg-Red {
+  background-image: url(/static/sprites/spritesmith-main-11.png);
+  background-position: -424px -787px;
+  width: 105px;
+  height: 105px;
+}
+.Mount_Body_Egg-Shade {
+  background-image: url(/static/sprites/spritesmith-main-11.png);
+  background-position: -530px -787px;
+  width: 105px;
+  height: 105px;
+}
+.Mount_Body_Egg-Skeleton {
+  background-image: url(/static/sprites/spritesmith-main-11.png);
+  background-position: -636px -787px;
+  width: 105px;
+  height: 105px;
+}
+.Mount_Body_Egg-White {
+  background-image: url(/static/sprites/spritesmith-main-11.png);
+  background-position: -742px -787px;
+  width: 105px;
+  height: 105px;
+}
+.Mount_Body_Egg-Zombie {
+  background-image: url(/static/sprites/spritesmith-main-11.png);
+  background-position: -848px -787px;
+  width: 105px;
+  height: 105px;
+}
+.Mount_Body_Falcon-Base {
+  background-image: url(/static/sprites/spritesmith-main-11.png);
+  background-position: -954px 0px;
+  width: 105px;
+  height: 105px;
+}
+.Mount_Body_Falcon-CottonCandyBlue {
+  background-image: url(/static/sprites/spritesmith-main-11.png);
+  background-position: -954px -106px;
+  width: 105px;
+  height: 105px;
+}
+.Mount_Body_Falcon-CottonCandyPink {
+  background-image: url(/static/sprites/spritesmith-main-11.png);
+  background-position: -954px -212px;
+  width: 105px;
+  height: 105px;
+}
+.Mount_Body_Falcon-Desert {
+  background-image: url(/static/sprites/spritesmith-main-11.png);
+  background-position: -954px -318px;
+  width: 105px;
+  height: 105px;
+}
+.Mount_Body_Falcon-Golden {
+  background-image: url(/static/sprites/spritesmith-main-11.png);
+  background-position: -954px -424px;
+  width: 105px;
+  height: 105px;
+}
+.Mount_Body_Falcon-Red {
+  background-image: url(/static/sprites/spritesmith-main-11.png);
+  background-position: -954px -530px;
+  width: 105px;
+  height: 105px;
+}
+.Mount_Body_Falcon-Shade {
+  background-image: url(/static/sprites/spritesmith-main-11.png);
+  background-position: -954px -636px;
+  width: 105px;
+  height: 105px;
+}
+.Mount_Body_Falcon-Skeleton {
+  background-image: url(/static/sprites/spritesmith-main-11.png);
+  background-position: -954px -742px;
+  width: 105px;
+  height: 105px;
+}
+.Mount_Body_Falcon-White {
+  background-image: url(/static/sprites/spritesmith-main-11.png);
+  background-position: 0px -893px;
+  width: 105px;
+  height: 105px;
+}
+.Mount_Body_Falcon-Zombie {
+  background-image: url(/static/sprites/spritesmith-main-11.png);
+  background-position: -106px -893px;
+  width: 105px;
+  height: 105px;
+}
+.Mount_Body_Ferret-Base {
+  background-image: url(/static/sprites/spritesmith-main-11.png);
+  background-position: -212px -893px;
+  width: 105px;
+  height: 105px;
+}
+.Mount_Body_Ferret-CottonCandyBlue {
+  background-image: url(/static/sprites/spritesmith-main-11.png);
+  background-position: -318px -893px;
+  width: 105px;
+  height: 105px;
+}
+.Mount_Body_Ferret-CottonCandyPink {
+  background-image: url(/static/sprites/spritesmith-main-11.png);
+  background-position: -424px -893px;
+  width: 105px;
+  height: 105px;
+}
+.Mount_Body_Ferret-Desert {
+  background-image: url(/static/sprites/spritesmith-main-11.png);
+  background-position: -530px -893px;
+  width: 105px;
+  height: 105px;
+}
+.Mount_Body_Ferret-Golden {
+  background-image: url(/static/sprites/spritesmith-main-11.png);
+  background-position: -636px -893px;
+  width: 105px;
+  height: 105px;
+}
+.Mount_Body_Ferret-Red {
+  background-image: url(/static/sprites/spritesmith-main-11.png);
+  background-position: -742px -893px;
+  width: 105px;
+  height: 105px;
+}
+.Mount_Body_Ferret-Shade {
+  background-image: url(/static/sprites/spritesmith-main-11.png);
+  background-position: -848px -893px;
+  width: 105px;
+  height: 105px;
+}
+.Mount_Body_Ferret-Skeleton {
+  background-image: url(/static/sprites/spritesmith-main-11.png);
+  background-position: -954px -893px;
+  width: 105px;
+  height: 105px;
+}
+.Mount_Body_Ferret-White {
+  background-image: url(/static/sprites/spritesmith-main-11.png);
+  background-position: -1060px 0px;
+  width: 105px;
+  height: 105px;
+}
+.Mount_Body_Ferret-Zombie {
+  background-image: url(/static/sprites/spritesmith-main-11.png);
+  background-position: -1060px -106px;
+  width: 105px;
+  height: 105px;
+}
+.Mount_Body_FlyingPig-Aquatic {
+  background-image: url(/static/sprites/spritesmith-main-11.png);
+  background-position: -1060px -212px;
+  width: 105px;
+  height: 105px;
+}
+.Mount_Body_FlyingPig-Base {
+  background-image: url(/static/sprites/spritesmith-main-11.png);
+  background-position: -1060px -318px;
+  width: 105px;
+  height: 105px;
+}
+.Mount_Body_FlyingPig-CottonCandyBlue {
+  background-image: url(/static/sprites/spritesmith-main-11.png);
+  background-position: -1060px -424px;
+  width: 105px;
+  height: 105px;
+}
+.Mount_Body_FlyingPig-CottonCandyPink {
+  background-image: url(/static/sprites/spritesmith-main-11.png);
+  background-position: -1060px -530px;
+  width: 105px;
+  height: 105px;
+}
+.Mount_Body_FlyingPig-Cupid {
+  background-image: url(/static/sprites/spritesmith-main-11.png);
+  background-position: -1060px -636px;
+  width: 105px;
+  height: 105px;
+}
+.Mount_Body_FlyingPig-Desert {
+  background-image: url(/static/sprites/spritesmith-main-11.png);
+  background-position: -1060px -742px;
+  width: 105px;
+  height: 105px;
+}
+.Mount_Body_FlyingPig-Ember {
+  background-image: url(/static/sprites/spritesmith-main-11.png);
+  background-position: -1060px -848px;
+  width: 105px;
+  height: 105px;
+}
+.Mount_Body_FlyingPig-Fairy {
+  background-image: url(/static/sprites/spritesmith-main-11.png);
+  background-position: 0px -999px;
+  width: 105px;
+  height: 105px;
+}
+.Mount_Body_FlyingPig-Floral {
+  background-image: url(/static/sprites/spritesmith-main-11.png);
+  background-position: -106px -999px;
+  width: 105px;
+  height: 105px;
+}
+.Mount_Body_FlyingPig-Ghost {
+  background-image: url(/static/sprites/spritesmith-main-11.png);
+  background-position: -212px -999px;
+  width: 105px;
+  height: 105px;
+}
+.Mount_Body_FlyingPig-Golden {
+  background-image: url(/static/sprites/spritesmith-main-11.png);
+  background-position: -318px -999px;
+  width: 105px;
+  height: 105px;
+}
+.Mount_Body_FlyingPig-Holly {
+  background-image: url(/static/sprites/spritesmith-main-11.png);
+  background-position: -424px -999px;
+  width: 105px;
+  height: 105px;
+}
+.Mount_Body_FlyingPig-Peppermint {
+  background-image: url(/static/sprites/spritesmith-main-11.png);
+  background-position: -530px -999px;
+  width: 105px;
+  height: 105px;
+}
+.Mount_Body_FlyingPig-Red {
+  background-image: url(/static/sprites/spritesmith-main-11.png);
+  background-position: -636px -999px;
+  width: 105px;
+  height: 105px;
+}
+.Mount_Body_FlyingPig-RoyalPurple {
+  background-image: url(/static/sprites/spritesmith-main-11.png);
+  background-position: -742px -999px;
+  width: 105px;
+  height: 105px;
+}
+.Mount_Body_FlyingPig-Shade {
+  background-image: url(/static/sprites/spritesmith-main-11.png);
+  background-position: -848px -999px;
+  width: 105px;
+  height: 105px;
+}
+.Mount_Body_FlyingPig-Shimmer {
+  background-image: url(/static/sprites/spritesmith-main-11.png);
+  background-position: -954px -999px;
+  width: 105px;
+  height: 105px;
+}
+.Mount_Body_FlyingPig-Skeleton {
+  background-image: url(/static/sprites/spritesmith-main-11.png);
+  background-position: -1060px -999px;
+  width: 105px;
+  height: 105px;
+}
+.Mount_Body_FlyingPig-Spooky {
+  background-image: url(/static/sprites/spritesmith-main-11.png);
+  background-position: -1166px 0px;
+  width: 105px;
+  height: 105px;
+}
+.Mount_Body_FlyingPig-Thunderstorm {
+  background-image: url(/static/sprites/spritesmith-main-11.png);
+  background-position: -1166px -106px;
+  width: 105px;
+  height: 105px;
+}
+.Mount_Body_FlyingPig-White {
+  background-image: url(/static/sprites/spritesmith-main-11.png);
+  background-position: -1166px -212px;
+  width: 105px;
+  height: 105px;
+}
+.Mount_Body_FlyingPig-Zombie {
+  background-image: url(/static/sprites/spritesmith-main-11.png);
+  background-position: -1166px -318px;
+  width: 105px;
+  height: 105px;
+}
+.Mount_Body_Fox-Aquatic {
+  background-image: url(/static/sprites/spritesmith-main-11.png);
+  background-position: -1166px -424px;
+  width: 105px;
+  height: 105px;
+}
+.Mount_Body_Fox-Base {
+  background-image: url(/static/sprites/spritesmith-main-11.png);
+  background-position: -1166px -530px;
+  width: 105px;
+  height: 105px;
+}
+.Mount_Body_Fox-CottonCandyBlue {
+  background-image: url(/static/sprites/spritesmith-main-11.png);
+  background-position: -1166px -636px;
+  width: 105px;
+  height: 105px;
+}
+.Mount_Body_Fox-CottonCandyPink {
+  background-image: url(/static/sprites/spritesmith-main-11.png);
+  background-position: -1166px -742px;
+  width: 105px;
+  height: 105px;
+}
+.Mount_Body_Fox-Cupid {
+  background-image: url(/static/sprites/spritesmith-main-11.png);
+  background-position: -1166px -848px;
+  width: 105px;
+  height: 105px;
+}
+.Mount_Body_Fox-Desert {
+  background-image: url(/static/sprites/spritesmith-main-11.png);
+  background-position: -1166px -954px;
+  width: 105px;
+  height: 105px;
+}
+.Mount_Body_Fox-Ember {
+  background-image: url(/static/sprites/spritesmith-main-11.png);
+  background-position: 0px -1105px;
+  width: 105px;
+  height: 105px;
+}
+.Mount_Body_Fox-Fairy {
+  background-image: url(/static/sprites/spritesmith-main-11.png);
+  background-position: -106px -1105px;
+  width: 105px;
+  height: 105px;
+}
+.Mount_Body_Fox-Floral {
+  background-image: url(/static/sprites/spritesmith-main-11.png);
+  background-position: -212px -1105px;
+  width: 105px;
+  height: 105px;
+}
+.Mount_Body_Fox-Ghost {
+  background-image: url(/static/sprites/spritesmith-main-11.png);
+  background-position: -530px -230px;
+  width: 105px;
+  height: 105px;
+}
+.Mount_Body_Fox-Golden {
+  background-image: url(/static/sprites/spritesmith-main-11.png);
+  background-position: -424px -1105px;
+  width: 105px;
+  height: 105px;
+}
+.Mount_Body_Fox-Holly {
+  background-image: url(/static/sprites/spritesmith-main-11.png);
+  background-position: -530px -1105px;
+  width: 105px;
+  height: 105px;
+}
+.Mount_Body_Fox-Peppermint {
+  background-image: url(/static/sprites/spritesmith-main-11.png);
+  background-position: -636px -1105px;
+  width: 105px;
+  height: 105px;
+}
+.Mount_Body_Fox-Red {
+  background-image: url(/static/sprites/spritesmith-main-11.png);
+  background-position: -742px -1105px;
+  width: 105px;
+  height: 105px;
+}
+.Mount_Body_Fox-RoyalPurple {
+  background-image: url(/static/sprites/spritesmith-main-11.png);
+  background-position: -848px -1105px;
+  width: 105px;
+  height: 105px;
+}
+.Mount_Body_Fox-Shade {
+  background-image: url(/static/sprites/spritesmith-main-11.png);
+  background-position: -954px -1105px;
+  width: 105px;
+  height: 105px;
+}
+.Mount_Body_Fox-Shimmer {
+  background-image: url(/static/sprites/spritesmith-main-11.png);
+  background-position: -1060px -1105px;
+  width: 105px;
+  height: 105px;
+}
+.Mount_Body_Fox-Skeleton {
+  background-image: url(/static/sprites/spritesmith-main-11.png);
+  background-position: -1166px -1105px;
+  width: 105px;
+  height: 105px;
+}
+.Mount_Body_Fox-Spooky {
+  background-image: url(/static/sprites/spritesmith-main-11.png);
   background-position: -1272px 0px;
-=======
-.Mount_Body_LionCub-Peppermint {
-  background-image: url(/static/sprites/spritesmith-main-11.png);
-  background-position: -1286px -848px;
-  width: 105px;
-  height: 105px;
-}
-.Mount_Body_LionCub-Red {
-  background-image: url(/static/sprites/spritesmith-main-11.png);
-  background-position: -318px -1150px;
-  width: 105px;
-  height: 105px;
-}
-.Mount_Body_LionCub-RoyalPurple {
-  background-image: url(/static/sprites/spritesmith-main-11.png);
-  background-position: -212px -1256px;
-  width: 105px;
-  height: 105px;
-}
-.Mount_Body_LionCub-Shade {
-  background-image: url(/static/sprites/spritesmith-main-11.png);
-  background-position: -318px -1256px;
-  width: 105px;
-  height: 105px;
-}
-.Mount_Body_LionCub-Shimmer {
-  background-image: url(/static/sprites/spritesmith-main-11.png);
-  background-position: -424px -1256px;
-  width: 105px;
-  height: 105px;
-}
-.Mount_Body_LionCub-Skeleton {
-  background-image: url(/static/sprites/spritesmith-main-11.png);
-  background-position: 0px -408px;
-  width: 111px;
-  height: 105px;
-}
-.Mount_Body_LionCub-Spooky {
-  background-image: url(/static/sprites/spritesmith-main-11.png);
-  background-position: -1286px -954px;
-  width: 105px;
-  height: 105px;
-}
-.Mount_Body_LionCub-Thunderstorm {
-  background-image: url(/static/sprites/spritesmith-main-11.png);
-  background-position: -1286px -1060px;
-  width: 105px;
-  height: 105px;
-}
-.Mount_Body_LionCub-White {
-  background-image: url(/static/sprites/spritesmith-main-11.png);
-  background-position: 0px -1256px;
->>>>>>> 80ae9c3e
-  width: 105px;
-  height: 105px;
-}
-.Mount_Body_Cow-CottonCandyPink {
-  background-image: url(/static/sprites/spritesmith-main-11.png);
-<<<<<<< HEAD
-  background-position: -318px -1105px;
-=======
-  background-position: -106px -1256px;
->>>>>>> 80ae9c3e
-  width: 105px;
-  height: 105px;
-}
-.Mount_Body_Cow-Desert {
+  width: 105px;
+  height: 105px;
+}
+.Mount_Body_Fox-Thunderstorm {
   background-image: url(/static/sprites/spritesmith-main-11.png);
   background-position: -1272px -106px;
   width: 105px;
   height: 105px;
 }
-.Mount_Body_Cow-Golden {
-  background-image: url(/static/sprites/spritesmith-main-11.png);
-  background-position: -636px -1105px;
-  width: 105px;
-  height: 105px;
-}
-.Mount_Body_Cow-Red {
-  background-image: url(/static/sprites/spritesmith-main-11.png);
-<<<<<<< HEAD
-  background-position: -742px -1105px;
-  width: 105px;
-=======
-  background-position: -112px -408px;
-  width: 108px;
->>>>>>> 80ae9c3e
-  height: 105px;
-}
-.Mount_Body_Cow-Shade {
-  background-image: url(/static/sprites/spritesmith-main-11.png);
-<<<<<<< HEAD
-  background-position: -848px -1105px;
-=======
-  background-position: -530px -1256px;
->>>>>>> 80ae9c3e
-  width: 105px;
-  height: 105px;
-}
-.Mount_Body_Cow-Skeleton {
-  background-image: url(/static/sprites/spritesmith-main-11.png);
-<<<<<<< HEAD
-  background-position: -954px -1105px;
-=======
-  background-position: -636px -1256px;
->>>>>>> 80ae9c3e
-  width: 105px;
-  height: 105px;
-}
-.Mount_Body_Cow-White {
-  background-image: url(/static/sprites/spritesmith-main-11.png);
-<<<<<<< HEAD
-  background-position: -1060px -1105px;
-=======
-  background-position: -327px -408px;
->>>>>>> 80ae9c3e
-  width: 105px;
-  height: 105px;
-}
-.Mount_Body_Cow-Zombie {
-  background-image: url(/static/sprites/spritesmith-main-11.png);
-<<<<<<< HEAD
-  background-position: -1166px -1105px;
-=======
-  background-position: -433px -408px;
->>>>>>> 80ae9c3e
-  width: 105px;
-  height: 105px;
-}
-.Mount_Body_Cuttlefish-Base {
-  background-image: url(/static/sprites/spritesmith-main-11.png);
-<<<<<<< HEAD
-  background-position: -530px -115px;
-=======
-  background-position: -544px 0px;
->>>>>>> 80ae9c3e
-  width: 105px;
-  height: 114px;
-}
-.Mount_Body_Cuttlefish-CottonCandyBlue {
-  background-image: url(/static/sprites/spritesmith-main-11.png);
-<<<<<<< HEAD
-  background-position: -318px -239px;
-=======
-  background-position: -544px -106px;
->>>>>>> 80ae9c3e
-  width: 105px;
-  height: 114px;
-}
-.Mount_Body_Cuttlefish-CottonCandyPink {
-  background-image: url(/static/sprites/spritesmith-main-11.png);
-<<<<<<< HEAD
-  background-position: -212px 0px;
-=======
-  background-position: -544px -212px;
->>>>>>> 80ae9c3e
-  width: 105px;
-  height: 114px;
-}
-.Mount_Body_Cuttlefish-Desert {
-  background-image: url(/static/sprites/spritesmith-main-11.png);
-<<<<<<< HEAD
-  background-position: 0px -124px;
-=======
-  background-position: -544px -318px;
->>>>>>> 80ae9c3e
-  width: 105px;
-  height: 114px;
-}
-.Mount_Body_Cuttlefish-Golden {
-  background-image: url(/static/sprites/spritesmith-main-11.png);
-<<<<<<< HEAD
-  background-position: -106px -124px;
-=======
-  background-position: 0px -514px;
->>>>>>> 80ae9c3e
-  width: 105px;
-  height: 114px;
-}
-.Mount_Body_Cuttlefish-Red {
-  background-image: url(/static/sprites/spritesmith-main-11.png);
-<<<<<<< HEAD
-  background-position: -212px -124px;
-=======
-  background-position: -106px -514px;
->>>>>>> 80ae9c3e
-  width: 105px;
-  height: 114px;
-}
-.Mount_Body_Cuttlefish-Shade {
-  background-image: url(/static/sprites/spritesmith-main-11.png);
-<<<<<<< HEAD
-  background-position: -318px 0px;
-=======
-  background-position: -212px -514px;
->>>>>>> 80ae9c3e
-  width: 105px;
-  height: 114px;
-}
-.Mount_Body_Cuttlefish-Skeleton {
-  background-image: url(/static/sprites/spritesmith-main-11.png);
-<<<<<<< HEAD
-  background-position: -318px -115px;
-=======
-  background-position: -318px -514px;
->>>>>>> 80ae9c3e
-  width: 105px;
-  height: 114px;
-}
-.Mount_Body_Cuttlefish-White {
-  background-image: url(/static/sprites/spritesmith-main-11.png);
-<<<<<<< HEAD
-  background-position: 0px -239px;
-=======
-  background-position: -424px -514px;
->>>>>>> 80ae9c3e
-  width: 105px;
-  height: 114px;
-}
-.Mount_Body_Cuttlefish-Zombie {
-  background-image: url(/static/sprites/spritesmith-main-11.png);
-<<<<<<< HEAD
-  background-position: -106px -239px;
-=======
-  background-position: -530px -514px;
->>>>>>> 80ae9c3e
-  width: 105px;
-  height: 114px;
-}
-.Mount_Body_Deer-Base {
-  background-image: url(/static/sprites/spritesmith-main-11.png);
-<<<<<<< HEAD
+.Mount_Body_Fox-White {
+  background-image: url(/static/sprites/spritesmith-main-11.png);
   background-position: -1272px -212px;
-=======
-  background-position: -650px 0px;
->>>>>>> 80ae9c3e
-  width: 105px;
-  height: 105px;
-}
-.Mount_Body_Deer-CottonCandyBlue {
-  background-image: url(/static/sprites/spritesmith-main-11.png);
-<<<<<<< HEAD
+  width: 105px;
+  height: 105px;
+}
+.Mount_Body_Fox-Zombie {
+  background-image: url(/static/sprites/spritesmith-main-11.png);
   background-position: -1272px -318px;
-=======
-  background-position: -650px -106px;
->>>>>>> 80ae9c3e
-  width: 105px;
-  height: 105px;
-}
-.Mount_Body_Deer-CottonCandyPink {
-  background-image: url(/static/sprites/spritesmith-main-11.png);
-<<<<<<< HEAD
-  background-position: -1272px -1423px;
-=======
-  background-position: -650px -212px;
->>>>>>> 80ae9c3e
-  width: 105px;
-  height: 105px;
-}
-.Mount_Body_Deer-Desert {
-  background-image: url(/static/sprites/spritesmith-main-11.png);
-<<<<<<< HEAD
-  background-position: -1590px -212px;
-=======
-  background-position: -650px -318px;
->>>>>>> 80ae9c3e
-  width: 105px;
-  height: 105px;
-}
-.Mount_Body_Deer-Golden {
-  background-image: url(/static/sprites/spritesmith-main-11.png);
-<<<<<<< HEAD
-  background-position: -1590px -318px;
-=======
-  background-position: -650px -424px;
->>>>>>> 80ae9c3e
-  width: 105px;
-  height: 105px;
-}
-.Mount_Body_Deer-Red {
-  background-image: url(/static/sprites/spritesmith-main-11.png);
-<<<<<<< HEAD
-  background-position: -1590px -424px;
-=======
-  background-position: 0px -620px;
->>>>>>> 80ae9c3e
-  width: 105px;
-  height: 105px;
-}
-.Mount_Body_Deer-Shade {
-  background-image: url(/static/sprites/spritesmith-main-11.png);
-<<<<<<< HEAD
-  background-position: -530px -336px;
-=======
-  background-position: -106px -620px;
->>>>>>> 80ae9c3e
-  width: 105px;
-  height: 105px;
-}
-.Mount_Body_Deer-Skeleton {
-  background-image: url(/static/sprites/spritesmith-main-11.png);
-<<<<<<< HEAD
-  background-position: -221px -469px;
-=======
-  background-position: -212px -620px;
->>>>>>> 80ae9c3e
-  width: 105px;
-  height: 105px;
-}
-.Mount_Body_Deer-White {
-  background-image: url(/static/sprites/spritesmith-main-11.png);
-<<<<<<< HEAD
-  background-position: -327px -469px;
-=======
-  background-position: -318px -620px;
->>>>>>> 80ae9c3e
-  width: 105px;
-  height: 105px;
-}
-.Mount_Body_Deer-Zombie {
-  background-image: url(/static/sprites/spritesmith-main-11.png);
-<<<<<<< HEAD
-  background-position: -433px -469px;
-=======
-  background-position: -424px -620px;
->>>>>>> 80ae9c3e
-  width: 105px;
-  height: 105px;
-}
-.Mount_Body_Dragon-Aquatic {
-  background-image: url(/static/sprites/spritesmith-main-11.png);
-<<<<<<< HEAD
-  background-position: -636px 0px;
-=======
-  background-position: -530px -620px;
->>>>>>> 80ae9c3e
-  width: 105px;
-  height: 105px;
-}
-.Mount_Body_Dragon-Base {
-  background-image: url(/static/sprites/spritesmith-main-11.png);
-<<<<<<< HEAD
-  background-position: -636px -106px;
-=======
-  background-position: -636px -620px;
->>>>>>> 80ae9c3e
-  width: 105px;
-  height: 105px;
-}
-.Mount_Body_Dragon-CottonCandyBlue {
-  background-image: url(/static/sprites/spritesmith-main-11.png);
-<<<<<<< HEAD
-  background-position: -636px -212px;
-=======
-  background-position: -756px 0px;
->>>>>>> 80ae9c3e
-  width: 105px;
-  height: 105px;
-}
-.Mount_Body_Dragon-CottonCandyPink {
-  background-image: url(/static/sprites/spritesmith-main-11.png);
-<<<<<<< HEAD
-  background-position: -636px -318px;
-=======
-  background-position: -756px -106px;
->>>>>>> 80ae9c3e
-  width: 105px;
-  height: 105px;
-}
-.Mount_Body_Dragon-Cupid {
-  background-image: url(/static/sprites/spritesmith-main-11.png);
-<<<<<<< HEAD
-  background-position: -636px -424px;
-=======
-  background-position: -756px -212px;
->>>>>>> 80ae9c3e
-  width: 105px;
-  height: 105px;
-}
-.Mount_Body_Dragon-Desert {
-  background-image: url(/static/sprites/spritesmith-main-11.png);
-<<<<<<< HEAD
-  background-position: 0px -575px;
-=======
-  background-position: -756px -318px;
->>>>>>> 80ae9c3e
-  width: 105px;
-  height: 105px;
-}
-.Mount_Body_Dragon-Ember {
-  background-image: url(/static/sprites/spritesmith-main-11.png);
-<<<<<<< HEAD
-  background-position: -106px -575px;
-=======
-  background-position: -756px -424px;
->>>>>>> 80ae9c3e
-  width: 105px;
-  height: 105px;
-}
-.Mount_Body_Dragon-Fairy {
-  background-image: url(/static/sprites/spritesmith-main-11.png);
-<<<<<<< HEAD
-  background-position: -212px -575px;
-=======
-  background-position: -756px -530px;
->>>>>>> 80ae9c3e
-  width: 105px;
-  height: 105px;
-}
-.Mount_Body_Dragon-Floral {
-  background-image: url(/static/sprites/spritesmith-main-11.png);
-<<<<<<< HEAD
-  background-position: -318px -575px;
-=======
-  background-position: 0px -726px;
->>>>>>> 80ae9c3e
-  width: 105px;
-  height: 105px;
-}
-.Mount_Body_Dragon-Ghost {
-  background-image: url(/static/sprites/spritesmith-main-11.png);
-<<<<<<< HEAD
-  background-position: -424px -575px;
-=======
-  background-position: -106px -726px;
->>>>>>> 80ae9c3e
-  width: 105px;
-  height: 105px;
-}
-.Mount_Body_Dragon-Golden {
-  background-image: url(/static/sprites/spritesmith-main-11.png);
-<<<<<<< HEAD
-  background-position: -530px -575px;
-=======
-  background-position: -212px -726px;
->>>>>>> 80ae9c3e
-  width: 105px;
-  height: 105px;
-}
-.Mount_Body_Dragon-Holly {
-  background-image: url(/static/sprites/spritesmith-main-11.png);
-<<<<<<< HEAD
-  background-position: -636px -575px;
-=======
-  background-position: -318px -726px;
->>>>>>> 80ae9c3e
-  width: 105px;
-  height: 105px;
-}
-.Mount_Body_Dragon-Peppermint {
-  background-image: url(/static/sprites/spritesmith-main-11.png);
-<<<<<<< HEAD
-  background-position: -742px 0px;
-=======
-  background-position: -424px -726px;
->>>>>>> 80ae9c3e
-  width: 105px;
-  height: 105px;
-}
-.Mount_Body_Dragon-Red {
-  background-image: url(/static/sprites/spritesmith-main-11.png);
-<<<<<<< HEAD
-  background-position: -742px -106px;
-=======
-  background-position: -530px -726px;
->>>>>>> 80ae9c3e
-  width: 105px;
-  height: 105px;
-}
-.Mount_Body_Dragon-RoyalPurple {
-  background-image: url(/static/sprites/spritesmith-main-11.png);
-<<<<<<< HEAD
-  background-position: -742px -212px;
-=======
-  background-position: -636px -726px;
->>>>>>> 80ae9c3e
-  width: 105px;
-  height: 105px;
-}
-.Mount_Body_Dragon-Shade {
-  background-image: url(/static/sprites/spritesmith-main-11.png);
-<<<<<<< HEAD
-  background-position: -742px -318px;
-=======
-  background-position: -742px -726px;
->>>>>>> 80ae9c3e
-  width: 105px;
-  height: 105px;
-}
-.Mount_Body_Dragon-Shimmer {
-  background-image: url(/static/sprites/spritesmith-main-11.png);
-<<<<<<< HEAD
-  background-position: -742px -424px;
-=======
-  background-position: -862px 0px;
->>>>>>> 80ae9c3e
-  width: 105px;
-  height: 105px;
-}
-.Mount_Body_Dragon-Skeleton {
-  background-image: url(/static/sprites/spritesmith-main-11.png);
-<<<<<<< HEAD
-  background-position: -742px -530px;
-=======
-  background-position: -862px -106px;
->>>>>>> 80ae9c3e
-  width: 105px;
-  height: 105px;
-}
-.Mount_Body_Dragon-Spooky {
-  background-image: url(/static/sprites/spritesmith-main-11.png);
-<<<<<<< HEAD
-  background-position: 0px -681px;
-=======
-  background-position: -862px -212px;
->>>>>>> 80ae9c3e
-  width: 105px;
-  height: 105px;
-}
-.Mount_Body_Dragon-Thunderstorm {
-  background-image: url(/static/sprites/spritesmith-main-11.png);
-<<<<<<< HEAD
-  background-position: -106px -681px;
-=======
-  background-position: -862px -318px;
->>>>>>> 80ae9c3e
-  width: 105px;
-  height: 105px;
-}
-.Mount_Body_Dragon-White {
-  background-image: url(/static/sprites/spritesmith-main-11.png);
-<<<<<<< HEAD
-  background-position: -212px -681px;
-=======
-  background-position: -862px -424px;
->>>>>>> 80ae9c3e
-  width: 105px;
-  height: 105px;
-}
-.Mount_Body_Dragon-Zombie {
-  background-image: url(/static/sprites/spritesmith-main-11.png);
-<<<<<<< HEAD
-  background-position: -318px -681px;
-=======
-  background-position: -862px -530px;
->>>>>>> 80ae9c3e
-  width: 105px;
-  height: 105px;
-}
-.Mount_Body_Egg-Base {
-  background-image: url(/static/sprites/spritesmith-main-11.png);
-<<<<<<< HEAD
-  background-position: -424px -681px;
-=======
-  background-position: -862px -636px;
->>>>>>> 80ae9c3e
-  width: 105px;
-  height: 105px;
-}
-.Mount_Body_Egg-CottonCandyBlue {
-  background-image: url(/static/sprites/spritesmith-main-11.png);
-<<<<<<< HEAD
-  background-position: -530px -681px;
-=======
-  background-position: 0px -832px;
->>>>>>> 80ae9c3e
-  width: 105px;
-  height: 105px;
-}
-.Mount_Body_Egg-CottonCandyPink {
-  background-image: url(/static/sprites/spritesmith-main-11.png);
-<<<<<<< HEAD
-  background-position: -636px -681px;
-=======
-  background-position: -106px -832px;
->>>>>>> 80ae9c3e
-  width: 105px;
-  height: 105px;
-}
-.Mount_Body_Egg-Desert {
-  background-image: url(/static/sprites/spritesmith-main-11.png);
-<<<<<<< HEAD
-  background-position: -742px -681px;
-=======
-  background-position: -212px -832px;
->>>>>>> 80ae9c3e
-  width: 105px;
-  height: 105px;
-}
-.Mount_Body_Egg-Golden {
-  background-image: url(/static/sprites/spritesmith-main-11.png);
-<<<<<<< HEAD
-  background-position: -848px 0px;
-=======
-  background-position: -318px -832px;
->>>>>>> 80ae9c3e
-  width: 105px;
-  height: 105px;
-}
-.Mount_Body_Egg-Red {
-  background-image: url(/static/sprites/spritesmith-main-11.png);
-<<<<<<< HEAD
-  background-position: -848px -106px;
-=======
-  background-position: -424px -832px;
->>>>>>> 80ae9c3e
-  width: 105px;
-  height: 105px;
-}
-.Mount_Body_Egg-Shade {
-  background-image: url(/static/sprites/spritesmith-main-11.png);
-<<<<<<< HEAD
-  background-position: -848px -212px;
-=======
-  background-position: -530px -832px;
->>>>>>> 80ae9c3e
-  width: 105px;
-  height: 105px;
-}
-.Mount_Body_Egg-Skeleton {
-  background-image: url(/static/sprites/spritesmith-main-11.png);
-<<<<<<< HEAD
-  background-position: -848px -318px;
-=======
-  background-position: -636px -832px;
->>>>>>> 80ae9c3e
-  width: 105px;
-  height: 105px;
-}
-.Mount_Body_Egg-White {
-  background-image: url(/static/sprites/spritesmith-main-11.png);
-<<<<<<< HEAD
-  background-position: -848px -424px;
-=======
-  background-position: -742px -832px;
->>>>>>> 80ae9c3e
-  width: 105px;
-  height: 105px;
-}
-.Mount_Body_Egg-Zombie {
-  background-image: url(/static/sprites/spritesmith-main-11.png);
-<<<<<<< HEAD
-  background-position: -848px -530px;
-=======
-  background-position: -848px -832px;
->>>>>>> 80ae9c3e
-  width: 105px;
-  height: 105px;
-}
-.Mount_Body_Falcon-Base {
-  background-image: url(/static/sprites/spritesmith-main-11.png);
-<<<<<<< HEAD
-  background-position: -848px -636px;
-=======
-  background-position: -968px 0px;
->>>>>>> 80ae9c3e
-  width: 105px;
-  height: 105px;
-}
-.Mount_Body_Falcon-CottonCandyBlue {
-  background-image: url(/static/sprites/spritesmith-main-11.png);
-<<<<<<< HEAD
-  background-position: 0px -787px;
-=======
-  background-position: -968px -106px;
->>>>>>> 80ae9c3e
-  width: 105px;
-  height: 105px;
-}
-.Mount_Body_Falcon-CottonCandyPink {
-  background-image: url(/static/sprites/spritesmith-main-11.png);
-<<<<<<< HEAD
-  background-position: -106px -787px;
-=======
-  background-position: -968px -212px;
->>>>>>> 80ae9c3e
-  width: 105px;
-  height: 105px;
-}
-.Mount_Body_Falcon-Desert {
-  background-image: url(/static/sprites/spritesmith-main-11.png);
-<<<<<<< HEAD
-  background-position: -212px -787px;
-=======
-  background-position: -968px -318px;
->>>>>>> 80ae9c3e
-  width: 105px;
-  height: 105px;
-}
-.Mount_Body_Falcon-Golden {
-  background-image: url(/static/sprites/spritesmith-main-11.png);
-<<<<<<< HEAD
-  background-position: -318px -787px;
-=======
-  background-position: -968px -424px;
->>>>>>> 80ae9c3e
-  width: 105px;
-  height: 105px;
-}
-.Mount_Body_Falcon-Red {
-  background-image: url(/static/sprites/spritesmith-main-11.png);
-<<<<<<< HEAD
-  background-position: -424px -787px;
-=======
-  background-position: -968px -530px;
->>>>>>> 80ae9c3e
-  width: 105px;
-  height: 105px;
-}
-.Mount_Body_Falcon-Shade {
-  background-image: url(/static/sprites/spritesmith-main-11.png);
-<<<<<<< HEAD
-  background-position: -530px -787px;
-=======
-  background-position: -968px -636px;
->>>>>>> 80ae9c3e
-  width: 105px;
-  height: 105px;
-}
-.Mount_Body_Falcon-Skeleton {
-  background-image: url(/static/sprites/spritesmith-main-11.png);
-<<<<<<< HEAD
-  background-position: -636px -787px;
-=======
-  background-position: -968px -742px;
->>>>>>> 80ae9c3e
-  width: 105px;
-  height: 105px;
-}
-.Mount_Body_Falcon-White {
-  background-image: url(/static/sprites/spritesmith-main-11.png);
-<<<<<<< HEAD
-  background-position: -742px -787px;
-=======
-  background-position: 0px -938px;
->>>>>>> 80ae9c3e
-  width: 105px;
-  height: 105px;
-}
-.Mount_Body_Falcon-Zombie {
-  background-image: url(/static/sprites/spritesmith-main-11.png);
-<<<<<<< HEAD
-  background-position: -848px -787px;
-=======
-  background-position: -106px -938px;
->>>>>>> 80ae9c3e
-  width: 105px;
-  height: 105px;
-}
-.Mount_Body_Ferret-Base {
-  background-image: url(/static/sprites/spritesmith-main-11.png);
-<<<<<<< HEAD
-  background-position: -954px 0px;
-=======
-  background-position: -212px -938px;
->>>>>>> 80ae9c3e
-  width: 105px;
-  height: 105px;
-}
-.Mount_Body_Ferret-CottonCandyBlue {
-  background-image: url(/static/sprites/spritesmith-main-11.png);
-<<<<<<< HEAD
-  background-position: -954px -106px;
-=======
-  background-position: -318px -938px;
->>>>>>> 80ae9c3e
-  width: 105px;
-  height: 105px;
-}
-.Mount_Body_Ferret-CottonCandyPink {
-  background-image: url(/static/sprites/spritesmith-main-11.png);
-<<<<<<< HEAD
-  background-position: -954px -212px;
-=======
-  background-position: -424px -938px;
->>>>>>> 80ae9c3e
-  width: 105px;
-  height: 105px;
-}
-.Mount_Body_Ferret-Desert {
-  background-image: url(/static/sprites/spritesmith-main-11.png);
-<<<<<<< HEAD
-  background-position: -954px -318px;
-=======
-  background-position: -530px -938px;
->>>>>>> 80ae9c3e
-  width: 105px;
-  height: 105px;
-}
-.Mount_Body_Ferret-Golden {
-  background-image: url(/static/sprites/spritesmith-main-11.png);
-<<<<<<< HEAD
-  background-position: -954px -424px;
-=======
-  background-position: -636px -938px;
->>>>>>> 80ae9c3e
-  width: 105px;
-  height: 105px;
-}
-.Mount_Body_Ferret-Red {
-  background-image: url(/static/sprites/spritesmith-main-11.png);
-<<<<<<< HEAD
-  background-position: -954px -530px;
-=======
-  background-position: -742px -938px;
->>>>>>> 80ae9c3e
-  width: 105px;
-  height: 105px;
-}
-.Mount_Body_Ferret-Shade {
-  background-image: url(/static/sprites/spritesmith-main-11.png);
-<<<<<<< HEAD
-  background-position: -954px -636px;
-=======
-  background-position: -848px -938px;
->>>>>>> 80ae9c3e
-  width: 105px;
-  height: 105px;
-}
-.Mount_Body_Ferret-Skeleton {
-  background-image: url(/static/sprites/spritesmith-main-11.png);
-<<<<<<< HEAD
-  background-position: -954px -742px;
-=======
-  background-position: -954px -938px;
->>>>>>> 80ae9c3e
-  width: 105px;
-  height: 105px;
-}
-.Mount_Body_Ferret-White {
-  background-image: url(/static/sprites/spritesmith-main-11.png);
-<<<<<<< HEAD
-  background-position: 0px -893px;
-=======
-  background-position: -1074px 0px;
->>>>>>> 80ae9c3e
-  width: 105px;
-  height: 105px;
-}
-.Mount_Body_Ferret-Zombie {
-  background-image: url(/static/sprites/spritesmith-main-11.png);
-<<<<<<< HEAD
-  background-position: -106px -893px;
-=======
-  background-position: -1074px -106px;
->>>>>>> 80ae9c3e
-  width: 105px;
-  height: 105px;
-}
-.Mount_Body_FlyingPig-Aquatic {
-  background-image: url(/static/sprites/spritesmith-main-11.png);
-<<<<<<< HEAD
-  background-position: -212px -893px;
-=======
-  background-position: -1074px -212px;
->>>>>>> 80ae9c3e
-  width: 105px;
-  height: 105px;
-}
-.Mount_Body_FlyingPig-Base {
-  background-image: url(/static/sprites/spritesmith-main-11.png);
-<<<<<<< HEAD
-  background-position: -318px -893px;
-=======
-  background-position: -1074px -318px;
->>>>>>> 80ae9c3e
-  width: 105px;
-  height: 105px;
-}
-.Mount_Body_FlyingPig-CottonCandyBlue {
-  background-image: url(/static/sprites/spritesmith-main-11.png);
-<<<<<<< HEAD
-  background-position: -424px -893px;
-=======
-  background-position: -1074px -424px;
->>>>>>> 80ae9c3e
-  width: 105px;
-  height: 105px;
-}
-.Mount_Body_FlyingPig-CottonCandyPink {
-  background-image: url(/static/sprites/spritesmith-main-11.png);
-<<<<<<< HEAD
-  background-position: -530px -893px;
-=======
-  background-position: -1074px -530px;
->>>>>>> 80ae9c3e
-  width: 105px;
-  height: 105px;
-}
-.Mount_Body_FlyingPig-Cupid {
-  background-image: url(/static/sprites/spritesmith-main-11.png);
-<<<<<<< HEAD
-  background-position: -636px -893px;
-=======
-  background-position: -1074px -636px;
->>>>>>> 80ae9c3e
-  width: 105px;
-  height: 105px;
-}
-.Mount_Body_FlyingPig-Desert {
-  background-image: url(/static/sprites/spritesmith-main-11.png);
-<<<<<<< HEAD
-  background-position: -742px -893px;
-=======
-  background-position: -1074px -742px;
->>>>>>> 80ae9c3e
-  width: 105px;
-  height: 105px;
-}
-.Mount_Body_FlyingPig-Ember {
-  background-image: url(/static/sprites/spritesmith-main-11.png);
-<<<<<<< HEAD
-  background-position: -848px -893px;
-=======
-  background-position: -1074px -848px;
->>>>>>> 80ae9c3e
-  width: 105px;
-  height: 105px;
-}
-.Mount_Body_FlyingPig-Fairy {
-  background-image: url(/static/sprites/spritesmith-main-11.png);
-<<<<<<< HEAD
-  background-position: -954px -893px;
-=======
-  background-position: 0px -1044px;
->>>>>>> 80ae9c3e
-  width: 105px;
-  height: 105px;
-}
-.Mount_Body_FlyingPig-Floral {
-  background-image: url(/static/sprites/spritesmith-main-11.png);
-<<<<<<< HEAD
-  background-position: -1060px 0px;
-=======
-  background-position: -106px -1044px;
->>>>>>> 80ae9c3e
-  width: 105px;
-  height: 105px;
-}
-.Mount_Body_FlyingPig-Ghost {
-  background-image: url(/static/sprites/spritesmith-main-11.png);
-<<<<<<< HEAD
-  background-position: -1060px -106px;
-=======
-  background-position: -212px -1044px;
->>>>>>> 80ae9c3e
-  width: 105px;
-  height: 105px;
-}
-.Mount_Body_FlyingPig-Golden {
-  background-image: url(/static/sprites/spritesmith-main-11.png);
-<<<<<<< HEAD
-  background-position: -1060px -212px;
-=======
-  background-position: -318px -1044px;
->>>>>>> 80ae9c3e
-  width: 105px;
-  height: 105px;
-}
-.Mount_Body_FlyingPig-Holly {
-  background-image: url(/static/sprites/spritesmith-main-11.png);
-<<<<<<< HEAD
-  background-position: -1060px -318px;
-=======
-  background-position: -424px -1044px;
->>>>>>> 80ae9c3e
-  width: 105px;
-  height: 105px;
-}
-.Mount_Body_FlyingPig-Peppermint {
-  background-image: url(/static/sprites/spritesmith-main-11.png);
-<<<<<<< HEAD
-  background-position: -1060px -424px;
-=======
-  background-position: -530px -1044px;
->>>>>>> 80ae9c3e
-  width: 105px;
-  height: 105px;
-}
-.Mount_Body_FlyingPig-Red {
-  background-image: url(/static/sprites/spritesmith-main-11.png);
-<<<<<<< HEAD
-  background-position: -1060px -530px;
-=======
-  background-position: -636px -1044px;
->>>>>>> 80ae9c3e
-  width: 105px;
-  height: 105px;
-}
-.Mount_Body_FlyingPig-RoyalPurple {
-  background-image: url(/static/sprites/spritesmith-main-11.png);
-<<<<<<< HEAD
-  background-position: -1060px -636px;
-=======
-  background-position: -742px -1044px;
->>>>>>> 80ae9c3e
-  width: 105px;
-  height: 105px;
-}
-.Mount_Body_FlyingPig-Shade {
-  background-image: url(/static/sprites/spritesmith-main-11.png);
-<<<<<<< HEAD
-  background-position: -1060px -742px;
-=======
-  background-position: -848px -1044px;
->>>>>>> 80ae9c3e
-  width: 105px;
-  height: 105px;
-}
-.Mount_Body_FlyingPig-Shimmer {
-  background-image: url(/static/sprites/spritesmith-main-11.png);
-<<<<<<< HEAD
-  background-position: -1060px -848px;
-=======
-  background-position: -954px -1044px;
->>>>>>> 80ae9c3e
-  width: 105px;
-  height: 105px;
-}
-.Mount_Body_FlyingPig-Skeleton {
-  background-image: url(/static/sprites/spritesmith-main-11.png);
-<<<<<<< HEAD
-  background-position: 0px -999px;
-=======
-  background-position: -1060px -1044px;
->>>>>>> 80ae9c3e
-  width: 105px;
-  height: 105px;
-}
-.Mount_Body_FlyingPig-Spooky {
-  background-image: url(/static/sprites/spritesmith-main-11.png);
-<<<<<<< HEAD
-  background-position: -106px -999px;
-=======
-  background-position: -1180px 0px;
->>>>>>> 80ae9c3e
-  width: 105px;
-  height: 105px;
-}
-.Mount_Body_FlyingPig-Thunderstorm {
-  background-image: url(/static/sprites/spritesmith-main-11.png);
-<<<<<<< HEAD
-  background-position: -212px -999px;
-=======
-  background-position: -1180px -106px;
->>>>>>> 80ae9c3e
-  width: 105px;
-  height: 105px;
-}
-.Mount_Body_FlyingPig-White {
-  background-image: url(/static/sprites/spritesmith-main-11.png);
-<<<<<<< HEAD
-  background-position: -318px -999px;
-=======
-  background-position: -1180px -212px;
->>>>>>> 80ae9c3e
-  width: 105px;
-  height: 105px;
-}
-.Mount_Body_FlyingPig-Zombie {
-  background-image: url(/static/sprites/spritesmith-main-11.png);
-<<<<<<< HEAD
-  background-position: -424px -999px;
-=======
-  background-position: -1180px -318px;
->>>>>>> 80ae9c3e
-  width: 105px;
-  height: 105px;
-}
-.Mount_Body_Fox-Aquatic {
-  background-image: url(/static/sprites/spritesmith-main-11.png);
-<<<<<<< HEAD
-  background-position: -530px -999px;
-=======
-  background-position: -1180px -424px;
->>>>>>> 80ae9c3e
-  width: 105px;
-  height: 105px;
-}
-.Mount_Body_Fox-Base {
-  background-image: url(/static/sprites/spritesmith-main-11.png);
-<<<<<<< HEAD
-  background-position: -636px -999px;
-=======
-  background-position: -1180px -530px;
->>>>>>> 80ae9c3e
-  width: 105px;
-  height: 105px;
-}
-.Mount_Body_Fox-CottonCandyBlue {
-  background-image: url(/static/sprites/spritesmith-main-11.png);
-<<<<<<< HEAD
-  background-position: -742px -999px;
-=======
-  background-position: -1180px -636px;
->>>>>>> 80ae9c3e
-  width: 105px;
-  height: 105px;
-}
-.Mount_Body_Fox-CottonCandyPink {
-  background-image: url(/static/sprites/spritesmith-main-11.png);
-<<<<<<< HEAD
-  background-position: -848px -999px;
-=======
-  background-position: -1180px -742px;
->>>>>>> 80ae9c3e
-  width: 105px;
-  height: 105px;
-}
-.Mount_Body_Fox-Cupid {
-  background-image: url(/static/sprites/spritesmith-main-11.png);
-<<<<<<< HEAD
-  background-position: -954px -999px;
-=======
-  background-position: -1180px -848px;
->>>>>>> 80ae9c3e
-  width: 105px;
-  height: 105px;
-}
-.Mount_Body_Fox-Desert {
-  background-image: url(/static/sprites/spritesmith-main-11.png);
-<<<<<<< HEAD
-  background-position: -1060px -999px;
-=======
-  background-position: -1180px -954px;
->>>>>>> 80ae9c3e
-  width: 105px;
-  height: 105px;
-}
-.Mount_Body_Fox-Ember {
-  background-image: url(/static/sprites/spritesmith-main-11.png);
-<<<<<<< HEAD
-  background-position: -1166px 0px;
-=======
-  background-position: 0px -1150px;
->>>>>>> 80ae9c3e
-  width: 105px;
-  height: 105px;
-}
-.Mount_Body_Fox-Fairy {
-  background-image: url(/static/sprites/spritesmith-main-11.png);
-<<<<<<< HEAD
-  background-position: -1166px -106px;
-=======
-  background-position: -106px -1150px;
->>>>>>> 80ae9c3e
-  width: 105px;
-  height: 105px;
-}
-.Mount_Body_Fox-Floral {
-  background-image: url(/static/sprites/spritesmith-main-11.png);
-<<<<<<< HEAD
-  background-position: -1166px -212px;
-=======
-  background-position: -212px -1150px;
->>>>>>> 80ae9c3e
-  width: 105px;
-  height: 105px;
-}
-.Mount_Body_Fox-Ghost {
-  background-image: url(/static/sprites/spritesmith-main-11.png);
-<<<<<<< HEAD
-  background-position: -1166px -318px;
-=======
-  background-position: -221px -408px;
->>>>>>> 80ae9c3e
-  width: 105px;
-  height: 105px;
-}
-.Mount_Body_Fox-Golden {
-  background-image: url(/static/sprites/spritesmith-main-11.png);
-<<<<<<< HEAD
-  background-position: -1166px -424px;
-=======
-  background-position: -424px -1150px;
->>>>>>> 80ae9c3e
-  width: 105px;
-  height: 105px;
-}
-.Mount_Body_Fox-Holly {
-  background-image: url(/static/sprites/spritesmith-main-11.png);
-<<<<<<< HEAD
-  background-position: -1166px -530px;
-=======
-  background-position: -530px -1150px;
->>>>>>> 80ae9c3e
-  width: 105px;
-  height: 105px;
-}
-.Mount_Body_Fox-Peppermint {
-  background-image: url(/static/sprites/spritesmith-main-11.png);
-<<<<<<< HEAD
-  background-position: -1166px -636px;
-=======
-  background-position: -636px -1150px;
->>>>>>> 80ae9c3e
-  width: 105px;
-  height: 105px;
-}
-.Mount_Body_Fox-Red {
-  background-image: url(/static/sprites/spritesmith-main-11.png);
-<<<<<<< HEAD
-  background-position: -1166px -742px;
-=======
-  background-position: -742px -1150px;
->>>>>>> 80ae9c3e
-  width: 105px;
-  height: 105px;
-}
-.Mount_Body_Fox-RoyalPurple {
-  background-image: url(/static/sprites/spritesmith-main-11.png);
-<<<<<<< HEAD
-  background-position: -1166px -848px;
-=======
-  background-position: -848px -1150px;
->>>>>>> 80ae9c3e
-  width: 105px;
-  height: 105px;
-}
-.Mount_Body_Fox-Shade {
-  background-image: url(/static/sprites/spritesmith-main-11.png);
-<<<<<<< HEAD
-  background-position: -1166px -954px;
-=======
-  background-position: -954px -1150px;
->>>>>>> 80ae9c3e
-  width: 105px;
-  height: 105px;
-}
-.Mount_Body_Fox-Shimmer {
-  background-image: url(/static/sprites/spritesmith-main-11.png);
-<<<<<<< HEAD
-  background-position: 0px -1105px;
-=======
-  background-position: -1060px -1150px;
->>>>>>> 80ae9c3e
-  width: 105px;
-  height: 105px;
-}
-.Mount_Body_Fox-Skeleton {
-  background-image: url(/static/sprites/spritesmith-main-11.png);
-<<<<<<< HEAD
-  background-position: -106px -1105px;
-=======
-  background-position: -1166px -1150px;
->>>>>>> 80ae9c3e
-  width: 105px;
-  height: 105px;
-}
-.Mount_Body_Fox-Spooky {
-  background-image: url(/static/sprites/spritesmith-main-11.png);
-<<<<<<< HEAD
-  background-position: -212px -1105px;
-=======
-  background-position: -1286px 0px;
->>>>>>> 80ae9c3e
-  width: 105px;
-  height: 105px;
-}
-.Mount_Body_Fox-Thunderstorm {
-  background-image: url(/static/sprites/spritesmith-main-11.png);
-<<<<<<< HEAD
-  background-position: -530px -230px;
-=======
-  background-position: -1286px -106px;
->>>>>>> 80ae9c3e
-  width: 105px;
-  height: 105px;
-}
-.Mount_Body_Fox-White {
-  background-image: url(/static/sprites/spritesmith-main-11.png);
-<<<<<<< HEAD
-  background-position: -424px -1105px;
-=======
-  background-position: -1286px -212px;
->>>>>>> 80ae9c3e
-  width: 105px;
-  height: 105px;
-}
-.Mount_Body_Fox-Zombie {
-  background-image: url(/static/sprites/spritesmith-main-11.png);
-<<<<<<< HEAD
-  background-position: -530px -1105px;
-=======
-  background-position: -1286px -318px;
->>>>>>> 80ae9c3e
   width: 105px;
   height: 105px;
 }
 .Mount_Body_Frog-Base {
   background-image: url(/static/sprites/spritesmith-main-11.png);
-<<<<<<< HEAD
   background-position: -212px -239px;
-=======
-  background-position: -1286px -424px;
->>>>>>> 80ae9c3e
   width: 105px;
   height: 114px;
 }
 .Mount_Body_Frog-CottonCandyBlue {
   background-image: url(/static/sprites/spritesmith-main-11.png);
-<<<<<<< HEAD
   background-position: -106px 0px;
-=======
-  background-position: -1286px -530px;
->>>>>>> 80ae9c3e
   width: 105px;
   height: 114px;
 }
 .Mount_Body_Frog-CottonCandyPink {
   background-image: url(/static/sprites/spritesmith-main-11.png);
-<<<<<<< HEAD
   background-position: -424px 0px;
-=======
-  background-position: -1286px -636px;
->>>>>>> 80ae9c3e
   width: 105px;
   height: 114px;
 }
 .Mount_Body_Frog-Desert {
   background-image: url(/static/sprites/spritesmith-main-11.png);
-<<<<<<< HEAD
   background-position: -424px -115px;
-=======
-  background-position: -1286px -742px;
->>>>>>> 80ae9c3e
   width: 105px;
   height: 114px;
 }
@@ -1339,759 +840,457 @@
 }
 .Mount_Body_Frog-Red {
   background-image: url(/static/sprites/spritesmith-main-11.png);
-<<<<<<< HEAD
   background-position: 0px -354px;
   width: 105px;
   height: 114px;
-=======
-  background-position: -272px -136px;
-  width: 135px;
-  height: 135px;
->>>>>>> 80ae9c3e
 }
 .Mount_Body_Frog-Shade {
   background-image: url(/static/sprites/spritesmith-main-11.png);
-<<<<<<< HEAD
   background-position: -106px -354px;
   width: 105px;
   height: 114px;
-=======
-  background-position: 0px -272px;
-  width: 135px;
-  height: 135px;
->>>>>>> 80ae9c3e
 }
 .Mount_Body_Frog-Skeleton {
   background-image: url(/static/sprites/spritesmith-main-11.png);
-<<<<<<< HEAD
   background-position: -212px -354px;
   width: 105px;
   height: 114px;
-=======
-  background-position: 0px 0px;
-  width: 135px;
-  height: 135px;
->>>>>>> 80ae9c3e
 }
 .Mount_Body_Frog-White {
   background-image: url(/static/sprites/spritesmith-main-11.png);
-<<<<<<< HEAD
   background-position: -318px -354px;
   width: 105px;
   height: 114px;
-=======
-  background-position: -272px -272px;
-  width: 135px;
-  height: 135px;
->>>>>>> 80ae9c3e
 }
 .Mount_Body_Frog-Zombie {
   background-image: url(/static/sprites/spritesmith-main-11.png);
-<<<<<<< HEAD
   background-position: -424px -354px;
   width: 105px;
   height: 114px;
-=======
-  background-position: -408px 0px;
-  width: 135px;
-  height: 135px;
->>>>>>> 80ae9c3e
 }
 .Mount_Body_Gryphon-Base {
   background-image: url(/static/sprites/spritesmith-main-11.png);
-<<<<<<< HEAD
-  background-position: -1272px -424px;
-  width: 105px;
-  height: 105px;
-=======
-  background-position: -136px -272px;
-  width: 135px;
-  height: 135px;
->>>>>>> 80ae9c3e
+  background-position: -318px -1211px;
+  width: 105px;
+  height: 105px;
 }
 .Mount_Body_Gryphon-CottonCandyBlue {
   background-image: url(/static/sprites/spritesmith-main-11.png);
-<<<<<<< HEAD
-  background-position: -1272px -530px;
-  width: 105px;
-  height: 105px;
-=======
-  background-position: -272px 0px;
-  width: 135px;
-  height: 135px;
->>>>>>> 80ae9c3e
+  background-position: -424px -1211px;
+  width: 105px;
+  height: 105px;
 }
 .Mount_Body_Gryphon-CottonCandyPink {
   background-image: url(/static/sprites/spritesmith-main-11.png);
-  background-position: -1272px -636px;
+  background-position: -530px -1211px;
   width: 105px;
   height: 105px;
 }
 .Mount_Body_Gryphon-Desert {
   background-image: url(/static/sprites/spritesmith-main-11.png);
-  background-position: -1272px -742px;
+  background-position: -636px -1211px;
   width: 105px;
   height: 105px;
 }
 .Mount_Body_Gryphon-Golden {
   background-image: url(/static/sprites/spritesmith-main-11.png);
-  background-position: -1272px -848px;
+  background-position: -742px -1211px;
   width: 105px;
   height: 105px;
 }
 .Mount_Body_Gryphon-Red {
   background-image: url(/static/sprites/spritesmith-main-11.png);
-<<<<<<< HEAD
-  background-position: -1272px -954px;
-=======
-  background-position: -742px -1256px;
->>>>>>> 80ae9c3e
+  background-position: -848px -1211px;
   width: 105px;
   height: 105px;
 }
 .Mount_Body_Gryphon-RoyalPurple {
   background-image: url(/static/sprites/spritesmith-main-11.png);
-<<<<<<< HEAD
-  background-position: -1272px -1060px;
-=======
-  background-position: -848px -1256px;
->>>>>>> 80ae9c3e
+  background-position: -954px -1211px;
   width: 105px;
   height: 105px;
 }
 .Mount_Body_Gryphon-Shade {
   background-image: url(/static/sprites/spritesmith-main-11.png);
-<<<<<<< HEAD
-  background-position: 0px -1211px;
-=======
-  background-position: -954px -1256px;
->>>>>>> 80ae9c3e
+  background-position: -1060px -1211px;
   width: 105px;
   height: 105px;
 }
 .Mount_Body_Gryphon-Skeleton {
   background-image: url(/static/sprites/spritesmith-main-11.png);
-<<<<<<< HEAD
-  background-position: -106px -1211px;
-=======
-  background-position: -1060px -1256px;
->>>>>>> 80ae9c3e
+  background-position: -1166px -1211px;
   width: 105px;
   height: 105px;
 }
 .Mount_Body_Gryphon-White {
   background-image: url(/static/sprites/spritesmith-main-11.png);
-<<<<<<< HEAD
-  background-position: -212px -1211px;
-=======
-  background-position: -1166px -1256px;
->>>>>>> 80ae9c3e
+  background-position: -1272px -1211px;
   width: 105px;
   height: 105px;
 }
 .Mount_Body_Gryphon-Zombie {
   background-image: url(/static/sprites/spritesmith-main-11.png);
-<<<<<<< HEAD
-  background-position: -318px -1211px;
-=======
-  background-position: -1272px -1256px;
->>>>>>> 80ae9c3e
+  background-position: -1378px 0px;
   width: 105px;
   height: 105px;
 }
 .Mount_Body_GuineaPig-Base {
   background-image: url(/static/sprites/spritesmith-main-11.png);
-<<<<<<< HEAD
-  background-position: -424px -1211px;
-=======
-  background-position: -1392px 0px;
->>>>>>> 80ae9c3e
+  background-position: -1378px -106px;
   width: 105px;
   height: 105px;
 }
 .Mount_Body_GuineaPig-CottonCandyBlue {
   background-image: url(/static/sprites/spritesmith-main-11.png);
-<<<<<<< HEAD
-  background-position: -530px -1211px;
-=======
-  background-position: -1392px -106px;
->>>>>>> 80ae9c3e
+  background-position: -1378px -212px;
   width: 105px;
   height: 105px;
 }
 .Mount_Body_GuineaPig-CottonCandyPink {
   background-image: url(/static/sprites/spritesmith-main-11.png);
-<<<<<<< HEAD
-  background-position: -636px -1211px;
-=======
-  background-position: -1392px -212px;
->>>>>>> 80ae9c3e
+  background-position: -1378px -318px;
   width: 105px;
   height: 105px;
 }
 .Mount_Body_GuineaPig-Desert {
   background-image: url(/static/sprites/spritesmith-main-11.png);
-<<<<<<< HEAD
-  background-position: -742px -1211px;
-=======
-  background-position: -1392px -318px;
->>>>>>> 80ae9c3e
+  background-position: -1378px -424px;
   width: 105px;
   height: 105px;
 }
 .Mount_Body_GuineaPig-Golden {
   background-image: url(/static/sprites/spritesmith-main-11.png);
-<<<<<<< HEAD
-  background-position: -848px -1211px;
-=======
-  background-position: -1392px -424px;
->>>>>>> 80ae9c3e
+  background-position: -1378px -530px;
   width: 105px;
   height: 105px;
 }
 .Mount_Body_GuineaPig-Red {
   background-image: url(/static/sprites/spritesmith-main-11.png);
-<<<<<<< HEAD
-  background-position: -954px -1211px;
-=======
-  background-position: -1392px -530px;
->>>>>>> 80ae9c3e
+  background-position: -1378px -636px;
   width: 105px;
   height: 105px;
 }
 .Mount_Body_GuineaPig-Shade {
   background-image: url(/static/sprites/spritesmith-main-11.png);
-<<<<<<< HEAD
-  background-position: -1060px -1211px;
-=======
-  background-position: -1392px -636px;
->>>>>>> 80ae9c3e
+  background-position: -1378px -742px;
   width: 105px;
   height: 105px;
 }
 .Mount_Body_GuineaPig-Skeleton {
   background-image: url(/static/sprites/spritesmith-main-11.png);
-<<<<<<< HEAD
-  background-position: -1166px -1211px;
-=======
-  background-position: -1392px -742px;
->>>>>>> 80ae9c3e
+  background-position: -1378px -848px;
   width: 105px;
   height: 105px;
 }
 .Mount_Body_GuineaPig-White {
   background-image: url(/static/sprites/spritesmith-main-11.png);
-<<<<<<< HEAD
-  background-position: -1272px -1211px;
-=======
-  background-position: -1392px -848px;
->>>>>>> 80ae9c3e
+  background-position: -1378px -954px;
   width: 105px;
   height: 105px;
 }
 .Mount_Body_GuineaPig-Zombie {
   background-image: url(/static/sprites/spritesmith-main-11.png);
-<<<<<<< HEAD
-  background-position: -1378px 0px;
-=======
-  background-position: -1392px -954px;
->>>>>>> 80ae9c3e
+  background-position: -1378px -1060px;
   width: 105px;
   height: 105px;
 }
 .Mount_Body_Hedgehog-Base {
   background-image: url(/static/sprites/spritesmith-main-11.png);
-<<<<<<< HEAD
-  background-position: -1378px -106px;
-=======
-  background-position: -1392px -1060px;
->>>>>>> 80ae9c3e
+  background-position: -1378px -1166px;
   width: 105px;
   height: 105px;
 }
 .Mount_Body_Hedgehog-CottonCandyBlue {
   background-image: url(/static/sprites/spritesmith-main-11.png);
-<<<<<<< HEAD
-  background-position: -1378px -212px;
-=======
-  background-position: -1392px -1166px;
->>>>>>> 80ae9c3e
+  background-position: 0px -1317px;
   width: 105px;
   height: 105px;
 }
 .Mount_Body_Hedgehog-CottonCandyPink {
   background-image: url(/static/sprites/spritesmith-main-11.png);
-<<<<<<< HEAD
-  background-position: -1378px -318px;
-=======
-  background-position: 0px -1362px;
->>>>>>> 80ae9c3e
+  background-position: -106px -1317px;
   width: 105px;
   height: 105px;
 }
 .Mount_Body_Hedgehog-Desert {
   background-image: url(/static/sprites/spritesmith-main-11.png);
-<<<<<<< HEAD
-  background-position: -1378px -424px;
-=======
-  background-position: -106px -1362px;
->>>>>>> 80ae9c3e
+  background-position: -212px -1317px;
   width: 105px;
   height: 105px;
 }
 .Mount_Body_Hedgehog-Golden {
   background-image: url(/static/sprites/spritesmith-main-11.png);
-<<<<<<< HEAD
-  background-position: -1378px -530px;
-=======
-  background-position: -212px -1362px;
->>>>>>> 80ae9c3e
+  background-position: -318px -1317px;
   width: 105px;
   height: 105px;
 }
 .Mount_Body_Hedgehog-Red {
   background-image: url(/static/sprites/spritesmith-main-11.png);
-<<<<<<< HEAD
-  background-position: -1378px -636px;
-=======
-  background-position: -318px -1362px;
->>>>>>> 80ae9c3e
+  background-position: -424px -1317px;
   width: 105px;
   height: 105px;
 }
 .Mount_Body_Hedgehog-Shade {
   background-image: url(/static/sprites/spritesmith-main-11.png);
-<<<<<<< HEAD
-  background-position: -1378px -742px;
-=======
-  background-position: -424px -1362px;
->>>>>>> 80ae9c3e
+  background-position: -530px -1317px;
   width: 105px;
   height: 105px;
 }
 .Mount_Body_Hedgehog-Skeleton {
   background-image: url(/static/sprites/spritesmith-main-11.png);
-<<<<<<< HEAD
-  background-position: -1378px -848px;
-=======
-  background-position: -530px -1362px;
->>>>>>> 80ae9c3e
+  background-position: -636px -1317px;
   width: 105px;
   height: 105px;
 }
 .Mount_Body_Hedgehog-White {
   background-image: url(/static/sprites/spritesmith-main-11.png);
-<<<<<<< HEAD
-  background-position: -1378px -954px;
-=======
-  background-position: -636px -1362px;
->>>>>>> 80ae9c3e
+  background-position: -742px -1317px;
   width: 105px;
   height: 105px;
 }
 .Mount_Body_Hedgehog-Zombie {
   background-image: url(/static/sprites/spritesmith-main-11.png);
-<<<<<<< HEAD
-  background-position: -1378px -1060px;
-=======
-  background-position: -742px -1362px;
->>>>>>> 80ae9c3e
+  background-position: -848px -1317px;
   width: 105px;
   height: 105px;
 }
 .Mount_Body_Hippo-Base {
   background-image: url(/static/sprites/spritesmith-main-11.png);
-<<<<<<< HEAD
-  background-position: -1378px -1166px;
-=======
-  background-position: -848px -1362px;
->>>>>>> 80ae9c3e
+  background-position: -954px -1317px;
   width: 105px;
   height: 105px;
 }
 .Mount_Body_Hippo-CottonCandyBlue {
   background-image: url(/static/sprites/spritesmith-main-11.png);
-<<<<<<< HEAD
-  background-position: 0px -1317px;
-=======
-  background-position: -954px -1362px;
->>>>>>> 80ae9c3e
+  background-position: -1060px -1317px;
   width: 105px;
   height: 105px;
 }
 .Mount_Body_Hippo-CottonCandyPink {
   background-image: url(/static/sprites/spritesmith-main-11.png);
-<<<<<<< HEAD
-  background-position: -106px -1317px;
-=======
-  background-position: -1060px -1362px;
->>>>>>> 80ae9c3e
+  background-position: -1166px -1317px;
   width: 105px;
   height: 105px;
 }
 .Mount_Body_Hippo-Desert {
   background-image: url(/static/sprites/spritesmith-main-11.png);
-<<<<<<< HEAD
-  background-position: -212px -1317px;
-=======
-  background-position: -1166px -1362px;
->>>>>>> 80ae9c3e
+  background-position: -1272px -1317px;
   width: 105px;
   height: 105px;
 }
 .Mount_Body_Hippo-Golden {
   background-image: url(/static/sprites/spritesmith-main-11.png);
-<<<<<<< HEAD
-  background-position: -318px -1317px;
-=======
-  background-position: -1272px -1362px;
->>>>>>> 80ae9c3e
+  background-position: -1378px -1317px;
   width: 105px;
   height: 105px;
 }
 .Mount_Body_Hippo-Red {
   background-image: url(/static/sprites/spritesmith-main-11.png);
-<<<<<<< HEAD
-  background-position: -424px -1317px;
-=======
-  background-position: -1378px -1362px;
->>>>>>> 80ae9c3e
+  background-position: -1484px 0px;
   width: 105px;
   height: 105px;
 }
 .Mount_Body_Hippo-Shade {
   background-image: url(/static/sprites/spritesmith-main-11.png);
-<<<<<<< HEAD
-  background-position: -530px -1317px;
-=======
-  background-position: -1498px 0px;
->>>>>>> 80ae9c3e
+  background-position: -1484px -106px;
   width: 105px;
   height: 105px;
 }
 .Mount_Body_Hippo-Skeleton {
   background-image: url(/static/sprites/spritesmith-main-11.png);
-<<<<<<< HEAD
-  background-position: -636px -1317px;
-=======
-  background-position: -1498px -106px;
->>>>>>> 80ae9c3e
+  background-position: -1484px -212px;
   width: 105px;
   height: 105px;
 }
 .Mount_Body_Hippo-White {
   background-image: url(/static/sprites/spritesmith-main-11.png);
-<<<<<<< HEAD
-  background-position: -742px -1317px;
-=======
-  background-position: -1498px -212px;
->>>>>>> 80ae9c3e
+  background-position: -1484px -318px;
   width: 105px;
   height: 105px;
 }
 .Mount_Body_Hippo-Zombie {
   background-image: url(/static/sprites/spritesmith-main-11.png);
-<<<<<<< HEAD
-  background-position: -848px -1317px;
-=======
-  background-position: -1498px -318px;
->>>>>>> 80ae9c3e
+  background-position: -1484px -424px;
   width: 105px;
   height: 105px;
 }
 .Mount_Body_Horse-Base {
   background-image: url(/static/sprites/spritesmith-main-11.png);
-<<<<<<< HEAD
-  background-position: -954px -1317px;
-=======
-  background-position: -1498px -424px;
->>>>>>> 80ae9c3e
+  background-position: -1484px -530px;
   width: 105px;
   height: 105px;
 }
 .Mount_Body_Horse-CottonCandyBlue {
   background-image: url(/static/sprites/spritesmith-main-11.png);
-<<<<<<< HEAD
-  background-position: -1060px -1317px;
-=======
-  background-position: -1498px -530px;
->>>>>>> 80ae9c3e
+  background-position: -1484px -636px;
   width: 105px;
   height: 105px;
 }
 .Mount_Body_Horse-CottonCandyPink {
   background-image: url(/static/sprites/spritesmith-main-11.png);
-<<<<<<< HEAD
-  background-position: -1166px -1317px;
-=======
-  background-position: -1498px -636px;
->>>>>>> 80ae9c3e
+  background-position: -1484px -742px;
   width: 105px;
   height: 105px;
 }
 .Mount_Body_Horse-Desert {
   background-image: url(/static/sprites/spritesmith-main-11.png);
-<<<<<<< HEAD
-  background-position: -1272px -1317px;
-=======
-  background-position: -1498px -742px;
->>>>>>> 80ae9c3e
+  background-position: -1484px -848px;
   width: 105px;
   height: 105px;
 }
 .Mount_Body_Horse-Golden {
   background-image: url(/static/sprites/spritesmith-main-11.png);
-<<<<<<< HEAD
-  background-position: -1378px -1317px;
-=======
-  background-position: -1498px -848px;
->>>>>>> 80ae9c3e
+  background-position: -1484px -954px;
   width: 105px;
   height: 105px;
 }
 .Mount_Body_Horse-Red {
   background-image: url(/static/sprites/spritesmith-main-11.png);
-<<<<<<< HEAD
-  background-position: -1484px 0px;
-=======
-  background-position: -1498px -954px;
->>>>>>> 80ae9c3e
+  background-position: -1484px -1060px;
   width: 105px;
   height: 105px;
 }
 .Mount_Body_Horse-Shade {
   background-image: url(/static/sprites/spritesmith-main-11.png);
-<<<<<<< HEAD
-  background-position: -1484px -106px;
-=======
-  background-position: -1498px -1060px;
->>>>>>> 80ae9c3e
+  background-position: -1484px -1166px;
   width: 105px;
   height: 105px;
 }
 .Mount_Body_Horse-Skeleton {
   background-image: url(/static/sprites/spritesmith-main-11.png);
-<<<<<<< HEAD
-  background-position: -1484px -212px;
-=======
-  background-position: -1498px -1166px;
->>>>>>> 80ae9c3e
+  background-position: -1484px -1272px;
   width: 105px;
   height: 105px;
 }
 .Mount_Body_Horse-White {
   background-image: url(/static/sprites/spritesmith-main-11.png);
-<<<<<<< HEAD
-  background-position: -1484px -318px;
-=======
-  background-position: -1498px -1272px;
->>>>>>> 80ae9c3e
+  background-position: 0px -1423px;
   width: 105px;
   height: 105px;
 }
 .Mount_Body_Horse-Zombie {
   background-image: url(/static/sprites/spritesmith-main-11.png);
-<<<<<<< HEAD
-  background-position: -1484px -424px;
-=======
-  background-position: 0px -1468px;
->>>>>>> 80ae9c3e
+  background-position: -106px -1423px;
   width: 105px;
   height: 105px;
 }
 .Mount_Body_JackOLantern-Base {
   background-image: url(/static/sprites/spritesmith-main-11.png);
-<<<<<<< HEAD
   background-position: -1696px -530px;
   width: 90px;
   height: 105px;
 }
 .Mount_Body_Jackalope-RoyalPurple {
   background-image: url(/static/sprites/spritesmith-main-11.png);
-  background-position: -1484px -530px;
-=======
-  background-position: -106px -1468px;
->>>>>>> 80ae9c3e
+  background-position: -212px -1423px;
   width: 105px;
   height: 105px;
 }
 .Mount_Body_LionCub-Aquatic {
   background-image: url(/static/sprites/spritesmith-main-11.png);
-<<<<<<< HEAD
-  background-position: -1484px -742px;
-=======
-  background-position: -212px -1468px;
->>>>>>> 80ae9c3e
+  background-position: -424px -1423px;
   width: 105px;
   height: 105px;
 }
 .Mount_Body_LionCub-Base {
   background-image: url(/static/sprites/spritesmith-main-11.png);
-<<<<<<< HEAD
-  background-position: -1484px -848px;
-=======
-  background-position: -318px -1468px;
->>>>>>> 80ae9c3e
+  background-position: -530px -1423px;
   width: 105px;
   height: 105px;
 }
 .Mount_Body_LionCub-CottonCandyBlue {
   background-image: url(/static/sprites/spritesmith-main-11.png);
-<<<<<<< HEAD
-  background-position: -1484px -954px;
-=======
-  background-position: -424px -1468px;
->>>>>>> 80ae9c3e
+  background-position: -636px -1423px;
   width: 105px;
   height: 105px;
 }
 .Mount_Body_LionCub-CottonCandyPink {
   background-image: url(/static/sprites/spritesmith-main-11.png);
-<<<<<<< HEAD
-  background-position: -1484px -1060px;
-=======
-  background-position: -530px -1468px;
->>>>>>> 80ae9c3e
+  background-position: -742px -1423px;
   width: 105px;
   height: 105px;
 }
 .Mount_Body_LionCub-Cupid {
   background-image: url(/static/sprites/spritesmith-main-11.png);
-<<<<<<< HEAD
-  background-position: -1484px -1166px;
-=======
-  background-position: -636px -1468px;
->>>>>>> 80ae9c3e
+  background-position: -848px -1423px;
   width: 105px;
   height: 105px;
 }
 .Mount_Body_LionCub-Desert {
   background-image: url(/static/sprites/spritesmith-main-11.png);
-<<<<<<< HEAD
-  background-position: -1484px -1272px;
-=======
-  background-position: -742px -1468px;
->>>>>>> 80ae9c3e
+  background-position: -954px -1423px;
   width: 105px;
   height: 105px;
 }
 .Mount_Body_LionCub-Ember {
   background-image: url(/static/sprites/spritesmith-main-11.png);
-<<<<<<< HEAD
-  background-position: 0px -1423px;
-=======
-  background-position: -848px -1468px;
->>>>>>> 80ae9c3e
+  background-position: -1060px -1423px;
   width: 105px;
   height: 105px;
 }
 .Mount_Body_LionCub-Ethereal {
   background-image: url(/static/sprites/spritesmith-main-11.png);
-<<<<<<< HEAD
-  background-position: -106px -1423px;
-=======
-  background-position: -954px -1468px;
->>>>>>> 80ae9c3e
+  background-position: -1166px -1423px;
   width: 105px;
   height: 105px;
 }
 .Mount_Body_LionCub-Fairy {
   background-image: url(/static/sprites/spritesmith-main-11.png);
-<<<<<<< HEAD
-  background-position: -212px -1423px;
-=======
-  background-position: -1060px -1468px;
->>>>>>> 80ae9c3e
+  background-position: -1272px -1423px;
   width: 105px;
   height: 105px;
 }
 .Mount_Body_LionCub-Floral {
   background-image: url(/static/sprites/spritesmith-main-11.png);
-<<<<<<< HEAD
-  background-position: -318px -1423px;
-=======
-  background-position: -1166px -1468px;
->>>>>>> 80ae9c3e
+  background-position: -1378px -1423px;
   width: 105px;
   height: 105px;
 }
 .Mount_Body_LionCub-Ghost {
   background-image: url(/static/sprites/spritesmith-main-11.png);
-<<<<<<< HEAD
-  background-position: -424px -1423px;
-=======
-  background-position: -1272px -1468px;
->>>>>>> 80ae9c3e
+  background-position: -1484px -1423px;
   width: 105px;
   height: 105px;
 }
 .Mount_Body_LionCub-Golden {
   background-image: url(/static/sprites/spritesmith-main-11.png);
-<<<<<<< HEAD
-  background-position: -530px -1423px;
-=======
-  background-position: -1378px -1468px;
->>>>>>> 80ae9c3e
+  background-position: -1590px 0px;
   width: 105px;
   height: 105px;
 }
 .Mount_Body_LionCub-Holly {
   background-image: url(/static/sprites/spritesmith-main-11.png);
-<<<<<<< HEAD
-  background-position: -636px -1423px;
-=======
-  background-position: -1484px -1468px;
->>>>>>> 80ae9c3e
+  background-position: -1590px -106px;
   width: 105px;
   height: 105px;
 }
 .Mount_Body_LionCub-Peppermint {
   background-image: url(/static/sprites/spritesmith-main-11.png);
-<<<<<<< HEAD
-  background-position: -742px -1423px;
-=======
-  background-position: -1604px 0px;
->>>>>>> 80ae9c3e
+  background-position: -1590px -212px;
   width: 105px;
   height: 105px;
 }
 .Mount_Body_LionCub-Red {
   background-image: url(/static/sprites/spritesmith-main-11.png);
-<<<<<<< HEAD
-  background-position: -848px -1423px;
-=======
-  background-position: -1604px -106px;
->>>>>>> 80ae9c3e
+  background-position: -1590px -318px;
   width: 105px;
   height: 105px;
 }
 .Mount_Body_LionCub-RoyalPurple {
   background-image: url(/static/sprites/spritesmith-main-11.png);
-<<<<<<< HEAD
-  background-position: -954px -1423px;
-=======
-  background-position: -1604px -212px;
->>>>>>> 80ae9c3e
+  background-position: -1590px -424px;
   width: 105px;
   height: 105px;
 }
 .Mount_Body_LionCub-Shade {
   background-image: url(/static/sprites/spritesmith-main-11.png);
-<<<<<<< HEAD
-  background-position: -1060px -1423px;
-=======
-  background-position: -1604px -318px;
->>>>>>> 80ae9c3e
+  background-position: -1590px -530px;
   width: 105px;
   height: 105px;
 }
 .Mount_Body_LionCub-Shimmer {
   background-image: url(/static/sprites/spritesmith-main-11.png);
-<<<<<<< HEAD
-  background-position: -1166px -1423px;
-=======
-  background-position: -1604px -424px;
->>>>>>> 80ae9c3e
+  background-position: -1590px -636px;
   width: 105px;
   height: 105px;
 }
@@ -2103,47 +1302,30 @@
 }
 .Mount_Body_LionCub-Spooky {
   background-image: url(/static/sprites/spritesmith-main-11.png);
-<<<<<<< HEAD
-  background-position: -1378px -1423px;
-=======
-  background-position: -1604px -530px;
->>>>>>> 80ae9c3e
+  background-position: -1590px -848px;
   width: 105px;
   height: 105px;
 }
 .Mount_Body_LionCub-Thunderstorm {
   background-image: url(/static/sprites/spritesmith-main-11.png);
-<<<<<<< HEAD
-  background-position: -1484px -1423px;
-=======
-  background-position: -1604px -636px;
->>>>>>> 80ae9c3e
+  background-position: -1590px -954px;
   width: 105px;
   height: 105px;
 }
 .Mount_Body_LionCub-White {
   background-image: url(/static/sprites/spritesmith-main-11.png);
-<<<<<<< HEAD
-  background-position: -1590px 0px;
-=======
-  background-position: -1604px -742px;
->>>>>>> 80ae9c3e
+  background-position: -1590px -1060px;
   width: 105px;
   height: 105px;
 }
 .Mount_Body_LionCub-Zombie {
   background-image: url(/static/sprites/spritesmith-main-11.png);
-<<<<<<< HEAD
-  background-position: -1590px -106px;
-=======
-  background-position: -1604px -848px;
->>>>>>> 80ae9c3e
+  background-position: -1590px -1166px;
   width: 105px;
   height: 105px;
 }
 .Mount_Body_MagicalBee-Base {
   background-image: url(/static/sprites/spritesmith-main-11.png);
-<<<<<<< HEAD
   background-position: -530px 0px;
   width: 105px;
   height: 114px;
@@ -2151,9 +1333,6 @@
 .Mount_Body_Mammoth-Base {
   background-image: url(/static/sprites/spritesmith-main-11.png);
   background-position: 0px 0px;
-=======
-  background-position: -1604px -954px;
->>>>>>> 80ae9c3e
   width: 105px;
   height: 123px;
 }
@@ -2165,283 +1344,127 @@
 }
 .Mount_Body_Monkey-Base {
   background-image: url(/static/sprites/spritesmith-main-11.png);
-<<<<<<< HEAD
-  background-position: -1590px -530px;
-=======
-  background-position: -1604px -1060px;
->>>>>>> 80ae9c3e
+  background-position: -106px -1529px;
   width: 105px;
   height: 105px;
 }
 .Mount_Body_Monkey-CottonCandyBlue {
   background-image: url(/static/sprites/spritesmith-main-11.png);
-<<<<<<< HEAD
-  background-position: -1590px -636px;
-=======
-  background-position: -1604px -1166px;
->>>>>>> 80ae9c3e
+  background-position: -212px -1529px;
   width: 105px;
   height: 105px;
 }
 .Mount_Body_Monkey-CottonCandyPink {
   background-image: url(/static/sprites/spritesmith-main-11.png);
-<<<<<<< HEAD
-  background-position: -1590px -742px;
-=======
-  background-position: -1604px -1272px;
->>>>>>> 80ae9c3e
+  background-position: -318px -1529px;
   width: 105px;
   height: 105px;
 }
 .Mount_Body_Monkey-Desert {
   background-image: url(/static/sprites/spritesmith-main-11.png);
-<<<<<<< HEAD
-  background-position: -1590px -848px;
-=======
-  background-position: -1604px -1378px;
->>>>>>> 80ae9c3e
+  background-position: -424px -1529px;
   width: 105px;
   height: 105px;
 }
 .Mount_Body_Monkey-Golden {
   background-image: url(/static/sprites/spritesmith-main-11.png);
-<<<<<<< HEAD
-  background-position: -1590px -954px;
-=======
-  background-position: 0px -1574px;
->>>>>>> 80ae9c3e
+  background-position: -530px -1529px;
   width: 105px;
   height: 105px;
 }
 .Mount_Body_Monkey-Red {
   background-image: url(/static/sprites/spritesmith-main-11.png);
-<<<<<<< HEAD
-  background-position: -1590px -1060px;
-=======
-  background-position: -106px -1574px;
->>>>>>> 80ae9c3e
+  background-position: -636px -1529px;
   width: 105px;
   height: 105px;
 }
 .Mount_Body_Monkey-Shade {
   background-image: url(/static/sprites/spritesmith-main-11.png);
-<<<<<<< HEAD
-  background-position: -1590px -1166px;
-=======
-  background-position: -212px -1574px;
->>>>>>> 80ae9c3e
+  background-position: -742px -1529px;
   width: 105px;
   height: 105px;
 }
 .Mount_Body_Monkey-Skeleton {
   background-image: url(/static/sprites/spritesmith-main-11.png);
-<<<<<<< HEAD
-  background-position: -1590px -1272px;
-=======
-  background-position: -318px -1574px;
->>>>>>> 80ae9c3e
+  background-position: -848px -1529px;
   width: 105px;
   height: 105px;
 }
 .Mount_Body_Monkey-White {
   background-image: url(/static/sprites/spritesmith-main-11.png);
-<<<<<<< HEAD
-  background-position: -1590px -1378px;
-=======
-  background-position: -424px -1574px;
->>>>>>> 80ae9c3e
+  background-position: -954px -1529px;
   width: 105px;
   height: 105px;
 }
 .Mount_Body_Monkey-Zombie {
   background-image: url(/static/sprites/spritesmith-main-11.png);
-<<<<<<< HEAD
-  background-position: 0px -1529px;
-=======
-  background-position: -530px -1574px;
->>>>>>> 80ae9c3e
+  background-position: -1060px -1529px;
   width: 105px;
   height: 105px;
 }
 .Mount_Body_Nudibranch-Base {
   background-image: url(/static/sprites/spritesmith-main-11.png);
-<<<<<<< HEAD
-  background-position: -106px -1529px;
-=======
-  background-position: -636px -1574px;
->>>>>>> 80ae9c3e
+  background-position: -1166px -1529px;
   width: 105px;
   height: 105px;
 }
 .Mount_Body_Nudibranch-CottonCandyBlue {
   background-image: url(/static/sprites/spritesmith-main-11.png);
-<<<<<<< HEAD
-  background-position: -212px -1529px;
-=======
-  background-position: -742px -1574px;
->>>>>>> 80ae9c3e
+  background-position: -1272px -1529px;
   width: 105px;
   height: 105px;
 }
 .Mount_Body_Nudibranch-CottonCandyPink {
   background-image: url(/static/sprites/spritesmith-main-11.png);
-<<<<<<< HEAD
-  background-position: -318px -1529px;
-=======
-  background-position: -848px -1574px;
->>>>>>> 80ae9c3e
+  background-position: -1378px -1529px;
   width: 105px;
   height: 105px;
 }
 .Mount_Body_Nudibranch-Desert {
   background-image: url(/static/sprites/spritesmith-main-11.png);
-<<<<<<< HEAD
-  background-position: -424px -1529px;
-=======
-  background-position: -954px -1574px;
->>>>>>> 80ae9c3e
+  background-position: -1484px -1529px;
   width: 105px;
   height: 105px;
 }
 .Mount_Body_Nudibranch-Golden {
   background-image: url(/static/sprites/spritesmith-main-11.png);
-<<<<<<< HEAD
-  background-position: -530px -1529px;
-=======
-  background-position: -1060px -1574px;
->>>>>>> 80ae9c3e
+  background-position: -1590px -1529px;
   width: 105px;
   height: 105px;
 }
 .Mount_Body_Nudibranch-Red {
   background-image: url(/static/sprites/spritesmith-main-11.png);
-<<<<<<< HEAD
-  background-position: -636px -1529px;
-=======
-  background-position: -1166px -1574px;
->>>>>>> 80ae9c3e
+  background-position: -1696px 0px;
   width: 105px;
   height: 105px;
 }
 .Mount_Body_Nudibranch-Shade {
   background-image: url(/static/sprites/spritesmith-main-11.png);
-<<<<<<< HEAD
-  background-position: -742px -1529px;
-=======
-  background-position: -1272px -1574px;
->>>>>>> 80ae9c3e
+  background-position: -1696px -106px;
   width: 105px;
   height: 105px;
 }
 .Mount_Body_Nudibranch-Skeleton {
   background-image: url(/static/sprites/spritesmith-main-11.png);
-<<<<<<< HEAD
-  background-position: -848px -1529px;
-=======
-  background-position: -1378px -1574px;
->>>>>>> 80ae9c3e
+  background-position: -1696px -212px;
   width: 105px;
   height: 105px;
 }
 .Mount_Body_Nudibranch-White {
   background-image: url(/static/sprites/spritesmith-main-11.png);
-<<<<<<< HEAD
-  background-position: -954px -1529px;
-=======
-  background-position: -1484px -1574px;
->>>>>>> 80ae9c3e
+  background-position: -1696px -318px;
   width: 105px;
   height: 105px;
 }
 .Mount_Body_Nudibranch-Zombie {
   background-image: url(/static/sprites/spritesmith-main-11.png);
-<<<<<<< HEAD
-  background-position: -1060px -1529px;
-=======
-  background-position: -1590px -1574px;
->>>>>>> 80ae9c3e
+  background-position: -318px -1423px;
   width: 105px;
   height: 105px;
 }
 .Mount_Body_Octopus-Base {
   background-image: url(/static/sprites/spritesmith-main-11.png);
-<<<<<<< HEAD
-  background-position: -1166px -1529px;
-=======
-  background-position: -1710px 0px;
->>>>>>> 80ae9c3e
-  width: 105px;
-  height: 105px;
-}
-.Mount_Body_Octopus-CottonCandyBlue {
-  background-image: url(/static/sprites/spritesmith-main-11.png);
-<<<<<<< HEAD
-  background-position: -1272px -1529px;
-=======
-  background-position: -1710px -106px;
->>>>>>> 80ae9c3e
-  width: 105px;
-  height: 105px;
-}
-.Mount_Body_Octopus-CottonCandyPink {
-  background-image: url(/static/sprites/spritesmith-main-11.png);
-<<<<<<< HEAD
-  background-position: -1378px -1529px;
-=======
-  background-position: -1710px -212px;
->>>>>>> 80ae9c3e
-  width: 105px;
-  height: 105px;
-}
-.Mount_Body_Octopus-Desert {
-  background-image: url(/static/sprites/spritesmith-main-11.png);
-<<<<<<< HEAD
-  background-position: -1484px -1529px;
-  width: 105px;
-  height: 105px;
-}
-.Mount_Body_Octopus-Golden {
-  background-image: url(/static/sprites/spritesmith-main-11.png);
-  background-position: -1590px -1529px;
-  width: 105px;
-  height: 105px;
-}
-.Mount_Body_Octopus-Red {
-  background-image: url(/static/sprites/spritesmith-main-11.png);
-  background-position: -1696px 0px;
-  width: 105px;
-  height: 105px;
-}
-.Mount_Body_Octopus-Shade {
-  background-image: url(/static/sprites/spritesmith-main-11.png);
-  background-position: -1696px -106px;
-  width: 105px;
-  height: 105px;
-}
-.Mount_Body_Octopus-Skeleton {
-  background-image: url(/static/sprites/spritesmith-main-11.png);
-  background-position: -1696px -212px;
-  width: 105px;
-  height: 105px;
-}
-.Mount_Body_Octopus-White {
-  background-image: url(/static/sprites/spritesmith-main-11.png);
-  background-position: -1696px -318px;
-  width: 105px;
-  height: 105px;
-}
-.Mount_Body_Octopus-Zombie {
-  background-image: url(/static/sprites/spritesmith-main-11.png);
-  background-position: -1484px -636px;
-  width: 105px;
-  height: 105px;
-}
-.Mount_Body_Orca-Base {
-  background-image: url(/static/sprites/spritesmith-main-11.png);
   background-position: -1696px -424px;
-=======
-  background-position: -1710px -318px;
->>>>>>> 80ae9c3e
   width: 105px;
   height: 105px;
 }