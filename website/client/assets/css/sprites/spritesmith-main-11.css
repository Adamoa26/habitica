.Mount_Body_Armadillo-Skeleton {
  background-image: url(/static/sprites/spritesmith-main-11.png);
  background-position: -848px 0px;
  width: 105px;
  height: 105px;
}
.Mount_Body_Armadillo-White {
  background-image: url(/static/sprites/spritesmith-main-11.png);
  background-position: -212px -1132px;
  width: 105px;
  height: 105px;
}
.Mount_Body_Armadillo-Zombie {
  background-image: url(/static/sprites/spritesmith-main-11.png);
  background-position: -848px -106px;
  width: 105px;
  height: 105px;
}
.Mount_Body_Axolotl-Base {
  background-image: url(/static/sprites/spritesmith-main-11.png);
  background-position: -848px -212px;
  width: 105px;
  height: 105px;
}
.Mount_Body_Axolotl-CottonCandyBlue {
  background-image: url(/static/sprites/spritesmith-main-11.png);
  background-position: -848px -318px;
  width: 105px;
  height: 105px;
}
.Mount_Body_Axolotl-CottonCandyPink {
<<<<<<< HEAD
  background-image: url('~assets/images/sprites/spritesmith-main-11.png');
  background-position: -318px -708px;
=======
  background-image: url(/static/sprites/spritesmith-main-11.png);
  background-position: -848px -424px;
>>>>>>> 6c65056e
  width: 105px;
  height: 105px;
}
.Mount_Body_Axolotl-Desert {
<<<<<<< HEAD
  background-image: url('~assets/images/sprites/spritesmith-main-11.png');
  background-position: -212px -1132px;
=======
  background-image: url(/static/sprites/spritesmith-main-11.png);
  background-position: -848px -530px;
>>>>>>> 6c65056e
  width: 105px;
  height: 105px;
}
.Mount_Body_Axolotl-Golden {
<<<<<<< HEAD
  background-image: url('~assets/images/sprites/spritesmith-main-11.png');
  background-position: -424px -708px;
=======
  background-image: url(/static/sprites/spritesmith-main-11.png);
  background-position: -848px -636px;
>>>>>>> 6c65056e
  width: 105px;
  height: 105px;
}
.Mount_Body_Axolotl-Red {
<<<<<<< HEAD
  background-image: url('~assets/images/sprites/spritesmith-main-11.png');
  background-position: -530px -708px;
=======
  background-image: url(/static/sprites/spritesmith-main-11.png);
  background-position: 0px -814px;
>>>>>>> 6c65056e
  width: 105px;
  height: 105px;
}
.Mount_Body_Axolotl-Shade {
<<<<<<< HEAD
  background-image: url('~assets/images/sprites/spritesmith-main-11.png');
  background-position: -636px -708px;
=======
  background-image: url(/static/sprites/spritesmith-main-11.png);
  background-position: -106px -814px;
>>>>>>> 6c65056e
  width: 105px;
  height: 105px;
}
.Mount_Body_Axolotl-Skeleton {
<<<<<<< HEAD
  background-image: url('~assets/images/sprites/spritesmith-main-11.png');
  background-position: -742px -708px;
=======
  background-image: url(/static/sprites/spritesmith-main-11.png);
  background-position: -212px -814px;
>>>>>>> 6c65056e
  width: 105px;
  height: 105px;
}
.Mount_Body_Axolotl-White {
<<<<<<< HEAD
  background-image: url('~assets/images/sprites/spritesmith-main-11.png');
  background-position: -848px 0px;
=======
  background-image: url(/static/sprites/spritesmith-main-11.png);
  background-position: -954px -1026px;
>>>>>>> 6c65056e
  width: 105px;
  height: 105px;
}
.Mount_Body_Axolotl-Zombie {
<<<<<<< HEAD
  background-image: url('~assets/images/sprites/spritesmith-main-11.png');
  background-position: -848px -106px;
=======
  background-image: url(/static/sprites/spritesmith-main-11.png);
  background-position: -1060px -1026px;
>>>>>>> 6c65056e
  width: 105px;
  height: 105px;
}
.Mount_Body_BearCub-Aquatic {
<<<<<<< HEAD
  background-image: url('~assets/images/sprites/spritesmith-main-11.png');
  background-position: -848px -212px;
=======
  background-image: url(/static/sprites/spritesmith-main-11.png);
  background-position: -1166px 0px;
>>>>>>> 6c65056e
  width: 105px;
  height: 105px;
}
.Mount_Body_BearCub-Base {
<<<<<<< HEAD
  background-image: url('~assets/images/sprites/spritesmith-main-11.png');
  background-position: -848px -318px;
=======
  background-image: url(/static/sprites/spritesmith-main-11.png);
  background-position: -1166px -106px;
>>>>>>> 6c65056e
  width: 105px;
  height: 105px;
}
.Mount_Body_BearCub-CottonCandyBlue {
<<<<<<< HEAD
  background-image: url('~assets/images/sprites/spritesmith-main-11.png');
  background-position: -848px -424px;
=======
  background-image: url(/static/sprites/spritesmith-main-11.png);
  background-position: -1166px -212px;
>>>>>>> 6c65056e
  width: 105px;
  height: 105px;
}
.Mount_Body_BearCub-CottonCandyPink {
<<<<<<< HEAD
  background-image: url('~assets/images/sprites/spritesmith-main-11.png');
  background-position: -424px -1026px;
=======
  background-image: url(/static/sprites/spritesmith-main-11.png);
  background-position: -1166px -318px;
>>>>>>> 6c65056e
  width: 105px;
  height: 105px;
}
.Mount_Body_BearCub-Cupid {
<<<<<<< HEAD
  background-image: url('~assets/images/sprites/spritesmith-main-11.png');
  background-position: -530px -1026px;
=======
  background-image: url(/static/sprites/spritesmith-main-11.png);
  background-position: -1166px -424px;
>>>>>>> 6c65056e
  width: 105px;
  height: 105px;
}
.Mount_Body_BearCub-Desert {
<<<<<<< HEAD
  background-image: url('~assets/images/sprites/spritesmith-main-11.png');
  background-position: -636px -1026px;
=======
  background-image: url(/static/sprites/spritesmith-main-11.png);
  background-position: -1166px -530px;
>>>>>>> 6c65056e
  width: 105px;
  height: 105px;
}
.Mount_Body_BearCub-Ember {
<<<<<<< HEAD
  background-image: url('~assets/images/sprites/spritesmith-main-11.png');
  background-position: -742px -1026px;
=======
  background-image: url(/static/sprites/spritesmith-main-11.png);
  background-position: -1166px -636px;
>>>>>>> 6c65056e
  width: 105px;
  height: 105px;
}
.Mount_Body_BearCub-Fairy {
<<<<<<< HEAD
  background-image: url('~assets/images/sprites/spritesmith-main-11.png');
  background-position: -848px -1026px;
=======
  background-image: url(/static/sprites/spritesmith-main-11.png);
  background-position: -1166px -742px;
>>>>>>> 6c65056e
  width: 105px;
  height: 105px;
}
.Mount_Body_BearCub-Floral {
<<<<<<< HEAD
  background-image: url('~assets/images/sprites/spritesmith-main-11.png');
  background-position: -954px -1026px;
=======
  background-image: url(/static/sprites/spritesmith-main-11.png);
  background-position: 0px -1556px;
>>>>>>> 6c65056e
  width: 105px;
  height: 105px;
}
.Mount_Body_BearCub-Ghost {
<<<<<<< HEAD
  background-image: url('~assets/images/sprites/spritesmith-main-11.png');
  background-position: -1060px -1026px;
=======
  background-image: url(/static/sprites/spritesmith-main-11.png);
  background-position: -106px -1556px;
>>>>>>> 6c65056e
  width: 105px;
  height: 105px;
}
.Mount_Body_BearCub-Golden {
<<<<<<< HEAD
  background-image: url('~assets/images/sprites/spritesmith-main-11.png');
  background-position: -1166px 0px;
=======
  background-image: url(/static/sprites/spritesmith-main-11.png);
  background-position: -212px -1556px;
>>>>>>> 6c65056e
  width: 105px;
  height: 105px;
}
.Mount_Body_BearCub-Holly {
<<<<<<< HEAD
  background-image: url('~assets/images/sprites/spritesmith-main-11.png');
  background-position: -1166px -106px;
=======
  background-image: url(/static/sprites/spritesmith-main-11.png);
  background-position: -318px -1556px;
>>>>>>> 6c65056e
  width: 105px;
  height: 105px;
}
.Mount_Body_BearCub-Peppermint {
<<<<<<< HEAD
  background-image: url('~assets/images/sprites/spritesmith-main-11.png');
  background-position: -1166px -212px;
=======
  background-image: url(/static/sprites/spritesmith-main-11.png);
  background-position: -424px -1556px;
>>>>>>> 6c65056e
  width: 105px;
  height: 105px;
}
.Mount_Body_BearCub-Polar {
<<<<<<< HEAD
  background-image: url('~assets/images/sprites/spritesmith-main-11.png');
  background-position: -1590px -954px;
=======
  background-image: url(/static/sprites/spritesmith-main-11.png);
  background-position: -530px -1556px;
>>>>>>> 6c65056e
  width: 105px;
  height: 105px;
}
.Mount_Body_BearCub-Red {
<<<<<<< HEAD
  background-image: url('~assets/images/sprites/spritesmith-main-11.png');
  background-position: -1590px -1060px;
=======
  background-image: url(/static/sprites/spritesmith-main-11.png);
  background-position: -636px -1556px;
>>>>>>> 6c65056e
  width: 105px;
  height: 105px;
}
.Mount_Body_BearCub-RoyalPurple {
<<<<<<< HEAD
  background-image: url('~assets/images/sprites/spritesmith-main-11.png');
  background-position: -1590px -1166px;
=======
  background-image: url(/static/sprites/spritesmith-main-11.png);
  background-position: -742px -1556px;
>>>>>>> 6c65056e
  width: 105px;
  height: 105px;
}
.Mount_Body_BearCub-Shade {
<<<<<<< HEAD
  background-image: url('~assets/images/sprites/spritesmith-main-11.png');
  background-position: -1590px -1272px;
=======
  background-image: url(/static/sprites/spritesmith-main-11.png);
  background-position: -848px -1556px;
>>>>>>> 6c65056e
  width: 105px;
  height: 105px;
}
.Mount_Body_BearCub-Shimmer {
<<<<<<< HEAD
  background-image: url('~assets/images/sprites/spritesmith-main-11.png');
  background-position: -1590px -1378px;
=======
  background-image: url(/static/sprites/spritesmith-main-11.png);
  background-position: -954px -1556px;
>>>>>>> 6c65056e
  width: 105px;
  height: 105px;
}
.Mount_Body_BearCub-Skeleton {
<<<<<<< HEAD
  background-image: url('~assets/images/sprites/spritesmith-main-11.png');
  background-position: 0px -1556px;
=======
  background-image: url(/static/sprites/spritesmith-main-11.png);
  background-position: -636px -106px;
>>>>>>> 6c65056e
  width: 105px;
  height: 105px;
}
.Mount_Body_BearCub-Spooky {
<<<<<<< HEAD
  background-image: url('~assets/images/sprites/spritesmith-main-11.png');
  background-position: -106px -1556px;
=======
  background-image: url(/static/sprites/spritesmith-main-11.png);
  background-position: -636px -212px;
>>>>>>> 6c65056e
  width: 105px;
  height: 105px;
}
.Mount_Body_BearCub-Thunderstorm {
<<<<<<< HEAD
  background-image: url('~assets/images/sprites/spritesmith-main-11.png');
  background-position: -212px -1556px;
=======
  background-image: url(/static/sprites/spritesmith-main-11.png);
  background-position: -636px -318px;
>>>>>>> 6c65056e
  width: 105px;
  height: 105px;
}
.Mount_Body_BearCub-White {
<<<<<<< HEAD
  background-image: url('~assets/images/sprites/spritesmith-main-11.png');
  background-position: -318px -1556px;
=======
  background-image: url(/static/sprites/spritesmith-main-11.png);
  background-position: -636px -424px;
>>>>>>> 6c65056e
  width: 105px;
  height: 105px;
}
.Mount_Body_BearCub-Zombie {
<<<<<<< HEAD
  background-image: url('~assets/images/sprites/spritesmith-main-11.png');
  background-position: -424px -1556px;
=======
  background-image: url(/static/sprites/spritesmith-main-11.png);
  background-position: 0px -602px;
>>>>>>> 6c65056e
  width: 105px;
  height: 105px;
}
.Mount_Body_Beetle-Base {
<<<<<<< HEAD
  background-image: url('~assets/images/sprites/spritesmith-main-11.png');
  background-position: -636px -106px;
=======
  background-image: url(/static/sprites/spritesmith-main-11.png);
  background-position: -106px -602px;
>>>>>>> 6c65056e
  width: 105px;
  height: 105px;
}
.Mount_Body_Beetle-CottonCandyBlue {
<<<<<<< HEAD
  background-image: url('~assets/images/sprites/spritesmith-main-11.png');
  background-position: -636px -212px;
=======
  background-image: url(/static/sprites/spritesmith-main-11.png);
  background-position: -212px -602px;
>>>>>>> 6c65056e
  width: 105px;
  height: 105px;
}
.Mount_Body_Beetle-CottonCandyPink {
<<<<<<< HEAD
  background-image: url('~assets/images/sprites/spritesmith-main-11.png');
  background-position: -636px -318px;
=======
  background-image: url(/static/sprites/spritesmith-main-11.png);
  background-position: -318px -602px;
>>>>>>> 6c65056e
  width: 105px;
  height: 105px;
}
.Mount_Body_Beetle-Desert {
<<<<<<< HEAD
  background-image: url('~assets/images/sprites/spritesmith-main-11.png');
  background-position: -636px -424px;
=======
  background-image: url(/static/sprites/spritesmith-main-11.png);
  background-position: -424px -602px;
>>>>>>> 6c65056e
  width: 105px;
  height: 105px;
}
.Mount_Body_Beetle-Golden {
<<<<<<< HEAD
  background-image: url('~assets/images/sprites/spritesmith-main-11.png');
  background-position: 0px -602px;
=======
  background-image: url(/static/sprites/spritesmith-main-11.png);
  background-position: -530px -602px;
>>>>>>> 6c65056e
  width: 105px;
  height: 105px;
}
.Mount_Body_Beetle-Red {
<<<<<<< HEAD
  background-image: url('~assets/images/sprites/spritesmith-main-11.png');
  background-position: -106px -602px;
=======
  background-image: url(/static/sprites/spritesmith-main-11.png);
  background-position: -636px -602px;
>>>>>>> 6c65056e
  width: 105px;
  height: 105px;
}
.Mount_Body_Beetle-Shade {
<<<<<<< HEAD
  background-image: url('~assets/images/sprites/spritesmith-main-11.png');
  background-position: -212px -602px;
=======
  background-image: url(/static/sprites/spritesmith-main-11.png);
  background-position: -742px 0px;
>>>>>>> 6c65056e
  width: 105px;
  height: 105px;
}
.Mount_Body_Beetle-Skeleton {
<<<<<<< HEAD
  background-image: url('~assets/images/sprites/spritesmith-main-11.png');
  background-position: -318px -602px;
=======
  background-image: url(/static/sprites/spritesmith-main-11.png);
  background-position: -742px -106px;
>>>>>>> 6c65056e
  width: 105px;
  height: 105px;
}
.Mount_Body_Beetle-White {
<<<<<<< HEAD
  background-image: url('~assets/images/sprites/spritesmith-main-11.png');
  background-position: -424px -602px;
=======
  background-image: url(/static/sprites/spritesmith-main-11.png);
  background-position: -742px -212px;
>>>>>>> 6c65056e
  width: 105px;
  height: 105px;
}
.Mount_Body_Beetle-Zombie {
<<<<<<< HEAD
  background-image: url('~assets/images/sprites/spritesmith-main-11.png');
  background-position: -530px -602px;
=======
  background-image: url(/static/sprites/spritesmith-main-11.png);
  background-position: -742px -318px;
>>>>>>> 6c65056e
  width: 105px;
  height: 105px;
}
.Mount_Body_Bunny-Base {
<<<<<<< HEAD
  background-image: url('~assets/images/sprites/spritesmith-main-11.png');
  background-position: -636px -602px;
=======
  background-image: url(/static/sprites/spritesmith-main-11.png);
  background-position: -742px -424px;
>>>>>>> 6c65056e
  width: 105px;
  height: 105px;
}
.Mount_Body_Bunny-CottonCandyBlue {
<<<<<<< HEAD
  background-image: url('~assets/images/sprites/spritesmith-main-11.png');
  background-position: -742px 0px;
=======
  background-image: url(/static/sprites/spritesmith-main-11.png);
  background-position: -742px -530px;
>>>>>>> 6c65056e
  width: 105px;
  height: 105px;
}
.Mount_Body_Bunny-CottonCandyPink {
<<<<<<< HEAD
  background-image: url('~assets/images/sprites/spritesmith-main-11.png');
  background-position: -742px -106px;
=======
  background-image: url(/static/sprites/spritesmith-main-11.png);
  background-position: 0px -708px;
>>>>>>> 6c65056e
  width: 105px;
  height: 105px;
}
.Mount_Body_Bunny-Desert {
<<<<<<< HEAD
  background-image: url('~assets/images/sprites/spritesmith-main-11.png');
  background-position: -742px -212px;
=======
  background-image: url(/static/sprites/spritesmith-main-11.png);
  background-position: -106px -708px;
>>>>>>> 6c65056e
  width: 105px;
  height: 105px;
}
.Mount_Body_Bunny-Golden {
<<<<<<< HEAD
  background-image: url('~assets/images/sprites/spritesmith-main-11.png');
  background-position: -742px -318px;
=======
  background-image: url(/static/sprites/spritesmith-main-11.png);
  background-position: -212px -708px;
>>>>>>> 6c65056e
  width: 105px;
  height: 105px;
}
.Mount_Body_Bunny-Red {
<<<<<<< HEAD
  background-image: url('~assets/images/sprites/spritesmith-main-11.png');
  background-position: -742px -424px;
=======
  background-image: url(/static/sprites/spritesmith-main-11.png);
  background-position: -318px -708px;
>>>>>>> 6c65056e
  width: 105px;
  height: 105px;
}
.Mount_Body_Bunny-Shade {
<<<<<<< HEAD
  background-image: url('~assets/images/sprites/spritesmith-main-11.png');
  background-position: -742px -530px;
=======
  background-image: url(/static/sprites/spritesmith-main-11.png);
  background-position: -424px -708px;
>>>>>>> 6c65056e
  width: 105px;
  height: 105px;
}
.Mount_Body_Bunny-Skeleton {
<<<<<<< HEAD
  background-image: url('~assets/images/sprites/spritesmith-main-11.png');
  background-position: 0px -708px;
=======
  background-image: url(/static/sprites/spritesmith-main-11.png);
  background-position: -530px -708px;
>>>>>>> 6c65056e
  width: 105px;
  height: 105px;
}
.Mount_Body_Bunny-White {
<<<<<<< HEAD
  background-image: url('~assets/images/sprites/spritesmith-main-11.png');
  background-position: -106px -708px;
=======
  background-image: url(/static/sprites/spritesmith-main-11.png);
  background-position: -636px -708px;
>>>>>>> 6c65056e
  width: 105px;
  height: 105px;
}
.Mount_Body_Bunny-Zombie {
<<<<<<< HEAD
  background-image: url('~assets/images/sprites/spritesmith-main-11.png');
  background-position: -212px -708px;
=======
  background-image: url(/static/sprites/spritesmith-main-11.png);
  background-position: -742px -708px;
>>>>>>> 6c65056e
  width: 105px;
  height: 105px;
}
.Mount_Body_Butterfly-Base {
  background-image: url('~assets/images/sprites/spritesmith-main-11.png');
  background-position: -106px 0px;
  width: 105px;
  height: 123px;
}
.Mount_Body_Butterfly-CottonCandyBlue {
  background-image: url('~assets/images/sprites/spritesmith-main-11.png');
  background-position: -212px -124px;
  width: 105px;
  height: 123px;
}
.Mount_Body_Butterfly-CottonCandyPink {
  background-image: url('~assets/images/sprites/spritesmith-main-11.png');
  background-position: -212px 0px;
  width: 105px;
  height: 123px;
}
.Mount_Body_Butterfly-Desert {
  background-image: url('~assets/images/sprites/spritesmith-main-11.png');
  background-position: 0px -124px;
  width: 105px;
  height: 123px;
}
.Mount_Body_Butterfly-Golden {
  background-image: url('~assets/images/sprites/spritesmith-main-11.png');
  background-position: -106px -124px;
  width: 105px;
  height: 123px;
}
.Mount_Body_Butterfly-Red {
  background-image: url('~assets/images/sprites/spritesmith-main-11.png');
  background-position: 0px 0px;
  width: 105px;
  height: 123px;
}
.Mount_Body_Butterfly-Shade {
  background-image: url('~assets/images/sprites/spritesmith-main-11.png');
  background-position: -318px 0px;
  width: 105px;
  height: 123px;
}
.Mount_Body_Butterfly-Skeleton {
  background-image: url('~assets/images/sprites/spritesmith-main-11.png');
  background-position: -318px -124px;
  width: 105px;
  height: 123px;
}
.Mount_Body_Butterfly-White {
  background-image: url('~assets/images/sprites/spritesmith-main-11.png');
  background-position: 0px -248px;
  width: 105px;
  height: 123px;
}
.Mount_Body_Butterfly-Zombie {
  background-image: url('~assets/images/sprites/spritesmith-main-11.png');
  background-position: -106px -248px;
  width: 105px;
  height: 123px;
}
.Mount_Body_Cactus-Aquatic {
<<<<<<< HEAD
  background-image: url('~assets/images/sprites/spritesmith-main-11.png');
  background-position: -848px -530px;
=======
  background-image: url(/static/sprites/spritesmith-main-11.png);
  background-position: -318px -814px;
>>>>>>> 6c65056e
  width: 105px;
  height: 105px;
}
.Mount_Body_Cactus-Base {
<<<<<<< HEAD
  background-image: url('~assets/images/sprites/spritesmith-main-11.png');
  background-position: -848px -636px;
=======
  background-image: url(/static/sprites/spritesmith-main-11.png);
  background-position: -424px -814px;
>>>>>>> 6c65056e
  width: 105px;
  height: 105px;
}
.Mount_Body_Cactus-CottonCandyBlue {
<<<<<<< HEAD
  background-image: url('~assets/images/sprites/spritesmith-main-11.png');
  background-position: 0px -814px;
=======
  background-image: url(/static/sprites/spritesmith-main-11.png);
  background-position: -530px -814px;
>>>>>>> 6c65056e
  width: 105px;
  height: 105px;
}
.Mount_Body_Cactus-CottonCandyPink {
<<<<<<< HEAD
  background-image: url('~assets/images/sprites/spritesmith-main-11.png');
  background-position: -106px -814px;
=======
  background-image: url(/static/sprites/spritesmith-main-11.png);
  background-position: -636px -814px;
>>>>>>> 6c65056e
  width: 105px;
  height: 105px;
}
.Mount_Body_Cactus-Cupid {
<<<<<<< HEAD
  background-image: url('~assets/images/sprites/spritesmith-main-11.png');
  background-position: -212px -814px;
=======
  background-image: url(/static/sprites/spritesmith-main-11.png);
  background-position: -742px -814px;
>>>>>>> 6c65056e
  width: 105px;
  height: 105px;
}
.Mount_Body_Cactus-Desert {
<<<<<<< HEAD
  background-image: url('~assets/images/sprites/spritesmith-main-11.png');
  background-position: -318px -814px;
=======
  background-image: url(/static/sprites/spritesmith-main-11.png);
  background-position: -848px -814px;
>>>>>>> 6c65056e
  width: 105px;
  height: 105px;
}
.Mount_Body_Cactus-Ember {
<<<<<<< HEAD
  background-image: url('~assets/images/sprites/spritesmith-main-11.png');
  background-position: -424px -814px;
=======
  background-image: url(/static/sprites/spritesmith-main-11.png);
  background-position: -954px 0px;
>>>>>>> 6c65056e
  width: 105px;
  height: 105px;
}
.Mount_Body_Cactus-Fairy {
<<<<<<< HEAD
  background-image: url('~assets/images/sprites/spritesmith-main-11.png');
  background-position: -530px -814px;
=======
  background-image: url(/static/sprites/spritesmith-main-11.png);
  background-position: -954px -106px;
>>>>>>> 6c65056e
  width: 105px;
  height: 105px;
}
.Mount_Body_Cactus-Floral {
<<<<<<< HEAD
  background-image: url('~assets/images/sprites/spritesmith-main-11.png');
  background-position: -636px -814px;
=======
  background-image: url(/static/sprites/spritesmith-main-11.png);
  background-position: -954px -212px;
>>>>>>> 6c65056e
  width: 105px;
  height: 105px;
}
.Mount_Body_Cactus-Ghost {
<<<<<<< HEAD
  background-image: url('~assets/images/sprites/spritesmith-main-11.png');
  background-position: -742px -814px;
=======
  background-image: url(/static/sprites/spritesmith-main-11.png);
  background-position: -954px -318px;
>>>>>>> 6c65056e
  width: 105px;
  height: 105px;
}
.Mount_Body_Cactus-Golden {
<<<<<<< HEAD
  background-image: url('~assets/images/sprites/spritesmith-main-11.png');
  background-position: -848px -814px;
=======
  background-image: url(/static/sprites/spritesmith-main-11.png);
  background-position: -954px -424px;
>>>>>>> 6c65056e
  width: 105px;
  height: 105px;
}
.Mount_Body_Cactus-Holly {
<<<<<<< HEAD
  background-image: url('~assets/images/sprites/spritesmith-main-11.png');
  background-position: -954px 0px;
=======
  background-image: url(/static/sprites/spritesmith-main-11.png);
  background-position: -954px -530px;
>>>>>>> 6c65056e
  width: 105px;
  height: 105px;
}
.Mount_Body_Cactus-Peppermint {
<<<<<<< HEAD
  background-image: url('~assets/images/sprites/spritesmith-main-11.png');
  background-position: -954px -106px;
=======
  background-image: url(/static/sprites/spritesmith-main-11.png);
  background-position: -954px -636px;
>>>>>>> 6c65056e
  width: 105px;
  height: 105px;
}
.Mount_Body_Cactus-Red {
<<<<<<< HEAD
  background-image: url('~assets/images/sprites/spritesmith-main-11.png');
  background-position: -954px -212px;
=======
  background-image: url(/static/sprites/spritesmith-main-11.png);
  background-position: -954px -742px;
>>>>>>> 6c65056e
  width: 105px;
  height: 105px;
}
.Mount_Body_Cactus-RoyalPurple {
<<<<<<< HEAD
  background-image: url('~assets/images/sprites/spritesmith-main-11.png');
  background-position: -954px -318px;
=======
  background-image: url(/static/sprites/spritesmith-main-11.png);
  background-position: 0px -920px;
>>>>>>> 6c65056e
  width: 105px;
  height: 105px;
}
.Mount_Body_Cactus-Shade {
<<<<<<< HEAD
  background-image: url('~assets/images/sprites/spritesmith-main-11.png');
  background-position: -954px -424px;
=======
  background-image: url(/static/sprites/spritesmith-main-11.png);
  background-position: -106px -920px;
>>>>>>> 6c65056e
  width: 105px;
  height: 105px;
}
.Mount_Body_Cactus-Shimmer {
<<<<<<< HEAD
  background-image: url('~assets/images/sprites/spritesmith-main-11.png');
  background-position: -954px -530px;
=======
  background-image: url(/static/sprites/spritesmith-main-11.png);
  background-position: -212px -920px;
>>>>>>> 6c65056e
  width: 105px;
  height: 105px;
}
.Mount_Body_Cactus-Skeleton {
<<<<<<< HEAD
  background-image: url('~assets/images/sprites/spritesmith-main-11.png');
  background-position: -954px -636px;
=======
  background-image: url(/static/sprites/spritesmith-main-11.png);
  background-position: -318px -920px;
>>>>>>> 6c65056e
  width: 105px;
  height: 105px;
}
.Mount_Body_Cactus-Spooky {
<<<<<<< HEAD
  background-image: url('~assets/images/sprites/spritesmith-main-11.png');
  background-position: -954px -742px;
=======
  background-image: url(/static/sprites/spritesmith-main-11.png);
  background-position: -424px -920px;
>>>>>>> 6c65056e
  width: 105px;
  height: 105px;
}
.Mount_Body_Cactus-Thunderstorm {
<<<<<<< HEAD
  background-image: url('~assets/images/sprites/spritesmith-main-11.png');
  background-position: 0px -920px;
=======
  background-image: url(/static/sprites/spritesmith-main-11.png);
  background-position: -530px -920px;
>>>>>>> 6c65056e
  width: 105px;
  height: 105px;
}
.Mount_Body_Cactus-White {
<<<<<<< HEAD
  background-image: url('~assets/images/sprites/spritesmith-main-11.png');
  background-position: -106px -920px;
=======
  background-image: url(/static/sprites/spritesmith-main-11.png);
  background-position: -636px -920px;
>>>>>>> 6c65056e
  width: 105px;
  height: 105px;
}
.Mount_Body_Cactus-Zombie {
<<<<<<< HEAD
  background-image: url('~assets/images/sprites/spritesmith-main-11.png');
  background-position: -212px -920px;
=======
  background-image: url(/static/sprites/spritesmith-main-11.png);
  background-position: -742px -920px;
>>>>>>> 6c65056e
  width: 105px;
  height: 105px;
}
.Mount_Body_Cheetah-Base {
<<<<<<< HEAD
  background-image: url('~assets/images/sprites/spritesmith-main-11.png');
  background-position: -318px -920px;
=======
  background-image: url(/static/sprites/spritesmith-main-11.png);
  background-position: -848px -920px;
>>>>>>> 6c65056e
  width: 105px;
  height: 105px;
}
.Mount_Body_Cheetah-CottonCandyBlue {
<<<<<<< HEAD
  background-image: url('~assets/images/sprites/spritesmith-main-11.png');
  background-position: -424px -920px;
=======
  background-image: url(/static/sprites/spritesmith-main-11.png);
  background-position: -954px -920px;
>>>>>>> 6c65056e
  width: 105px;
  height: 105px;
}
.Mount_Body_Cheetah-CottonCandyPink {
<<<<<<< HEAD
  background-image: url('~assets/images/sprites/spritesmith-main-11.png');
  background-position: -530px -920px;
=======
  background-image: url(/static/sprites/spritesmith-main-11.png);
  background-position: -1060px 0px;
>>>>>>> 6c65056e
  width: 105px;
  height: 105px;
}
.Mount_Body_Cheetah-Desert {
<<<<<<< HEAD
  background-image: url('~assets/images/sprites/spritesmith-main-11.png');
  background-position: -636px -920px;
=======
  background-image: url(/static/sprites/spritesmith-main-11.png);
  background-position: -1060px -106px;
>>>>>>> 6c65056e
  width: 105px;
  height: 105px;
}
.Mount_Body_Cheetah-Golden {
<<<<<<< HEAD
  background-image: url('~assets/images/sprites/spritesmith-main-11.png');
  background-position: -742px -920px;
=======
  background-image: url(/static/sprites/spritesmith-main-11.png);
  background-position: -1060px -212px;
>>>>>>> 6c65056e
  width: 105px;
  height: 105px;
}
.Mount_Body_Cheetah-Red {
<<<<<<< HEAD
  background-image: url('~assets/images/sprites/spritesmith-main-11.png');
  background-position: -848px -920px;
=======
  background-image: url(/static/sprites/spritesmith-main-11.png);
  background-position: -1060px -318px;
>>>>>>> 6c65056e
  width: 105px;
  height: 105px;
}
.Mount_Body_Cheetah-Shade {
<<<<<<< HEAD
  background-image: url('~assets/images/sprites/spritesmith-main-11.png');
  background-position: -954px -920px;
=======
  background-image: url(/static/sprites/spritesmith-main-11.png);
  background-position: -1060px -424px;
>>>>>>> 6c65056e
  width: 105px;
  height: 105px;
}
.Mount_Body_Cheetah-Skeleton {
<<<<<<< HEAD
  background-image: url('~assets/images/sprites/spritesmith-main-11.png');
  background-position: -1060px 0px;
=======
  background-image: url(/static/sprites/spritesmith-main-11.png);
  background-position: -1060px -530px;
>>>>>>> 6c65056e
  width: 105px;
  height: 105px;
}
.Mount_Body_Cheetah-White {
<<<<<<< HEAD
  background-image: url('~assets/images/sprites/spritesmith-main-11.png');
  background-position: -1060px -106px;
=======
  background-image: url(/static/sprites/spritesmith-main-11.png);
  background-position: -1060px -636px;
>>>>>>> 6c65056e
  width: 105px;
  height: 105px;
}
.Mount_Body_Cheetah-Zombie {
<<<<<<< HEAD
  background-image: url('~assets/images/sprites/spritesmith-main-11.png');
  background-position: -1060px -212px;
=======
  background-image: url(/static/sprites/spritesmith-main-11.png);
  background-position: -1060px -742px;
>>>>>>> 6c65056e
  width: 105px;
  height: 105px;
}
.Mount_Body_Cow-Base {
<<<<<<< HEAD
  background-image: url('~assets/images/sprites/spritesmith-main-11.png');
  background-position: -1060px -318px;
=======
  background-image: url(/static/sprites/spritesmith-main-11.png);
  background-position: -1060px -848px;
>>>>>>> 6c65056e
  width: 105px;
  height: 105px;
}
.Mount_Body_Cow-CottonCandyBlue {
<<<<<<< HEAD
  background-image: url('~assets/images/sprites/spritesmith-main-11.png');
  background-position: -1060px -424px;
=======
  background-image: url(/static/sprites/spritesmith-main-11.png);
  background-position: 0px -1026px;
>>>>>>> 6c65056e
  width: 105px;
  height: 105px;
}
.Mount_Body_Cow-CottonCandyPink {
<<<<<<< HEAD
  background-image: url('~assets/images/sprites/spritesmith-main-11.png');
  background-position: -1060px -530px;
=======
  background-image: url(/static/sprites/spritesmith-main-11.png);
  background-position: -106px -1026px;
>>>>>>> 6c65056e
  width: 105px;
  height: 105px;
}
.Mount_Body_Cow-Desert {
<<<<<<< HEAD
  background-image: url('~assets/images/sprites/spritesmith-main-11.png');
  background-position: -1060px -636px;
=======
  background-image: url(/static/sprites/spritesmith-main-11.png);
  background-position: -212px -1026px;
>>>>>>> 6c65056e
  width: 105px;
  height: 105px;
}
.Mount_Body_Cow-Golden {
<<<<<<< HEAD
  background-image: url('~assets/images/sprites/spritesmith-main-11.png');
  background-position: -1060px -742px;
=======
  background-image: url(/static/sprites/spritesmith-main-11.png);
  background-position: -318px -1026px;
>>>>>>> 6c65056e
  width: 105px;
  height: 105px;
}
.Mount_Body_Cow-Red {
<<<<<<< HEAD
  background-image: url('~assets/images/sprites/spritesmith-main-11.png');
  background-position: -1060px -848px;
=======
  background-image: url(/static/sprites/spritesmith-main-11.png);
  background-position: -424px -1026px;
>>>>>>> 6c65056e
  width: 105px;
  height: 105px;
}
.Mount_Body_Cow-Shade {
<<<<<<< HEAD
  background-image: url('~assets/images/sprites/spritesmith-main-11.png');
  background-position: 0px -1026px;
=======
  background-image: url(/static/sprites/spritesmith-main-11.png);
  background-position: -530px -1026px;
>>>>>>> 6c65056e
  width: 105px;
  height: 105px;
}
.Mount_Body_Cow-Skeleton {
<<<<<<< HEAD
  background-image: url('~assets/images/sprites/spritesmith-main-11.png');
  background-position: -106px -1026px;
=======
  background-image: url(/static/sprites/spritesmith-main-11.png);
  background-position: -636px -1026px;
>>>>>>> 6c65056e
  width: 105px;
  height: 105px;
}
.Mount_Body_Cow-White {
<<<<<<< HEAD
  background-image: url('~assets/images/sprites/spritesmith-main-11.png');
  background-position: -212px -1026px;
=======
  background-image: url(/static/sprites/spritesmith-main-11.png);
  background-position: -742px -1026px;
>>>>>>> 6c65056e
  width: 105px;
  height: 105px;
}
.Mount_Body_Cow-Zombie {
<<<<<<< HEAD
  background-image: url('~assets/images/sprites/spritesmith-main-11.png');
  background-position: -318px -1026px;
=======
  background-image: url(/static/sprites/spritesmith-main-11.png);
  background-position: -848px -1026px;
>>>>>>> 6c65056e
  width: 105px;
  height: 105px;
}
.Mount_Body_Cuttlefish-Base {
  background-image: url('~assets/images/sprites/spritesmith-main-11.png');
  background-position: -318px -248px;
  width: 105px;
  height: 114px;
}
.Mount_Body_Cuttlefish-CottonCandyBlue {
  background-image: url('~assets/images/sprites/spritesmith-main-11.png');
  background-position: -424px 0px;
  width: 105px;
  height: 114px;
}
.Mount_Body_Cuttlefish-CottonCandyPink {
  background-image: url('~assets/images/sprites/spritesmith-main-11.png');
  background-position: -424px -115px;
  width: 105px;
  height: 114px;
}
.Mount_Body_Cuttlefish-Desert {
  background-image: url('~assets/images/sprites/spritesmith-main-11.png');
  background-position: -424px -230px;
  width: 105px;
  height: 114px;
}
.Mount_Body_Cuttlefish-Golden {
  background-image: url('~assets/images/sprites/spritesmith-main-11.png');
  background-position: -212px -248px;
  width: 105px;
  height: 114px;
}
.Mount_Body_Cuttlefish-Red {
  background-image: url('~assets/images/sprites/spritesmith-main-11.png');
  background-position: -106px -372px;
  width: 105px;
  height: 114px;
}
.Mount_Body_Cuttlefish-Shade {
  background-image: url('~assets/images/sprites/spritesmith-main-11.png');
  background-position: -212px -372px;
  width: 105px;
  height: 114px;
}
.Mount_Body_Cuttlefish-Skeleton {
  background-image: url('~assets/images/sprites/spritesmith-main-11.png');
  background-position: -318px -372px;
  width: 105px;
  height: 114px;
}
.Mount_Body_Cuttlefish-White {
  background-image: url('~assets/images/sprites/spritesmith-main-11.png');
  background-position: -424px -372px;
  width: 105px;
  height: 114px;
}
.Mount_Body_Cuttlefish-Zombie {
  background-image: url('~assets/images/sprites/spritesmith-main-11.png');
  background-position: -530px 0px;
  width: 105px;
  height: 114px;
}
.Mount_Body_Deer-Base {
<<<<<<< HEAD
  background-image: url('~assets/images/sprites/spritesmith-main-11.png');
  background-position: -1166px -318px;
=======
  background-image: url(/static/sprites/spritesmith-main-11.png);
  background-position: -1166px -848px;
>>>>>>> 6c65056e
  width: 105px;
  height: 105px;
}
.Mount_Body_Deer-CottonCandyBlue {
<<<<<<< HEAD
  background-image: url('~assets/images/sprites/spritesmith-main-11.png');
  background-position: -1166px -424px;
=======
  background-image: url(/static/sprites/spritesmith-main-11.png);
  background-position: -1166px -954px;
>>>>>>> 6c65056e
  width: 105px;
  height: 105px;
}
.Mount_Body_Deer-CottonCandyPink {
<<<<<<< HEAD
  background-image: url('~assets/images/sprites/spritesmith-main-11.png');
  background-position: -1166px -530px;
=======
  background-image: url(/static/sprites/spritesmith-main-11.png);
  background-position: 0px -1132px;
>>>>>>> 6c65056e
  width: 105px;
  height: 105px;
}
.Mount_Body_Deer-Desert {
<<<<<<< HEAD
  background-image: url('~assets/images/sprites/spritesmith-main-11.png');
  background-position: -1166px -636px;
=======
  background-image: url(/static/sprites/spritesmith-main-11.png);
  background-position: -106px -1132px;
>>>>>>> 6c65056e
  width: 105px;
  height: 105px;
}
.Mount_Body_Deer-Golden {
<<<<<<< HEAD
  background-image: url('~assets/images/sprites/spritesmith-main-11.png');
  background-position: -1166px -742px;
=======
  background-image: url(/static/sprites/spritesmith-main-11.png);
  background-position: -636px 0px;
>>>>>>> 6c65056e
  width: 105px;
  height: 105px;
}
.Mount_Body_Deer-Red {
<<<<<<< HEAD
  background-image: url('~assets/images/sprites/spritesmith-main-11.png');
  background-position: -1166px -848px;
=======
  background-image: url(/static/sprites/spritesmith-main-11.png);
  background-position: -318px -1132px;
>>>>>>> 6c65056e
  width: 105px;
  height: 105px;
}
.Mount_Body_Deer-Shade {
<<<<<<< HEAD
  background-image: url('~assets/images/sprites/spritesmith-main-11.png');
  background-position: -1166px -954px;
=======
  background-image: url(/static/sprites/spritesmith-main-11.png);
  background-position: -424px -1132px;
>>>>>>> 6c65056e
  width: 105px;
  height: 105px;
}
.Mount_Body_Deer-Skeleton {
<<<<<<< HEAD
  background-image: url('~assets/images/sprites/spritesmith-main-11.png');
  background-position: 0px -1132px;
=======
  background-image: url(/static/sprites/spritesmith-main-11.png);
  background-position: -530px -1132px;
>>>>>>> 6c65056e
  width: 105px;
  height: 105px;
}
.Mount_Body_Deer-White {
<<<<<<< HEAD
  background-image: url('~assets/images/sprites/spritesmith-main-11.png');
  background-position: -106px -1132px;
=======
  background-image: url(/static/sprites/spritesmith-main-11.png);
  background-position: -636px -1132px;
>>>>>>> 6c65056e
  width: 105px;
  height: 105px;
}
.Mount_Body_Deer-Zombie {
<<<<<<< HEAD
  background-image: url('~assets/images/sprites/spritesmith-main-11.png');
  background-position: -636px 0px;
=======
  background-image: url(/static/sprites/spritesmith-main-11.png);
  background-position: -742px -1132px;
>>>>>>> 6c65056e
  width: 105px;
  height: 105px;
}
.Mount_Body_Dragon-Aquatic {
<<<<<<< HEAD
  background-image: url('~assets/images/sprites/spritesmith-main-11.png');
  background-position: -318px -1132px;
=======
  background-image: url(/static/sprites/spritesmith-main-11.png);
  background-position: -848px -1132px;
>>>>>>> 6c65056e
  width: 105px;
  height: 105px;
}
.Mount_Body_Dragon-Base {
<<<<<<< HEAD
  background-image: url('~assets/images/sprites/spritesmith-main-11.png');
  background-position: -424px -1132px;
=======
  background-image: url(/static/sprites/spritesmith-main-11.png);
  background-position: -954px -1132px;
>>>>>>> 6c65056e
  width: 105px;
  height: 105px;
}
.Mount_Body_Dragon-CottonCandyBlue {
<<<<<<< HEAD
  background-image: url('~assets/images/sprites/spritesmith-main-11.png');
  background-position: -530px -1132px;
=======
  background-image: url(/static/sprites/spritesmith-main-11.png);
  background-position: -1060px -1132px;
>>>>>>> 6c65056e
  width: 105px;
  height: 105px;
}
.Mount_Body_Dragon-CottonCandyPink {
<<<<<<< HEAD
  background-image: url('~assets/images/sprites/spritesmith-main-11.png');
  background-position: -636px -1132px;
=======
  background-image: url(/static/sprites/spritesmith-main-11.png);
  background-position: -1166px -1132px;
>>>>>>> 6c65056e
  width: 105px;
  height: 105px;
}
.Mount_Body_Dragon-Cupid {
<<<<<<< HEAD
  background-image: url('~assets/images/sprites/spritesmith-main-11.png');
  background-position: -742px -1132px;
=======
  background-image: url(/static/sprites/spritesmith-main-11.png);
  background-position: -1272px 0px;
>>>>>>> 6c65056e
  width: 105px;
  height: 105px;
}
.Mount_Body_Dragon-Desert {
<<<<<<< HEAD
  background-image: url('~assets/images/sprites/spritesmith-main-11.png');
  background-position: -848px -1132px;
=======
  background-image: url(/static/sprites/spritesmith-main-11.png);
  background-position: -1272px -106px;
>>>>>>> 6c65056e
  width: 105px;
  height: 105px;
}
.Mount_Body_Dragon-Ember {
<<<<<<< HEAD
  background-image: url('~assets/images/sprites/spritesmith-main-11.png');
  background-position: -954px -1132px;
=======
  background-image: url(/static/sprites/spritesmith-main-11.png);
  background-position: -1272px -212px;
>>>>>>> 6c65056e
  width: 105px;
  height: 105px;
}
.Mount_Body_Dragon-Fairy {
<<<<<<< HEAD
  background-image: url('~assets/images/sprites/spritesmith-main-11.png');
  background-position: -1060px -1132px;
=======
  background-image: url(/static/sprites/spritesmith-main-11.png);
  background-position: -1272px -318px;
>>>>>>> 6c65056e
  width: 105px;
  height: 105px;
}
.Mount_Body_Dragon-Floral {
<<<<<<< HEAD
  background-image: url('~assets/images/sprites/spritesmith-main-11.png');
  background-position: -1166px -1132px;
=======
  background-image: url(/static/sprites/spritesmith-main-11.png);
  background-position: -1272px -424px;
>>>>>>> 6c65056e
  width: 105px;
  height: 105px;
}
.Mount_Body_Dragon-Ghost {
<<<<<<< HEAD
  background-image: url('~assets/images/sprites/spritesmith-main-11.png');
  background-position: -1272px 0px;
=======
  background-image: url(/static/sprites/spritesmith-main-11.png);
  background-position: -1272px -530px;
>>>>>>> 6c65056e
  width: 105px;
  height: 105px;
}
.Mount_Body_Dragon-Golden {
<<<<<<< HEAD
  background-image: url('~assets/images/sprites/spritesmith-main-11.png');
  background-position: -1272px -106px;
=======
  background-image: url(/static/sprites/spritesmith-main-11.png);
  background-position: -1272px -636px;
>>>>>>> 6c65056e
  width: 105px;
  height: 105px;
}
.Mount_Body_Dragon-Holly {
<<<<<<< HEAD
  background-image: url('~assets/images/sprites/spritesmith-main-11.png');
  background-position: -1272px -212px;
=======
  background-image: url(/static/sprites/spritesmith-main-11.png);
  background-position: -1272px -742px;
>>>>>>> 6c65056e
  width: 105px;
  height: 105px;
}
.Mount_Body_Dragon-Peppermint {
<<<<<<< HEAD
  background-image: url('~assets/images/sprites/spritesmith-main-11.png');
  background-position: -1272px -318px;
=======
  background-image: url(/static/sprites/spritesmith-main-11.png);
  background-position: -1272px -848px;
>>>>>>> 6c65056e
  width: 105px;
  height: 105px;
}
.Mount_Body_Dragon-Red {
<<<<<<< HEAD
  background-image: url('~assets/images/sprites/spritesmith-main-11.png');
  background-position: -1272px -424px;
=======
  background-image: url(/static/sprites/spritesmith-main-11.png);
  background-position: -1272px -954px;
>>>>>>> 6c65056e
  width: 105px;
  height: 105px;
}
.Mount_Body_Dragon-RoyalPurple {
<<<<<<< HEAD
  background-image: url('~assets/images/sprites/spritesmith-main-11.png');
  background-position: -1272px -530px;
=======
  background-image: url(/static/sprites/spritesmith-main-11.png);
  background-position: -1272px -1060px;
>>>>>>> 6c65056e
  width: 105px;
  height: 105px;
}
.Mount_Body_Dragon-Shade {
<<<<<<< HEAD
  background-image: url('~assets/images/sprites/spritesmith-main-11.png');
  background-position: -1272px -636px;
=======
  background-image: url(/static/sprites/spritesmith-main-11.png);
  background-position: 0px -1238px;
>>>>>>> 6c65056e
  width: 105px;
  height: 105px;
}
.Mount_Body_Dragon-Shimmer {
<<<<<<< HEAD
  background-image: url('~assets/images/sprites/spritesmith-main-11.png');
  background-position: -1272px -742px;
=======
  background-image: url(/static/sprites/spritesmith-main-11.png);
  background-position: -106px -1238px;
>>>>>>> 6c65056e
  width: 105px;
  height: 105px;
}
.Mount_Body_Dragon-Skeleton {
<<<<<<< HEAD
  background-image: url('~assets/images/sprites/spritesmith-main-11.png');
  background-position: -1272px -848px;
=======
  background-image: url(/static/sprites/spritesmith-main-11.png);
  background-position: -212px -1238px;
>>>>>>> 6c65056e
  width: 105px;
  height: 105px;
}
.Mount_Body_Dragon-Spooky {
<<<<<<< HEAD
  background-image: url('~assets/images/sprites/spritesmith-main-11.png');
  background-position: -1272px -954px;
=======
  background-image: url(/static/sprites/spritesmith-main-11.png);
  background-position: -318px -1238px;
>>>>>>> 6c65056e
  width: 105px;
  height: 105px;
}
.Mount_Body_Dragon-Thunderstorm {
<<<<<<< HEAD
  background-image: url('~assets/images/sprites/spritesmith-main-11.png');
  background-position: -1272px -1060px;
=======
  background-image: url(/static/sprites/spritesmith-main-11.png);
  background-position: -424px -1238px;
>>>>>>> 6c65056e
  width: 105px;
  height: 105px;
}
.Mount_Body_Dragon-White {
<<<<<<< HEAD
  background-image: url('~assets/images/sprites/spritesmith-main-11.png');
  background-position: 0px -1238px;
=======
  background-image: url(/static/sprites/spritesmith-main-11.png);
  background-position: -530px -1238px;
>>>>>>> 6c65056e
  width: 105px;
  height: 105px;
}
.Mount_Body_Dragon-Zombie {
<<<<<<< HEAD
  background-image: url('~assets/images/sprites/spritesmith-main-11.png');
  background-position: -106px -1238px;
=======
  background-image: url(/static/sprites/spritesmith-main-11.png);
  background-position: -636px -1238px;
>>>>>>> 6c65056e
  width: 105px;
  height: 105px;
}
.Mount_Body_Egg-Base {
<<<<<<< HEAD
  background-image: url('~assets/images/sprites/spritesmith-main-11.png');
  background-position: -212px -1238px;
=======
  background-image: url(/static/sprites/spritesmith-main-11.png);
  background-position: -742px -1238px;
>>>>>>> 6c65056e
  width: 105px;
  height: 105px;
}
.Mount_Body_Egg-CottonCandyBlue {
<<<<<<< HEAD
  background-image: url('~assets/images/sprites/spritesmith-main-11.png');
  background-position: -318px -1238px;
=======
  background-image: url(/static/sprites/spritesmith-main-11.png);
  background-position: -848px -1238px;
>>>>>>> 6c65056e
  width: 105px;
  height: 105px;
}
.Mount_Body_Egg-CottonCandyPink {
<<<<<<< HEAD
  background-image: url('~assets/images/sprites/spritesmith-main-11.png');
  background-position: -424px -1238px;
=======
  background-image: url(/static/sprites/spritesmith-main-11.png);
  background-position: -954px -1238px;
>>>>>>> 6c65056e
  width: 105px;
  height: 105px;
}
.Mount_Body_Egg-Desert {
<<<<<<< HEAD
  background-image: url('~assets/images/sprites/spritesmith-main-11.png');
  background-position: -530px -1238px;
=======
  background-image: url(/static/sprites/spritesmith-main-11.png);
  background-position: -1060px -1238px;
>>>>>>> 6c65056e
  width: 105px;
  height: 105px;
}
.Mount_Body_Egg-Golden {
<<<<<<< HEAD
  background-image: url('~assets/images/sprites/spritesmith-main-11.png');
  background-position: -636px -1238px;
=======
  background-image: url(/static/sprites/spritesmith-main-11.png);
  background-position: -1166px -1238px;
>>>>>>> 6c65056e
  width: 105px;
  height: 105px;
}
.Mount_Body_Egg-Red {
<<<<<<< HEAD
  background-image: url('~assets/images/sprites/spritesmith-main-11.png');
  background-position: -742px -1238px;
=======
  background-image: url(/static/sprites/spritesmith-main-11.png);
  background-position: -1272px -1238px;
>>>>>>> 6c65056e
  width: 105px;
  height: 105px;
}
.Mount_Body_Egg-Shade {
<<<<<<< HEAD
  background-image: url('~assets/images/sprites/spritesmith-main-11.png');
  background-position: -848px -1238px;
=======
  background-image: url(/static/sprites/spritesmith-main-11.png);
  background-position: -1378px 0px;
>>>>>>> 6c65056e
  width: 105px;
  height: 105px;
}
.Mount_Body_Egg-Skeleton {
<<<<<<< HEAD
  background-image: url('~assets/images/sprites/spritesmith-main-11.png');
  background-position: -954px -1238px;
=======
  background-image: url(/static/sprites/spritesmith-main-11.png);
  background-position: -1378px -106px;
>>>>>>> 6c65056e
  width: 105px;
  height: 105px;
}
.Mount_Body_Egg-White {
<<<<<<< HEAD
  background-image: url('~assets/images/sprites/spritesmith-main-11.png');
  background-position: -1060px -1238px;
=======
  background-image: url(/static/sprites/spritesmith-main-11.png);
  background-position: -1378px -212px;
>>>>>>> 6c65056e
  width: 105px;
  height: 105px;
}
.Mount_Body_Egg-Zombie {
<<<<<<< HEAD
  background-image: url('~assets/images/sprites/spritesmith-main-11.png');
  background-position: -1166px -1238px;
=======
  background-image: url(/static/sprites/spritesmith-main-11.png);
  background-position: -1378px -318px;
>>>>>>> 6c65056e
  width: 105px;
  height: 105px;
}
.Mount_Body_Falcon-Base {
<<<<<<< HEAD
  background-image: url('~assets/images/sprites/spritesmith-main-11.png');
  background-position: -1272px -1238px;
=======
  background-image: url(/static/sprites/spritesmith-main-11.png);
  background-position: -1378px -424px;
>>>>>>> 6c65056e
  width: 105px;
  height: 105px;
}
.Mount_Body_Falcon-CottonCandyBlue {
<<<<<<< HEAD
  background-image: url('~assets/images/sprites/spritesmith-main-11.png');
  background-position: -1378px 0px;
=======
  background-image: url(/static/sprites/spritesmith-main-11.png);
  background-position: -1378px -530px;
>>>>>>> 6c65056e
  width: 105px;
  height: 105px;
}
.Mount_Body_Falcon-CottonCandyPink {
<<<<<<< HEAD
  background-image: url('~assets/images/sprites/spritesmith-main-11.png');
  background-position: -1378px -106px;
=======
  background-image: url(/static/sprites/spritesmith-main-11.png);
  background-position: -1378px -636px;
>>>>>>> 6c65056e
  width: 105px;
  height: 105px;
}
.Mount_Body_Falcon-Desert {
<<<<<<< HEAD
  background-image: url('~assets/images/sprites/spritesmith-main-11.png');
  background-position: -1378px -212px;
=======
  background-image: url(/static/sprites/spritesmith-main-11.png);
  background-position: -1378px -742px;
>>>>>>> 6c65056e
  width: 105px;
  height: 105px;
}
.Mount_Body_Falcon-Golden {
<<<<<<< HEAD
  background-image: url('~assets/images/sprites/spritesmith-main-11.png');
  background-position: -1378px -318px;
=======
  background-image: url(/static/sprites/spritesmith-main-11.png);
  background-position: -1378px -848px;
>>>>>>> 6c65056e
  width: 105px;
  height: 105px;
}
.Mount_Body_Falcon-Red {
<<<<<<< HEAD
  background-image: url('~assets/images/sprites/spritesmith-main-11.png');
  background-position: -1378px -424px;
=======
  background-image: url(/static/sprites/spritesmith-main-11.png);
  background-position: -1378px -954px;
>>>>>>> 6c65056e
  width: 105px;
  height: 105px;
}
.Mount_Body_Falcon-Shade {
<<<<<<< HEAD
  background-image: url('~assets/images/sprites/spritesmith-main-11.png');
  background-position: -1378px -530px;
=======
  background-image: url(/static/sprites/spritesmith-main-11.png);
  background-position: -1378px -1060px;
>>>>>>> 6c65056e
  width: 105px;
  height: 105px;
}
.Mount_Body_Falcon-Skeleton {
<<<<<<< HEAD
  background-image: url('~assets/images/sprites/spritesmith-main-11.png');
  background-position: -1378px -636px;
=======
  background-image: url(/static/sprites/spritesmith-main-11.png);
  background-position: -1378px -1166px;
>>>>>>> 6c65056e
  width: 105px;
  height: 105px;
}
.Mount_Body_Falcon-White {
<<<<<<< HEAD
  background-image: url('~assets/images/sprites/spritesmith-main-11.png');
  background-position: -1378px -742px;
=======
  background-image: url(/static/sprites/spritesmith-main-11.png);
  background-position: 0px -1344px;
>>>>>>> 6c65056e
  width: 105px;
  height: 105px;
}
.Mount_Body_Falcon-Zombie {
<<<<<<< HEAD
  background-image: url('~assets/images/sprites/spritesmith-main-11.png');
  background-position: -1378px -848px;
=======
  background-image: url(/static/sprites/spritesmith-main-11.png);
  background-position: -106px -1344px;
>>>>>>> 6c65056e
  width: 105px;
  height: 105px;
}
.Mount_Body_Ferret-Base {
<<<<<<< HEAD
  background-image: url('~assets/images/sprites/spritesmith-main-11.png');
  background-position: -1378px -954px;
=======
  background-image: url(/static/sprites/spritesmith-main-11.png);
  background-position: -212px -1344px;
>>>>>>> 6c65056e
  width: 105px;
  height: 105px;
}
.Mount_Body_Ferret-CottonCandyBlue {
<<<<<<< HEAD
  background-image: url('~assets/images/sprites/spritesmith-main-11.png');
  background-position: -1378px -1060px;
=======
  background-image: url(/static/sprites/spritesmith-main-11.png);
  background-position: -318px -1344px;
>>>>>>> 6c65056e
  width: 105px;
  height: 105px;
}
.Mount_Body_Ferret-CottonCandyPink {
<<<<<<< HEAD
  background-image: url('~assets/images/sprites/spritesmith-main-11.png');
  background-position: -1378px -1166px;
=======
  background-image: url(/static/sprites/spritesmith-main-11.png);
  background-position: -424px -1344px;
>>>>>>> 6c65056e
  width: 105px;
  height: 105px;
}
.Mount_Body_Ferret-Desert {
<<<<<<< HEAD
  background-image: url('~assets/images/sprites/spritesmith-main-11.png');
  background-position: 0px -1344px;
=======
  background-image: url(/static/sprites/spritesmith-main-11.png);
  background-position: -530px -1344px;
>>>>>>> 6c65056e
  width: 105px;
  height: 105px;
}
.Mount_Body_Ferret-Golden {
<<<<<<< HEAD
  background-image: url('~assets/images/sprites/spritesmith-main-11.png');
  background-position: -106px -1344px;
=======
  background-image: url(/static/sprites/spritesmith-main-11.png);
  background-position: -636px -1344px;
>>>>>>> 6c65056e
  width: 105px;
  height: 105px;
}
.Mount_Body_Ferret-Red {
<<<<<<< HEAD
  background-image: url('~assets/images/sprites/spritesmith-main-11.png');
  background-position: -212px -1344px;
=======
  background-image: url(/static/sprites/spritesmith-main-11.png);
  background-position: -742px -1344px;
>>>>>>> 6c65056e
  width: 105px;
  height: 105px;
}
.Mount_Body_Ferret-Shade {
<<<<<<< HEAD
  background-image: url('~assets/images/sprites/spritesmith-main-11.png');
  background-position: -318px -1344px;
=======
  background-image: url(/static/sprites/spritesmith-main-11.png);
  background-position: -848px -1344px;
>>>>>>> 6c65056e
  width: 105px;
  height: 105px;
}
.Mount_Body_Ferret-Skeleton {
<<<<<<< HEAD
  background-image: url('~assets/images/sprites/spritesmith-main-11.png');
  background-position: -424px -1344px;
=======
  background-image: url(/static/sprites/spritesmith-main-11.png);
  background-position: -954px -1344px;
>>>>>>> 6c65056e
  width: 105px;
  height: 105px;
}
.Mount_Body_Ferret-White {
<<<<<<< HEAD
  background-image: url('~assets/images/sprites/spritesmith-main-11.png');
  background-position: -530px -1344px;
=======
  background-image: url(/static/sprites/spritesmith-main-11.png);
  background-position: -1060px -1344px;
>>>>>>> 6c65056e
  width: 105px;
  height: 105px;
}
.Mount_Body_Ferret-Zombie {
<<<<<<< HEAD
  background-image: url('~assets/images/sprites/spritesmith-main-11.png');
  background-position: -636px -1344px;
=======
  background-image: url(/static/sprites/spritesmith-main-11.png);
  background-position: -1166px -1344px;
>>>>>>> 6c65056e
  width: 105px;
  height: 105px;
}
.Mount_Body_FlyingPig-Aquatic {
<<<<<<< HEAD
  background-image: url('~assets/images/sprites/spritesmith-main-11.png');
  background-position: -742px -1344px;
=======
  background-image: url(/static/sprites/spritesmith-main-11.png);
  background-position: -1272px -1344px;
>>>>>>> 6c65056e
  width: 105px;
  height: 105px;
}
.Mount_Body_FlyingPig-Base {
<<<<<<< HEAD
  background-image: url('~assets/images/sprites/spritesmith-main-11.png');
  background-position: -848px -1344px;
=======
  background-image: url(/static/sprites/spritesmith-main-11.png);
  background-position: -1378px -1344px;
>>>>>>> 6c65056e
  width: 105px;
  height: 105px;
}
.Mount_Body_FlyingPig-CottonCandyBlue {
<<<<<<< HEAD
  background-image: url('~assets/images/sprites/spritesmith-main-11.png');
  background-position: -954px -1344px;
=======
  background-image: url(/static/sprites/spritesmith-main-11.png);
  background-position: -1484px 0px;
>>>>>>> 6c65056e
  width: 105px;
  height: 105px;
}
.Mount_Body_FlyingPig-CottonCandyPink {
<<<<<<< HEAD
  background-image: url('~assets/images/sprites/spritesmith-main-11.png');
  background-position: -1060px -1344px;
=======
  background-image: url(/static/sprites/spritesmith-main-11.png);
  background-position: -1484px -106px;
>>>>>>> 6c65056e
  width: 105px;
  height: 105px;
}
.Mount_Body_FlyingPig-Cupid {
<<<<<<< HEAD
  background-image: url('~assets/images/sprites/spritesmith-main-11.png');
  background-position: -1166px -1344px;
=======
  background-image: url(/static/sprites/spritesmith-main-11.png);
  background-position: -1484px -212px;
>>>>>>> 6c65056e
  width: 105px;
  height: 105px;
}
.Mount_Body_FlyingPig-Desert {
<<<<<<< HEAD
  background-image: url('~assets/images/sprites/spritesmith-main-11.png');
  background-position: -1272px -1344px;
=======
  background-image: url(/static/sprites/spritesmith-main-11.png);
  background-position: -1484px -318px;
>>>>>>> 6c65056e
  width: 105px;
  height: 105px;
}
.Mount_Body_FlyingPig-Ember {
<<<<<<< HEAD
  background-image: url('~assets/images/sprites/spritesmith-main-11.png');
  background-position: -1378px -1344px;
=======
  background-image: url(/static/sprites/spritesmith-main-11.png);
  background-position: -1484px -424px;
>>>>>>> 6c65056e
  width: 105px;
  height: 105px;
}
.Mount_Body_FlyingPig-Fairy {
<<<<<<< HEAD
  background-image: url('~assets/images/sprites/spritesmith-main-11.png');
  background-position: -1484px 0px;
=======
  background-image: url(/static/sprites/spritesmith-main-11.png);
  background-position: -1484px -530px;
>>>>>>> 6c65056e
  width: 105px;
  height: 105px;
}
.Mount_Body_FlyingPig-Floral {
<<<<<<< HEAD
  background-image: url('~assets/images/sprites/spritesmith-main-11.png');
  background-position: -1484px -106px;
=======
  background-image: url(/static/sprites/spritesmith-main-11.png);
  background-position: -1484px -636px;
>>>>>>> 6c65056e
  width: 105px;
  height: 105px;
}
.Mount_Body_FlyingPig-Ghost {
<<<<<<< HEAD
  background-image: url('~assets/images/sprites/spritesmith-main-11.png');
  background-position: -1484px -212px;
=======
  background-image: url(/static/sprites/spritesmith-main-11.png);
  background-position: -1484px -742px;
>>>>>>> 6c65056e
  width: 105px;
  height: 105px;
}
.Mount_Body_FlyingPig-Golden {
<<<<<<< HEAD
  background-image: url('~assets/images/sprites/spritesmith-main-11.png');
  background-position: -1484px -318px;
=======
  background-image: url(/static/sprites/spritesmith-main-11.png);
  background-position: -1484px -848px;
>>>>>>> 6c65056e
  width: 105px;
  height: 105px;
}
.Mount_Body_FlyingPig-Holly {
<<<<<<< HEAD
  background-image: url('~assets/images/sprites/spritesmith-main-11.png');
  background-position: -1484px -424px;
=======
  background-image: url(/static/sprites/spritesmith-main-11.png);
  background-position: -1484px -954px;
>>>>>>> 6c65056e
  width: 105px;
  height: 105px;
}
.Mount_Body_FlyingPig-Peppermint {
<<<<<<< HEAD
  background-image: url('~assets/images/sprites/spritesmith-main-11.png');
  background-position: -1484px -530px;
=======
  background-image: url(/static/sprites/spritesmith-main-11.png);
  background-position: -1484px -1060px;
>>>>>>> 6c65056e
  width: 105px;
  height: 105px;
}
.Mount_Body_FlyingPig-Red {
<<<<<<< HEAD
  background-image: url('~assets/images/sprites/spritesmith-main-11.png');
  background-position: -1484px -636px;
=======
  background-image: url(/static/sprites/spritesmith-main-11.png);
  background-position: -1484px -1166px;
>>>>>>> 6c65056e
  width: 105px;
  height: 105px;
}
.Mount_Body_FlyingPig-RoyalPurple {
<<<<<<< HEAD
  background-image: url('~assets/images/sprites/spritesmith-main-11.png');
  background-position: -1484px -742px;
=======
  background-image: url(/static/sprites/spritesmith-main-11.png);
  background-position: -1484px -1272px;
>>>>>>> 6c65056e
  width: 105px;
  height: 105px;
}
.Mount_Body_FlyingPig-Shade {
<<<<<<< HEAD
  background-image: url('~assets/images/sprites/spritesmith-main-11.png');
  background-position: -1484px -848px;
=======
  background-image: url(/static/sprites/spritesmith-main-11.png);
  background-position: 0px -1450px;
>>>>>>> 6c65056e
  width: 105px;
  height: 105px;
}
.Mount_Body_FlyingPig-Shimmer {
<<<<<<< HEAD
  background-image: url('~assets/images/sprites/spritesmith-main-11.png');
  background-position: -1484px -954px;
=======
  background-image: url(/static/sprites/spritesmith-main-11.png);
  background-position: -106px -1450px;
>>>>>>> 6c65056e
  width: 105px;
  height: 105px;
}
.Mount_Body_FlyingPig-Skeleton {
<<<<<<< HEAD
  background-image: url('~assets/images/sprites/spritesmith-main-11.png');
  background-position: -1484px -1060px;
=======
  background-image: url(/static/sprites/spritesmith-main-11.png);
  background-position: -212px -1450px;
>>>>>>> 6c65056e
  width: 105px;
  height: 105px;
}
.Mount_Body_FlyingPig-Spooky {
<<<<<<< HEAD
  background-image: url('~assets/images/sprites/spritesmith-main-11.png');
  background-position: -1484px -1166px;
=======
  background-image: url(/static/sprites/spritesmith-main-11.png);
  background-position: -318px -1450px;
>>>>>>> 6c65056e
  width: 105px;
  height: 105px;
}
.Mount_Body_FlyingPig-Thunderstorm {
<<<<<<< HEAD
  background-image: url('~assets/images/sprites/spritesmith-main-11.png');
  background-position: -1484px -1272px;
=======
  background-image: url(/static/sprites/spritesmith-main-11.png);
  background-position: -424px -1450px;
>>>>>>> 6c65056e
  width: 105px;
  height: 105px;
}
.Mount_Body_FlyingPig-White {
<<<<<<< HEAD
  background-image: url('~assets/images/sprites/spritesmith-main-11.png');
  background-position: 0px -1450px;
=======
  background-image: url(/static/sprites/spritesmith-main-11.png);
  background-position: -530px -1450px;
>>>>>>> 6c65056e
  width: 105px;
  height: 105px;
}
.Mount_Body_FlyingPig-Zombie {
<<<<<<< HEAD
  background-image: url('~assets/images/sprites/spritesmith-main-11.png');
  background-position: -106px -1450px;
=======
  background-image: url(/static/sprites/spritesmith-main-11.png);
  background-position: -636px -1450px;
>>>>>>> 6c65056e
  width: 105px;
  height: 105px;
}
.Mount_Body_Fox-Aquatic {
<<<<<<< HEAD
  background-image: url('~assets/images/sprites/spritesmith-main-11.png');
  background-position: -212px -1450px;
=======
  background-image: url(/static/sprites/spritesmith-main-11.png);
  background-position: -742px -1450px;
>>>>>>> 6c65056e
  width: 105px;
  height: 105px;
}
.Mount_Body_Fox-Base {
<<<<<<< HEAD
  background-image: url('~assets/images/sprites/spritesmith-main-11.png');
  background-position: -318px -1450px;
=======
  background-image: url(/static/sprites/spritesmith-main-11.png);
  background-position: -848px -1450px;
>>>>>>> 6c65056e
  width: 105px;
  height: 105px;
}
.Mount_Body_Fox-CottonCandyBlue {
<<<<<<< HEAD
  background-image: url('~assets/images/sprites/spritesmith-main-11.png');
  background-position: -424px -1450px;
=======
  background-image: url(/static/sprites/spritesmith-main-11.png);
  background-position: -954px -1450px;
>>>>>>> 6c65056e
  width: 105px;
  height: 105px;
}
.Mount_Body_Fox-CottonCandyPink {
<<<<<<< HEAD
  background-image: url('~assets/images/sprites/spritesmith-main-11.png');
  background-position: -530px -1450px;
=======
  background-image: url(/static/sprites/spritesmith-main-11.png);
  background-position: -1060px -1450px;
>>>>>>> 6c65056e
  width: 105px;
  height: 105px;
}
.Mount_Body_Fox-Cupid {
<<<<<<< HEAD
  background-image: url('~assets/images/sprites/spritesmith-main-11.png');
  background-position: -636px -1450px;
=======
  background-image: url(/static/sprites/spritesmith-main-11.png);
  background-position: -1166px -1450px;
>>>>>>> 6c65056e
  width: 105px;
  height: 105px;
}
.Mount_Body_Fox-Desert {
<<<<<<< HEAD
  background-image: url('~assets/images/sprites/spritesmith-main-11.png');
  background-position: -742px -1450px;
=======
  background-image: url(/static/sprites/spritesmith-main-11.png);
  background-position: -1272px -1450px;
>>>>>>> 6c65056e
  width: 105px;
  height: 105px;
}
.Mount_Body_Fox-Ember {
<<<<<<< HEAD
  background-image: url('~assets/images/sprites/spritesmith-main-11.png');
  background-position: -848px -1450px;
=======
  background-image: url(/static/sprites/spritesmith-main-11.png);
  background-position: -1378px -1450px;
>>>>>>> 6c65056e
  width: 105px;
  height: 105px;
}
.Mount_Body_Fox-Fairy {
<<<<<<< HEAD
  background-image: url('~assets/images/sprites/spritesmith-main-11.png');
  background-position: -954px -1450px;
=======
  background-image: url(/static/sprites/spritesmith-main-11.png);
  background-position: -1484px -1450px;
>>>>>>> 6c65056e
  width: 105px;
  height: 105px;
}
.Mount_Body_Fox-Floral {
<<<<<<< HEAD
  background-image: url('~assets/images/sprites/spritesmith-main-11.png');
  background-position: -1060px -1450px;
=======
  background-image: url(/static/sprites/spritesmith-main-11.png);
  background-position: -1590px 0px;
>>>>>>> 6c65056e
  width: 105px;
  height: 105px;
}
.Mount_Body_Fox-Ghost {
<<<<<<< HEAD
  background-image: url('~assets/images/sprites/spritesmith-main-11.png');
  background-position: -1166px -1450px;
=======
  background-image: url(/static/sprites/spritesmith-main-11.png);
  background-position: -1590px -106px;
>>>>>>> 6c65056e
  width: 105px;
  height: 105px;
}
.Mount_Body_Fox-Golden {
<<<<<<< HEAD
  background-image: url('~assets/images/sprites/spritesmith-main-11.png');
  background-position: -1272px -1450px;
=======
  background-image: url(/static/sprites/spritesmith-main-11.png);
  background-position: -1590px -212px;
>>>>>>> 6c65056e
  width: 105px;
  height: 105px;
}
.Mount_Body_Fox-Holly {
<<<<<<< HEAD
  background-image: url('~assets/images/sprites/spritesmith-main-11.png');
  background-position: -1378px -1450px;
=======
  background-image: url(/static/sprites/spritesmith-main-11.png);
  background-position: -1590px -318px;
>>>>>>> 6c65056e
  width: 105px;
  height: 105px;
}
.Mount_Body_Fox-Peppermint {
<<<<<<< HEAD
  background-image: url('~assets/images/sprites/spritesmith-main-11.png');
  background-position: -1484px -1450px;
=======
  background-image: url(/static/sprites/spritesmith-main-11.png);
  background-position: -1590px -424px;
>>>>>>> 6c65056e
  width: 105px;
  height: 105px;
}
.Mount_Body_Fox-Red {
<<<<<<< HEAD
  background-image: url('~assets/images/sprites/spritesmith-main-11.png');
  background-position: -1590px 0px;
=======
  background-image: url(/static/sprites/spritesmith-main-11.png);
  background-position: -1590px -530px;
>>>>>>> 6c65056e
  width: 105px;
  height: 105px;
}
.Mount_Body_Fox-RoyalPurple {
<<<<<<< HEAD
  background-image: url('~assets/images/sprites/spritesmith-main-11.png');
  background-position: -1590px -106px;
=======
  background-image: url(/static/sprites/spritesmith-main-11.png);
  background-position: -1590px -636px;
>>>>>>> 6c65056e
  width: 105px;
  height: 105px;
}
.Mount_Body_Fox-Shade {
<<<<<<< HEAD
  background-image: url('~assets/images/sprites/spritesmith-main-11.png');
  background-position: -1590px -212px;
=======
  background-image: url(/static/sprites/spritesmith-main-11.png);
  background-position: -1590px -742px;
>>>>>>> 6c65056e
  width: 105px;
  height: 105px;
}
.Mount_Body_Fox-Shimmer {
<<<<<<< HEAD
  background-image: url('~assets/images/sprites/spritesmith-main-11.png');
  background-position: -1590px -318px;
=======
  background-image: url(/static/sprites/spritesmith-main-11.png);
  background-position: -1590px -848px;
>>>>>>> 6c65056e
  width: 105px;
  height: 105px;
}
.Mount_Body_Fox-Skeleton {
<<<<<<< HEAD
  background-image: url('~assets/images/sprites/spritesmith-main-11.png');
  background-position: -1590px -424px;
=======
  background-image: url(/static/sprites/spritesmith-main-11.png);
  background-position: -1590px -954px;
>>>>>>> 6c65056e
  width: 105px;
  height: 105px;
}
.Mount_Body_Fox-Spooky {
<<<<<<< HEAD
  background-image: url('~assets/images/sprites/spritesmith-main-11.png');
  background-position: -1590px -530px;
=======
  background-image: url(/static/sprites/spritesmith-main-11.png);
  background-position: -1590px -1060px;
>>>>>>> 6c65056e
  width: 105px;
  height: 105px;
}
.Mount_Body_Fox-Thunderstorm {
<<<<<<< HEAD
  background-image: url('~assets/images/sprites/spritesmith-main-11.png');
  background-position: -1590px -636px;
=======
  background-image: url(/static/sprites/spritesmith-main-11.png);
  background-position: -1590px -1166px;
>>>>>>> 6c65056e
  width: 105px;
  height: 105px;
}
.Mount_Body_Fox-White {
<<<<<<< HEAD
  background-image: url('~assets/images/sprites/spritesmith-main-11.png');
  background-position: -1590px -742px;
=======
  background-image: url(/static/sprites/spritesmith-main-11.png);
  background-position: -1590px -1272px;
>>>>>>> 6c65056e
  width: 105px;
  height: 105px;
}
.Mount_Body_Fox-Zombie {
<<<<<<< HEAD
  background-image: url('~assets/images/sprites/spritesmith-main-11.png');
  background-position: -1590px -848px;
=======
  background-image: url(/static/sprites/spritesmith-main-11.png);
  background-position: -1590px -1378px;
>>>>>>> 6c65056e
  width: 105px;
  height: 105px;
}
.Mount_Body_Frog-Base {
  background-image: url('~assets/images/sprites/spritesmith-main-11.png');
  background-position: -530px -115px;
  width: 105px;
  height: 114px;
}
.Mount_Body_Frog-CottonCandyBlue {
  background-image: url('~assets/images/sprites/spritesmith-main-11.png');
  background-position: -530px -230px;
  width: 105px;
  height: 114px;
}
.Mount_Body_Frog-CottonCandyPink {
  background-image: url('~assets/images/sprites/spritesmith-main-11.png');
  background-position: -530px -345px;
  width: 105px;
  height: 114px;
}
.Mount_Body_Frog-Desert {
  background-image: url('~assets/images/sprites/spritesmith-main-11.png');
  background-position: 0px -487px;
  width: 105px;
  height: 114px;
}
.Mount_Body_Frog-Golden {
  background-image: url('~assets/images/sprites/spritesmith-main-11.png');
  background-position: -106px -487px;
  width: 105px;
  height: 114px;
}
.Mount_Body_Frog-Red {
  background-image: url('~assets/images/sprites/spritesmith-main-11.png');
  background-position: -212px -487px;
  width: 105px;
  height: 114px;
}
.Mount_Body_Frog-Shade {
  background-image: url('~assets/images/sprites/spritesmith-main-11.png');
  background-position: -318px -487px;
  width: 105px;
  height: 114px;
}
.Mount_Body_Frog-Skeleton {
  background-image: url('~assets/images/sprites/spritesmith-main-11.png');
  background-position: -424px -487px;
  width: 105px;
  height: 114px;
}
.Mount_Body_Frog-White {
  background-image: url('~assets/images/sprites/spritesmith-main-11.png');
  background-position: -530px -487px;
  width: 105px;
  height: 114px;
}
.Mount_Body_Frog-Zombie {
  background-image: url('~assets/images/sprites/spritesmith-main-11.png');
  background-position: 0px -372px;
  width: 105px;
  height: 114px;
}
.Mount_Body_Gryphon-Base {
<<<<<<< HEAD
  background-image: url('~assets/images/sprites/spritesmith-main-11.png');
  background-position: -530px -1556px;
  width: 105px;
  height: 105px;
}
.Mount_Body_Gryphon-CottonCandyBlue {
  background-image: url('~assets/images/sprites/spritesmith-main-11.png');
  background-position: -636px -1556px;
  width: 105px;
  height: 105px;
}
.Mount_Body_Gryphon-CottonCandyPink {
  background-image: url('~assets/images/sprites/spritesmith-main-11.png');
  background-position: -742px -1556px;
  width: 105px;
  height: 105px;
}
.Mount_Body_Gryphon-Desert {
  background-image: url('~assets/images/sprites/spritesmith-main-11.png');
  background-position: -848px -1556px;
  width: 105px;
  height: 105px;
}
.Mount_Body_Gryphon-Golden {
  background-image: url('~assets/images/sprites/spritesmith-main-11.png');
  background-position: -954px -1556px;
  width: 105px;
  height: 105px;
}
.Mount_Body_Gryphon-Red {
  background-image: url('~assets/images/sprites/spritesmith-main-11.png');
=======
  background-image: url(/static/sprites/spritesmith-main-11.png);
>>>>>>> 6c65056e
  background-position: -1060px -1556px;
  width: 105px;
  height: 105px;
}
<<<<<<< HEAD
.Mount_Body_Gryphon-RoyalPurple {
  background-image: url('~assets/images/sprites/spritesmith-main-11.png');
=======
.Mount_Body_Gryphon-CottonCandyBlue {
  background-image: url(/static/sprites/spritesmith-main-11.png);
>>>>>>> 6c65056e
  background-position: -1166px -1556px;
  width: 105px;
  height: 105px;
}
<<<<<<< HEAD
.Mount_Body_Gryphon-Shade {
  background-image: url('~assets/images/sprites/spritesmith-main-11.png');
=======
.Mount_Body_Gryphon-CottonCandyPink {
  background-image: url(/static/sprites/spritesmith-main-11.png);
>>>>>>> 6c65056e
  background-position: -1272px -1556px;
  width: 105px;
  height: 105px;
}
<<<<<<< HEAD
.Mount_Body_Gryphon-Skeleton {
  background-image: url('~assets/images/sprites/spritesmith-main-11.png');
=======
.Mount_Body_Gryphon-Desert {
  background-image: url(/static/sprites/spritesmith-main-11.png);
>>>>>>> 6c65056e
  background-position: -1378px -1556px;
  width: 105px;
  height: 105px;
}
<<<<<<< HEAD
.Mount_Body_Gryphon-White {
  background-image: url('~assets/images/sprites/spritesmith-main-11.png');
=======
.Mount_Body_Gryphon-Golden {
  background-image: url(/static/sprites/spritesmith-main-11.png);
>>>>>>> 6c65056e
  background-position: -1484px -1556px;
  width: 105px;
  height: 105px;
}
<<<<<<< HEAD
.Mount_Body_Gryphon-Zombie {
  background-image: url('~assets/images/sprites/spritesmith-main-11.png');
=======
.Mount_Body_Gryphon-Red {
  background-image: url(/static/sprites/spritesmith-main-11.png);
>>>>>>> 6c65056e
  background-position: -1590px -1556px;
  width: 105px;
  height: 105px;
}
<<<<<<< HEAD
.Mount_Body_GuineaPig-Base {
  background-image: url('~assets/images/sprites/spritesmith-main-11.png');
=======
.Mount_Body_Gryphon-RoyalPurple {
  background-image: url(/static/sprites/spritesmith-main-11.png);
>>>>>>> 6c65056e
  background-position: -1696px 0px;
  width: 105px;
  height: 105px;
}
<<<<<<< HEAD
.Mount_Body_GuineaPig-CottonCandyBlue {
  background-image: url('~assets/images/sprites/spritesmith-main-11.png');
=======
.Mount_Body_Gryphon-Shade {
  background-image: url(/static/sprites/spritesmith-main-11.png);
>>>>>>> 6c65056e
  background-position: -1696px -106px;
  width: 105px;
  height: 105px;
}
<<<<<<< HEAD
.Mount_Body_GuineaPig-CottonCandyPink {
  background-image: url('~assets/images/sprites/spritesmith-main-11.png');
=======
.Mount_Body_Gryphon-Skeleton {
  background-image: url(/static/sprites/spritesmith-main-11.png);
>>>>>>> 6c65056e
  background-position: -1696px -212px;
  width: 105px;
  height: 105px;
}
<<<<<<< HEAD
.Mount_Body_GuineaPig-Desert {
  background-image: url('~assets/images/sprites/spritesmith-main-11.png');
=======
.Mount_Body_Gryphon-White {
  background-image: url(/static/sprites/spritesmith-main-11.png);
>>>>>>> 6c65056e
  background-position: -1696px -318px;
  width: 105px;
  height: 105px;
}<|MERGE_RESOLUTION|>--- conflicted
+++ resolved
@@ -29,2509 +29,1435 @@
   height: 105px;
 }
 .Mount_Body_Axolotl-CottonCandyPink {
-<<<<<<< HEAD
-  background-image: url('~assets/images/sprites/spritesmith-main-11.png');
+  background-image: url(/static/sprites/spritesmith-main-11.png);
+  background-position: -848px -424px;
+  width: 105px;
+  height: 105px;
+}
+.Mount_Body_Axolotl-Desert {
+  background-image: url(/static/sprites/spritesmith-main-11.png);
+  background-position: -848px -530px;
+  width: 105px;
+  height: 105px;
+}
+.Mount_Body_Axolotl-Golden {
+  background-image: url(/static/sprites/spritesmith-main-11.png);
+  background-position: -848px -636px;
+  width: 105px;
+  height: 105px;
+}
+.Mount_Body_Axolotl-Red {
+  background-image: url(/static/sprites/spritesmith-main-11.png);
+  background-position: 0px -814px;
+  width: 105px;
+  height: 105px;
+}
+.Mount_Body_Axolotl-Shade {
+  background-image: url(/static/sprites/spritesmith-main-11.png);
+  background-position: -106px -814px;
+  width: 105px;
+  height: 105px;
+}
+.Mount_Body_Axolotl-Skeleton {
+  background-image: url(/static/sprites/spritesmith-main-11.png);
+  background-position: -212px -814px;
+  width: 105px;
+  height: 105px;
+}
+.Mount_Body_Axolotl-White {
+  background-image: url(/static/sprites/spritesmith-main-11.png);
+  background-position: -954px -1026px;
+  width: 105px;
+  height: 105px;
+}
+.Mount_Body_Axolotl-Zombie {
+  background-image: url(/static/sprites/spritesmith-main-11.png);
+  background-position: -1060px -1026px;
+  width: 105px;
+  height: 105px;
+}
+.Mount_Body_BearCub-Aquatic {
+  background-image: url(/static/sprites/spritesmith-main-11.png);
+  background-position: -1166px 0px;
+  width: 105px;
+  height: 105px;
+}
+.Mount_Body_BearCub-Base {
+  background-image: url(/static/sprites/spritesmith-main-11.png);
+  background-position: -1166px -106px;
+  width: 105px;
+  height: 105px;
+}
+.Mount_Body_BearCub-CottonCandyBlue {
+  background-image: url(/static/sprites/spritesmith-main-11.png);
+  background-position: -1166px -212px;
+  width: 105px;
+  height: 105px;
+}
+.Mount_Body_BearCub-CottonCandyPink {
+  background-image: url(/static/sprites/spritesmith-main-11.png);
+  background-position: -1166px -318px;
+  width: 105px;
+  height: 105px;
+}
+.Mount_Body_BearCub-Cupid {
+  background-image: url(/static/sprites/spritesmith-main-11.png);
+  background-position: -1166px -424px;
+  width: 105px;
+  height: 105px;
+}
+.Mount_Body_BearCub-Desert {
+  background-image: url(/static/sprites/spritesmith-main-11.png);
+  background-position: -1166px -530px;
+  width: 105px;
+  height: 105px;
+}
+.Mount_Body_BearCub-Ember {
+  background-image: url(/static/sprites/spritesmith-main-11.png);
+  background-position: -1166px -636px;
+  width: 105px;
+  height: 105px;
+}
+.Mount_Body_BearCub-Fairy {
+  background-image: url(/static/sprites/spritesmith-main-11.png);
+  background-position: -1166px -742px;
+  width: 105px;
+  height: 105px;
+}
+.Mount_Body_BearCub-Floral {
+  background-image: url(/static/sprites/spritesmith-main-11.png);
+  background-position: 0px -1556px;
+  width: 105px;
+  height: 105px;
+}
+.Mount_Body_BearCub-Ghost {
+  background-image: url(/static/sprites/spritesmith-main-11.png);
+  background-position: -106px -1556px;
+  width: 105px;
+  height: 105px;
+}
+.Mount_Body_BearCub-Golden {
+  background-image: url(/static/sprites/spritesmith-main-11.png);
+  background-position: -212px -1556px;
+  width: 105px;
+  height: 105px;
+}
+.Mount_Body_BearCub-Holly {
+  background-image: url(/static/sprites/spritesmith-main-11.png);
+  background-position: -318px -1556px;
+  width: 105px;
+  height: 105px;
+}
+.Mount_Body_BearCub-Peppermint {
+  background-image: url(/static/sprites/spritesmith-main-11.png);
+  background-position: -424px -1556px;
+  width: 105px;
+  height: 105px;
+}
+.Mount_Body_BearCub-Polar {
+  background-image: url(/static/sprites/spritesmith-main-11.png);
+  background-position: -530px -1556px;
+  width: 105px;
+  height: 105px;
+}
+.Mount_Body_BearCub-Red {
+  background-image: url(/static/sprites/spritesmith-main-11.png);
+  background-position: -636px -1556px;
+  width: 105px;
+  height: 105px;
+}
+.Mount_Body_BearCub-RoyalPurple {
+  background-image: url(/static/sprites/spritesmith-main-11.png);
+  background-position: -742px -1556px;
+  width: 105px;
+  height: 105px;
+}
+.Mount_Body_BearCub-Shade {
+  background-image: url(/static/sprites/spritesmith-main-11.png);
+  background-position: -848px -1556px;
+  width: 105px;
+  height: 105px;
+}
+.Mount_Body_BearCub-Shimmer {
+  background-image: url(/static/sprites/spritesmith-main-11.png);
+  background-position: -954px -1556px;
+  width: 105px;
+  height: 105px;
+}
+.Mount_Body_BearCub-Skeleton {
+  background-image: url(/static/sprites/spritesmith-main-11.png);
+  background-position: -636px -106px;
+  width: 105px;
+  height: 105px;
+}
+.Mount_Body_BearCub-Spooky {
+  background-image: url(/static/sprites/spritesmith-main-11.png);
+  background-position: -636px -212px;
+  width: 105px;
+  height: 105px;
+}
+.Mount_Body_BearCub-Thunderstorm {
+  background-image: url(/static/sprites/spritesmith-main-11.png);
+  background-position: -636px -318px;
+  width: 105px;
+  height: 105px;
+}
+.Mount_Body_BearCub-White {
+  background-image: url(/static/sprites/spritesmith-main-11.png);
+  background-position: -636px -424px;
+  width: 105px;
+  height: 105px;
+}
+.Mount_Body_BearCub-Zombie {
+  background-image: url(/static/sprites/spritesmith-main-11.png);
+  background-position: 0px -602px;
+  width: 105px;
+  height: 105px;
+}
+.Mount_Body_Beetle-Base {
+  background-image: url(/static/sprites/spritesmith-main-11.png);
+  background-position: -106px -602px;
+  width: 105px;
+  height: 105px;
+}
+.Mount_Body_Beetle-CottonCandyBlue {
+  background-image: url(/static/sprites/spritesmith-main-11.png);
+  background-position: -212px -602px;
+  width: 105px;
+  height: 105px;
+}
+.Mount_Body_Beetle-CottonCandyPink {
+  background-image: url(/static/sprites/spritesmith-main-11.png);
+  background-position: -318px -602px;
+  width: 105px;
+  height: 105px;
+}
+.Mount_Body_Beetle-Desert {
+  background-image: url(/static/sprites/spritesmith-main-11.png);
+  background-position: -424px -602px;
+  width: 105px;
+  height: 105px;
+}
+.Mount_Body_Beetle-Golden {
+  background-image: url(/static/sprites/spritesmith-main-11.png);
+  background-position: -530px -602px;
+  width: 105px;
+  height: 105px;
+}
+.Mount_Body_Beetle-Red {
+  background-image: url(/static/sprites/spritesmith-main-11.png);
+  background-position: -636px -602px;
+  width: 105px;
+  height: 105px;
+}
+.Mount_Body_Beetle-Shade {
+  background-image: url(/static/sprites/spritesmith-main-11.png);
+  background-position: -742px 0px;
+  width: 105px;
+  height: 105px;
+}
+.Mount_Body_Beetle-Skeleton {
+  background-image: url(/static/sprites/spritesmith-main-11.png);
+  background-position: -742px -106px;
+  width: 105px;
+  height: 105px;
+}
+.Mount_Body_Beetle-White {
+  background-image: url(/static/sprites/spritesmith-main-11.png);
+  background-position: -742px -212px;
+  width: 105px;
+  height: 105px;
+}
+.Mount_Body_Beetle-Zombie {
+  background-image: url(/static/sprites/spritesmith-main-11.png);
+  background-position: -742px -318px;
+  width: 105px;
+  height: 105px;
+}
+.Mount_Body_Bunny-Base {
+  background-image: url(/static/sprites/spritesmith-main-11.png);
+  background-position: -742px -424px;
+  width: 105px;
+  height: 105px;
+}
+.Mount_Body_Bunny-CottonCandyBlue {
+  background-image: url(/static/sprites/spritesmith-main-11.png);
+  background-position: -742px -530px;
+  width: 105px;
+  height: 105px;
+}
+.Mount_Body_Bunny-CottonCandyPink {
+  background-image: url(/static/sprites/spritesmith-main-11.png);
+  background-position: 0px -708px;
+  width: 105px;
+  height: 105px;
+}
+.Mount_Body_Bunny-Desert {
+  background-image: url(/static/sprites/spritesmith-main-11.png);
+  background-position: -106px -708px;
+  width: 105px;
+  height: 105px;
+}
+.Mount_Body_Bunny-Golden {
+  background-image: url(/static/sprites/spritesmith-main-11.png);
+  background-position: -212px -708px;
+  width: 105px;
+  height: 105px;
+}
+.Mount_Body_Bunny-Red {
+  background-image: url(/static/sprites/spritesmith-main-11.png);
   background-position: -318px -708px;
-=======
-  background-image: url(/static/sprites/spritesmith-main-11.png);
-  background-position: -848px -424px;
->>>>>>> 6c65056e
-  width: 105px;
-  height: 105px;
-}
-.Mount_Body_Axolotl-Desert {
-<<<<<<< HEAD
-  background-image: url('~assets/images/sprites/spritesmith-main-11.png');
-  background-position: -212px -1132px;
-=======
-  background-image: url(/static/sprites/spritesmith-main-11.png);
-  background-position: -848px -530px;
->>>>>>> 6c65056e
-  width: 105px;
-  height: 105px;
-}
-.Mount_Body_Axolotl-Golden {
-<<<<<<< HEAD
-  background-image: url('~assets/images/sprites/spritesmith-main-11.png');
+  width: 105px;
+  height: 105px;
+}
+.Mount_Body_Bunny-Shade {
+  background-image: url(/static/sprites/spritesmith-main-11.png);
   background-position: -424px -708px;
-=======
-  background-image: url(/static/sprites/spritesmith-main-11.png);
-  background-position: -848px -636px;
->>>>>>> 6c65056e
-  width: 105px;
-  height: 105px;
-}
-.Mount_Body_Axolotl-Red {
-<<<<<<< HEAD
-  background-image: url('~assets/images/sprites/spritesmith-main-11.png');
+  width: 105px;
+  height: 105px;
+}
+.Mount_Body_Bunny-Skeleton {
+  background-image: url(/static/sprites/spritesmith-main-11.png);
   background-position: -530px -708px;
-=======
-  background-image: url(/static/sprites/spritesmith-main-11.png);
-  background-position: 0px -814px;
->>>>>>> 6c65056e
-  width: 105px;
-  height: 105px;
-}
-.Mount_Body_Axolotl-Shade {
-<<<<<<< HEAD
-  background-image: url('~assets/images/sprites/spritesmith-main-11.png');
+  width: 105px;
+  height: 105px;
+}
+.Mount_Body_Bunny-White {
+  background-image: url(/static/sprites/spritesmith-main-11.png);
   background-position: -636px -708px;
-=======
-  background-image: url(/static/sprites/spritesmith-main-11.png);
-  background-position: -106px -814px;
->>>>>>> 6c65056e
-  width: 105px;
-  height: 105px;
-}
-.Mount_Body_Axolotl-Skeleton {
-<<<<<<< HEAD
-  background-image: url('~assets/images/sprites/spritesmith-main-11.png');
+  width: 105px;
+  height: 105px;
+}
+.Mount_Body_Bunny-Zombie {
+  background-image: url(/static/sprites/spritesmith-main-11.png);
   background-position: -742px -708px;
-=======
-  background-image: url(/static/sprites/spritesmith-main-11.png);
-  background-position: -212px -814px;
->>>>>>> 6c65056e
-  width: 105px;
-  height: 105px;
-}
-.Mount_Body_Axolotl-White {
-<<<<<<< HEAD
-  background-image: url('~assets/images/sprites/spritesmith-main-11.png');
-  background-position: -848px 0px;
-=======
-  background-image: url(/static/sprites/spritesmith-main-11.png);
-  background-position: -954px -1026px;
->>>>>>> 6c65056e
-  width: 105px;
-  height: 105px;
-}
-.Mount_Body_Axolotl-Zombie {
-<<<<<<< HEAD
-  background-image: url('~assets/images/sprites/spritesmith-main-11.png');
-  background-position: -848px -106px;
-=======
-  background-image: url(/static/sprites/spritesmith-main-11.png);
-  background-position: -1060px -1026px;
->>>>>>> 6c65056e
-  width: 105px;
-  height: 105px;
-}
-.Mount_Body_BearCub-Aquatic {
-<<<<<<< HEAD
-  background-image: url('~assets/images/sprites/spritesmith-main-11.png');
-  background-position: -848px -212px;
-=======
-  background-image: url(/static/sprites/spritesmith-main-11.png);
-  background-position: -1166px 0px;
->>>>>>> 6c65056e
-  width: 105px;
-  height: 105px;
-}
-.Mount_Body_BearCub-Base {
-<<<<<<< HEAD
-  background-image: url('~assets/images/sprites/spritesmith-main-11.png');
-  background-position: -848px -318px;
-=======
-  background-image: url(/static/sprites/spritesmith-main-11.png);
-  background-position: -1166px -106px;
->>>>>>> 6c65056e
-  width: 105px;
-  height: 105px;
-}
-.Mount_Body_BearCub-CottonCandyBlue {
-<<<<<<< HEAD
-  background-image: url('~assets/images/sprites/spritesmith-main-11.png');
-  background-position: -848px -424px;
-=======
-  background-image: url(/static/sprites/spritesmith-main-11.png);
-  background-position: -1166px -212px;
->>>>>>> 6c65056e
-  width: 105px;
-  height: 105px;
-}
-.Mount_Body_BearCub-CottonCandyPink {
-<<<<<<< HEAD
-  background-image: url('~assets/images/sprites/spritesmith-main-11.png');
+  width: 105px;
+  height: 105px;
+}
+.Mount_Body_Butterfly-Base {
+  background-image: url(/static/sprites/spritesmith-main-11.png);
+  background-position: -106px 0px;
+  width: 105px;
+  height: 123px;
+}
+.Mount_Body_Butterfly-CottonCandyBlue {
+  background-image: url(/static/sprites/spritesmith-main-11.png);
+  background-position: -212px -124px;
+  width: 105px;
+  height: 123px;
+}
+.Mount_Body_Butterfly-CottonCandyPink {
+  background-image: url(/static/sprites/spritesmith-main-11.png);
+  background-position: -212px 0px;
+  width: 105px;
+  height: 123px;
+}
+.Mount_Body_Butterfly-Desert {
+  background-image: url(/static/sprites/spritesmith-main-11.png);
+  background-position: 0px -124px;
+  width: 105px;
+  height: 123px;
+}
+.Mount_Body_Butterfly-Golden {
+  background-image: url(/static/sprites/spritesmith-main-11.png);
+  background-position: -106px -124px;
+  width: 105px;
+  height: 123px;
+}
+.Mount_Body_Butterfly-Red {
+  background-image: url(/static/sprites/spritesmith-main-11.png);
+  background-position: 0px 0px;
+  width: 105px;
+  height: 123px;
+}
+.Mount_Body_Butterfly-Shade {
+  background-image: url(/static/sprites/spritesmith-main-11.png);
+  background-position: -318px 0px;
+  width: 105px;
+  height: 123px;
+}
+.Mount_Body_Butterfly-Skeleton {
+  background-image: url(/static/sprites/spritesmith-main-11.png);
+  background-position: -318px -124px;
+  width: 105px;
+  height: 123px;
+}
+.Mount_Body_Butterfly-White {
+  background-image: url(/static/sprites/spritesmith-main-11.png);
+  background-position: 0px -248px;
+  width: 105px;
+  height: 123px;
+}
+.Mount_Body_Butterfly-Zombie {
+  background-image: url(/static/sprites/spritesmith-main-11.png);
+  background-position: -106px -248px;
+  width: 105px;
+  height: 123px;
+}
+.Mount_Body_Cactus-Aquatic {
+  background-image: url(/static/sprites/spritesmith-main-11.png);
+  background-position: -318px -814px;
+  width: 105px;
+  height: 105px;
+}
+.Mount_Body_Cactus-Base {
+  background-image: url(/static/sprites/spritesmith-main-11.png);
+  background-position: -424px -814px;
+  width: 105px;
+  height: 105px;
+}
+.Mount_Body_Cactus-CottonCandyBlue {
+  background-image: url(/static/sprites/spritesmith-main-11.png);
+  background-position: -530px -814px;
+  width: 105px;
+  height: 105px;
+}
+.Mount_Body_Cactus-CottonCandyPink {
+  background-image: url(/static/sprites/spritesmith-main-11.png);
+  background-position: -636px -814px;
+  width: 105px;
+  height: 105px;
+}
+.Mount_Body_Cactus-Cupid {
+  background-image: url(/static/sprites/spritesmith-main-11.png);
+  background-position: -742px -814px;
+  width: 105px;
+  height: 105px;
+}
+.Mount_Body_Cactus-Desert {
+  background-image: url(/static/sprites/spritesmith-main-11.png);
+  background-position: -848px -814px;
+  width: 105px;
+  height: 105px;
+}
+.Mount_Body_Cactus-Ember {
+  background-image: url(/static/sprites/spritesmith-main-11.png);
+  background-position: -954px 0px;
+  width: 105px;
+  height: 105px;
+}
+.Mount_Body_Cactus-Fairy {
+  background-image: url(/static/sprites/spritesmith-main-11.png);
+  background-position: -954px -106px;
+  width: 105px;
+  height: 105px;
+}
+.Mount_Body_Cactus-Floral {
+  background-image: url(/static/sprites/spritesmith-main-11.png);
+  background-position: -954px -212px;
+  width: 105px;
+  height: 105px;
+}
+.Mount_Body_Cactus-Ghost {
+  background-image: url(/static/sprites/spritesmith-main-11.png);
+  background-position: -954px -318px;
+  width: 105px;
+  height: 105px;
+}
+.Mount_Body_Cactus-Golden {
+  background-image: url(/static/sprites/spritesmith-main-11.png);
+  background-position: -954px -424px;
+  width: 105px;
+  height: 105px;
+}
+.Mount_Body_Cactus-Holly {
+  background-image: url(/static/sprites/spritesmith-main-11.png);
+  background-position: -954px -530px;
+  width: 105px;
+  height: 105px;
+}
+.Mount_Body_Cactus-Peppermint {
+  background-image: url(/static/sprites/spritesmith-main-11.png);
+  background-position: -954px -636px;
+  width: 105px;
+  height: 105px;
+}
+.Mount_Body_Cactus-Red {
+  background-image: url(/static/sprites/spritesmith-main-11.png);
+  background-position: -954px -742px;
+  width: 105px;
+  height: 105px;
+}
+.Mount_Body_Cactus-RoyalPurple {
+  background-image: url(/static/sprites/spritesmith-main-11.png);
+  background-position: 0px -920px;
+  width: 105px;
+  height: 105px;
+}
+.Mount_Body_Cactus-Shade {
+  background-image: url(/static/sprites/spritesmith-main-11.png);
+  background-position: -106px -920px;
+  width: 105px;
+  height: 105px;
+}
+.Mount_Body_Cactus-Shimmer {
+  background-image: url(/static/sprites/spritesmith-main-11.png);
+  background-position: -212px -920px;
+  width: 105px;
+  height: 105px;
+}
+.Mount_Body_Cactus-Skeleton {
+  background-image: url(/static/sprites/spritesmith-main-11.png);
+  background-position: -318px -920px;
+  width: 105px;
+  height: 105px;
+}
+.Mount_Body_Cactus-Spooky {
+  background-image: url(/static/sprites/spritesmith-main-11.png);
+  background-position: -424px -920px;
+  width: 105px;
+  height: 105px;
+}
+.Mount_Body_Cactus-Thunderstorm {
+  background-image: url(/static/sprites/spritesmith-main-11.png);
+  background-position: -530px -920px;
+  width: 105px;
+  height: 105px;
+}
+.Mount_Body_Cactus-White {
+  background-image: url(/static/sprites/spritesmith-main-11.png);
+  background-position: -636px -920px;
+  width: 105px;
+  height: 105px;
+}
+.Mount_Body_Cactus-Zombie {
+  background-image: url(/static/sprites/spritesmith-main-11.png);
+  background-position: -742px -920px;
+  width: 105px;
+  height: 105px;
+}
+.Mount_Body_Cheetah-Base {
+  background-image: url(/static/sprites/spritesmith-main-11.png);
+  background-position: -848px -920px;
+  width: 105px;
+  height: 105px;
+}
+.Mount_Body_Cheetah-CottonCandyBlue {
+  background-image: url(/static/sprites/spritesmith-main-11.png);
+  background-position: -954px -920px;
+  width: 105px;
+  height: 105px;
+}
+.Mount_Body_Cheetah-CottonCandyPink {
+  background-image: url(/static/sprites/spritesmith-main-11.png);
+  background-position: -1060px 0px;
+  width: 105px;
+  height: 105px;
+}
+.Mount_Body_Cheetah-Desert {
+  background-image: url(/static/sprites/spritesmith-main-11.png);
+  background-position: -1060px -106px;
+  width: 105px;
+  height: 105px;
+}
+.Mount_Body_Cheetah-Golden {
+  background-image: url(/static/sprites/spritesmith-main-11.png);
+  background-position: -1060px -212px;
+  width: 105px;
+  height: 105px;
+}
+.Mount_Body_Cheetah-Red {
+  background-image: url(/static/sprites/spritesmith-main-11.png);
+  background-position: -1060px -318px;
+  width: 105px;
+  height: 105px;
+}
+.Mount_Body_Cheetah-Shade {
+  background-image: url(/static/sprites/spritesmith-main-11.png);
+  background-position: -1060px -424px;
+  width: 105px;
+  height: 105px;
+}
+.Mount_Body_Cheetah-Skeleton {
+  background-image: url(/static/sprites/spritesmith-main-11.png);
+  background-position: -1060px -530px;
+  width: 105px;
+  height: 105px;
+}
+.Mount_Body_Cheetah-White {
+  background-image: url(/static/sprites/spritesmith-main-11.png);
+  background-position: -1060px -636px;
+  width: 105px;
+  height: 105px;
+}
+.Mount_Body_Cheetah-Zombie {
+  background-image: url(/static/sprites/spritesmith-main-11.png);
+  background-position: -1060px -742px;
+  width: 105px;
+  height: 105px;
+}
+.Mount_Body_Cow-Base {
+  background-image: url(/static/sprites/spritesmith-main-11.png);
+  background-position: -1060px -848px;
+  width: 105px;
+  height: 105px;
+}
+.Mount_Body_Cow-CottonCandyBlue {
+  background-image: url(/static/sprites/spritesmith-main-11.png);
+  background-position: 0px -1026px;
+  width: 105px;
+  height: 105px;
+}
+.Mount_Body_Cow-CottonCandyPink {
+  background-image: url(/static/sprites/spritesmith-main-11.png);
+  background-position: -106px -1026px;
+  width: 105px;
+  height: 105px;
+}
+.Mount_Body_Cow-Desert {
+  background-image: url(/static/sprites/spritesmith-main-11.png);
+  background-position: -212px -1026px;
+  width: 105px;
+  height: 105px;
+}
+.Mount_Body_Cow-Golden {
+  background-image: url(/static/sprites/spritesmith-main-11.png);
+  background-position: -318px -1026px;
+  width: 105px;
+  height: 105px;
+}
+.Mount_Body_Cow-Red {
+  background-image: url(/static/sprites/spritesmith-main-11.png);
   background-position: -424px -1026px;
-=======
-  background-image: url(/static/sprites/spritesmith-main-11.png);
-  background-position: -1166px -318px;
->>>>>>> 6c65056e
-  width: 105px;
-  height: 105px;
-}
-.Mount_Body_BearCub-Cupid {
-<<<<<<< HEAD
-  background-image: url('~assets/images/sprites/spritesmith-main-11.png');
+  width: 105px;
+  height: 105px;
+}
+.Mount_Body_Cow-Shade {
+  background-image: url(/static/sprites/spritesmith-main-11.png);
   background-position: -530px -1026px;
-=======
-  background-image: url(/static/sprites/spritesmith-main-11.png);
-  background-position: -1166px -424px;
->>>>>>> 6c65056e
-  width: 105px;
-  height: 105px;
-}
-.Mount_Body_BearCub-Desert {
-<<<<<<< HEAD
-  background-image: url('~assets/images/sprites/spritesmith-main-11.png');
+  width: 105px;
+  height: 105px;
+}
+.Mount_Body_Cow-Skeleton {
+  background-image: url(/static/sprites/spritesmith-main-11.png);
   background-position: -636px -1026px;
-=======
-  background-image: url(/static/sprites/spritesmith-main-11.png);
-  background-position: -1166px -530px;
->>>>>>> 6c65056e
-  width: 105px;
-  height: 105px;
-}
-.Mount_Body_BearCub-Ember {
-<<<<<<< HEAD
-  background-image: url('~assets/images/sprites/spritesmith-main-11.png');
+  width: 105px;
+  height: 105px;
+}
+.Mount_Body_Cow-White {
+  background-image: url(/static/sprites/spritesmith-main-11.png);
   background-position: -742px -1026px;
-=======
-  background-image: url(/static/sprites/spritesmith-main-11.png);
-  background-position: -1166px -636px;
->>>>>>> 6c65056e
-  width: 105px;
-  height: 105px;
-}
-.Mount_Body_BearCub-Fairy {
-<<<<<<< HEAD
-  background-image: url('~assets/images/sprites/spritesmith-main-11.png');
+  width: 105px;
+  height: 105px;
+}
+.Mount_Body_Cow-Zombie {
+  background-image: url(/static/sprites/spritesmith-main-11.png);
   background-position: -848px -1026px;
-=======
-  background-image: url(/static/sprites/spritesmith-main-11.png);
-  background-position: -1166px -742px;
->>>>>>> 6c65056e
-  width: 105px;
-  height: 105px;
-}
-.Mount_Body_BearCub-Floral {
-<<<<<<< HEAD
-  background-image: url('~assets/images/sprites/spritesmith-main-11.png');
-  background-position: -954px -1026px;
-=======
-  background-image: url(/static/sprites/spritesmith-main-11.png);
-  background-position: 0px -1556px;
->>>>>>> 6c65056e
-  width: 105px;
-  height: 105px;
-}
-.Mount_Body_BearCub-Ghost {
-<<<<<<< HEAD
-  background-image: url('~assets/images/sprites/spritesmith-main-11.png');
-  background-position: -1060px -1026px;
-=======
-  background-image: url(/static/sprites/spritesmith-main-11.png);
-  background-position: -106px -1556px;
->>>>>>> 6c65056e
-  width: 105px;
-  height: 105px;
-}
-.Mount_Body_BearCub-Golden {
-<<<<<<< HEAD
-  background-image: url('~assets/images/sprites/spritesmith-main-11.png');
-  background-position: -1166px 0px;
-=======
-  background-image: url(/static/sprites/spritesmith-main-11.png);
-  background-position: -212px -1556px;
->>>>>>> 6c65056e
-  width: 105px;
-  height: 105px;
-}
-.Mount_Body_BearCub-Holly {
-<<<<<<< HEAD
-  background-image: url('~assets/images/sprites/spritesmith-main-11.png');
-  background-position: -1166px -106px;
-=======
-  background-image: url(/static/sprites/spritesmith-main-11.png);
-  background-position: -318px -1556px;
->>>>>>> 6c65056e
-  width: 105px;
-  height: 105px;
-}
-.Mount_Body_BearCub-Peppermint {
-<<<<<<< HEAD
-  background-image: url('~assets/images/sprites/spritesmith-main-11.png');
-  background-position: -1166px -212px;
-=======
-  background-image: url(/static/sprites/spritesmith-main-11.png);
-  background-position: -424px -1556px;
->>>>>>> 6c65056e
-  width: 105px;
-  height: 105px;
-}
-.Mount_Body_BearCub-Polar {
-<<<<<<< HEAD
-  background-image: url('~assets/images/sprites/spritesmith-main-11.png');
+  width: 105px;
+  height: 105px;
+}
+.Mount_Body_Cuttlefish-Base {
+  background-image: url(/static/sprites/spritesmith-main-11.png);
+  background-position: -318px -248px;
+  width: 105px;
+  height: 114px;
+}
+.Mount_Body_Cuttlefish-CottonCandyBlue {
+  background-image: url(/static/sprites/spritesmith-main-11.png);
+  background-position: -424px 0px;
+  width: 105px;
+  height: 114px;
+}
+.Mount_Body_Cuttlefish-CottonCandyPink {
+  background-image: url(/static/sprites/spritesmith-main-11.png);
+  background-position: -424px -115px;
+  width: 105px;
+  height: 114px;
+}
+.Mount_Body_Cuttlefish-Desert {
+  background-image: url(/static/sprites/spritesmith-main-11.png);
+  background-position: -424px -230px;
+  width: 105px;
+  height: 114px;
+}
+.Mount_Body_Cuttlefish-Golden {
+  background-image: url(/static/sprites/spritesmith-main-11.png);
+  background-position: -212px -248px;
+  width: 105px;
+  height: 114px;
+}
+.Mount_Body_Cuttlefish-Red {
+  background-image: url(/static/sprites/spritesmith-main-11.png);
+  background-position: -106px -372px;
+  width: 105px;
+  height: 114px;
+}
+.Mount_Body_Cuttlefish-Shade {
+  background-image: url(/static/sprites/spritesmith-main-11.png);
+  background-position: -212px -372px;
+  width: 105px;
+  height: 114px;
+}
+.Mount_Body_Cuttlefish-Skeleton {
+  background-image: url(/static/sprites/spritesmith-main-11.png);
+  background-position: -318px -372px;
+  width: 105px;
+  height: 114px;
+}
+.Mount_Body_Cuttlefish-White {
+  background-image: url(/static/sprites/spritesmith-main-11.png);
+  background-position: -424px -372px;
+  width: 105px;
+  height: 114px;
+}
+.Mount_Body_Cuttlefish-Zombie {
+  background-image: url(/static/sprites/spritesmith-main-11.png);
+  background-position: -530px 0px;
+  width: 105px;
+  height: 114px;
+}
+.Mount_Body_Deer-Base {
+  background-image: url(/static/sprites/spritesmith-main-11.png);
+  background-position: -1166px -848px;
+  width: 105px;
+  height: 105px;
+}
+.Mount_Body_Deer-CottonCandyBlue {
+  background-image: url(/static/sprites/spritesmith-main-11.png);
+  background-position: -1166px -954px;
+  width: 105px;
+  height: 105px;
+}
+.Mount_Body_Deer-CottonCandyPink {
+  background-image: url(/static/sprites/spritesmith-main-11.png);
+  background-position: 0px -1132px;
+  width: 105px;
+  height: 105px;
+}
+.Mount_Body_Deer-Desert {
+  background-image: url(/static/sprites/spritesmith-main-11.png);
+  background-position: -106px -1132px;
+  width: 105px;
+  height: 105px;
+}
+.Mount_Body_Deer-Golden {
+  background-image: url(/static/sprites/spritesmith-main-11.png);
+  background-position: -636px 0px;
+  width: 105px;
+  height: 105px;
+}
+.Mount_Body_Deer-Red {
+  background-image: url(/static/sprites/spritesmith-main-11.png);
+  background-position: -318px -1132px;
+  width: 105px;
+  height: 105px;
+}
+.Mount_Body_Deer-Shade {
+  background-image: url(/static/sprites/spritesmith-main-11.png);
+  background-position: -424px -1132px;
+  width: 105px;
+  height: 105px;
+}
+.Mount_Body_Deer-Skeleton {
+  background-image: url(/static/sprites/spritesmith-main-11.png);
+  background-position: -530px -1132px;
+  width: 105px;
+  height: 105px;
+}
+.Mount_Body_Deer-White {
+  background-image: url(/static/sprites/spritesmith-main-11.png);
+  background-position: -636px -1132px;
+  width: 105px;
+  height: 105px;
+}
+.Mount_Body_Deer-Zombie {
+  background-image: url(/static/sprites/spritesmith-main-11.png);
+  background-position: -742px -1132px;
+  width: 105px;
+  height: 105px;
+}
+.Mount_Body_Dragon-Aquatic {
+  background-image: url(/static/sprites/spritesmith-main-11.png);
+  background-position: -848px -1132px;
+  width: 105px;
+  height: 105px;
+}
+.Mount_Body_Dragon-Base {
+  background-image: url(/static/sprites/spritesmith-main-11.png);
+  background-position: -954px -1132px;
+  width: 105px;
+  height: 105px;
+}
+.Mount_Body_Dragon-CottonCandyBlue {
+  background-image: url(/static/sprites/spritesmith-main-11.png);
+  background-position: -1060px -1132px;
+  width: 105px;
+  height: 105px;
+}
+.Mount_Body_Dragon-CottonCandyPink {
+  background-image: url(/static/sprites/spritesmith-main-11.png);
+  background-position: -1166px -1132px;
+  width: 105px;
+  height: 105px;
+}
+.Mount_Body_Dragon-Cupid {
+  background-image: url(/static/sprites/spritesmith-main-11.png);
+  background-position: -1272px 0px;
+  width: 105px;
+  height: 105px;
+}
+.Mount_Body_Dragon-Desert {
+  background-image: url(/static/sprites/spritesmith-main-11.png);
+  background-position: -1272px -106px;
+  width: 105px;
+  height: 105px;
+}
+.Mount_Body_Dragon-Ember {
+  background-image: url(/static/sprites/spritesmith-main-11.png);
+  background-position: -1272px -212px;
+  width: 105px;
+  height: 105px;
+}
+.Mount_Body_Dragon-Fairy {
+  background-image: url(/static/sprites/spritesmith-main-11.png);
+  background-position: -1272px -318px;
+  width: 105px;
+  height: 105px;
+}
+.Mount_Body_Dragon-Floral {
+  background-image: url(/static/sprites/spritesmith-main-11.png);
+  background-position: -1272px -424px;
+  width: 105px;
+  height: 105px;
+}
+.Mount_Body_Dragon-Ghost {
+  background-image: url(/static/sprites/spritesmith-main-11.png);
+  background-position: -1272px -530px;
+  width: 105px;
+  height: 105px;
+}
+.Mount_Body_Dragon-Golden {
+  background-image: url(/static/sprites/spritesmith-main-11.png);
+  background-position: -1272px -636px;
+  width: 105px;
+  height: 105px;
+}
+.Mount_Body_Dragon-Holly {
+  background-image: url(/static/sprites/spritesmith-main-11.png);
+  background-position: -1272px -742px;
+  width: 105px;
+  height: 105px;
+}
+.Mount_Body_Dragon-Peppermint {
+  background-image: url(/static/sprites/spritesmith-main-11.png);
+  background-position: -1272px -848px;
+  width: 105px;
+  height: 105px;
+}
+.Mount_Body_Dragon-Red {
+  background-image: url(/static/sprites/spritesmith-main-11.png);
+  background-position: -1272px -954px;
+  width: 105px;
+  height: 105px;
+}
+.Mount_Body_Dragon-RoyalPurple {
+  background-image: url(/static/sprites/spritesmith-main-11.png);
+  background-position: -1272px -1060px;
+  width: 105px;
+  height: 105px;
+}
+.Mount_Body_Dragon-Shade {
+  background-image: url(/static/sprites/spritesmith-main-11.png);
+  background-position: 0px -1238px;
+  width: 105px;
+  height: 105px;
+}
+.Mount_Body_Dragon-Shimmer {
+  background-image: url(/static/sprites/spritesmith-main-11.png);
+  background-position: -106px -1238px;
+  width: 105px;
+  height: 105px;
+}
+.Mount_Body_Dragon-Skeleton {
+  background-image: url(/static/sprites/spritesmith-main-11.png);
+  background-position: -212px -1238px;
+  width: 105px;
+  height: 105px;
+}
+.Mount_Body_Dragon-Spooky {
+  background-image: url(/static/sprites/spritesmith-main-11.png);
+  background-position: -318px -1238px;
+  width: 105px;
+  height: 105px;
+}
+.Mount_Body_Dragon-Thunderstorm {
+  background-image: url(/static/sprites/spritesmith-main-11.png);
+  background-position: -424px -1238px;
+  width: 105px;
+  height: 105px;
+}
+.Mount_Body_Dragon-White {
+  background-image: url(/static/sprites/spritesmith-main-11.png);
+  background-position: -530px -1238px;
+  width: 105px;
+  height: 105px;
+}
+.Mount_Body_Dragon-Zombie {
+  background-image: url(/static/sprites/spritesmith-main-11.png);
+  background-position: -636px -1238px;
+  width: 105px;
+  height: 105px;
+}
+.Mount_Body_Egg-Base {
+  background-image: url(/static/sprites/spritesmith-main-11.png);
+  background-position: -742px -1238px;
+  width: 105px;
+  height: 105px;
+}
+.Mount_Body_Egg-CottonCandyBlue {
+  background-image: url(/static/sprites/spritesmith-main-11.png);
+  background-position: -848px -1238px;
+  width: 105px;
+  height: 105px;
+}
+.Mount_Body_Egg-CottonCandyPink {
+  background-image: url(/static/sprites/spritesmith-main-11.png);
+  background-position: -954px -1238px;
+  width: 105px;
+  height: 105px;
+}
+.Mount_Body_Egg-Desert {
+  background-image: url(/static/sprites/spritesmith-main-11.png);
+  background-position: -1060px -1238px;
+  width: 105px;
+  height: 105px;
+}
+.Mount_Body_Egg-Golden {
+  background-image: url(/static/sprites/spritesmith-main-11.png);
+  background-position: -1166px -1238px;
+  width: 105px;
+  height: 105px;
+}
+.Mount_Body_Egg-Red {
+  background-image: url(/static/sprites/spritesmith-main-11.png);
+  background-position: -1272px -1238px;
+  width: 105px;
+  height: 105px;
+}
+.Mount_Body_Egg-Shade {
+  background-image: url(/static/sprites/spritesmith-main-11.png);
+  background-position: -1378px 0px;
+  width: 105px;
+  height: 105px;
+}
+.Mount_Body_Egg-Skeleton {
+  background-image: url(/static/sprites/spritesmith-main-11.png);
+  background-position: -1378px -106px;
+  width: 105px;
+  height: 105px;
+}
+.Mount_Body_Egg-White {
+  background-image: url(/static/sprites/spritesmith-main-11.png);
+  background-position: -1378px -212px;
+  width: 105px;
+  height: 105px;
+}
+.Mount_Body_Egg-Zombie {
+  background-image: url(/static/sprites/spritesmith-main-11.png);
+  background-position: -1378px -318px;
+  width: 105px;
+  height: 105px;
+}
+.Mount_Body_Falcon-Base {
+  background-image: url(/static/sprites/spritesmith-main-11.png);
+  background-position: -1378px -424px;
+  width: 105px;
+  height: 105px;
+}
+.Mount_Body_Falcon-CottonCandyBlue {
+  background-image: url(/static/sprites/spritesmith-main-11.png);
+  background-position: -1378px -530px;
+  width: 105px;
+  height: 105px;
+}
+.Mount_Body_Falcon-CottonCandyPink {
+  background-image: url(/static/sprites/spritesmith-main-11.png);
+  background-position: -1378px -636px;
+  width: 105px;
+  height: 105px;
+}
+.Mount_Body_Falcon-Desert {
+  background-image: url(/static/sprites/spritesmith-main-11.png);
+  background-position: -1378px -742px;
+  width: 105px;
+  height: 105px;
+}
+.Mount_Body_Falcon-Golden {
+  background-image: url(/static/sprites/spritesmith-main-11.png);
+  background-position: -1378px -848px;
+  width: 105px;
+  height: 105px;
+}
+.Mount_Body_Falcon-Red {
+  background-image: url(/static/sprites/spritesmith-main-11.png);
+  background-position: -1378px -954px;
+  width: 105px;
+  height: 105px;
+}
+.Mount_Body_Falcon-Shade {
+  background-image: url(/static/sprites/spritesmith-main-11.png);
+  background-position: -1378px -1060px;
+  width: 105px;
+  height: 105px;
+}
+.Mount_Body_Falcon-Skeleton {
+  background-image: url(/static/sprites/spritesmith-main-11.png);
+  background-position: -1378px -1166px;
+  width: 105px;
+  height: 105px;
+}
+.Mount_Body_Falcon-White {
+  background-image: url(/static/sprites/spritesmith-main-11.png);
+  background-position: 0px -1344px;
+  width: 105px;
+  height: 105px;
+}
+.Mount_Body_Falcon-Zombie {
+  background-image: url(/static/sprites/spritesmith-main-11.png);
+  background-position: -106px -1344px;
+  width: 105px;
+  height: 105px;
+}
+.Mount_Body_Ferret-Base {
+  background-image: url(/static/sprites/spritesmith-main-11.png);
+  background-position: -212px -1344px;
+  width: 105px;
+  height: 105px;
+}
+.Mount_Body_Ferret-CottonCandyBlue {
+  background-image: url(/static/sprites/spritesmith-main-11.png);
+  background-position: -318px -1344px;
+  width: 105px;
+  height: 105px;
+}
+.Mount_Body_Ferret-CottonCandyPink {
+  background-image: url(/static/sprites/spritesmith-main-11.png);
+  background-position: -424px -1344px;
+  width: 105px;
+  height: 105px;
+}
+.Mount_Body_Ferret-Desert {
+  background-image: url(/static/sprites/spritesmith-main-11.png);
+  background-position: -530px -1344px;
+  width: 105px;
+  height: 105px;
+}
+.Mount_Body_Ferret-Golden {
+  background-image: url(/static/sprites/spritesmith-main-11.png);
+  background-position: -636px -1344px;
+  width: 105px;
+  height: 105px;
+}
+.Mount_Body_Ferret-Red {
+  background-image: url(/static/sprites/spritesmith-main-11.png);
+  background-position: -742px -1344px;
+  width: 105px;
+  height: 105px;
+}
+.Mount_Body_Ferret-Shade {
+  background-image: url(/static/sprites/spritesmith-main-11.png);
+  background-position: -848px -1344px;
+  width: 105px;
+  height: 105px;
+}
+.Mount_Body_Ferret-Skeleton {
+  background-image: url(/static/sprites/spritesmith-main-11.png);
+  background-position: -954px -1344px;
+  width: 105px;
+  height: 105px;
+}
+.Mount_Body_Ferret-White {
+  background-image: url(/static/sprites/spritesmith-main-11.png);
+  background-position: -1060px -1344px;
+  width: 105px;
+  height: 105px;
+}
+.Mount_Body_Ferret-Zombie {
+  background-image: url(/static/sprites/spritesmith-main-11.png);
+  background-position: -1166px -1344px;
+  width: 105px;
+  height: 105px;
+}
+.Mount_Body_FlyingPig-Aquatic {
+  background-image: url(/static/sprites/spritesmith-main-11.png);
+  background-position: -1272px -1344px;
+  width: 105px;
+  height: 105px;
+}
+.Mount_Body_FlyingPig-Base {
+  background-image: url(/static/sprites/spritesmith-main-11.png);
+  background-position: -1378px -1344px;
+  width: 105px;
+  height: 105px;
+}
+.Mount_Body_FlyingPig-CottonCandyBlue {
+  background-image: url(/static/sprites/spritesmith-main-11.png);
+  background-position: -1484px 0px;
+  width: 105px;
+  height: 105px;
+}
+.Mount_Body_FlyingPig-CottonCandyPink {
+  background-image: url(/static/sprites/spritesmith-main-11.png);
+  background-position: -1484px -106px;
+  width: 105px;
+  height: 105px;
+}
+.Mount_Body_FlyingPig-Cupid {
+  background-image: url(/static/sprites/spritesmith-main-11.png);
+  background-position: -1484px -212px;
+  width: 105px;
+  height: 105px;
+}
+.Mount_Body_FlyingPig-Desert {
+  background-image: url(/static/sprites/spritesmith-main-11.png);
+  background-position: -1484px -318px;
+  width: 105px;
+  height: 105px;
+}
+.Mount_Body_FlyingPig-Ember {
+  background-image: url(/static/sprites/spritesmith-main-11.png);
+  background-position: -1484px -424px;
+  width: 105px;
+  height: 105px;
+}
+.Mount_Body_FlyingPig-Fairy {
+  background-image: url(/static/sprites/spritesmith-main-11.png);
+  background-position: -1484px -530px;
+  width: 105px;
+  height: 105px;
+}
+.Mount_Body_FlyingPig-Floral {
+  background-image: url(/static/sprites/spritesmith-main-11.png);
+  background-position: -1484px -636px;
+  width: 105px;
+  height: 105px;
+}
+.Mount_Body_FlyingPig-Ghost {
+  background-image: url(/static/sprites/spritesmith-main-11.png);
+  background-position: -1484px -742px;
+  width: 105px;
+  height: 105px;
+}
+.Mount_Body_FlyingPig-Golden {
+  background-image: url(/static/sprites/spritesmith-main-11.png);
+  background-position: -1484px -848px;
+  width: 105px;
+  height: 105px;
+}
+.Mount_Body_FlyingPig-Holly {
+  background-image: url(/static/sprites/spritesmith-main-11.png);
+  background-position: -1484px -954px;
+  width: 105px;
+  height: 105px;
+}
+.Mount_Body_FlyingPig-Peppermint {
+  background-image: url(/static/sprites/spritesmith-main-11.png);
+  background-position: -1484px -1060px;
+  width: 105px;
+  height: 105px;
+}
+.Mount_Body_FlyingPig-Red {
+  background-image: url(/static/sprites/spritesmith-main-11.png);
+  background-position: -1484px -1166px;
+  width: 105px;
+  height: 105px;
+}
+.Mount_Body_FlyingPig-RoyalPurple {
+  background-image: url(/static/sprites/spritesmith-main-11.png);
+  background-position: -1484px -1272px;
+  width: 105px;
+  height: 105px;
+}
+.Mount_Body_FlyingPig-Shade {
+  background-image: url(/static/sprites/spritesmith-main-11.png);
+  background-position: 0px -1450px;
+  width: 105px;
+  height: 105px;
+}
+.Mount_Body_FlyingPig-Shimmer {
+  background-image: url(/static/sprites/spritesmith-main-11.png);
+  background-position: -106px -1450px;
+  width: 105px;
+  height: 105px;
+}
+.Mount_Body_FlyingPig-Skeleton {
+  background-image: url(/static/sprites/spritesmith-main-11.png);
+  background-position: -212px -1450px;
+  width: 105px;
+  height: 105px;
+}
+.Mount_Body_FlyingPig-Spooky {
+  background-image: url(/static/sprites/spritesmith-main-11.png);
+  background-position: -318px -1450px;
+  width: 105px;
+  height: 105px;
+}
+.Mount_Body_FlyingPig-Thunderstorm {
+  background-image: url(/static/sprites/spritesmith-main-11.png);
+  background-position: -424px -1450px;
+  width: 105px;
+  height: 105px;
+}
+.Mount_Body_FlyingPig-White {
+  background-image: url(/static/sprites/spritesmith-main-11.png);
+  background-position: -530px -1450px;
+  width: 105px;
+  height: 105px;
+}
+.Mount_Body_FlyingPig-Zombie {
+  background-image: url(/static/sprites/spritesmith-main-11.png);
+  background-position: -636px -1450px;
+  width: 105px;
+  height: 105px;
+}
+.Mount_Body_Fox-Aquatic {
+  background-image: url(/static/sprites/spritesmith-main-11.png);
+  background-position: -742px -1450px;
+  width: 105px;
+  height: 105px;
+}
+.Mount_Body_Fox-Base {
+  background-image: url(/static/sprites/spritesmith-main-11.png);
+  background-position: -848px -1450px;
+  width: 105px;
+  height: 105px;
+}
+.Mount_Body_Fox-CottonCandyBlue {
+  background-image: url(/static/sprites/spritesmith-main-11.png);
+  background-position: -954px -1450px;
+  width: 105px;
+  height: 105px;
+}
+.Mount_Body_Fox-CottonCandyPink {
+  background-image: url(/static/sprites/spritesmith-main-11.png);
+  background-position: -1060px -1450px;
+  width: 105px;
+  height: 105px;
+}
+.Mount_Body_Fox-Cupid {
+  background-image: url(/static/sprites/spritesmith-main-11.png);
+  background-position: -1166px -1450px;
+  width: 105px;
+  height: 105px;
+}
+.Mount_Body_Fox-Desert {
+  background-image: url(/static/sprites/spritesmith-main-11.png);
+  background-position: -1272px -1450px;
+  width: 105px;
+  height: 105px;
+}
+.Mount_Body_Fox-Ember {
+  background-image: url(/static/sprites/spritesmith-main-11.png);
+  background-position: -1378px -1450px;
+  width: 105px;
+  height: 105px;
+}
+.Mount_Body_Fox-Fairy {
+  background-image: url(/static/sprites/spritesmith-main-11.png);
+  background-position: -1484px -1450px;
+  width: 105px;
+  height: 105px;
+}
+.Mount_Body_Fox-Floral {
+  background-image: url(/static/sprites/spritesmith-main-11.png);
+  background-position: -1590px 0px;
+  width: 105px;
+  height: 105px;
+}
+.Mount_Body_Fox-Ghost {
+  background-image: url(/static/sprites/spritesmith-main-11.png);
+  background-position: -1590px -106px;
+  width: 105px;
+  height: 105px;
+}
+.Mount_Body_Fox-Golden {
+  background-image: url(/static/sprites/spritesmith-main-11.png);
+  background-position: -1590px -212px;
+  width: 105px;
+  height: 105px;
+}
+.Mount_Body_Fox-Holly {
+  background-image: url(/static/sprites/spritesmith-main-11.png);
+  background-position: -1590px -318px;
+  width: 105px;
+  height: 105px;
+}
+.Mount_Body_Fox-Peppermint {
+  background-image: url(/static/sprites/spritesmith-main-11.png);
+  background-position: -1590px -424px;
+  width: 105px;
+  height: 105px;
+}
+.Mount_Body_Fox-Red {
+  background-image: url(/static/sprites/spritesmith-main-11.png);
+  background-position: -1590px -530px;
+  width: 105px;
+  height: 105px;
+}
+.Mount_Body_Fox-RoyalPurple {
+  background-image: url(/static/sprites/spritesmith-main-11.png);
+  background-position: -1590px -636px;
+  width: 105px;
+  height: 105px;
+}
+.Mount_Body_Fox-Shade {
+  background-image: url(/static/sprites/spritesmith-main-11.png);
+  background-position: -1590px -742px;
+  width: 105px;
+  height: 105px;
+}
+.Mount_Body_Fox-Shimmer {
+  background-image: url(/static/sprites/spritesmith-main-11.png);
+  background-position: -1590px -848px;
+  width: 105px;
+  height: 105px;
+}
+.Mount_Body_Fox-Skeleton {
+  background-image: url(/static/sprites/spritesmith-main-11.png);
   background-position: -1590px -954px;
-=======
-  background-image: url(/static/sprites/spritesmith-main-11.png);
-  background-position: -530px -1556px;
->>>>>>> 6c65056e
-  width: 105px;
-  height: 105px;
-}
-.Mount_Body_BearCub-Red {
-<<<<<<< HEAD
-  background-image: url('~assets/images/sprites/spritesmith-main-11.png');
+  width: 105px;
+  height: 105px;
+}
+.Mount_Body_Fox-Spooky {
+  background-image: url(/static/sprites/spritesmith-main-11.png);
   background-position: -1590px -1060px;
-=======
-  background-image: url(/static/sprites/spritesmith-main-11.png);
-  background-position: -636px -1556px;
->>>>>>> 6c65056e
-  width: 105px;
-  height: 105px;
-}
-.Mount_Body_BearCub-RoyalPurple {
-<<<<<<< HEAD
-  background-image: url('~assets/images/sprites/spritesmith-main-11.png');
+  width: 105px;
+  height: 105px;
+}
+.Mount_Body_Fox-Thunderstorm {
+  background-image: url(/static/sprites/spritesmith-main-11.png);
   background-position: -1590px -1166px;
-=======
-  background-image: url(/static/sprites/spritesmith-main-11.png);
-  background-position: -742px -1556px;
->>>>>>> 6c65056e
-  width: 105px;
-  height: 105px;
-}
-.Mount_Body_BearCub-Shade {
-<<<<<<< HEAD
-  background-image: url('~assets/images/sprites/spritesmith-main-11.png');
+  width: 105px;
+  height: 105px;
+}
+.Mount_Body_Fox-White {
+  background-image: url(/static/sprites/spritesmith-main-11.png);
   background-position: -1590px -1272px;
-=======
-  background-image: url(/static/sprites/spritesmith-main-11.png);
-  background-position: -848px -1556px;
->>>>>>> 6c65056e
-  width: 105px;
-  height: 105px;
-}
-.Mount_Body_BearCub-Shimmer {
-<<<<<<< HEAD
-  background-image: url('~assets/images/sprites/spritesmith-main-11.png');
+  width: 105px;
+  height: 105px;
+}
+.Mount_Body_Fox-Zombie {
+  background-image: url(/static/sprites/spritesmith-main-11.png);
   background-position: -1590px -1378px;
-=======
-  background-image: url(/static/sprites/spritesmith-main-11.png);
-  background-position: -954px -1556px;
->>>>>>> 6c65056e
-  width: 105px;
-  height: 105px;
-}
-.Mount_Body_BearCub-Skeleton {
-<<<<<<< HEAD
-  background-image: url('~assets/images/sprites/spritesmith-main-11.png');
-  background-position: 0px -1556px;
-=======
-  background-image: url(/static/sprites/spritesmith-main-11.png);
-  background-position: -636px -106px;
->>>>>>> 6c65056e
-  width: 105px;
-  height: 105px;
-}
-.Mount_Body_BearCub-Spooky {
-<<<<<<< HEAD
-  background-image: url('~assets/images/sprites/spritesmith-main-11.png');
-  background-position: -106px -1556px;
-=======
-  background-image: url(/static/sprites/spritesmith-main-11.png);
-  background-position: -636px -212px;
->>>>>>> 6c65056e
-  width: 105px;
-  height: 105px;
-}
-.Mount_Body_BearCub-Thunderstorm {
-<<<<<<< HEAD
-  background-image: url('~assets/images/sprites/spritesmith-main-11.png');
-  background-position: -212px -1556px;
-=======
-  background-image: url(/static/sprites/spritesmith-main-11.png);
-  background-position: -636px -318px;
->>>>>>> 6c65056e
-  width: 105px;
-  height: 105px;
-}
-.Mount_Body_BearCub-White {
-<<<<<<< HEAD
-  background-image: url('~assets/images/sprites/spritesmith-main-11.png');
-  background-position: -318px -1556px;
-=======
-  background-image: url(/static/sprites/spritesmith-main-11.png);
-  background-position: -636px -424px;
->>>>>>> 6c65056e
-  width: 105px;
-  height: 105px;
-}
-.Mount_Body_BearCub-Zombie {
-<<<<<<< HEAD
-  background-image: url('~assets/images/sprites/spritesmith-main-11.png');
-  background-position: -424px -1556px;
-=======
-  background-image: url(/static/sprites/spritesmith-main-11.png);
-  background-position: 0px -602px;
->>>>>>> 6c65056e
-  width: 105px;
-  height: 105px;
-}
-.Mount_Body_Beetle-Base {
-<<<<<<< HEAD
-  background-image: url('~assets/images/sprites/spritesmith-main-11.png');
-  background-position: -636px -106px;
-=======
-  background-image: url(/static/sprites/spritesmith-main-11.png);
-  background-position: -106px -602px;
->>>>>>> 6c65056e
-  width: 105px;
-  height: 105px;
-}
-.Mount_Body_Beetle-CottonCandyBlue {
-<<<<<<< HEAD
-  background-image: url('~assets/images/sprites/spritesmith-main-11.png');
-  background-position: -636px -212px;
-=======
-  background-image: url(/static/sprites/spritesmith-main-11.png);
-  background-position: -212px -602px;
->>>>>>> 6c65056e
-  width: 105px;
-  height: 105px;
-}
-.Mount_Body_Beetle-CottonCandyPink {
-<<<<<<< HEAD
-  background-image: url('~assets/images/sprites/spritesmith-main-11.png');
-  background-position: -636px -318px;
-=======
-  background-image: url(/static/sprites/spritesmith-main-11.png);
-  background-position: -318px -602px;
->>>>>>> 6c65056e
-  width: 105px;
-  height: 105px;
-}
-.Mount_Body_Beetle-Desert {
-<<<<<<< HEAD
-  background-image: url('~assets/images/sprites/spritesmith-main-11.png');
-  background-position: -636px -424px;
-=======
-  background-image: url(/static/sprites/spritesmith-main-11.png);
-  background-position: -424px -602px;
->>>>>>> 6c65056e
-  width: 105px;
-  height: 105px;
-}
-.Mount_Body_Beetle-Golden {
-<<<<<<< HEAD
-  background-image: url('~assets/images/sprites/spritesmith-main-11.png');
-  background-position: 0px -602px;
-=======
-  background-image: url(/static/sprites/spritesmith-main-11.png);
-  background-position: -530px -602px;
->>>>>>> 6c65056e
-  width: 105px;
-  height: 105px;
-}
-.Mount_Body_Beetle-Red {
-<<<<<<< HEAD
-  background-image: url('~assets/images/sprites/spritesmith-main-11.png');
-  background-position: -106px -602px;
-=======
-  background-image: url(/static/sprites/spritesmith-main-11.png);
-  background-position: -636px -602px;
->>>>>>> 6c65056e
-  width: 105px;
-  height: 105px;
-}
-.Mount_Body_Beetle-Shade {
-<<<<<<< HEAD
-  background-image: url('~assets/images/sprites/spritesmith-main-11.png');
-  background-position: -212px -602px;
-=======
-  background-image: url(/static/sprites/spritesmith-main-11.png);
-  background-position: -742px 0px;
->>>>>>> 6c65056e
-  width: 105px;
-  height: 105px;
-}
-.Mount_Body_Beetle-Skeleton {
-<<<<<<< HEAD
-  background-image: url('~assets/images/sprites/spritesmith-main-11.png');
-  background-position: -318px -602px;
-=======
-  background-image: url(/static/sprites/spritesmith-main-11.png);
-  background-position: -742px -106px;
->>>>>>> 6c65056e
-  width: 105px;
-  height: 105px;
-}
-.Mount_Body_Beetle-White {
-<<<<<<< HEAD
-  background-image: url('~assets/images/sprites/spritesmith-main-11.png');
-  background-position: -424px -602px;
-=======
-  background-image: url(/static/sprites/spritesmith-main-11.png);
-  background-position: -742px -212px;
->>>>>>> 6c65056e
-  width: 105px;
-  height: 105px;
-}
-.Mount_Body_Beetle-Zombie {
-<<<<<<< HEAD
-  background-image: url('~assets/images/sprites/spritesmith-main-11.png');
-  background-position: -530px -602px;
-=======
-  background-image: url(/static/sprites/spritesmith-main-11.png);
-  background-position: -742px -318px;
->>>>>>> 6c65056e
-  width: 105px;
-  height: 105px;
-}
-.Mount_Body_Bunny-Base {
-<<<<<<< HEAD
-  background-image: url('~assets/images/sprites/spritesmith-main-11.png');
-  background-position: -636px -602px;
-=======
-  background-image: url(/static/sprites/spritesmith-main-11.png);
-  background-position: -742px -424px;
->>>>>>> 6c65056e
-  width: 105px;
-  height: 105px;
-}
-.Mount_Body_Bunny-CottonCandyBlue {
-<<<<<<< HEAD
-  background-image: url('~assets/images/sprites/spritesmith-main-11.png');
-  background-position: -742px 0px;
-=======
-  background-image: url(/static/sprites/spritesmith-main-11.png);
-  background-position: -742px -530px;
->>>>>>> 6c65056e
-  width: 105px;
-  height: 105px;
-}
-.Mount_Body_Bunny-CottonCandyPink {
-<<<<<<< HEAD
-  background-image: url('~assets/images/sprites/spritesmith-main-11.png');
-  background-position: -742px -106px;
-=======
-  background-image: url(/static/sprites/spritesmith-main-11.png);
-  background-position: 0px -708px;
->>>>>>> 6c65056e
-  width: 105px;
-  height: 105px;
-}
-.Mount_Body_Bunny-Desert {
-<<<<<<< HEAD
-  background-image: url('~assets/images/sprites/spritesmith-main-11.png');
-  background-position: -742px -212px;
-=======
-  background-image: url(/static/sprites/spritesmith-main-11.png);
-  background-position: -106px -708px;
->>>>>>> 6c65056e
-  width: 105px;
-  height: 105px;
-}
-.Mount_Body_Bunny-Golden {
-<<<<<<< HEAD
-  background-image: url('~assets/images/sprites/spritesmith-main-11.png');
-  background-position: -742px -318px;
-=======
-  background-image: url(/static/sprites/spritesmith-main-11.png);
-  background-position: -212px -708px;
->>>>>>> 6c65056e
-  width: 105px;
-  height: 105px;
-}
-.Mount_Body_Bunny-Red {
-<<<<<<< HEAD
-  background-image: url('~assets/images/sprites/spritesmith-main-11.png');
-  background-position: -742px -424px;
-=======
-  background-image: url(/static/sprites/spritesmith-main-11.png);
-  background-position: -318px -708px;
->>>>>>> 6c65056e
-  width: 105px;
-  height: 105px;
-}
-.Mount_Body_Bunny-Shade {
-<<<<<<< HEAD
-  background-image: url('~assets/images/sprites/spritesmith-main-11.png');
-  background-position: -742px -530px;
-=======
-  background-image: url(/static/sprites/spritesmith-main-11.png);
-  background-position: -424px -708px;
->>>>>>> 6c65056e
-  width: 105px;
-  height: 105px;
-}
-.Mount_Body_Bunny-Skeleton {
-<<<<<<< HEAD
-  background-image: url('~assets/images/sprites/spritesmith-main-11.png');
-  background-position: 0px -708px;
-=======
-  background-image: url(/static/sprites/spritesmith-main-11.png);
-  background-position: -530px -708px;
->>>>>>> 6c65056e
-  width: 105px;
-  height: 105px;
-}
-.Mount_Body_Bunny-White {
-<<<<<<< HEAD
-  background-image: url('~assets/images/sprites/spritesmith-main-11.png');
-  background-position: -106px -708px;
-=======
-  background-image: url(/static/sprites/spritesmith-main-11.png);
-  background-position: -636px -708px;
->>>>>>> 6c65056e
-  width: 105px;
-  height: 105px;
-}
-.Mount_Body_Bunny-Zombie {
-<<<<<<< HEAD
-  background-image: url('~assets/images/sprites/spritesmith-main-11.png');
-  background-position: -212px -708px;
-=======
-  background-image: url(/static/sprites/spritesmith-main-11.png);
-  background-position: -742px -708px;
->>>>>>> 6c65056e
-  width: 105px;
-  height: 105px;
-}
-.Mount_Body_Butterfly-Base {
-  background-image: url('~assets/images/sprites/spritesmith-main-11.png');
-  background-position: -106px 0px;
-  width: 105px;
-  height: 123px;
-}
-.Mount_Body_Butterfly-CottonCandyBlue {
-  background-image: url('~assets/images/sprites/spritesmith-main-11.png');
-  background-position: -212px -124px;
-  width: 105px;
-  height: 123px;
-}
-.Mount_Body_Butterfly-CottonCandyPink {
-  background-image: url('~assets/images/sprites/spritesmith-main-11.png');
-  background-position: -212px 0px;
-  width: 105px;
-  height: 123px;
-}
-.Mount_Body_Butterfly-Desert {
-  background-image: url('~assets/images/sprites/spritesmith-main-11.png');
-  background-position: 0px -124px;
-  width: 105px;
-  height: 123px;
-}
-.Mount_Body_Butterfly-Golden {
-  background-image: url('~assets/images/sprites/spritesmith-main-11.png');
-  background-position: -106px -124px;
-  width: 105px;
-  height: 123px;
-}
-.Mount_Body_Butterfly-Red {
-  background-image: url('~assets/images/sprites/spritesmith-main-11.png');
-  background-position: 0px 0px;
-  width: 105px;
-  height: 123px;
-}
-.Mount_Body_Butterfly-Shade {
-  background-image: url('~assets/images/sprites/spritesmith-main-11.png');
-  background-position: -318px 0px;
-  width: 105px;
-  height: 123px;
-}
-.Mount_Body_Butterfly-Skeleton {
-  background-image: url('~assets/images/sprites/spritesmith-main-11.png');
-  background-position: -318px -124px;
-  width: 105px;
-  height: 123px;
-}
-.Mount_Body_Butterfly-White {
-  background-image: url('~assets/images/sprites/spritesmith-main-11.png');
-  background-position: 0px -248px;
-  width: 105px;
-  height: 123px;
-}
-.Mount_Body_Butterfly-Zombie {
-  background-image: url('~assets/images/sprites/spritesmith-main-11.png');
-  background-position: -106px -248px;
-  width: 105px;
-  height: 123px;
-}
-.Mount_Body_Cactus-Aquatic {
-<<<<<<< HEAD
-  background-image: url('~assets/images/sprites/spritesmith-main-11.png');
-  background-position: -848px -530px;
-=======
-  background-image: url(/static/sprites/spritesmith-main-11.png);
-  background-position: -318px -814px;
->>>>>>> 6c65056e
-  width: 105px;
-  height: 105px;
-}
-.Mount_Body_Cactus-Base {
-<<<<<<< HEAD
-  background-image: url('~assets/images/sprites/spritesmith-main-11.png');
-  background-position: -848px -636px;
-=======
-  background-image: url(/static/sprites/spritesmith-main-11.png);
-  background-position: -424px -814px;
->>>>>>> 6c65056e
-  width: 105px;
-  height: 105px;
-}
-.Mount_Body_Cactus-CottonCandyBlue {
-<<<<<<< HEAD
-  background-image: url('~assets/images/sprites/spritesmith-main-11.png');
-  background-position: 0px -814px;
-=======
-  background-image: url(/static/sprites/spritesmith-main-11.png);
-  background-position: -530px -814px;
->>>>>>> 6c65056e
-  width: 105px;
-  height: 105px;
-}
-.Mount_Body_Cactus-CottonCandyPink {
-<<<<<<< HEAD
-  background-image: url('~assets/images/sprites/spritesmith-main-11.png');
-  background-position: -106px -814px;
-=======
-  background-image: url(/static/sprites/spritesmith-main-11.png);
-  background-position: -636px -814px;
->>>>>>> 6c65056e
-  width: 105px;
-  height: 105px;
-}
-.Mount_Body_Cactus-Cupid {
-<<<<<<< HEAD
-  background-image: url('~assets/images/sprites/spritesmith-main-11.png');
-  background-position: -212px -814px;
-=======
-  background-image: url(/static/sprites/spritesmith-main-11.png);
-  background-position: -742px -814px;
->>>>>>> 6c65056e
-  width: 105px;
-  height: 105px;
-}
-.Mount_Body_Cactus-Desert {
-<<<<<<< HEAD
-  background-image: url('~assets/images/sprites/spritesmith-main-11.png');
-  background-position: -318px -814px;
-=======
-  background-image: url(/static/sprites/spritesmith-main-11.png);
-  background-position: -848px -814px;
->>>>>>> 6c65056e
-  width: 105px;
-  height: 105px;
-}
-.Mount_Body_Cactus-Ember {
-<<<<<<< HEAD
-  background-image: url('~assets/images/sprites/spritesmith-main-11.png');
-  background-position: -424px -814px;
-=======
-  background-image: url(/static/sprites/spritesmith-main-11.png);
-  background-position: -954px 0px;
->>>>>>> 6c65056e
-  width: 105px;
-  height: 105px;
-}
-.Mount_Body_Cactus-Fairy {
-<<<<<<< HEAD
-  background-image: url('~assets/images/sprites/spritesmith-main-11.png');
-  background-position: -530px -814px;
-=======
-  background-image: url(/static/sprites/spritesmith-main-11.png);
-  background-position: -954px -106px;
->>>>>>> 6c65056e
-  width: 105px;
-  height: 105px;
-}
-.Mount_Body_Cactus-Floral {
-<<<<<<< HEAD
-  background-image: url('~assets/images/sprites/spritesmith-main-11.png');
-  background-position: -636px -814px;
-=======
-  background-image: url(/static/sprites/spritesmith-main-11.png);
-  background-position: -954px -212px;
->>>>>>> 6c65056e
-  width: 105px;
-  height: 105px;
-}
-.Mount_Body_Cactus-Ghost {
-<<<<<<< HEAD
-  background-image: url('~assets/images/sprites/spritesmith-main-11.png');
-  background-position: -742px -814px;
-=======
-  background-image: url(/static/sprites/spritesmith-main-11.png);
-  background-position: -954px -318px;
->>>>>>> 6c65056e
-  width: 105px;
-  height: 105px;
-}
-.Mount_Body_Cactus-Golden {
-<<<<<<< HEAD
-  background-image: url('~assets/images/sprites/spritesmith-main-11.png');
-  background-position: -848px -814px;
-=======
-  background-image: url(/static/sprites/spritesmith-main-11.png);
-  background-position: -954px -424px;
->>>>>>> 6c65056e
-  width: 105px;
-  height: 105px;
-}
-.Mount_Body_Cactus-Holly {
-<<<<<<< HEAD
-  background-image: url('~assets/images/sprites/spritesmith-main-11.png');
-  background-position: -954px 0px;
-=======
-  background-image: url(/static/sprites/spritesmith-main-11.png);
-  background-position: -954px -530px;
->>>>>>> 6c65056e
-  width: 105px;
-  height: 105px;
-}
-.Mount_Body_Cactus-Peppermint {
-<<<<<<< HEAD
-  background-image: url('~assets/images/sprites/spritesmith-main-11.png');
-  background-position: -954px -106px;
-=======
-  background-image: url(/static/sprites/spritesmith-main-11.png);
-  background-position: -954px -636px;
->>>>>>> 6c65056e
-  width: 105px;
-  height: 105px;
-}
-.Mount_Body_Cactus-Red {
-<<<<<<< HEAD
-  background-image: url('~assets/images/sprites/spritesmith-main-11.png');
-  background-position: -954px -212px;
-=======
-  background-image: url(/static/sprites/spritesmith-main-11.png);
-  background-position: -954px -742px;
->>>>>>> 6c65056e
-  width: 105px;
-  height: 105px;
-}
-.Mount_Body_Cactus-RoyalPurple {
-<<<<<<< HEAD
-  background-image: url('~assets/images/sprites/spritesmith-main-11.png');
-  background-position: -954px -318px;
-=======
-  background-image: url(/static/sprites/spritesmith-main-11.png);
-  background-position: 0px -920px;
->>>>>>> 6c65056e
-  width: 105px;
-  height: 105px;
-}
-.Mount_Body_Cactus-Shade {
-<<<<<<< HEAD
-  background-image: url('~assets/images/sprites/spritesmith-main-11.png');
-  background-position: -954px -424px;
-=======
-  background-image: url(/static/sprites/spritesmith-main-11.png);
-  background-position: -106px -920px;
->>>>>>> 6c65056e
-  width: 105px;
-  height: 105px;
-}
-.Mount_Body_Cactus-Shimmer {
-<<<<<<< HEAD
-  background-image: url('~assets/images/sprites/spritesmith-main-11.png');
-  background-position: -954px -530px;
-=======
-  background-image: url(/static/sprites/spritesmith-main-11.png);
-  background-position: -212px -920px;
->>>>>>> 6c65056e
-  width: 105px;
-  height: 105px;
-}
-.Mount_Body_Cactus-Skeleton {
-<<<<<<< HEAD
-  background-image: url('~assets/images/sprites/spritesmith-main-11.png');
-  background-position: -954px -636px;
-=======
-  background-image: url(/static/sprites/spritesmith-main-11.png);
-  background-position: -318px -920px;
->>>>>>> 6c65056e
-  width: 105px;
-  height: 105px;
-}
-.Mount_Body_Cactus-Spooky {
-<<<<<<< HEAD
-  background-image: url('~assets/images/sprites/spritesmith-main-11.png');
-  background-position: -954px -742px;
-=======
-  background-image: url(/static/sprites/spritesmith-main-11.png);
-  background-position: -424px -920px;
->>>>>>> 6c65056e
-  width: 105px;
-  height: 105px;
-}
-.Mount_Body_Cactus-Thunderstorm {
-<<<<<<< HEAD
-  background-image: url('~assets/images/sprites/spritesmith-main-11.png');
-  background-position: 0px -920px;
-=======
-  background-image: url(/static/sprites/spritesmith-main-11.png);
-  background-position: -530px -920px;
->>>>>>> 6c65056e
-  width: 105px;
-  height: 105px;
-}
-.Mount_Body_Cactus-White {
-<<<<<<< HEAD
-  background-image: url('~assets/images/sprites/spritesmith-main-11.png');
-  background-position: -106px -920px;
-=======
-  background-image: url(/static/sprites/spritesmith-main-11.png);
-  background-position: -636px -920px;
->>>>>>> 6c65056e
-  width: 105px;
-  height: 105px;
-}
-.Mount_Body_Cactus-Zombie {
-<<<<<<< HEAD
-  background-image: url('~assets/images/sprites/spritesmith-main-11.png');
-  background-position: -212px -920px;
-=======
-  background-image: url(/static/sprites/spritesmith-main-11.png);
-  background-position: -742px -920px;
->>>>>>> 6c65056e
-  width: 105px;
-  height: 105px;
-}
-.Mount_Body_Cheetah-Base {
-<<<<<<< HEAD
-  background-image: url('~assets/images/sprites/spritesmith-main-11.png');
-  background-position: -318px -920px;
-=======
-  background-image: url(/static/sprites/spritesmith-main-11.png);
-  background-position: -848px -920px;
->>>>>>> 6c65056e
-  width: 105px;
-  height: 105px;
-}
-.Mount_Body_Cheetah-CottonCandyBlue {
-<<<<<<< HEAD
-  background-image: url('~assets/images/sprites/spritesmith-main-11.png');
-  background-position: -424px -920px;
-=======
-  background-image: url(/static/sprites/spritesmith-main-11.png);
-  background-position: -954px -920px;
->>>>>>> 6c65056e
-  width: 105px;
-  height: 105px;
-}
-.Mount_Body_Cheetah-CottonCandyPink {
-<<<<<<< HEAD
-  background-image: url('~assets/images/sprites/spritesmith-main-11.png');
-  background-position: -530px -920px;
-=======
-  background-image: url(/static/sprites/spritesmith-main-11.png);
-  background-position: -1060px 0px;
->>>>>>> 6c65056e
-  width: 105px;
-  height: 105px;
-}
-.Mount_Body_Cheetah-Desert {
-<<<<<<< HEAD
-  background-image: url('~assets/images/sprites/spritesmith-main-11.png');
-  background-position: -636px -920px;
-=======
-  background-image: url(/static/sprites/spritesmith-main-11.png);
-  background-position: -1060px -106px;
->>>>>>> 6c65056e
-  width: 105px;
-  height: 105px;
-}
-.Mount_Body_Cheetah-Golden {
-<<<<<<< HEAD
-  background-image: url('~assets/images/sprites/spritesmith-main-11.png');
-  background-position: -742px -920px;
-=======
-  background-image: url(/static/sprites/spritesmith-main-11.png);
-  background-position: -1060px -212px;
->>>>>>> 6c65056e
-  width: 105px;
-  height: 105px;
-}
-.Mount_Body_Cheetah-Red {
-<<<<<<< HEAD
-  background-image: url('~assets/images/sprites/spritesmith-main-11.png');
-  background-position: -848px -920px;
-=======
-  background-image: url(/static/sprites/spritesmith-main-11.png);
-  background-position: -1060px -318px;
->>>>>>> 6c65056e
-  width: 105px;
-  height: 105px;
-}
-.Mount_Body_Cheetah-Shade {
-<<<<<<< HEAD
-  background-image: url('~assets/images/sprites/spritesmith-main-11.png');
-  background-position: -954px -920px;
-=======
-  background-image: url(/static/sprites/spritesmith-main-11.png);
-  background-position: -1060px -424px;
->>>>>>> 6c65056e
-  width: 105px;
-  height: 105px;
-}
-.Mount_Body_Cheetah-Skeleton {
-<<<<<<< HEAD
-  background-image: url('~assets/images/sprites/spritesmith-main-11.png');
-  background-position: -1060px 0px;
-=======
-  background-image: url(/static/sprites/spritesmith-main-11.png);
-  background-position: -1060px -530px;
->>>>>>> 6c65056e
-  width: 105px;
-  height: 105px;
-}
-.Mount_Body_Cheetah-White {
-<<<<<<< HEAD
-  background-image: url('~assets/images/sprites/spritesmith-main-11.png');
-  background-position: -1060px -106px;
-=======
-  background-image: url(/static/sprites/spritesmith-main-11.png);
-  background-position: -1060px -636px;
->>>>>>> 6c65056e
-  width: 105px;
-  height: 105px;
-}
-.Mount_Body_Cheetah-Zombie {
-<<<<<<< HEAD
-  background-image: url('~assets/images/sprites/spritesmith-main-11.png');
-  background-position: -1060px -212px;
-=======
-  background-image: url(/static/sprites/spritesmith-main-11.png);
-  background-position: -1060px -742px;
->>>>>>> 6c65056e
-  width: 105px;
-  height: 105px;
-}
-.Mount_Body_Cow-Base {
-<<<<<<< HEAD
-  background-image: url('~assets/images/sprites/spritesmith-main-11.png');
-  background-position: -1060px -318px;
-=======
-  background-image: url(/static/sprites/spritesmith-main-11.png);
-  background-position: -1060px -848px;
->>>>>>> 6c65056e
-  width: 105px;
-  height: 105px;
-}
-.Mount_Body_Cow-CottonCandyBlue {
-<<<<<<< HEAD
-  background-image: url('~assets/images/sprites/spritesmith-main-11.png');
-  background-position: -1060px -424px;
-=======
-  background-image: url(/static/sprites/spritesmith-main-11.png);
-  background-position: 0px -1026px;
->>>>>>> 6c65056e
-  width: 105px;
-  height: 105px;
-}
-.Mount_Body_Cow-CottonCandyPink {
-<<<<<<< HEAD
-  background-image: url('~assets/images/sprites/spritesmith-main-11.png');
-  background-position: -1060px -530px;
-=======
-  background-image: url(/static/sprites/spritesmith-main-11.png);
-  background-position: -106px -1026px;
->>>>>>> 6c65056e
-  width: 105px;
-  height: 105px;
-}
-.Mount_Body_Cow-Desert {
-<<<<<<< HEAD
-  background-image: url('~assets/images/sprites/spritesmith-main-11.png');
-  background-position: -1060px -636px;
-=======
-  background-image: url(/static/sprites/spritesmith-main-11.png);
-  background-position: -212px -1026px;
->>>>>>> 6c65056e
-  width: 105px;
-  height: 105px;
-}
-.Mount_Body_Cow-Golden {
-<<<<<<< HEAD
-  background-image: url('~assets/images/sprites/spritesmith-main-11.png');
-  background-position: -1060px -742px;
-=======
-  background-image: url(/static/sprites/spritesmith-main-11.png);
-  background-position: -318px -1026px;
->>>>>>> 6c65056e
-  width: 105px;
-  height: 105px;
-}
-.Mount_Body_Cow-Red {
-<<<<<<< HEAD
-  background-image: url('~assets/images/sprites/spritesmith-main-11.png');
-  background-position: -1060px -848px;
-=======
-  background-image: url(/static/sprites/spritesmith-main-11.png);
-  background-position: -424px -1026px;
->>>>>>> 6c65056e
-  width: 105px;
-  height: 105px;
-}
-.Mount_Body_Cow-Shade {
-<<<<<<< HEAD
-  background-image: url('~assets/images/sprites/spritesmith-main-11.png');
-  background-position: 0px -1026px;
-=======
-  background-image: url(/static/sprites/spritesmith-main-11.png);
-  background-position: -530px -1026px;
->>>>>>> 6c65056e
-  width: 105px;
-  height: 105px;
-}
-.Mount_Body_Cow-Skeleton {
-<<<<<<< HEAD
-  background-image: url('~assets/images/sprites/spritesmith-main-11.png');
-  background-position: -106px -1026px;
-=======
-  background-image: url(/static/sprites/spritesmith-main-11.png);
-  background-position: -636px -1026px;
->>>>>>> 6c65056e
-  width: 105px;
-  height: 105px;
-}
-.Mount_Body_Cow-White {
-<<<<<<< HEAD
-  background-image: url('~assets/images/sprites/spritesmith-main-11.png');
-  background-position: -212px -1026px;
-=======
-  background-image: url(/static/sprites/spritesmith-main-11.png);
-  background-position: -742px -1026px;
->>>>>>> 6c65056e
-  width: 105px;
-  height: 105px;
-}
-.Mount_Body_Cow-Zombie {
-<<<<<<< HEAD
-  background-image: url('~assets/images/sprites/spritesmith-main-11.png');
-  background-position: -318px -1026px;
-=======
-  background-image: url(/static/sprites/spritesmith-main-11.png);
-  background-position: -848px -1026px;
->>>>>>> 6c65056e
-  width: 105px;
-  height: 105px;
-}
-.Mount_Body_Cuttlefish-Base {
-  background-image: url('~assets/images/sprites/spritesmith-main-11.png');
-  background-position: -318px -248px;
-  width: 105px;
-  height: 114px;
-}
-.Mount_Body_Cuttlefish-CottonCandyBlue {
-  background-image: url('~assets/images/sprites/spritesmith-main-11.png');
-  background-position: -424px 0px;
-  width: 105px;
-  height: 114px;
-}
-.Mount_Body_Cuttlefish-CottonCandyPink {
-  background-image: url('~assets/images/sprites/spritesmith-main-11.png');
-  background-position: -424px -115px;
-  width: 105px;
-  height: 114px;
-}
-.Mount_Body_Cuttlefish-Desert {
-  background-image: url('~assets/images/sprites/spritesmith-main-11.png');
-  background-position: -424px -230px;
-  width: 105px;
-  height: 114px;
-}
-.Mount_Body_Cuttlefish-Golden {
-  background-image: url('~assets/images/sprites/spritesmith-main-11.png');
-  background-position: -212px -248px;
-  width: 105px;
-  height: 114px;
-}
-.Mount_Body_Cuttlefish-Red {
-  background-image: url('~assets/images/sprites/spritesmith-main-11.png');
-  background-position: -106px -372px;
-  width: 105px;
-  height: 114px;
-}
-.Mount_Body_Cuttlefish-Shade {
-  background-image: url('~assets/images/sprites/spritesmith-main-11.png');
-  background-position: -212px -372px;
-  width: 105px;
-  height: 114px;
-}
-.Mount_Body_Cuttlefish-Skeleton {
-  background-image: url('~assets/images/sprites/spritesmith-main-11.png');
-  background-position: -318px -372px;
-  width: 105px;
-  height: 114px;
-}
-.Mount_Body_Cuttlefish-White {
-  background-image: url('~assets/images/sprites/spritesmith-main-11.png');
-  background-position: -424px -372px;
-  width: 105px;
-  height: 114px;
-}
-.Mount_Body_Cuttlefish-Zombie {
-  background-image: url('~assets/images/sprites/spritesmith-main-11.png');
-  background-position: -530px 0px;
-  width: 105px;
-  height: 114px;
-}
-.Mount_Body_Deer-Base {
-<<<<<<< HEAD
-  background-image: url('~assets/images/sprites/spritesmith-main-11.png');
-  background-position: -1166px -318px;
-=======
-  background-image: url(/static/sprites/spritesmith-main-11.png);
-  background-position: -1166px -848px;
->>>>>>> 6c65056e
-  width: 105px;
-  height: 105px;
-}
-.Mount_Body_Deer-CottonCandyBlue {
-<<<<<<< HEAD
-  background-image: url('~assets/images/sprites/spritesmith-main-11.png');
-  background-position: -1166px -424px;
-=======
-  background-image: url(/static/sprites/spritesmith-main-11.png);
-  background-position: -1166px -954px;
->>>>>>> 6c65056e
-  width: 105px;
-  height: 105px;
-}
-.Mount_Body_Deer-CottonCandyPink {
-<<<<<<< HEAD
-  background-image: url('~assets/images/sprites/spritesmith-main-11.png');
-  background-position: -1166px -530px;
-=======
-  background-image: url(/static/sprites/spritesmith-main-11.png);
-  background-position: 0px -1132px;
->>>>>>> 6c65056e
-  width: 105px;
-  height: 105px;
-}
-.Mount_Body_Deer-Desert {
-<<<<<<< HEAD
-  background-image: url('~assets/images/sprites/spritesmith-main-11.png');
-  background-position: -1166px -636px;
-=======
-  background-image: url(/static/sprites/spritesmith-main-11.png);
-  background-position: -106px -1132px;
->>>>>>> 6c65056e
-  width: 105px;
-  height: 105px;
-}
-.Mount_Body_Deer-Golden {
-<<<<<<< HEAD
-  background-image: url('~assets/images/sprites/spritesmith-main-11.png');
-  background-position: -1166px -742px;
-=======
-  background-image: url(/static/sprites/spritesmith-main-11.png);
-  background-position: -636px 0px;
->>>>>>> 6c65056e
-  width: 105px;
-  height: 105px;
-}
-.Mount_Body_Deer-Red {
-<<<<<<< HEAD
-  background-image: url('~assets/images/sprites/spritesmith-main-11.png');
-  background-position: -1166px -848px;
-=======
-  background-image: url(/static/sprites/spritesmith-main-11.png);
-  background-position: -318px -1132px;
->>>>>>> 6c65056e
-  width: 105px;
-  height: 105px;
-}
-.Mount_Body_Deer-Shade {
-<<<<<<< HEAD
-  background-image: url('~assets/images/sprites/spritesmith-main-11.png');
-  background-position: -1166px -954px;
-=======
-  background-image: url(/static/sprites/spritesmith-main-11.png);
-  background-position: -424px -1132px;
->>>>>>> 6c65056e
-  width: 105px;
-  height: 105px;
-}
-.Mount_Body_Deer-Skeleton {
-<<<<<<< HEAD
-  background-image: url('~assets/images/sprites/spritesmith-main-11.png');
-  background-position: 0px -1132px;
-=======
-  background-image: url(/static/sprites/spritesmith-main-11.png);
-  background-position: -530px -1132px;
->>>>>>> 6c65056e
-  width: 105px;
-  height: 105px;
-}
-.Mount_Body_Deer-White {
-<<<<<<< HEAD
-  background-image: url('~assets/images/sprites/spritesmith-main-11.png');
-  background-position: -106px -1132px;
-=======
-  background-image: url(/static/sprites/spritesmith-main-11.png);
-  background-position: -636px -1132px;
->>>>>>> 6c65056e
-  width: 105px;
-  height: 105px;
-}
-.Mount_Body_Deer-Zombie {
-<<<<<<< HEAD
-  background-image: url('~assets/images/sprites/spritesmith-main-11.png');
-  background-position: -636px 0px;
-=======
-  background-image: url(/static/sprites/spritesmith-main-11.png);
-  background-position: -742px -1132px;
->>>>>>> 6c65056e
-  width: 105px;
-  height: 105px;
-}
-.Mount_Body_Dragon-Aquatic {
-<<<<<<< HEAD
-  background-image: url('~assets/images/sprites/spritesmith-main-11.png');
-  background-position: -318px -1132px;
-=======
-  background-image: url(/static/sprites/spritesmith-main-11.png);
-  background-position: -848px -1132px;
->>>>>>> 6c65056e
-  width: 105px;
-  height: 105px;
-}
-.Mount_Body_Dragon-Base {
-<<<<<<< HEAD
-  background-image: url('~assets/images/sprites/spritesmith-main-11.png');
-  background-position: -424px -1132px;
-=======
-  background-image: url(/static/sprites/spritesmith-main-11.png);
-  background-position: -954px -1132px;
->>>>>>> 6c65056e
-  width: 105px;
-  height: 105px;
-}
-.Mount_Body_Dragon-CottonCandyBlue {
-<<<<<<< HEAD
-  background-image: url('~assets/images/sprites/spritesmith-main-11.png');
-  background-position: -530px -1132px;
-=======
-  background-image: url(/static/sprites/spritesmith-main-11.png);
-  background-position: -1060px -1132px;
->>>>>>> 6c65056e
-  width: 105px;
-  height: 105px;
-}
-.Mount_Body_Dragon-CottonCandyPink {
-<<<<<<< HEAD
-  background-image: url('~assets/images/sprites/spritesmith-main-11.png');
-  background-position: -636px -1132px;
-=======
-  background-image: url(/static/sprites/spritesmith-main-11.png);
-  background-position: -1166px -1132px;
->>>>>>> 6c65056e
-  width: 105px;
-  height: 105px;
-}
-.Mount_Body_Dragon-Cupid {
-<<<<<<< HEAD
-  background-image: url('~assets/images/sprites/spritesmith-main-11.png');
-  background-position: -742px -1132px;
-=======
-  background-image: url(/static/sprites/spritesmith-main-11.png);
-  background-position: -1272px 0px;
->>>>>>> 6c65056e
-  width: 105px;
-  height: 105px;
-}
-.Mount_Body_Dragon-Desert {
-<<<<<<< HEAD
-  background-image: url('~assets/images/sprites/spritesmith-main-11.png');
-  background-position: -848px -1132px;
-=======
-  background-image: url(/static/sprites/spritesmith-main-11.png);
-  background-position: -1272px -106px;
->>>>>>> 6c65056e
-  width: 105px;
-  height: 105px;
-}
-.Mount_Body_Dragon-Ember {
-<<<<<<< HEAD
-  background-image: url('~assets/images/sprites/spritesmith-main-11.png');
-  background-position: -954px -1132px;
-=======
-  background-image: url(/static/sprites/spritesmith-main-11.png);
-  background-position: -1272px -212px;
->>>>>>> 6c65056e
-  width: 105px;
-  height: 105px;
-}
-.Mount_Body_Dragon-Fairy {
-<<<<<<< HEAD
-  background-image: url('~assets/images/sprites/spritesmith-main-11.png');
-  background-position: -1060px -1132px;
-=======
-  background-image: url(/static/sprites/spritesmith-main-11.png);
-  background-position: -1272px -318px;
->>>>>>> 6c65056e
-  width: 105px;
-  height: 105px;
-}
-.Mount_Body_Dragon-Floral {
-<<<<<<< HEAD
-  background-image: url('~assets/images/sprites/spritesmith-main-11.png');
-  background-position: -1166px -1132px;
-=======
-  background-image: url(/static/sprites/spritesmith-main-11.png);
-  background-position: -1272px -424px;
->>>>>>> 6c65056e
-  width: 105px;
-  height: 105px;
-}
-.Mount_Body_Dragon-Ghost {
-<<<<<<< HEAD
-  background-image: url('~assets/images/sprites/spritesmith-main-11.png');
-  background-position: -1272px 0px;
-=======
-  background-image: url(/static/sprites/spritesmith-main-11.png);
-  background-position: -1272px -530px;
->>>>>>> 6c65056e
-  width: 105px;
-  height: 105px;
-}
-.Mount_Body_Dragon-Golden {
-<<<<<<< HEAD
-  background-image: url('~assets/images/sprites/spritesmith-main-11.png');
-  background-position: -1272px -106px;
-=======
-  background-image: url(/static/sprites/spritesmith-main-11.png);
-  background-position: -1272px -636px;
->>>>>>> 6c65056e
-  width: 105px;
-  height: 105px;
-}
-.Mount_Body_Dragon-Holly {
-<<<<<<< HEAD
-  background-image: url('~assets/images/sprites/spritesmith-main-11.png');
-  background-position: -1272px -212px;
-=======
-  background-image: url(/static/sprites/spritesmith-main-11.png);
-  background-position: -1272px -742px;
->>>>>>> 6c65056e
-  width: 105px;
-  height: 105px;
-}
-.Mount_Body_Dragon-Peppermint {
-<<<<<<< HEAD
-  background-image: url('~assets/images/sprites/spritesmith-main-11.png');
-  background-position: -1272px -318px;
-=======
-  background-image: url(/static/sprites/spritesmith-main-11.png);
-  background-position: -1272px -848px;
->>>>>>> 6c65056e
-  width: 105px;
-  height: 105px;
-}
-.Mount_Body_Dragon-Red {
-<<<<<<< HEAD
-  background-image: url('~assets/images/sprites/spritesmith-main-11.png');
-  background-position: -1272px -424px;
-=======
-  background-image: url(/static/sprites/spritesmith-main-11.png);
-  background-position: -1272px -954px;
->>>>>>> 6c65056e
-  width: 105px;
-  height: 105px;
-}
-.Mount_Body_Dragon-RoyalPurple {
-<<<<<<< HEAD
-  background-image: url('~assets/images/sprites/spritesmith-main-11.png');
-  background-position: -1272px -530px;
-=======
-  background-image: url(/static/sprites/spritesmith-main-11.png);
-  background-position: -1272px -1060px;
->>>>>>> 6c65056e
-  width: 105px;
-  height: 105px;
-}
-.Mount_Body_Dragon-Shade {
-<<<<<<< HEAD
-  background-image: url('~assets/images/sprites/spritesmith-main-11.png');
-  background-position: -1272px -636px;
-=======
-  background-image: url(/static/sprites/spritesmith-main-11.png);
-  background-position: 0px -1238px;
->>>>>>> 6c65056e
-  width: 105px;
-  height: 105px;
-}
-.Mount_Body_Dragon-Shimmer {
-<<<<<<< HEAD
-  background-image: url('~assets/images/sprites/spritesmith-main-11.png');
-  background-position: -1272px -742px;
-=======
-  background-image: url(/static/sprites/spritesmith-main-11.png);
-  background-position: -106px -1238px;
->>>>>>> 6c65056e
-  width: 105px;
-  height: 105px;
-}
-.Mount_Body_Dragon-Skeleton {
-<<<<<<< HEAD
-  background-image: url('~assets/images/sprites/spritesmith-main-11.png');
-  background-position: -1272px -848px;
-=======
-  background-image: url(/static/sprites/spritesmith-main-11.png);
-  background-position: -212px -1238px;
->>>>>>> 6c65056e
-  width: 105px;
-  height: 105px;
-}
-.Mount_Body_Dragon-Spooky {
-<<<<<<< HEAD
-  background-image: url('~assets/images/sprites/spritesmith-main-11.png');
-  background-position: -1272px -954px;
-=======
-  background-image: url(/static/sprites/spritesmith-main-11.png);
-  background-position: -318px -1238px;
->>>>>>> 6c65056e
-  width: 105px;
-  height: 105px;
-}
-.Mount_Body_Dragon-Thunderstorm {
-<<<<<<< HEAD
-  background-image: url('~assets/images/sprites/spritesmith-main-11.png');
-  background-position: -1272px -1060px;
-=======
-  background-image: url(/static/sprites/spritesmith-main-11.png);
-  background-position: -424px -1238px;
->>>>>>> 6c65056e
-  width: 105px;
-  height: 105px;
-}
-.Mount_Body_Dragon-White {
-<<<<<<< HEAD
-  background-image: url('~assets/images/sprites/spritesmith-main-11.png');
-  background-position: 0px -1238px;
-=======
-  background-image: url(/static/sprites/spritesmith-main-11.png);
-  background-position: -530px -1238px;
->>>>>>> 6c65056e
-  width: 105px;
-  height: 105px;
-}
-.Mount_Body_Dragon-Zombie {
-<<<<<<< HEAD
-  background-image: url('~assets/images/sprites/spritesmith-main-11.png');
-  background-position: -106px -1238px;
-=======
-  background-image: url(/static/sprites/spritesmith-main-11.png);
-  background-position: -636px -1238px;
->>>>>>> 6c65056e
-  width: 105px;
-  height: 105px;
-}
-.Mount_Body_Egg-Base {
-<<<<<<< HEAD
-  background-image: url('~assets/images/sprites/spritesmith-main-11.png');
-  background-position: -212px -1238px;
-=======
-  background-image: url(/static/sprites/spritesmith-main-11.png);
-  background-position: -742px -1238px;
->>>>>>> 6c65056e
-  width: 105px;
-  height: 105px;
-}
-.Mount_Body_Egg-CottonCandyBlue {
-<<<<<<< HEAD
-  background-image: url('~assets/images/sprites/spritesmith-main-11.png');
-  background-position: -318px -1238px;
-=======
-  background-image: url(/static/sprites/spritesmith-main-11.png);
-  background-position: -848px -1238px;
->>>>>>> 6c65056e
-  width: 105px;
-  height: 105px;
-}
-.Mount_Body_Egg-CottonCandyPink {
-<<<<<<< HEAD
-  background-image: url('~assets/images/sprites/spritesmith-main-11.png');
-  background-position: -424px -1238px;
-=======
-  background-image: url(/static/sprites/spritesmith-main-11.png);
-  background-position: -954px -1238px;
->>>>>>> 6c65056e
-  width: 105px;
-  height: 105px;
-}
-.Mount_Body_Egg-Desert {
-<<<<<<< HEAD
-  background-image: url('~assets/images/sprites/spritesmith-main-11.png');
-  background-position: -530px -1238px;
-=======
-  background-image: url(/static/sprites/spritesmith-main-11.png);
-  background-position: -1060px -1238px;
->>>>>>> 6c65056e
-  width: 105px;
-  height: 105px;
-}
-.Mount_Body_Egg-Golden {
-<<<<<<< HEAD
-  background-image: url('~assets/images/sprites/spritesmith-main-11.png');
-  background-position: -636px -1238px;
-=======
-  background-image: url(/static/sprites/spritesmith-main-11.png);
-  background-position: -1166px -1238px;
->>>>>>> 6c65056e
-  width: 105px;
-  height: 105px;
-}
-.Mount_Body_Egg-Red {
-<<<<<<< HEAD
-  background-image: url('~assets/images/sprites/spritesmith-main-11.png');
-  background-position: -742px -1238px;
-=======
-  background-image: url(/static/sprites/spritesmith-main-11.png);
-  background-position: -1272px -1238px;
->>>>>>> 6c65056e
-  width: 105px;
-  height: 105px;
-}
-.Mount_Body_Egg-Shade {
-<<<<<<< HEAD
-  background-image: url('~assets/images/sprites/spritesmith-main-11.png');
-  background-position: -848px -1238px;
-=======
-  background-image: url(/static/sprites/spritesmith-main-11.png);
-  background-position: -1378px 0px;
->>>>>>> 6c65056e
-  width: 105px;
-  height: 105px;
-}
-.Mount_Body_Egg-Skeleton {
-<<<<<<< HEAD
-  background-image: url('~assets/images/sprites/spritesmith-main-11.png');
-  background-position: -954px -1238px;
-=======
-  background-image: url(/static/sprites/spritesmith-main-11.png);
-  background-position: -1378px -106px;
->>>>>>> 6c65056e
-  width: 105px;
-  height: 105px;
-}
-.Mount_Body_Egg-White {
-<<<<<<< HEAD
-  background-image: url('~assets/images/sprites/spritesmith-main-11.png');
-  background-position: -1060px -1238px;
-=======
-  background-image: url(/static/sprites/spritesmith-main-11.png);
-  background-position: -1378px -212px;
->>>>>>> 6c65056e
-  width: 105px;
-  height: 105px;
-}
-.Mount_Body_Egg-Zombie {
-<<<<<<< HEAD
-  background-image: url('~assets/images/sprites/spritesmith-main-11.png');
-  background-position: -1166px -1238px;
-=======
-  background-image: url(/static/sprites/spritesmith-main-11.png);
-  background-position: -1378px -318px;
->>>>>>> 6c65056e
-  width: 105px;
-  height: 105px;
-}
-.Mount_Body_Falcon-Base {
-<<<<<<< HEAD
-  background-image: url('~assets/images/sprites/spritesmith-main-11.png');
-  background-position: -1272px -1238px;
-=======
-  background-image: url(/static/sprites/spritesmith-main-11.png);
-  background-position: -1378px -424px;
->>>>>>> 6c65056e
-  width: 105px;
-  height: 105px;
-}
-.Mount_Body_Falcon-CottonCandyBlue {
-<<<<<<< HEAD
-  background-image: url('~assets/images/sprites/spritesmith-main-11.png');
-  background-position: -1378px 0px;
-=======
-  background-image: url(/static/sprites/spritesmith-main-11.png);
-  background-position: -1378px -530px;
->>>>>>> 6c65056e
-  width: 105px;
-  height: 105px;
-}
-.Mount_Body_Falcon-CottonCandyPink {
-<<<<<<< HEAD
-  background-image: url('~assets/images/sprites/spritesmith-main-11.png');
-  background-position: -1378px -106px;
-=======
-  background-image: url(/static/sprites/spritesmith-main-11.png);
-  background-position: -1378px -636px;
->>>>>>> 6c65056e
-  width: 105px;
-  height: 105px;
-}
-.Mount_Body_Falcon-Desert {
-<<<<<<< HEAD
-  background-image: url('~assets/images/sprites/spritesmith-main-11.png');
-  background-position: -1378px -212px;
-=======
-  background-image: url(/static/sprites/spritesmith-main-11.png);
-  background-position: -1378px -742px;
->>>>>>> 6c65056e
-  width: 105px;
-  height: 105px;
-}
-.Mount_Body_Falcon-Golden {
-<<<<<<< HEAD
-  background-image: url('~assets/images/sprites/spritesmith-main-11.png');
-  background-position: -1378px -318px;
-=======
-  background-image: url(/static/sprites/spritesmith-main-11.png);
-  background-position: -1378px -848px;
->>>>>>> 6c65056e
-  width: 105px;
-  height: 105px;
-}
-.Mount_Body_Falcon-Red {
-<<<<<<< HEAD
-  background-image: url('~assets/images/sprites/spritesmith-main-11.png');
-  background-position: -1378px -424px;
-=======
-  background-image: url(/static/sprites/spritesmith-main-11.png);
-  background-position: -1378px -954px;
->>>>>>> 6c65056e
-  width: 105px;
-  height: 105px;
-}
-.Mount_Body_Falcon-Shade {
-<<<<<<< HEAD
-  background-image: url('~assets/images/sprites/spritesmith-main-11.png');
-  background-position: -1378px -530px;
-=======
-  background-image: url(/static/sprites/spritesmith-main-11.png);
-  background-position: -1378px -1060px;
->>>>>>> 6c65056e
-  width: 105px;
-  height: 105px;
-}
-.Mount_Body_Falcon-Skeleton {
-<<<<<<< HEAD
-  background-image: url('~assets/images/sprites/spritesmith-main-11.png');
-  background-position: -1378px -636px;
-=======
-  background-image: url(/static/sprites/spritesmith-main-11.png);
-  background-position: -1378px -1166px;
->>>>>>> 6c65056e
-  width: 105px;
-  height: 105px;
-}
-.Mount_Body_Falcon-White {
-<<<<<<< HEAD
-  background-image: url('~assets/images/sprites/spritesmith-main-11.png');
-  background-position: -1378px -742px;
-=======
-  background-image: url(/static/sprites/spritesmith-main-11.png);
-  background-position: 0px -1344px;
->>>>>>> 6c65056e
-  width: 105px;
-  height: 105px;
-}
-.Mount_Body_Falcon-Zombie {
-<<<<<<< HEAD
-  background-image: url('~assets/images/sprites/spritesmith-main-11.png');
-  background-position: -1378px -848px;
-=======
-  background-image: url(/static/sprites/spritesmith-main-11.png);
-  background-position: -106px -1344px;
->>>>>>> 6c65056e
-  width: 105px;
-  height: 105px;
-}
-.Mount_Body_Ferret-Base {
-<<<<<<< HEAD
-  background-image: url('~assets/images/sprites/spritesmith-main-11.png');
-  background-position: -1378px -954px;
-=======
-  background-image: url(/static/sprites/spritesmith-main-11.png);
-  background-position: -212px -1344px;
->>>>>>> 6c65056e
-  width: 105px;
-  height: 105px;
-}
-.Mount_Body_Ferret-CottonCandyBlue {
-<<<<<<< HEAD
-  background-image: url('~assets/images/sprites/spritesmith-main-11.png');
-  background-position: -1378px -1060px;
-=======
-  background-image: url(/static/sprites/spritesmith-main-11.png);
-  background-position: -318px -1344px;
->>>>>>> 6c65056e
-  width: 105px;
-  height: 105px;
-}
-.Mount_Body_Ferret-CottonCandyPink {
-<<<<<<< HEAD
-  background-image: url('~assets/images/sprites/spritesmith-main-11.png');
-  background-position: -1378px -1166px;
-=======
-  background-image: url(/static/sprites/spritesmith-main-11.png);
-  background-position: -424px -1344px;
->>>>>>> 6c65056e
-  width: 105px;
-  height: 105px;
-}
-.Mount_Body_Ferret-Desert {
-<<<<<<< HEAD
-  background-image: url('~assets/images/sprites/spritesmith-main-11.png');
-  background-position: 0px -1344px;
-=======
-  background-image: url(/static/sprites/spritesmith-main-11.png);
-  background-position: -530px -1344px;
->>>>>>> 6c65056e
-  width: 105px;
-  height: 105px;
-}
-.Mount_Body_Ferret-Golden {
-<<<<<<< HEAD
-  background-image: url('~assets/images/sprites/spritesmith-main-11.png');
-  background-position: -106px -1344px;
-=======
-  background-image: url(/static/sprites/spritesmith-main-11.png);
-  background-position: -636px -1344px;
->>>>>>> 6c65056e
-  width: 105px;
-  height: 105px;
-}
-.Mount_Body_Ferret-Red {
-<<<<<<< HEAD
-  background-image: url('~assets/images/sprites/spritesmith-main-11.png');
-  background-position: -212px -1344px;
-=======
-  background-image: url(/static/sprites/spritesmith-main-11.png);
-  background-position: -742px -1344px;
->>>>>>> 6c65056e
-  width: 105px;
-  height: 105px;
-}
-.Mount_Body_Ferret-Shade {
-<<<<<<< HEAD
-  background-image: url('~assets/images/sprites/spritesmith-main-11.png');
-  background-position: -318px -1344px;
-=======
-  background-image: url(/static/sprites/spritesmith-main-11.png);
-  background-position: -848px -1344px;
->>>>>>> 6c65056e
-  width: 105px;
-  height: 105px;
-}
-.Mount_Body_Ferret-Skeleton {
-<<<<<<< HEAD
-  background-image: url('~assets/images/sprites/spritesmith-main-11.png');
-  background-position: -424px -1344px;
-=======
-  background-image: url(/static/sprites/spritesmith-main-11.png);
-  background-position: -954px -1344px;
->>>>>>> 6c65056e
-  width: 105px;
-  height: 105px;
-}
-.Mount_Body_Ferret-White {
-<<<<<<< HEAD
-  background-image: url('~assets/images/sprites/spritesmith-main-11.png');
-  background-position: -530px -1344px;
-=======
-  background-image: url(/static/sprites/spritesmith-main-11.png);
-  background-position: -1060px -1344px;
->>>>>>> 6c65056e
-  width: 105px;
-  height: 105px;
-}
-.Mount_Body_Ferret-Zombie {
-<<<<<<< HEAD
-  background-image: url('~assets/images/sprites/spritesmith-main-11.png');
-  background-position: -636px -1344px;
-=======
-  background-image: url(/static/sprites/spritesmith-main-11.png);
-  background-position: -1166px -1344px;
->>>>>>> 6c65056e
-  width: 105px;
-  height: 105px;
-}
-.Mount_Body_FlyingPig-Aquatic {
-<<<<<<< HEAD
-  background-image: url('~assets/images/sprites/spritesmith-main-11.png');
-  background-position: -742px -1344px;
-=======
-  background-image: url(/static/sprites/spritesmith-main-11.png);
-  background-position: -1272px -1344px;
->>>>>>> 6c65056e
-  width: 105px;
-  height: 105px;
-}
-.Mount_Body_FlyingPig-Base {
-<<<<<<< HEAD
-  background-image: url('~assets/images/sprites/spritesmith-main-11.png');
-  background-position: -848px -1344px;
-=======
-  background-image: url(/static/sprites/spritesmith-main-11.png);
-  background-position: -1378px -1344px;
->>>>>>> 6c65056e
-  width: 105px;
-  height: 105px;
-}
-.Mount_Body_FlyingPig-CottonCandyBlue {
-<<<<<<< HEAD
-  background-image: url('~assets/images/sprites/spritesmith-main-11.png');
-  background-position: -954px -1344px;
-=======
-  background-image: url(/static/sprites/spritesmith-main-11.png);
-  background-position: -1484px 0px;
->>>>>>> 6c65056e
-  width: 105px;
-  height: 105px;
-}
-.Mount_Body_FlyingPig-CottonCandyPink {
-<<<<<<< HEAD
-  background-image: url('~assets/images/sprites/spritesmith-main-11.png');
-  background-position: -1060px -1344px;
-=======
-  background-image: url(/static/sprites/spritesmith-main-11.png);
-  background-position: -1484px -106px;
->>>>>>> 6c65056e
-  width: 105px;
-  height: 105px;
-}
-.Mount_Body_FlyingPig-Cupid {
-<<<<<<< HEAD
-  background-image: url('~assets/images/sprites/spritesmith-main-11.png');
-  background-position: -1166px -1344px;
-=======
-  background-image: url(/static/sprites/spritesmith-main-11.png);
-  background-position: -1484px -212px;
->>>>>>> 6c65056e
-  width: 105px;
-  height: 105px;
-}
-.Mount_Body_FlyingPig-Desert {
-<<<<<<< HEAD
-  background-image: url('~assets/images/sprites/spritesmith-main-11.png');
-  background-position: -1272px -1344px;
-=======
-  background-image: url(/static/sprites/spritesmith-main-11.png);
-  background-position: -1484px -318px;
->>>>>>> 6c65056e
-  width: 105px;
-  height: 105px;
-}
-.Mount_Body_FlyingPig-Ember {
-<<<<<<< HEAD
-  background-image: url('~assets/images/sprites/spritesmith-main-11.png');
-  background-position: -1378px -1344px;
-=======
-  background-image: url(/static/sprites/spritesmith-main-11.png);
-  background-position: -1484px -424px;
->>>>>>> 6c65056e
-  width: 105px;
-  height: 105px;
-}
-.Mount_Body_FlyingPig-Fairy {
-<<<<<<< HEAD
-  background-image: url('~assets/images/sprites/spritesmith-main-11.png');
-  background-position: -1484px 0px;
-=======
-  background-image: url(/static/sprites/spritesmith-main-11.png);
-  background-position: -1484px -530px;
->>>>>>> 6c65056e
-  width: 105px;
-  height: 105px;
-}
-.Mount_Body_FlyingPig-Floral {
-<<<<<<< HEAD
-  background-image: url('~assets/images/sprites/spritesmith-main-11.png');
-  background-position: -1484px -106px;
-=======
-  background-image: url(/static/sprites/spritesmith-main-11.png);
-  background-position: -1484px -636px;
->>>>>>> 6c65056e
-  width: 105px;
-  height: 105px;
-}
-.Mount_Body_FlyingPig-Ghost {
-<<<<<<< HEAD
-  background-image: url('~assets/images/sprites/spritesmith-main-11.png');
-  background-position: -1484px -212px;
-=======
-  background-image: url(/static/sprites/spritesmith-main-11.png);
-  background-position: -1484px -742px;
->>>>>>> 6c65056e
-  width: 105px;
-  height: 105px;
-}
-.Mount_Body_FlyingPig-Golden {
-<<<<<<< HEAD
-  background-image: url('~assets/images/sprites/spritesmith-main-11.png');
-  background-position: -1484px -318px;
-=======
-  background-image: url(/static/sprites/spritesmith-main-11.png);
-  background-position: -1484px -848px;
->>>>>>> 6c65056e
-  width: 105px;
-  height: 105px;
-}
-.Mount_Body_FlyingPig-Holly {
-<<<<<<< HEAD
-  background-image: url('~assets/images/sprites/spritesmith-main-11.png');
-  background-position: -1484px -424px;
-=======
-  background-image: url(/static/sprites/spritesmith-main-11.png);
-  background-position: -1484px -954px;
->>>>>>> 6c65056e
-  width: 105px;
-  height: 105px;
-}
-.Mount_Body_FlyingPig-Peppermint {
-<<<<<<< HEAD
-  background-image: url('~assets/images/sprites/spritesmith-main-11.png');
-  background-position: -1484px -530px;
-=======
-  background-image: url(/static/sprites/spritesmith-main-11.png);
-  background-position: -1484px -1060px;
->>>>>>> 6c65056e
-  width: 105px;
-  height: 105px;
-}
-.Mount_Body_FlyingPig-Red {
-<<<<<<< HEAD
-  background-image: url('~assets/images/sprites/spritesmith-main-11.png');
-  background-position: -1484px -636px;
-=======
-  background-image: url(/static/sprites/spritesmith-main-11.png);
-  background-position: -1484px -1166px;
->>>>>>> 6c65056e
-  width: 105px;
-  height: 105px;
-}
-.Mount_Body_FlyingPig-RoyalPurple {
-<<<<<<< HEAD
-  background-image: url('~assets/images/sprites/spritesmith-main-11.png');
-  background-position: -1484px -742px;
-=======
-  background-image: url(/static/sprites/spritesmith-main-11.png);
-  background-position: -1484px -1272px;
->>>>>>> 6c65056e
-  width: 105px;
-  height: 105px;
-}
-.Mount_Body_FlyingPig-Shade {
-<<<<<<< HEAD
-  background-image: url('~assets/images/sprites/spritesmith-main-11.png');
-  background-position: -1484px -848px;
-=======
-  background-image: url(/static/sprites/spritesmith-main-11.png);
-  background-position: 0px -1450px;
->>>>>>> 6c65056e
-  width: 105px;
-  height: 105px;
-}
-.Mount_Body_FlyingPig-Shimmer {
-<<<<<<< HEAD
-  background-image: url('~assets/images/sprites/spritesmith-main-11.png');
-  background-position: -1484px -954px;
-=======
-  background-image: url(/static/sprites/spritesmith-main-11.png);
-  background-position: -106px -1450px;
->>>>>>> 6c65056e
-  width: 105px;
-  height: 105px;
-}
-.Mount_Body_FlyingPig-Skeleton {
-<<<<<<< HEAD
-  background-image: url('~assets/images/sprites/spritesmith-main-11.png');
-  background-position: -1484px -1060px;
-=======
-  background-image: url(/static/sprites/spritesmith-main-11.png);
-  background-position: -212px -1450px;
->>>>>>> 6c65056e
-  width: 105px;
-  height: 105px;
-}
-.Mount_Body_FlyingPig-Spooky {
-<<<<<<< HEAD
-  background-image: url('~assets/images/sprites/spritesmith-main-11.png');
-  background-position: -1484px -1166px;
-=======
-  background-image: url(/static/sprites/spritesmith-main-11.png);
-  background-position: -318px -1450px;
->>>>>>> 6c65056e
-  width: 105px;
-  height: 105px;
-}
-.Mount_Body_FlyingPig-Thunderstorm {
-<<<<<<< HEAD
-  background-image: url('~assets/images/sprites/spritesmith-main-11.png');
-  background-position: -1484px -1272px;
-=======
-  background-image: url(/static/sprites/spritesmith-main-11.png);
-  background-position: -424px -1450px;
->>>>>>> 6c65056e
-  width: 105px;
-  height: 105px;
-}
-.Mount_Body_FlyingPig-White {
-<<<<<<< HEAD
-  background-image: url('~assets/images/sprites/spritesmith-main-11.png');
-  background-position: 0px -1450px;
-=======
-  background-image: url(/static/sprites/spritesmith-main-11.png);
-  background-position: -530px -1450px;
->>>>>>> 6c65056e
-  width: 105px;
-  height: 105px;
-}
-.Mount_Body_FlyingPig-Zombie {
-<<<<<<< HEAD
-  background-image: url('~assets/images/sprites/spritesmith-main-11.png');
-  background-position: -106px -1450px;
-=======
-  background-image: url(/static/sprites/spritesmith-main-11.png);
-  background-position: -636px -1450px;
->>>>>>> 6c65056e
-  width: 105px;
-  height: 105px;
-}
-.Mount_Body_Fox-Aquatic {
-<<<<<<< HEAD
-  background-image: url('~assets/images/sprites/spritesmith-main-11.png');
-  background-position: -212px -1450px;
-=======
-  background-image: url(/static/sprites/spritesmith-main-11.png);
-  background-position: -742px -1450px;
->>>>>>> 6c65056e
-  width: 105px;
-  height: 105px;
-}
-.Mount_Body_Fox-Base {
-<<<<<<< HEAD
-  background-image: url('~assets/images/sprites/spritesmith-main-11.png');
-  background-position: -318px -1450px;
-=======
-  background-image: url(/static/sprites/spritesmith-main-11.png);
-  background-position: -848px -1450px;
->>>>>>> 6c65056e
-  width: 105px;
-  height: 105px;
-}
-.Mount_Body_Fox-CottonCandyBlue {
-<<<<<<< HEAD
-  background-image: url('~assets/images/sprites/spritesmith-main-11.png');
-  background-position: -424px -1450px;
-=======
-  background-image: url(/static/sprites/spritesmith-main-11.png);
-  background-position: -954px -1450px;
->>>>>>> 6c65056e
-  width: 105px;
-  height: 105px;
-}
-.Mount_Body_Fox-CottonCandyPink {
-<<<<<<< HEAD
-  background-image: url('~assets/images/sprites/spritesmith-main-11.png');
-  background-position: -530px -1450px;
-=======
-  background-image: url(/static/sprites/spritesmith-main-11.png);
-  background-position: -1060px -1450px;
->>>>>>> 6c65056e
-  width: 105px;
-  height: 105px;
-}
-.Mount_Body_Fox-Cupid {
-<<<<<<< HEAD
-  background-image: url('~assets/images/sprites/spritesmith-main-11.png');
-  background-position: -636px -1450px;
-=======
-  background-image: url(/static/sprites/spritesmith-main-11.png);
-  background-position: -1166px -1450px;
->>>>>>> 6c65056e
-  width: 105px;
-  height: 105px;
-}
-.Mount_Body_Fox-Desert {
-<<<<<<< HEAD
-  background-image: url('~assets/images/sprites/spritesmith-main-11.png');
-  background-position: -742px -1450px;
-=======
-  background-image: url(/static/sprites/spritesmith-main-11.png);
-  background-position: -1272px -1450px;
->>>>>>> 6c65056e
-  width: 105px;
-  height: 105px;
-}
-.Mount_Body_Fox-Ember {
-<<<<<<< HEAD
-  background-image: url('~assets/images/sprites/spritesmith-main-11.png');
-  background-position: -848px -1450px;
-=======
-  background-image: url(/static/sprites/spritesmith-main-11.png);
-  background-position: -1378px -1450px;
->>>>>>> 6c65056e
-  width: 105px;
-  height: 105px;
-}
-.Mount_Body_Fox-Fairy {
-<<<<<<< HEAD
-  background-image: url('~assets/images/sprites/spritesmith-main-11.png');
-  background-position: -954px -1450px;
-=======
-  background-image: url(/static/sprites/spritesmith-main-11.png);
-  background-position: -1484px -1450px;
->>>>>>> 6c65056e
-  width: 105px;
-  height: 105px;
-}
-.Mount_Body_Fox-Floral {
-<<<<<<< HEAD
-  background-image: url('~assets/images/sprites/spritesmith-main-11.png');
-  background-position: -1060px -1450px;
-=======
-  background-image: url(/static/sprites/spritesmith-main-11.png);
-  background-position: -1590px 0px;
->>>>>>> 6c65056e
-  width: 105px;
-  height: 105px;
-}
-.Mount_Body_Fox-Ghost {
-<<<<<<< HEAD
-  background-image: url('~assets/images/sprites/spritesmith-main-11.png');
-  background-position: -1166px -1450px;
-=======
-  background-image: url(/static/sprites/spritesmith-main-11.png);
-  background-position: -1590px -106px;
->>>>>>> 6c65056e
-  width: 105px;
-  height: 105px;
-}
-.Mount_Body_Fox-Golden {
-<<<<<<< HEAD
-  background-image: url('~assets/images/sprites/spritesmith-main-11.png');
-  background-position: -1272px -1450px;
-=======
-  background-image: url(/static/sprites/spritesmith-main-11.png);
-  background-position: -1590px -212px;
->>>>>>> 6c65056e
-  width: 105px;
-  height: 105px;
-}
-.Mount_Body_Fox-Holly {
-<<<<<<< HEAD
-  background-image: url('~assets/images/sprites/spritesmith-main-11.png');
-  background-position: -1378px -1450px;
-=======
-  background-image: url(/static/sprites/spritesmith-main-11.png);
-  background-position: -1590px -318px;
->>>>>>> 6c65056e
-  width: 105px;
-  height: 105px;
-}
-.Mount_Body_Fox-Peppermint {
-<<<<<<< HEAD
-  background-image: url('~assets/images/sprites/spritesmith-main-11.png');
-  background-position: -1484px -1450px;
-=======
-  background-image: url(/static/sprites/spritesmith-main-11.png);
-  background-position: -1590px -424px;
->>>>>>> 6c65056e
-  width: 105px;
-  height: 105px;
-}
-.Mount_Body_Fox-Red {
-<<<<<<< HEAD
-  background-image: url('~assets/images/sprites/spritesmith-main-11.png');
-  background-position: -1590px 0px;
-=======
-  background-image: url(/static/sprites/spritesmith-main-11.png);
-  background-position: -1590px -530px;
->>>>>>> 6c65056e
-  width: 105px;
-  height: 105px;
-}
-.Mount_Body_Fox-RoyalPurple {
-<<<<<<< HEAD
-  background-image: url('~assets/images/sprites/spritesmith-main-11.png');
-  background-position: -1590px -106px;
-=======
-  background-image: url(/static/sprites/spritesmith-main-11.png);
-  background-position: -1590px -636px;
->>>>>>> 6c65056e
-  width: 105px;
-  height: 105px;
-}
-.Mount_Body_Fox-Shade {
-<<<<<<< HEAD
-  background-image: url('~assets/images/sprites/spritesmith-main-11.png');
-  background-position: -1590px -212px;
-=======
-  background-image: url(/static/sprites/spritesmith-main-11.png);
-  background-position: -1590px -742px;
->>>>>>> 6c65056e
-  width: 105px;
-  height: 105px;
-}
-.Mount_Body_Fox-Shimmer {
-<<<<<<< HEAD
-  background-image: url('~assets/images/sprites/spritesmith-main-11.png');
-  background-position: -1590px -318px;
-=======
-  background-image: url(/static/sprites/spritesmith-main-11.png);
-  background-position: -1590px -848px;
->>>>>>> 6c65056e
-  width: 105px;
-  height: 105px;
-}
-.Mount_Body_Fox-Skeleton {
-<<<<<<< HEAD
-  background-image: url('~assets/images/sprites/spritesmith-main-11.png');
-  background-position: -1590px -424px;
-=======
-  background-image: url(/static/sprites/spritesmith-main-11.png);
-  background-position: -1590px -954px;
->>>>>>> 6c65056e
-  width: 105px;
-  height: 105px;
-}
-.Mount_Body_Fox-Spooky {
-<<<<<<< HEAD
-  background-image: url('~assets/images/sprites/spritesmith-main-11.png');
-  background-position: -1590px -530px;
-=======
-  background-image: url(/static/sprites/spritesmith-main-11.png);
-  background-position: -1590px -1060px;
->>>>>>> 6c65056e
-  width: 105px;
-  height: 105px;
-}
-.Mount_Body_Fox-Thunderstorm {
-<<<<<<< HEAD
-  background-image: url('~assets/images/sprites/spritesmith-main-11.png');
-  background-position: -1590px -636px;
-=======
-  background-image: url(/static/sprites/spritesmith-main-11.png);
-  background-position: -1590px -1166px;
->>>>>>> 6c65056e
-  width: 105px;
-  height: 105px;
-}
-.Mount_Body_Fox-White {
-<<<<<<< HEAD
-  background-image: url('~assets/images/sprites/spritesmith-main-11.png');
-  background-position: -1590px -742px;
-=======
-  background-image: url(/static/sprites/spritesmith-main-11.png);
-  background-position: -1590px -1272px;
->>>>>>> 6c65056e
-  width: 105px;
-  height: 105px;
-}
-.Mount_Body_Fox-Zombie {
-<<<<<<< HEAD
-  background-image: url('~assets/images/sprites/spritesmith-main-11.png');
-  background-position: -1590px -848px;
-=======
-  background-image: url(/static/sprites/spritesmith-main-11.png);
-  background-position: -1590px -1378px;
->>>>>>> 6c65056e
   width: 105px;
   height: 105px;
 }
 .Mount_Body_Frog-Base {
-  background-image: url('~assets/images/sprites/spritesmith-main-11.png');
+  background-image: url(/static/sprites/spritesmith-main-11.png);
   background-position: -530px -115px;
   width: 105px;
   height: 114px;
 }
 .Mount_Body_Frog-CottonCandyBlue {
-  background-image: url('~assets/images/sprites/spritesmith-main-11.png');
+  background-image: url(/static/sprites/spritesmith-main-11.png);
   background-position: -530px -230px;
   width: 105px;
   height: 114px;
 }
 .Mount_Body_Frog-CottonCandyPink {
-  background-image: url('~assets/images/sprites/spritesmith-main-11.png');
+  background-image: url(/static/sprites/spritesmith-main-11.png);
   background-position: -530px -345px;
   width: 105px;
   height: 114px;
 }
 .Mount_Body_Frog-Desert {
-  background-image: url('~assets/images/sprites/spritesmith-main-11.png');
+  background-image: url(/static/sprites/spritesmith-main-11.png);
   background-position: 0px -487px;
   width: 105px;
   height: 114px;
 }
 .Mount_Body_Frog-Golden {
-  background-image: url('~assets/images/sprites/spritesmith-main-11.png');
+  background-image: url(/static/sprites/spritesmith-main-11.png);
   background-position: -106px -487px;
   width: 105px;
   height: 114px;
 }
 .Mount_Body_Frog-Red {
-  background-image: url('~assets/images/sprites/spritesmith-main-11.png');
+  background-image: url(/static/sprites/spritesmith-main-11.png);
   background-position: -212px -487px;
   width: 105px;
   height: 114px;
 }
 .Mount_Body_Frog-Shade {
-  background-image: url('~assets/images/sprites/spritesmith-main-11.png');
+  background-image: url(/static/sprites/spritesmith-main-11.png);
   background-position: -318px -487px;
   width: 105px;
   height: 114px;
 }
 .Mount_Body_Frog-Skeleton {
-  background-image: url('~assets/images/sprites/spritesmith-main-11.png');
+  background-image: url(/static/sprites/spritesmith-main-11.png);
   background-position: -424px -487px;
   width: 105px;
   height: 114px;
 }
 .Mount_Body_Frog-White {
-  background-image: url('~assets/images/sprites/spritesmith-main-11.png');
+  background-image: url(/static/sprites/spritesmith-main-11.png);
   background-position: -530px -487px;
   width: 105px;
   height: 114px;
 }
 .Mount_Body_Frog-Zombie {
-  background-image: url('~assets/images/sprites/spritesmith-main-11.png');
+  background-image: url(/static/sprites/spritesmith-main-11.png);
   background-position: 0px -372px;
   width: 105px;
   height: 114px;
 }
 .Mount_Body_Gryphon-Base {
-<<<<<<< HEAD
-  background-image: url('~assets/images/sprites/spritesmith-main-11.png');
-  background-position: -530px -1556px;
+  background-image: url(/static/sprites/spritesmith-main-11.png);
+  background-position: -1060px -1556px;
   width: 105px;
   height: 105px;
 }
 .Mount_Body_Gryphon-CottonCandyBlue {
-  background-image: url('~assets/images/sprites/spritesmith-main-11.png');
-  background-position: -636px -1556px;
+  background-image: url(/static/sprites/spritesmith-main-11.png);
+  background-position: -1166px -1556px;
   width: 105px;
   height: 105px;
 }
 .Mount_Body_Gryphon-CottonCandyPink {
-  background-image: url('~assets/images/sprites/spritesmith-main-11.png');
-  background-position: -742px -1556px;
+  background-image: url(/static/sprites/spritesmith-main-11.png);
+  background-position: -1272px -1556px;
   width: 105px;
   height: 105px;
 }
 .Mount_Body_Gryphon-Desert {
-  background-image: url('~assets/images/sprites/spritesmith-main-11.png');
-  background-position: -848px -1556px;
+  background-image: url(/static/sprites/spritesmith-main-11.png);
+  background-position: -1378px -1556px;
   width: 105px;
   height: 105px;
 }
 .Mount_Body_Gryphon-Golden {
-  background-image: url('~assets/images/sprites/spritesmith-main-11.png');
-  background-position: -954px -1556px;
+  background-image: url(/static/sprites/spritesmith-main-11.png);
+  background-position: -1484px -1556px;
   width: 105px;
   height: 105px;
 }
 .Mount_Body_Gryphon-Red {
-  background-image: url('~assets/images/sprites/spritesmith-main-11.png');
-=======
-  background-image: url(/static/sprites/spritesmith-main-11.png);
->>>>>>> 6c65056e
-  background-position: -1060px -1556px;
-  width: 105px;
-  height: 105px;
-}
-<<<<<<< HEAD
+  background-image: url(/static/sprites/spritesmith-main-11.png);
+  background-position: -1590px -1556px;
+  width: 105px;
+  height: 105px;
+}
 .Mount_Body_Gryphon-RoyalPurple {
-  background-image: url('~assets/images/sprites/spritesmith-main-11.png');
-=======
-.Mount_Body_Gryphon-CottonCandyBlue {
-  background-image: url(/static/sprites/spritesmith-main-11.png);
->>>>>>> 6c65056e
-  background-position: -1166px -1556px;
-  width: 105px;
-  height: 105px;
-}
-<<<<<<< HEAD
+  background-image: url(/static/sprites/spritesmith-main-11.png);
+  background-position: -1696px 0px;
+  width: 105px;
+  height: 105px;
+}
 .Mount_Body_Gryphon-Shade {
-  background-image: url('~assets/images/sprites/spritesmith-main-11.png');
-=======
-.Mount_Body_Gryphon-CottonCandyPink {
-  background-image: url(/static/sprites/spritesmith-main-11.png);
->>>>>>> 6c65056e
-  background-position: -1272px -1556px;
-  width: 105px;
-  height: 105px;
-}
-<<<<<<< HEAD
+  background-image: url(/static/sprites/spritesmith-main-11.png);
+  background-position: -1696px -106px;
+  width: 105px;
+  height: 105px;
+}
 .Mount_Body_Gryphon-Skeleton {
-  background-image: url('~assets/images/sprites/spritesmith-main-11.png');
-=======
-.Mount_Body_Gryphon-Desert {
-  background-image: url(/static/sprites/spritesmith-main-11.png);
->>>>>>> 6c65056e
-  background-position: -1378px -1556px;
-  width: 105px;
-  height: 105px;
-}
-<<<<<<< HEAD
+  background-image: url(/static/sprites/spritesmith-main-11.png);
+  background-position: -1696px -212px;
+  width: 105px;
+  height: 105px;
+}
 .Mount_Body_Gryphon-White {
-  background-image: url('~assets/images/sprites/spritesmith-main-11.png');
-=======
-.Mount_Body_Gryphon-Golden {
-  background-image: url(/static/sprites/spritesmith-main-11.png);
->>>>>>> 6c65056e
-  background-position: -1484px -1556px;
-  width: 105px;
-  height: 105px;
-}
-<<<<<<< HEAD
-.Mount_Body_Gryphon-Zombie {
-  background-image: url('~assets/images/sprites/spritesmith-main-11.png');
-=======
-.Mount_Body_Gryphon-Red {
-  background-image: url(/static/sprites/spritesmith-main-11.png);
->>>>>>> 6c65056e
-  background-position: -1590px -1556px;
-  width: 105px;
-  height: 105px;
-}
-<<<<<<< HEAD
-.Mount_Body_GuineaPig-Base {
-  background-image: url('~assets/images/sprites/spritesmith-main-11.png');
-=======
-.Mount_Body_Gryphon-RoyalPurple {
-  background-image: url(/static/sprites/spritesmith-main-11.png);
->>>>>>> 6c65056e
-  background-position: -1696px 0px;
-  width: 105px;
-  height: 105px;
-}
-<<<<<<< HEAD
-.Mount_Body_GuineaPig-CottonCandyBlue {
-  background-image: url('~assets/images/sprites/spritesmith-main-11.png');
-=======
-.Mount_Body_Gryphon-Shade {
-  background-image: url(/static/sprites/spritesmith-main-11.png);
->>>>>>> 6c65056e
-  background-position: -1696px -106px;
-  width: 105px;
-  height: 105px;
-}
-<<<<<<< HEAD
-.Mount_Body_GuineaPig-CottonCandyPink {
-  background-image: url('~assets/images/sprites/spritesmith-main-11.png');
-=======
-.Mount_Body_Gryphon-Skeleton {
-  background-image: url(/static/sprites/spritesmith-main-11.png);
->>>>>>> 6c65056e
-  background-position: -1696px -212px;
-  width: 105px;
-  height: 105px;
-}
-<<<<<<< HEAD
-.Mount_Body_GuineaPig-Desert {
-  background-image: url('~assets/images/sprites/spritesmith-main-11.png');
-=======
-.Mount_Body_Gryphon-White {
-  background-image: url(/static/sprites/spritesmith-main-11.png);
->>>>>>> 6c65056e
+  background-image: url(/static/sprites/spritesmith-main-11.png);
   background-position: -1696px -318px;
   width: 105px;
   height: 105px;
