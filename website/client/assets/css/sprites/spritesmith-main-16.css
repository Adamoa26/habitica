--- conflicted
+++ resolved
@@ -1,690 +1,474 @@
-<<<<<<< HEAD
+.Mount_Head_Slime-Base {
+  background-image: url('~assets/images/sprites/spritesmith-main-16.png');
+  background-position: -1028px -106px;
+  width: 105px;
+  height: 105px;
+}
+.Mount_Head_Slime-CottonCandyBlue {
+  background-image: url('~assets/images/sprites/spritesmith-main-16.png');
+  background-position: -530px -1240px;
+  width: 105px;
+  height: 105px;
+}
+.Mount_Head_Slime-CottonCandyPink {
+  background-image: url('~assets/images/sprites/spritesmith-main-16.png');
+  background-position: -636px -1028px;
+  width: 105px;
+  height: 105px;
+}
+.Mount_Head_Slime-Desert {
+  background-image: url('~assets/images/sprites/spritesmith-main-16.png');
+  background-position: -742px -1028px;
+  width: 105px;
+  height: 105px;
+}
+.Mount_Head_Slime-Golden {
+  background-image: url('~assets/images/sprites/spritesmith-main-16.png');
+  background-position: -848px -1028px;
+  width: 105px;
+  height: 105px;
+}
+.Mount_Head_Slime-Red {
+  background-image: url('~assets/images/sprites/spritesmith-main-16.png');
+  background-position: -954px -1028px;
+  width: 105px;
+  height: 105px;
+}
+.Mount_Head_Slime-Shade {
+  background-image: url('~assets/images/sprites/spritesmith-main-16.png');
+  background-position: -1134px 0px;
+  width: 105px;
+  height: 105px;
+}
+.Mount_Head_Slime-Skeleton {
+  background-image: url('~assets/images/sprites/spritesmith-main-16.png');
+  background-position: -1134px -106px;
+  width: 105px;
+  height: 105px;
+}
+.Mount_Head_Slime-White {
+  background-image: url('~assets/images/sprites/spritesmith-main-16.png');
+  background-position: -1134px -212px;
+  width: 105px;
+  height: 105px;
+}
+.Mount_Head_Slime-Zombie {
+  background-image: url('~assets/images/sprites/spritesmith-main-16.png');
+  background-position: -1134px -318px;
+  width: 105px;
+  height: 105px;
+}
+.Mount_Head_Sloth-Base {
+  background-image: url('~assets/images/sprites/spritesmith-main-16.png');
+  background-position: -1134px -424px;
+  width: 105px;
+  height: 105px;
+}
 .Mount_Head_Sloth-CottonCandyBlue {
   background-image: url('~assets/images/sprites/spritesmith-main-16.png');
+  background-position: -1134px -530px;
+  width: 105px;
+  height: 105px;
+}
+.Mount_Head_Sloth-CottonCandyPink {
+  background-image: url('~assets/images/sprites/spritesmith-main-16.png');
+  background-position: -1346px -424px;
+  width: 105px;
+  height: 105px;
+}
+.Mount_Head_Sloth-Desert {
+  background-image: url('~assets/images/sprites/spritesmith-main-16.png');
+  background-position: -1346px -530px;
+  width: 105px;
+  height: 105px;
+}
+.Mount_Head_Sloth-Golden {
+  background-image: url('~assets/images/sprites/spritesmith-main-16.png');
+  background-position: -1346px -636px;
+  width: 105px;
+  height: 105px;
+}
+.Mount_Head_Sloth-Red {
+  background-image: url('~assets/images/sprites/spritesmith-main-16.png');
+  background-position: -1346px -742px;
+  width: 105px;
+  height: 105px;
+}
+.Mount_Head_Sloth-Shade {
+  background-image: url('~assets/images/sprites/spritesmith-main-16.png');
+  background-position: -1346px -848px;
+  width: 105px;
+  height: 105px;
+}
+.Mount_Head_Sloth-Skeleton {
+  background-image: url('~assets/images/sprites/spritesmith-main-16.png');
+  background-position: -1346px -954px;
+  width: 105px;
+  height: 105px;
+}
+.Mount_Head_Sloth-White {
+  background-image: url('~assets/images/sprites/spritesmith-main-16.png');
+  background-position: -1346px -1060px;
+  width: 105px;
+  height: 105px;
+}
+.Mount_Head_Sloth-Zombie {
+  background-image: url('~assets/images/sprites/spritesmith-main-16.png');
+  background-position: -1346px -1166px;
+  width: 105px;
+  height: 105px;
+}
+.Mount_Head_Snail-Base {
+  background-image: url('~assets/images/sprites/spritesmith-main-16.png');
+  background-position: 0px -1346px;
+  width: 105px;
+  height: 105px;
+}
+.Mount_Head_Snail-CottonCandyBlue {
+  background-image: url('~assets/images/sprites/spritesmith-main-16.png');
+  background-position: -106px -1346px;
+  width: 105px;
+  height: 105px;
+}
+.Mount_Head_Snail-CottonCandyPink {
+  background-image: url('~assets/images/sprites/spritesmith-main-16.png');
+  background-position: -212px -1346px;
+  width: 105px;
+  height: 105px;
+}
+.Mount_Head_Snail-Desert {
+  background-image: url('~assets/images/sprites/spritesmith-main-16.png');
+  background-position: -318px -1346px;
+  width: 105px;
+  height: 105px;
+}
+.Mount_Head_Snail-Golden {
+  background-image: url('~assets/images/sprites/spritesmith-main-16.png');
+  background-position: -424px -1346px;
+  width: 105px;
+  height: 105px;
+}
+.Mount_Head_Snail-Red {
+  background-image: url('~assets/images/sprites/spritesmith-main-16.png');
+  background-position: -530px -1346px;
+  width: 105px;
+  height: 105px;
+}
+.Mount_Head_Snail-Shade {
+  background-image: url('~assets/images/sprites/spritesmith-main-16.png');
+  background-position: -636px -1346px;
+  width: 105px;
+  height: 105px;
+}
+.Mount_Head_Snail-Skeleton {
+  background-image: url('~assets/images/sprites/spritesmith-main-16.png');
+  background-position: -742px -1346px;
+  width: 105px;
+  height: 105px;
+}
+.Mount_Head_Snail-White {
+  background-image: url('~assets/images/sprites/spritesmith-main-16.png');
+  background-position: -848px -1346px;
+  width: 105px;
+  height: 105px;
+}
+.Mount_Head_Snail-Zombie {
+  background-image: url('~assets/images/sprites/spritesmith-main-16.png');
+  background-position: -954px -1346px;
+  width: 105px;
+  height: 105px;
+}
+.Mount_Head_Snake-Base {
+  background-image: url('~assets/images/sprites/spritesmith-main-16.png');
+  background-position: -1060px -1346px;
+  width: 105px;
+  height: 105px;
+}
+.Mount_Head_Snake-CottonCandyBlue {
+  background-image: url('~assets/images/sprites/spritesmith-main-16.png');
+  background-position: -1166px -1346px;
+  width: 105px;
+  height: 105px;
+}
+.Mount_Head_Snake-CottonCandyPink {
+  background-image: url('~assets/images/sprites/spritesmith-main-16.png');
+  background-position: -1272px -1346px;
+  width: 105px;
+  height: 105px;
+}
+.Mount_Head_Snake-Desert {
+  background-image: url('~assets/images/sprites/spritesmith-main-16.png');
+  background-position: -1452px 0px;
+  width: 105px;
+  height: 105px;
+}
+.Mount_Head_Snake-Golden {
+  background-image: url('~assets/images/sprites/spritesmith-main-16.png');
+  background-position: -1452px -106px;
+  width: 105px;
+  height: 105px;
+}
+.Mount_Head_Snake-Red {
+  background-image: url('~assets/images/sprites/spritesmith-main-16.png');
+  background-position: -635px -680px;
+  width: 105px;
+  height: 105px;
+}
+.Mount_Head_Snake-Shade {
+  background-image: url('~assets/images/sprites/spritesmith-main-16.png');
+  background-position: -816px 0px;
+  width: 105px;
+  height: 105px;
+}
+.Mount_Head_Snake-Skeleton {
+  background-image: url('~assets/images/sprites/spritesmith-main-16.png');
+  background-position: -816px -106px;
+  width: 105px;
+  height: 105px;
+}
+.Mount_Head_Snake-White {
+  background-image: url('~assets/images/sprites/spritesmith-main-16.png');
+  background-position: -816px -212px;
+  width: 105px;
+  height: 105px;
+}
+.Mount_Head_Snake-Zombie {
+  background-image: url('~assets/images/sprites/spritesmith-main-16.png');
+  background-position: -816px -318px;
+  width: 105px;
+  height: 105px;
+}
+.Mount_Head_Spider-Base {
+  background-image: url('~assets/images/sprites/spritesmith-main-16.png');
+  background-position: -816px -424px;
+  width: 105px;
+  height: 105px;
+}
+.Mount_Head_Spider-CottonCandyBlue {
+  background-image: url('~assets/images/sprites/spritesmith-main-16.png');
+  background-position: -816px -530px;
+  width: 105px;
+  height: 105px;
+}
+.Mount_Head_Spider-CottonCandyPink {
+  background-image: url('~assets/images/sprites/spritesmith-main-16.png');
+  background-position: -816px -636px;
+  width: 105px;
+  height: 105px;
+}
+.Mount_Head_Spider-Desert {
+  background-image: url('~assets/images/sprites/spritesmith-main-16.png');
+  background-position: 0px -816px;
+  width: 105px;
+  height: 105px;
+}
+.Mount_Head_Spider-Golden {
+  background-image: url('~assets/images/sprites/spritesmith-main-16.png');
+  background-position: -106px -816px;
+  width: 105px;
+  height: 105px;
+}
+.Mount_Head_Spider-Red {
+  background-image: url('~assets/images/sprites/spritesmith-main-16.png');
+  background-position: -212px -816px;
+  width: 105px;
+  height: 105px;
+}
+.Mount_Head_Spider-Shade {
+  background-image: url('~assets/images/sprites/spritesmith-main-16.png');
+  background-position: -318px -816px;
+  width: 105px;
+  height: 105px;
+}
+.Mount_Head_Spider-Skeleton {
+  background-image: url('~assets/images/sprites/spritesmith-main-16.png');
+  background-position: -424px -816px;
+  width: 105px;
+  height: 105px;
+}
+.Mount_Head_Spider-White {
+  background-image: url('~assets/images/sprites/spritesmith-main-16.png');
+  background-position: -530px -816px;
+  width: 105px;
+  height: 105px;
+}
+.Mount_Head_Spider-Zombie {
+  background-image: url('~assets/images/sprites/spritesmith-main-16.png');
+  background-position: -636px -816px;
+  width: 105px;
+  height: 105px;
+}
+.Mount_Head_TRex-Base {
+  background-image: url('~assets/images/sprites/spritesmith-main-16.png');
+  background-position: 0px -136px;
+  width: 135px;
+  height: 135px;
+}
+.Mount_Head_TRex-CottonCandyBlue {
+  background-image: url('~assets/images/sprites/spritesmith-main-16.png');
+  background-position: -136px -136px;
+  width: 135px;
+  height: 135px;
+}
+.Mount_Head_TRex-CottonCandyPink {
+  background-image: url('~assets/images/sprites/spritesmith-main-16.png');
+  background-position: -272px 0px;
+  width: 135px;
+  height: 135px;
+}
+.Mount_Head_TRex-Desert {
+  background-image: url('~assets/images/sprites/spritesmith-main-16.png');
+  background-position: -272px -136px;
+  width: 135px;
+  height: 135px;
+}
+.Mount_Head_TRex-Golden {
+  background-image: url('~assets/images/sprites/spritesmith-main-16.png');
+  background-position: 0px -272px;
+  width: 135px;
+  height: 135px;
+}
+.Mount_Head_TRex-Red {
+  background-image: url('~assets/images/sprites/spritesmith-main-16.png');
+  background-position: -136px -272px;
+  width: 135px;
+  height: 135px;
+}
+.Mount_Head_TRex-Shade {
+  background-image: url('~assets/images/sprites/spritesmith-main-16.png');
+  background-position: -272px -272px;
+  width: 135px;
+  height: 135px;
+}
+.Mount_Head_TRex-Skeleton {
+  background-image: url('~assets/images/sprites/spritesmith-main-16.png');
+  background-position: -408px 0px;
+  width: 135px;
+  height: 135px;
+}
+.Mount_Head_TRex-White {
+  background-image: url('~assets/images/sprites/spritesmith-main-16.png');
+  background-position: -408px -136px;
+  width: 135px;
+  height: 135px;
+}
+.Mount_Head_TRex-Zombie {
+  background-image: url('~assets/images/sprites/spritesmith-main-16.png');
+  background-position: -408px -272px;
+  width: 135px;
+  height: 135px;
+}
+.Mount_Head_TigerCub-Aquatic {
+  background-image: url('~assets/images/sprites/spritesmith-main-16.png');
+  background-position: -742px -816px;
+  width: 105px;
+  height: 105px;
+}
+.Mount_Head_TigerCub-Base {
+  background-image: url('~assets/images/sprites/spritesmith-main-16.png');
+  background-position: -922px 0px;
+  width: 105px;
+  height: 105px;
+}
+.Mount_Head_TigerCub-CottonCandyBlue {
+  background-image: url('~assets/images/sprites/spritesmith-main-16.png');
+  background-position: -922px -106px;
+  width: 105px;
+  height: 105px;
+}
+.Mount_Head_TigerCub-CottonCandyPink {
+  background-image: url('~assets/images/sprites/spritesmith-main-16.png');
+  background-position: -922px -212px;
+  width: 105px;
+  height: 105px;
+}
+.Mount_Head_TigerCub-Cupid {
+  background-image: url('~assets/images/sprites/spritesmith-main-16.png');
+  background-position: -922px -318px;
+  width: 105px;
+  height: 105px;
+}
+.Mount_Head_TigerCub-Desert {
+  background-image: url('~assets/images/sprites/spritesmith-main-16.png');
+  background-position: -922px -424px;
+  width: 105px;
+  height: 105px;
+}
+.Mount_Head_TigerCub-Ember {
+  background-image: url('~assets/images/sprites/spritesmith-main-16.png');
+  background-position: -922px -530px;
+  width: 105px;
+  height: 105px;
+}
+.Mount_Head_TigerCub-Fairy {
+  background-image: url('~assets/images/sprites/spritesmith-main-16.png');
+  background-position: -922px -636px;
+  width: 105px;
+  height: 105px;
+}
+.Mount_Head_TigerCub-Floral {
+  background-image: url('~assets/images/sprites/spritesmith-main-16.png');
   background-position: -922px -742px;
-=======
-.Mount_Head_Slime-Desert {
+  width: 105px;
+  height: 105px;
+}
+.Mount_Head_TigerCub-Ghost {
+  background-image: url('~assets/images/sprites/spritesmith-main-16.png');
+  background-position: 0px -922px;
+  width: 105px;
+  height: 105px;
+}
+.Mount_Head_TigerCub-Golden {
+  background-image: url('~assets/images/sprites/spritesmith-main-16.png');
+  background-position: -106px -922px;
+  width: 105px;
+  height: 105px;
+}
+.Mount_Head_TigerCub-Holly {
+  background-image: url('~assets/images/sprites/spritesmith-main-16.png');
+  background-position: -212px -922px;
+  width: 105px;
+  height: 105px;
+}
+.Mount_Head_TigerCub-Peppermint {
+  background-image: url('~assets/images/sprites/spritesmith-main-16.png');
+  background-position: -318px -922px;
+  width: 105px;
+  height: 105px;
+}
+.Mount_Head_TigerCub-Red {
+  background-image: url('~assets/images/sprites/spritesmith-main-16.png');
+  background-position: -424px -922px;
+  width: 105px;
+  height: 105px;
+}
+.Mount_Head_TigerCub-RoyalPurple {
+  background-image: url('~assets/images/sprites/spritesmith-main-16.png');
+  background-position: -530px -922px;
+  width: 105px;
+  height: 105px;
+}
+.Mount_Head_TigerCub-Shade {
+  background-image: url('~assets/images/sprites/spritesmith-main-16.png');
+  background-position: -636px -922px;
+  width: 105px;
+  height: 105px;
+}
+.Mount_Head_TigerCub-Shimmer {
   background-image: url('~assets/images/sprites/spritesmith-main-16.png');
   background-position: -742px -922px;
   width: 105px;
   height: 105px;
 }
-.Mount_Head_Slime-Golden {
-  background-image: url('~assets/images/sprites/spritesmith-main-16.png');
-  background-position: -530px -1240px;
-  width: 105px;
-  height: 105px;
-}
-.Mount_Head_Slime-Red {
-  background-image: url('~assets/images/sprites/spritesmith-main-16.png');
-  background-position: -318px -1028px;
-  width: 105px;
-  height: 105px;
-}
-.Mount_Head_Slime-Shade {
-  background-image: url('~assets/images/sprites/spritesmith-main-16.png');
-  background-position: -424px -1028px;
-  width: 105px;
-  height: 105px;
-}
-.Mount_Head_Slime-Skeleton {
-  background-image: url('~assets/images/sprites/spritesmith-main-16.png');
-  background-position: -530px -1028px;
-  width: 105px;
-  height: 105px;
-}
-.Mount_Head_Slime-White {
-  background-image: url('~assets/images/sprites/spritesmith-main-16.png');
-  background-position: -636px -1028px;
-  width: 105px;
-  height: 105px;
-}
-.Mount_Head_Slime-Zombie {
-  background-image: url('~assets/images/sprites/spritesmith-main-16.png');
-  background-position: -742px -1028px;
-  width: 105px;
-  height: 105px;
-}
-.Mount_Head_Sloth-Base {
-  background-image: url('~assets/images/sprites/spritesmith-main-16.png');
-  background-position: -848px -1028px;
-  width: 105px;
-  height: 105px;
-}
-.Mount_Head_Sloth-CottonCandyBlue {
-  background-image: url('~assets/images/sprites/spritesmith-main-16.png');
-  background-position: -954px -1028px;
->>>>>>> 17fb6816
-  width: 105px;
-  height: 105px;
-}
-.Mount_Head_Sloth-CottonCandyPink {
-  background-image: url('~assets/images/sprites/spritesmith-main-16.png');
-<<<<<<< HEAD
-  background-position: -636px -1240px;
-=======
-  background-position: -1134px 0px;
->>>>>>> 17fb6816
-  width: 105px;
-  height: 105px;
-}
-.Mount_Head_Sloth-Desert {
-  background-image: url('~assets/images/sprites/spritesmith-main-16.png');
-<<<<<<< HEAD
-  background-position: -1028px -424px;
-=======
-  background-position: -1134px -106px;
->>>>>>> 17fb6816
-  width: 105px;
-  height: 105px;
-}
-.Mount_Head_Sloth-Golden {
-  background-image: url('~assets/images/sprites/spritesmith-main-16.png');
-<<<<<<< HEAD
-  background-position: -1028px -530px;
-=======
-  background-position: -1134px -212px;
->>>>>>> 17fb6816
-  width: 105px;
-  height: 105px;
-}
-.Mount_Head_Sloth-Red {
-  background-image: url('~assets/images/sprites/spritesmith-main-16.png');
-<<<<<<< HEAD
-  background-position: -1028px -636px;
-=======
-  background-position: -1346px -106px;
->>>>>>> 17fb6816
-  width: 105px;
-  height: 105px;
-}
-.Mount_Head_Sloth-Shade {
-  background-image: url('~assets/images/sprites/spritesmith-main-16.png');
-<<<<<<< HEAD
-  background-position: -1028px -742px;
-=======
-  background-position: -1346px -212px;
->>>>>>> 17fb6816
-  width: 105px;
-  height: 105px;
-}
-.Mount_Head_Sloth-Skeleton {
-  background-image: url('~assets/images/sprites/spritesmith-main-16.png');
-<<<<<<< HEAD
-  background-position: -1028px -848px;
-=======
-  background-position: -1346px -318px;
->>>>>>> 17fb6816
-  width: 105px;
-  height: 105px;
-}
-.Mount_Head_Sloth-White {
-  background-image: url('~assets/images/sprites/spritesmith-main-16.png');
-<<<<<<< HEAD
-  background-position: 0px -1028px;
-=======
-  background-position: -1346px -424px;
->>>>>>> 17fb6816
-  width: 105px;
-  height: 105px;
-}
-.Mount_Head_Sloth-Zombie {
-  background-image: url('~assets/images/sprites/spritesmith-main-16.png');
-<<<<<<< HEAD
-  background-position: -106px -1028px;
-=======
-  background-position: -1346px -530px;
->>>>>>> 17fb6816
-  width: 105px;
-  height: 105px;
-}
-.Mount_Head_Snail-Base {
-  background-image: url('~assets/images/sprites/spritesmith-main-16.png');
-<<<<<<< HEAD
-  background-position: -212px -1028px;
-=======
-  background-position: -1346px -636px;
->>>>>>> 17fb6816
-  width: 105px;
-  height: 105px;
-}
-.Mount_Head_Snail-CottonCandyBlue {
-  background-image: url('~assets/images/sprites/spritesmith-main-16.png');
-<<<<<<< HEAD
-  background-position: -318px -1028px;
-=======
-  background-position: -1346px -742px;
->>>>>>> 17fb6816
-  width: 105px;
-  height: 105px;
-}
-.Mount_Head_Snail-CottonCandyPink {
-  background-image: url('~assets/images/sprites/spritesmith-main-16.png');
-<<<<<<< HEAD
-  background-position: -424px -1028px;
-=======
-  background-position: -1346px -848px;
->>>>>>> 17fb6816
-  width: 105px;
-  height: 105px;
-}
-.Mount_Head_Snail-Desert {
-  background-image: url('~assets/images/sprites/spritesmith-main-16.png');
-<<<<<<< HEAD
-  background-position: -530px -1240px;
-=======
-  background-position: -1346px -954px;
->>>>>>> 17fb6816
-  width: 105px;
-  height: 105px;
-}
-.Mount_Head_Snail-Golden {
-  background-image: url('~assets/images/sprites/spritesmith-main-16.png');
-<<<<<<< HEAD
-  background-position: -742px -1240px;
-=======
-  background-position: -1346px -1060px;
->>>>>>> 17fb6816
-  width: 105px;
-  height: 105px;
-}
-.Mount_Head_Snail-Red {
-  background-image: url('~assets/images/sprites/spritesmith-main-16.png');
-<<<<<<< HEAD
-  background-position: -848px -1240px;
-=======
-  background-position: -1346px -1166px;
->>>>>>> 17fb6816
-  width: 105px;
-  height: 105px;
-}
-.Mount_Head_Snail-Shade {
-  background-image: url('~assets/images/sprites/spritesmith-main-16.png');
-<<<<<<< HEAD
-  background-position: -954px -1240px;
-=======
-  background-position: 0px -1346px;
->>>>>>> 17fb6816
-  width: 105px;
-  height: 105px;
-}
-.Mount_Head_Snail-Skeleton {
-  background-image: url('~assets/images/sprites/spritesmith-main-16.png');
-<<<<<<< HEAD
-  background-position: -1060px -1240px;
-=======
-  background-position: -106px -1346px;
->>>>>>> 17fb6816
-  width: 105px;
-  height: 105px;
-}
-.Mount_Head_Snail-White {
-  background-image: url('~assets/images/sprites/spritesmith-main-16.png');
-<<<<<<< HEAD
-  background-position: -1166px -1240px;
-=======
-  background-position: -212px -1346px;
->>>>>>> 17fb6816
-  width: 105px;
-  height: 105px;
-}
-.Mount_Head_Snail-Zombie {
-  background-image: url('~assets/images/sprites/spritesmith-main-16.png');
-<<<<<<< HEAD
-  background-position: -1346px 0px;
-=======
-  background-position: -318px -1346px;
->>>>>>> 17fb6816
-  width: 105px;
-  height: 105px;
-}
-.Mount_Head_Snake-Base {
-  background-image: url('~assets/images/sprites/spritesmith-main-16.png');
-<<<<<<< HEAD
-  background-position: -1346px -106px;
-=======
-  background-position: -424px -1346px;
->>>>>>> 17fb6816
-  width: 105px;
-  height: 105px;
-}
-.Mount_Head_Snake-CottonCandyBlue {
-  background-image: url('~assets/images/sprites/spritesmith-main-16.png');
-<<<<<<< HEAD
-  background-position: -1346px -212px;
-=======
-  background-position: -530px -1346px;
->>>>>>> 17fb6816
-  width: 105px;
-  height: 105px;
-}
-.Mount_Head_Snake-CottonCandyPink {
-  background-image: url('~assets/images/sprites/spritesmith-main-16.png');
-<<<<<<< HEAD
-  background-position: -1346px -318px;
-=======
-  background-position: -636px -1346px;
->>>>>>> 17fb6816
-  width: 105px;
-  height: 105px;
-}
-.Mount_Head_Snake-Desert {
-  background-image: url('~assets/images/sprites/spritesmith-main-16.png');
-<<<<<<< HEAD
-  background-position: -1346px -424px;
-=======
-  background-position: -742px -1346px;
->>>>>>> 17fb6816
-  width: 105px;
-  height: 105px;
-}
-.Mount_Head_Snake-Golden {
-  background-image: url('~assets/images/sprites/spritesmith-main-16.png');
-<<<<<<< HEAD
-  background-position: -1346px -530px;
-=======
-  background-position: -848px -1346px;
->>>>>>> 17fb6816
-  width: 105px;
-  height: 105px;
-}
-.Mount_Head_Snake-Red {
-  background-image: url('~assets/images/sprites/spritesmith-main-16.png');
-<<<<<<< HEAD
-  background-position: -1346px -636px;
-=======
-  background-position: -954px -1346px;
->>>>>>> 17fb6816
-  width: 105px;
-  height: 105px;
-}
-.Mount_Head_Snake-Shade {
-  background-image: url('~assets/images/sprites/spritesmith-main-16.png');
-<<<<<<< HEAD
-  background-position: -1346px -742px;
-=======
-  background-position: -1060px -1346px;
->>>>>>> 17fb6816
-  width: 105px;
-  height: 105px;
-}
-.Mount_Head_Snake-Skeleton {
-  background-image: url('~assets/images/sprites/spritesmith-main-16.png');
-<<<<<<< HEAD
-  background-position: -1346px -848px;
-=======
-  background-position: -1166px -1346px;
->>>>>>> 17fb6816
-  width: 105px;
-  height: 105px;
-}
-.Mount_Head_Snake-White {
-  background-image: url('~assets/images/sprites/spritesmith-main-16.png');
-<<<<<<< HEAD
-  background-position: -1346px -954px;
-=======
-  background-position: -635px -680px;
->>>>>>> 17fb6816
-  width: 105px;
-  height: 105px;
-}
-.Mount_Head_Snake-Zombie {
-  background-image: url('~assets/images/sprites/spritesmith-main-16.png');
-<<<<<<< HEAD
-  background-position: -1346px -1060px;
-=======
-  background-position: -816px 0px;
->>>>>>> 17fb6816
-  width: 105px;
-  height: 105px;
-}
-.Mount_Head_Spider-Base {
-  background-image: url('~assets/images/sprites/spritesmith-main-16.png');
-<<<<<<< HEAD
-  background-position: -1346px -1166px;
-=======
-  background-position: -816px -106px;
->>>>>>> 17fb6816
-  width: 105px;
-  height: 105px;
-}
-.Mount_Head_Spider-CottonCandyBlue {
-  background-image: url('~assets/images/sprites/spritesmith-main-16.png');
-<<<<<<< HEAD
-  background-position: 0px -1346px;
-=======
-  background-position: -816px -212px;
->>>>>>> 17fb6816
-  width: 105px;
-  height: 105px;
-}
-.Mount_Head_Spider-CottonCandyPink {
-  background-image: url('~assets/images/sprites/spritesmith-main-16.png');
-<<<<<<< HEAD
-  background-position: -106px -1346px;
-=======
-  background-position: -816px -318px;
->>>>>>> 17fb6816
-  width: 105px;
-  height: 105px;
-}
-.Mount_Head_Spider-Desert {
-  background-image: url('~assets/images/sprites/spritesmith-main-16.png');
-<<<<<<< HEAD
-  background-position: -212px -1346px;
-=======
-  background-position: -816px -424px;
->>>>>>> 17fb6816
-  width: 105px;
-  height: 105px;
-}
-.Mount_Head_Spider-Golden {
-  background-image: url('~assets/images/sprites/spritesmith-main-16.png');
-<<<<<<< HEAD
-  background-position: -318px -1346px;
-=======
-  background-position: -816px -530px;
->>>>>>> 17fb6816
-  width: 105px;
-  height: 105px;
-}
-.Mount_Head_Spider-Red {
-  background-image: url('~assets/images/sprites/spritesmith-main-16.png');
-<<<<<<< HEAD
-  background-position: -529px -680px;
-=======
-  background-position: -816px -636px;
->>>>>>> 17fb6816
-  width: 105px;
-  height: 105px;
-}
-.Mount_Head_Spider-Shade {
-  background-image: url('~assets/images/sprites/spritesmith-main-16.png');
-<<<<<<< HEAD
-  background-position: -635px -680px;
-=======
-  background-position: 0px -816px;
->>>>>>> 17fb6816
-  width: 105px;
-  height: 105px;
-}
-.Mount_Head_Spider-Skeleton {
-  background-image: url('~assets/images/sprites/spritesmith-main-16.png');
-<<<<<<< HEAD
-  background-position: -816px 0px;
-=======
-  background-position: -106px -816px;
->>>>>>> 17fb6816
-  width: 105px;
-  height: 105px;
-}
-.Mount_Head_Spider-White {
-  background-image: url('~assets/images/sprites/spritesmith-main-16.png');
-<<<<<<< HEAD
-  background-position: -816px -106px;
-=======
-  background-position: -212px -816px;
->>>>>>> 17fb6816
-  width: 105px;
-  height: 105px;
-}
-.Mount_Head_Spider-Zombie {
-  background-image: url('~assets/images/sprites/spritesmith-main-16.png');
-<<<<<<< HEAD
-  background-position: -816px -212px;
-=======
-  background-position: -318px -816px;
->>>>>>> 17fb6816
-  width: 105px;
-  height: 105px;
-}
-.Mount_Head_TRex-Base {
-  background-image: url('~assets/images/sprites/spritesmith-main-16.png');
-  background-position: 0px -136px;
-  width: 135px;
-  height: 135px;
-}
-.Mount_Head_TRex-CottonCandyBlue {
-  background-image: url('~assets/images/sprites/spritesmith-main-16.png');
-  background-position: -136px -136px;
-  width: 135px;
-  height: 135px;
-}
-.Mount_Head_TRex-CottonCandyPink {
-  background-image: url('~assets/images/sprites/spritesmith-main-16.png');
-  background-position: -272px 0px;
-  width: 135px;
-  height: 135px;
-}
-.Mount_Head_TRex-Desert {
-  background-image: url('~assets/images/sprites/spritesmith-main-16.png');
-  background-position: -272px -136px;
-  width: 135px;
-  height: 135px;
-}
-.Mount_Head_TRex-Golden {
-  background-image: url('~assets/images/sprites/spritesmith-main-16.png');
-  background-position: 0px -272px;
-  width: 135px;
-  height: 135px;
-}
-.Mount_Head_TRex-Red {
-  background-image: url('~assets/images/sprites/spritesmith-main-16.png');
-  background-position: -136px -272px;
-  width: 135px;
-  height: 135px;
-}
-.Mount_Head_TRex-Shade {
-  background-image: url('~assets/images/sprites/spritesmith-main-16.png');
-  background-position: -272px -272px;
-  width: 135px;
-  height: 135px;
-}
-.Mount_Head_TRex-Skeleton {
-  background-image: url('~assets/images/sprites/spritesmith-main-16.png');
-  background-position: -408px 0px;
-  width: 135px;
-  height: 135px;
-}
-.Mount_Head_TRex-White {
-  background-image: url('~assets/images/sprites/spritesmith-main-16.png');
-  background-position: -408px -136px;
-  width: 135px;
-  height: 135px;
-}
-.Mount_Head_TRex-Zombie {
-  background-image: url('~assets/images/sprites/spritesmith-main-16.png');
-  background-position: -408px -272px;
-  width: 135px;
-  height: 135px;
-}
-.Mount_Head_TigerCub-Aquatic {
-  background-image: url('~assets/images/sprites/spritesmith-main-16.png');
-<<<<<<< HEAD
-  background-position: -816px -318px;
-=======
-  background-position: -424px -816px;
->>>>>>> 17fb6816
-  width: 105px;
-  height: 105px;
-}
-.Mount_Head_TigerCub-Base {
-  background-image: url('~assets/images/sprites/spritesmith-main-16.png');
-<<<<<<< HEAD
-  background-position: -816px -424px;
-=======
-  background-position: -530px -816px;
->>>>>>> 17fb6816
-  width: 105px;
-  height: 105px;
-}
-.Mount_Head_TigerCub-CottonCandyBlue {
-  background-image: url('~assets/images/sprites/spritesmith-main-16.png');
-<<<<<<< HEAD
-  background-position: -816px -530px;
-=======
-  background-position: -636px -816px;
->>>>>>> 17fb6816
-  width: 105px;
-  height: 105px;
-}
-.Mount_Head_TigerCub-CottonCandyPink {
-  background-image: url('~assets/images/sprites/spritesmith-main-16.png');
-<<<<<<< HEAD
-  background-position: -816px -636px;
-=======
-  background-position: -742px -816px;
->>>>>>> 17fb6816
-  width: 105px;
-  height: 105px;
-}
-.Mount_Head_TigerCub-Cupid {
-  background-image: url('~assets/images/sprites/spritesmith-main-16.png');
-<<<<<<< HEAD
-  background-position: 0px -816px;
-=======
-  background-position: -922px 0px;
->>>>>>> 17fb6816
-  width: 105px;
-  height: 105px;
-}
-.Mount_Head_TigerCub-Desert {
-  background-image: url('~assets/images/sprites/spritesmith-main-16.png');
-<<<<<<< HEAD
-  background-position: -106px -816px;
-=======
-  background-position: -922px -106px;
->>>>>>> 17fb6816
-  width: 105px;
-  height: 105px;
-}
-.Mount_Head_TigerCub-Ember {
-  background-image: url('~assets/images/sprites/spritesmith-main-16.png');
-<<<<<<< HEAD
-  background-position: -212px -816px;
-=======
-  background-position: -922px -212px;
->>>>>>> 17fb6816
-  width: 105px;
-  height: 105px;
-}
-.Mount_Head_TigerCub-Fairy {
-  background-image: url('~assets/images/sprites/spritesmith-main-16.png');
-<<<<<<< HEAD
-  background-position: -318px -816px;
-=======
-  background-position: -922px -318px;
->>>>>>> 17fb6816
-  width: 105px;
-  height: 105px;
-}
-.Mount_Head_TigerCub-Floral {
-  background-image: url('~assets/images/sprites/spritesmith-main-16.png');
-<<<<<<< HEAD
-  background-position: -424px -816px;
-=======
-  background-position: -922px -424px;
->>>>>>> 17fb6816
-  width: 105px;
-  height: 105px;
-}
-.Mount_Head_TigerCub-Ghost {
-  background-image: url('~assets/images/sprites/spritesmith-main-16.png');
-<<<<<<< HEAD
-  background-position: -530px -816px;
-=======
-  background-position: -922px -530px;
->>>>>>> 17fb6816
-  width: 105px;
-  height: 105px;
-}
-.Mount_Head_TigerCub-Golden {
-  background-image: url('~assets/images/sprites/spritesmith-main-16.png');
-<<<<<<< HEAD
-  background-position: -636px -816px;
-=======
-  background-position: -922px -636px;
->>>>>>> 17fb6816
-  width: 105px;
-  height: 105px;
-}
-.Mount_Head_TigerCub-Holly {
-  background-image: url('~assets/images/sprites/spritesmith-main-16.png');
-<<<<<<< HEAD
-  background-position: -742px -816px;
-=======
-  background-position: -922px -742px;
->>>>>>> 17fb6816
-  width: 105px;
-  height: 105px;
-}
-.Mount_Head_TigerCub-Peppermint {
-  background-image: url('~assets/images/sprites/spritesmith-main-16.png');
-<<<<<<< HEAD
-  background-position: -922px 0px;
-=======
-  background-position: 0px -922px;
->>>>>>> 17fb6816
-  width: 105px;
-  height: 105px;
-}
-.Mount_Head_TigerCub-Red {
-  background-image: url('~assets/images/sprites/spritesmith-main-16.png');
-<<<<<<< HEAD
-  background-position: -922px -106px;
-=======
-  background-position: -106px -922px;
->>>>>>> 17fb6816
-  width: 105px;
-  height: 105px;
-}
-.Mount_Head_TigerCub-RoyalPurple {
-  background-image: url('~assets/images/sprites/spritesmith-main-16.png');
-<<<<<<< HEAD
-  background-position: -922px -212px;
-=======
-  background-position: -212px -922px;
->>>>>>> 17fb6816
-  width: 105px;
-  height: 105px;
-}
-.Mount_Head_TigerCub-Shade {
-  background-image: url('~assets/images/sprites/spritesmith-main-16.png');
-<<<<<<< HEAD
-  background-position: -922px -318px;
-=======
-  background-position: -318px -922px;
->>>>>>> 17fb6816
-  width: 105px;
-  height: 105px;
-}
-.Mount_Head_TigerCub-Shimmer {
-  background-image: url('~assets/images/sprites/spritesmith-main-16.png');
-<<<<<<< HEAD
-  background-position: -922px -424px;
-=======
-  background-position: -424px -922px;
->>>>>>> 17fb6816
-  width: 105px;
-  height: 105px;
-}
 .Mount_Head_TigerCub-Skeleton {
   background-image: url('~assets/images/sprites/spritesmith-main-16.png');
-<<<<<<< HEAD
-  background-position: -922px -530px;
-=======
-  background-position: -530px -922px;
->>>>>>> 17fb6816
+  background-position: -848px -922px;
   width: 105px;
   height: 105px;
 }
 .Mount_Head_TigerCub-Spooky {
   background-image: url('~assets/images/sprites/spritesmith-main-16.png');
-<<<<<<< HEAD
-  background-position: -922px -636px;
-=======
-  background-position: -636px -922px;
->>>>>>> 17fb6816
+  background-position: -1028px 0px;
   width: 105px;
   height: 105px;
 }
@@ -696,551 +480,331 @@
 }
 .Mount_Head_TigerCub-Thunderstorm {
   background-image: url('~assets/images/sprites/spritesmith-main-16.png');
-<<<<<<< HEAD
-  background-position: 0px -922px;
-=======
-  background-position: -848px -922px;
->>>>>>> 17fb6816
+  background-position: -1028px -212px;
   width: 105px;
   height: 105px;
 }
 .Mount_Head_TigerCub-White {
   background-image: url('~assets/images/sprites/spritesmith-main-16.png');
-<<<<<<< HEAD
-  background-position: -106px -922px;
-=======
-  background-position: -1028px 0px;
->>>>>>> 17fb6816
+  background-position: -1028px -318px;
   width: 105px;
   height: 105px;
 }
 .Mount_Head_TigerCub-Zombie {
   background-image: url('~assets/images/sprites/spritesmith-main-16.png');
-<<<<<<< HEAD
-  background-position: -212px -922px;
-=======
-  background-position: -1028px -106px;
->>>>>>> 17fb6816
+  background-position: -1028px -424px;
   width: 105px;
   height: 105px;
 }
 .Mount_Head_Treeling-Base {
   background-image: url('~assets/images/sprites/spritesmith-main-16.png');
-<<<<<<< HEAD
-  background-position: -318px -922px;
-=======
-  background-position: -1028px -212px;
->>>>>>> 17fb6816
+  background-position: -1028px -530px;
   width: 105px;
   height: 105px;
 }
 .Mount_Head_Treeling-CottonCandyBlue {
   background-image: url('~assets/images/sprites/spritesmith-main-16.png');
-<<<<<<< HEAD
-  background-position: -424px -922px;
-=======
-  background-position: -1028px -318px;
->>>>>>> 17fb6816
+  background-position: -1028px -636px;
   width: 105px;
   height: 105px;
 }
 .Mount_Head_Treeling-CottonCandyPink {
   background-image: url('~assets/images/sprites/spritesmith-main-16.png');
-<<<<<<< HEAD
-  background-position: -530px -922px;
-=======
-  background-position: -1028px -424px;
->>>>>>> 17fb6816
+  background-position: -1028px -742px;
   width: 105px;
   height: 105px;
 }
 .Mount_Head_Treeling-Desert {
   background-image: url('~assets/images/sprites/spritesmith-main-16.png');
-<<<<<<< HEAD
-  background-position: -636px -922px;
-=======
-  background-position: -1028px -530px;
->>>>>>> 17fb6816
+  background-position: -1028px -848px;
   width: 105px;
   height: 105px;
 }
 .Mount_Head_Treeling-Golden {
   background-image: url('~assets/images/sprites/spritesmith-main-16.png');
-<<<<<<< HEAD
-  background-position: -742px -922px;
-=======
-  background-position: -1028px -636px;
->>>>>>> 17fb6816
+  background-position: 0px -1028px;
   width: 105px;
   height: 105px;
 }
 .Mount_Head_Treeling-Red {
   background-image: url('~assets/images/sprites/spritesmith-main-16.png');
-<<<<<<< HEAD
-  background-position: -848px -922px;
-=======
-  background-position: -1028px -742px;
->>>>>>> 17fb6816
+  background-position: -106px -1028px;
   width: 105px;
   height: 105px;
 }
 .Mount_Head_Treeling-Shade {
   background-image: url('~assets/images/sprites/spritesmith-main-16.png');
-<<<<<<< HEAD
-  background-position: -1028px 0px;
-=======
-  background-position: -1028px -848px;
->>>>>>> 17fb6816
+  background-position: -212px -1028px;
   width: 105px;
   height: 105px;
 }
 .Mount_Head_Treeling-Skeleton {
   background-image: url('~assets/images/sprites/spritesmith-main-16.png');
-<<<<<<< HEAD
-  background-position: -1028px -106px;
-=======
-  background-position: 0px -1028px;
->>>>>>> 17fb6816
+  background-position: -318px -1028px;
   width: 105px;
   height: 105px;
 }
 .Mount_Head_Treeling-White {
   background-image: url('~assets/images/sprites/spritesmith-main-16.png');
-<<<<<<< HEAD
-  background-position: -1028px -212px;
-=======
-  background-position: -106px -1028px;
->>>>>>> 17fb6816
+  background-position: -424px -1028px;
   width: 105px;
   height: 105px;
 }
 .Mount_Head_Treeling-Zombie {
   background-image: url('~assets/images/sprites/spritesmith-main-16.png');
-<<<<<<< HEAD
-  background-position: -1028px -318px;
-=======
-  background-position: -212px -1028px;
->>>>>>> 17fb6816
+  background-position: -530px -1028px;
   width: 105px;
   height: 105px;
 }
 .Mount_Head_Triceratops-Base {
   background-image: url('~assets/images/sprites/spritesmith-main-16.png');
-<<<<<<< HEAD
-  background-position: -530px -1028px;
-=======
-  background-position: -1134px -318px;
->>>>>>> 17fb6816
+  background-position: -1134px -636px;
   width: 105px;
   height: 105px;
 }
 .Mount_Head_Triceratops-CottonCandyBlue {
   background-image: url('~assets/images/sprites/spritesmith-main-16.png');
-<<<<<<< HEAD
-  background-position: -636px -1028px;
-=======
-  background-position: -1134px -424px;
->>>>>>> 17fb6816
+  background-position: -1134px -742px;
   width: 105px;
   height: 105px;
 }
 .Mount_Head_Triceratops-CottonCandyPink {
   background-image: url('~assets/images/sprites/spritesmith-main-16.png');
-<<<<<<< HEAD
-  background-position: -742px -1028px;
-=======
-  background-position: -1134px -530px;
->>>>>>> 17fb6816
+  background-position: -1134px -848px;
   width: 105px;
   height: 105px;
 }
 .Mount_Head_Triceratops-Desert {
   background-image: url('~assets/images/sprites/spritesmith-main-16.png');
-<<<<<<< HEAD
-  background-position: -848px -1028px;
-=======
-  background-position: -1134px -636px;
->>>>>>> 17fb6816
+  background-position: -1134px -954px;
   width: 105px;
   height: 105px;
 }
 .Mount_Head_Triceratops-Golden {
   background-image: url('~assets/images/sprites/spritesmith-main-16.png');
-<<<<<<< HEAD
-  background-position: -954px -1028px;
-=======
-  background-position: -1134px -742px;
->>>>>>> 17fb6816
+  background-position: 0px -1134px;
   width: 105px;
   height: 105px;
 }
 .Mount_Head_Triceratops-Red {
   background-image: url('~assets/images/sprites/spritesmith-main-16.png');
-<<<<<<< HEAD
-  background-position: -1134px 0px;
-=======
-  background-position: -1134px -848px;
->>>>>>> 17fb6816
+  background-position: -106px -1134px;
   width: 105px;
   height: 105px;
 }
 .Mount_Head_Triceratops-Shade {
   background-image: url('~assets/images/sprites/spritesmith-main-16.png');
-<<<<<<< HEAD
-  background-position: -1134px -106px;
-=======
-  background-position: -1134px -954px;
->>>>>>> 17fb6816
+  background-position: -212px -1134px;
   width: 105px;
   height: 105px;
 }
 .Mount_Head_Triceratops-Skeleton {
   background-image: url('~assets/images/sprites/spritesmith-main-16.png');
-<<<<<<< HEAD
-  background-position: -1134px -212px;
-=======
-  background-position: 0px -1134px;
->>>>>>> 17fb6816
+  background-position: -318px -1134px;
   width: 105px;
   height: 105px;
 }
 .Mount_Head_Triceratops-White {
   background-image: url('~assets/images/sprites/spritesmith-main-16.png');
-<<<<<<< HEAD
-  background-position: -1134px -318px;
-=======
-  background-position: -106px -1134px;
->>>>>>> 17fb6816
+  background-position: -424px -1134px;
   width: 105px;
   height: 105px;
 }
 .Mount_Head_Triceratops-Zombie {
   background-image: url('~assets/images/sprites/spritesmith-main-16.png');
-<<<<<<< HEAD
-  background-position: -1134px -424px;
-=======
-  background-position: -212px -1134px;
->>>>>>> 17fb6816
+  background-position: -530px -1134px;
   width: 105px;
   height: 105px;
 }
 .Mount_Head_Turkey-Base {
   background-image: url('~assets/images/sprites/spritesmith-main-16.png');
-<<<<<<< HEAD
-  background-position: -1134px -530px;
-=======
-  background-position: -318px -1134px;
->>>>>>> 17fb6816
+  background-position: -636px -1134px;
   width: 105px;
   height: 105px;
 }
 .Mount_Head_Turkey-Gilded {
   background-image: url('~assets/images/sprites/spritesmith-main-16.png');
-<<<<<<< HEAD
-  background-position: -1134px -636px;
-=======
-  background-position: -424px -1134px;
->>>>>>> 17fb6816
+  background-position: -742px -1134px;
   width: 105px;
   height: 105px;
 }
 .Mount_Head_Turtle-Base {
   background-image: url('~assets/images/sprites/spritesmith-main-16.png');
-<<<<<<< HEAD
-  background-position: -1134px -742px;
-=======
-  background-position: -530px -1134px;
->>>>>>> 17fb6816
+  background-position: -848px -1134px;
   width: 105px;
   height: 105px;
 }
 .Mount_Head_Turtle-CottonCandyBlue {
   background-image: url('~assets/images/sprites/spritesmith-main-16.png');
-<<<<<<< HEAD
-  background-position: -1134px -848px;
-=======
-  background-position: -636px -1134px;
->>>>>>> 17fb6816
+  background-position: -954px -1134px;
   width: 105px;
   height: 105px;
 }
 .Mount_Head_Turtle-CottonCandyPink {
   background-image: url('~assets/images/sprites/spritesmith-main-16.png');
-<<<<<<< HEAD
-  background-position: -1134px -954px;
-=======
-  background-position: -742px -1134px;
->>>>>>> 17fb6816
+  background-position: -1060px -1134px;
   width: 105px;
   height: 105px;
 }
 .Mount_Head_Turtle-Desert {
   background-image: url('~assets/images/sprites/spritesmith-main-16.png');
-<<<<<<< HEAD
-  background-position: 0px -1134px;
-=======
-  background-position: -848px -1134px;
->>>>>>> 17fb6816
+  background-position: -1240px 0px;
   width: 105px;
   height: 105px;
 }
 .Mount_Head_Turtle-Golden {
   background-image: url('~assets/images/sprites/spritesmith-main-16.png');
-<<<<<<< HEAD
-  background-position: -106px -1134px;
-=======
-  background-position: -954px -1134px;
->>>>>>> 17fb6816
+  background-position: -1240px -106px;
   width: 105px;
   height: 105px;
 }
 .Mount_Head_Turtle-Red {
   background-image: url('~assets/images/sprites/spritesmith-main-16.png');
-<<<<<<< HEAD
-  background-position: -212px -1134px;
-=======
-  background-position: -1060px -1134px;
->>>>>>> 17fb6816
+  background-position: -1240px -212px;
   width: 105px;
   height: 105px;
 }
 .Mount_Head_Turtle-Shade {
   background-image: url('~assets/images/sprites/spritesmith-main-16.png');
-<<<<<<< HEAD
-  background-position: -318px -1134px;
-=======
-  background-position: -1240px 0px;
->>>>>>> 17fb6816
+  background-position: -1240px -318px;
   width: 105px;
   height: 105px;
 }
 .Mount_Head_Turtle-Skeleton {
   background-image: url('~assets/images/sprites/spritesmith-main-16.png');
-<<<<<<< HEAD
-  background-position: -424px -1134px;
-=======
-  background-position: -1240px -106px;
->>>>>>> 17fb6816
+  background-position: -1240px -424px;
   width: 105px;
   height: 105px;
 }
 .Mount_Head_Turtle-White {
   background-image: url('~assets/images/sprites/spritesmith-main-16.png');
-<<<<<<< HEAD
-  background-position: -530px -1134px;
-=======
-  background-position: -1240px -212px;
->>>>>>> 17fb6816
+  background-position: -1240px -530px;
   width: 105px;
   height: 105px;
 }
 .Mount_Head_Turtle-Zombie {
   background-image: url('~assets/images/sprites/spritesmith-main-16.png');
-<<<<<<< HEAD
-  background-position: -636px -1134px;
-=======
-  background-position: -1240px -318px;
->>>>>>> 17fb6816
+  background-position: -1240px -636px;
   width: 105px;
   height: 105px;
 }
 .Mount_Head_Unicorn-Base {
   background-image: url('~assets/images/sprites/spritesmith-main-16.png');
-<<<<<<< HEAD
-  background-position: -742px -1134px;
-=======
-  background-position: -1240px -424px;
->>>>>>> 17fb6816
+  background-position: -1240px -742px;
   width: 105px;
   height: 105px;
 }
 .Mount_Head_Unicorn-CottonCandyBlue {
   background-image: url('~assets/images/sprites/spritesmith-main-16.png');
-<<<<<<< HEAD
-  background-position: -848px -1134px;
-=======
-  background-position: -1240px -530px;
->>>>>>> 17fb6816
+  background-position: -1240px -848px;
   width: 105px;
   height: 105px;
 }
 .Mount_Head_Unicorn-CottonCandyPink {
   background-image: url('~assets/images/sprites/spritesmith-main-16.png');
-<<<<<<< HEAD
-  background-position: -954px -1134px;
-=======
-  background-position: -1240px -636px;
->>>>>>> 17fb6816
+  background-position: -1240px -954px;
   width: 105px;
   height: 105px;
 }
 .Mount_Head_Unicorn-Desert {
   background-image: url('~assets/images/sprites/spritesmith-main-16.png');
-<<<<<<< HEAD
-  background-position: -1060px -1134px;
-=======
-  background-position: -1240px -742px;
->>>>>>> 17fb6816
+  background-position: -1240px -1060px;
   width: 105px;
   height: 105px;
 }
 .Mount_Head_Unicorn-Golden {
   background-image: url('~assets/images/sprites/spritesmith-main-16.png');
-<<<<<<< HEAD
-  background-position: -1240px 0px;
-=======
-  background-position: -1240px -848px;
->>>>>>> 17fb6816
+  background-position: 0px -1240px;
   width: 105px;
   height: 105px;
 }
 .Mount_Head_Unicorn-Red {
   background-image: url('~assets/images/sprites/spritesmith-main-16.png');
-<<<<<<< HEAD
-  background-position: -1240px -106px;
-=======
-  background-position: -1240px -954px;
->>>>>>> 17fb6816
+  background-position: -106px -1240px;
   width: 105px;
   height: 105px;
 }
 .Mount_Head_Unicorn-Shade {
   background-image: url('~assets/images/sprites/spritesmith-main-16.png');
-<<<<<<< HEAD
-  background-position: -1240px -212px;
-=======
-  background-position: -1240px -1060px;
->>>>>>> 17fb6816
+  background-position: -212px -1240px;
   width: 105px;
   height: 105px;
 }
 .Mount_Head_Unicorn-Skeleton {
   background-image: url('~assets/images/sprites/spritesmith-main-16.png');
-<<<<<<< HEAD
-  background-position: -1240px -318px;
-=======
-  background-position: 0px -1240px;
->>>>>>> 17fb6816
+  background-position: -318px -1240px;
   width: 105px;
   height: 105px;
 }
 .Mount_Head_Unicorn-White {
   background-image: url('~assets/images/sprites/spritesmith-main-16.png');
-<<<<<<< HEAD
-  background-position: -1240px -424px;
-=======
-  background-position: -106px -1240px;
->>>>>>> 17fb6816
+  background-position: -424px -1240px;
   width: 105px;
   height: 105px;
 }
 .Mount_Head_Unicorn-Zombie {
   background-image: url('~assets/images/sprites/spritesmith-main-16.png');
-<<<<<<< HEAD
-  background-position: -1240px -530px;
-=======
-  background-position: -212px -1240px;
->>>>>>> 17fb6816
+  background-position: -529px -680px;
   width: 105px;
   height: 105px;
 }
 .Mount_Head_Whale-Base {
   background-image: url('~assets/images/sprites/spritesmith-main-16.png');
-<<<<<<< HEAD
-  background-position: -1240px -636px;
-=======
-  background-position: -318px -1240px;
->>>>>>> 17fb6816
+  background-position: -636px -1240px;
   width: 105px;
   height: 105px;
 }
 .Mount_Head_Whale-CottonCandyBlue {
   background-image: url('~assets/images/sprites/spritesmith-main-16.png');
-<<<<<<< HEAD
-  background-position: -1240px -742px;
-=======
-  background-position: -424px -1240px;
->>>>>>> 17fb6816
+  background-position: -742px -1240px;
   width: 105px;
   height: 105px;
 }
 .Mount_Head_Whale-CottonCandyPink {
   background-image: url('~assets/images/sprites/spritesmith-main-16.png');
-<<<<<<< HEAD
-  background-position: -1240px -848px;
-=======
-  background-position: -529px -680px;
->>>>>>> 17fb6816
+  background-position: -848px -1240px;
   width: 105px;
   height: 105px;
 }
 .Mount_Head_Whale-Desert {
   background-image: url('~assets/images/sprites/spritesmith-main-16.png');
-<<<<<<< HEAD
-  background-position: -1240px -954px;
-=======
-  background-position: -636px -1240px;
->>>>>>> 17fb6816
+  background-position: -954px -1240px;
   width: 105px;
   height: 105px;
 }
 .Mount_Head_Whale-Golden {
   background-image: url('~assets/images/sprites/spritesmith-main-16.png');
-<<<<<<< HEAD
-  background-position: -1240px -1060px;
-=======
-  background-position: -742px -1240px;
->>>>>>> 17fb6816
+  background-position: -1060px -1240px;
   width: 105px;
   height: 105px;
 }
 .Mount_Head_Whale-Red {
   background-image: url('~assets/images/sprites/spritesmith-main-16.png');
-<<<<<<< HEAD
-  background-position: 0px -1240px;
-=======
-  background-position: -848px -1240px;
->>>>>>> 17fb6816
+  background-position: -1166px -1240px;
   width: 105px;
   height: 105px;
 }
 .Mount_Head_Whale-Shade {
   background-image: url('~assets/images/sprites/spritesmith-main-16.png');
-<<<<<<< HEAD
-  background-position: -106px -1240px;
-=======
-  background-position: -954px -1240px;
->>>>>>> 17fb6816
+  background-position: -1346px 0px;
   width: 105px;
   height: 105px;
 }
 .Mount_Head_Whale-Skeleton {
   background-image: url('~assets/images/sprites/spritesmith-main-16.png');
-<<<<<<< HEAD
-  background-position: -212px -1240px;
-=======
-  background-position: -1060px -1240px;
->>>>>>> 17fb6816
+  background-position: -1346px -106px;
   width: 105px;
   height: 105px;
 }
 .Mount_Head_Whale-White {
   background-image: url('~assets/images/sprites/spritesmith-main-16.png');
-<<<<<<< HEAD
-  background-position: -318px -1240px;
-=======
-  background-position: -1166px -1240px;
->>>>>>> 17fb6816
+  background-position: -1346px -212px;
   width: 105px;
   height: 105px;
 }
 .Mount_Head_Whale-Zombie {
   background-image: url('~assets/images/sprites/spritesmith-main-16.png');
-<<<<<<< HEAD
-  background-position: -424px -1240px;
-=======
-  background-position: -1346px 0px;
->>>>>>> 17fb6816
+  background-position: -1346px -318px;
   width: 105px;
   height: 105px;
 }
@@ -1252,1137 +816,673 @@
 }
 .Mount_Head_Wolf-Base {
   background-image: url('~assets/images/sprites/spritesmith-main-16.png');
+  background-position: -136px -408px;
+  width: 135px;
+  height: 135px;
+}
+.Mount_Head_Wolf-CottonCandyBlue {
+  background-image: url('~assets/images/sprites/spritesmith-main-16.png');
+  background-position: -272px -408px;
+  width: 135px;
+  height: 135px;
+}
+.Mount_Head_Wolf-CottonCandyPink {
+  background-image: url('~assets/images/sprites/spritesmith-main-16.png');
+  background-position: -408px -408px;
+  width: 135px;
+  height: 135px;
+}
+.Mount_Head_Wolf-Cupid {
+  background-image: url('~assets/images/sprites/spritesmith-main-16.png');
+  background-position: -544px 0px;
+  width: 135px;
+  height: 135px;
+}
+.Mount_Head_Wolf-Desert {
+  background-image: url('~assets/images/sprites/spritesmith-main-16.png');
+  background-position: 0px 0px;
+  width: 135px;
+  height: 135px;
+}
+.Mount_Head_Wolf-Ember {
+  background-image: url('~assets/images/sprites/spritesmith-main-16.png');
+  background-position: -544px -272px;
+  width: 135px;
+  height: 135px;
+}
+.Mount_Head_Wolf-Fairy {
+  background-image: url('~assets/images/sprites/spritesmith-main-16.png');
+  background-position: -544px -408px;
+  width: 135px;
+  height: 135px;
+}
+.Mount_Head_Wolf-Floral {
+  background-image: url('~assets/images/sprites/spritesmith-main-16.png');
+  background-position: 0px -544px;
+  width: 135px;
+  height: 135px;
+}
+.Mount_Head_Wolf-Ghost {
+  background-image: url('~assets/images/sprites/spritesmith-main-16.png');
+  background-position: -136px -544px;
+  width: 135px;
+  height: 135px;
+}
+.Mount_Head_Wolf-Golden {
+  background-image: url('~assets/images/sprites/spritesmith-main-16.png');
+  background-position: -272px -544px;
+  width: 135px;
+  height: 135px;
+}
+.Mount_Head_Wolf-Holly {
+  background-image: url('~assets/images/sprites/spritesmith-main-16.png');
+  background-position: -408px -544px;
+  width: 135px;
+  height: 135px;
+}
+.Mount_Head_Wolf-Peppermint {
+  background-image: url('~assets/images/sprites/spritesmith-main-16.png');
+  background-position: -544px -544px;
+  width: 135px;
+  height: 135px;
+}
+.Mount_Head_Wolf-Red {
+  background-image: url('~assets/images/sprites/spritesmith-main-16.png');
+  background-position: -680px 0px;
+  width: 135px;
+  height: 135px;
+}
+.Mount_Head_Wolf-RoyalPurple {
+  background-image: url('~assets/images/sprites/spritesmith-main-16.png');
+  background-position: -680px -136px;
+  width: 135px;
+  height: 135px;
+}
+.Mount_Head_Wolf-Shade {
+  background-image: url('~assets/images/sprites/spritesmith-main-16.png');
+  background-position: -680px -272px;
+  width: 135px;
+  height: 135px;
+}
+.Mount_Head_Wolf-Shimmer {
+  background-image: url('~assets/images/sprites/spritesmith-main-16.png');
+  background-position: -680px -408px;
+  width: 135px;
+  height: 135px;
+}
+.Mount_Head_Wolf-Skeleton {
+  background-image: url('~assets/images/sprites/spritesmith-main-16.png');
+  background-position: -680px -544px;
+  width: 135px;
+  height: 135px;
+}
+.Mount_Head_Wolf-Spooky {
+  background-image: url('~assets/images/sprites/spritesmith-main-16.png');
+  background-position: 0px -680px;
+  width: 135px;
+  height: 135px;
+}
+.Mount_Head_Wolf-StarryNight {
+  background-image: url('~assets/images/sprites/spritesmith-main-16.png');
+  background-position: -136px -680px;
+  width: 135px;
+  height: 135px;
+}
+.Mount_Head_Wolf-Thunderstorm {
+  background-image: url('~assets/images/sprites/spritesmith-main-16.png');
+  background-position: -272px -680px;
+  width: 135px;
+  height: 135px;
+}
+.Mount_Head_Wolf-White {
+  background-image: url('~assets/images/sprites/spritesmith-main-16.png');
+  background-position: -544px -136px;
+  width: 135px;
+  height: 135px;
+}
+.Mount_Head_Wolf-Zombie {
+  background-image: url('~assets/images/sprites/spritesmith-main-16.png');
   background-position: -136px 0px;
   width: 135px;
   height: 135px;
 }
-.Mount_Head_Wolf-CottonCandyBlue {
-  background-image: url('~assets/images/sprites/spritesmith-main-16.png');
-  background-position: -136px -408px;
-  width: 135px;
-  height: 135px;
-}
-.Mount_Head_Wolf-CottonCandyPink {
-  background-image: url('~assets/images/sprites/spritesmith-main-16.png');
-  background-position: -272px -408px;
-  width: 135px;
-  height: 135px;
-}
-.Mount_Head_Wolf-Cupid {
-  background-image: url('~assets/images/sprites/spritesmith-main-16.png');
-  background-position: -408px -408px;
-  width: 135px;
-  height: 135px;
-}
-.Mount_Head_Wolf-Desert {
-  background-image: url('~assets/images/sprites/spritesmith-main-16.png');
-<<<<<<< HEAD
-  background-position: -544px 0px;
-=======
-  background-position: 0px 0px;
->>>>>>> 17fb6816
-  width: 135px;
-  height: 135px;
-}
-.Mount_Head_Wolf-Ember {
-  background-image: url('~assets/images/sprites/spritesmith-main-16.png');
-  background-position: -544px -272px;
-  width: 135px;
-  height: 135px;
-}
-.Mount_Head_Wolf-Fairy {
-  background-image: url('~assets/images/sprites/spritesmith-main-16.png');
-  background-position: -544px -408px;
-  width: 135px;
-  height: 135px;
-}
-.Mount_Head_Wolf-Floral {
-  background-image: url('~assets/images/sprites/spritesmith-main-16.png');
-  background-position: 0px -544px;
-  width: 135px;
-  height: 135px;
-}
-.Mount_Head_Wolf-Ghost {
-  background-image: url('~assets/images/sprites/spritesmith-main-16.png');
-  background-position: -136px -544px;
-  width: 135px;
-  height: 135px;
-}
-.Mount_Head_Wolf-Golden {
-  background-image: url('~assets/images/sprites/spritesmith-main-16.png');
-  background-position: -272px -544px;
-  width: 135px;
-  height: 135px;
-}
-.Mount_Head_Wolf-Holly {
-  background-image: url('~assets/images/sprites/spritesmith-main-16.png');
-  background-position: -408px -544px;
-  width: 135px;
-  height: 135px;
-}
-.Mount_Head_Wolf-Peppermint {
-  background-image: url('~assets/images/sprites/spritesmith-main-16.png');
-  background-position: -544px -544px;
-  width: 135px;
-  height: 135px;
-}
-.Mount_Head_Wolf-Red {
-  background-image: url('~assets/images/sprites/spritesmith-main-16.png');
-  background-position: -680px 0px;
-  width: 135px;
-  height: 135px;
-}
-.Mount_Head_Wolf-RoyalPurple {
-  background-image: url('~assets/images/sprites/spritesmith-main-16.png');
-  background-position: -680px -136px;
-  width: 135px;
-  height: 135px;
-}
-.Mount_Head_Wolf-Shade {
-  background-image: url('~assets/images/sprites/spritesmith-main-16.png');
-  background-position: -680px -272px;
-  width: 135px;
-  height: 135px;
-}
-.Mount_Head_Wolf-Shimmer {
-  background-image: url('~assets/images/sprites/spritesmith-main-16.png');
-  background-position: -680px -408px;
-  width: 135px;
-  height: 135px;
-}
-.Mount_Head_Wolf-Skeleton {
-  background-image: url('~assets/images/sprites/spritesmith-main-16.png');
-  background-position: -680px -544px;
-  width: 135px;
-  height: 135px;
-}
-.Mount_Head_Wolf-Spooky {
-  background-image: url('~assets/images/sprites/spritesmith-main-16.png');
-  background-position: 0px -680px;
-  width: 135px;
-  height: 135px;
-}
-.Mount_Head_Wolf-StarryNight {
-  background-image: url('~assets/images/sprites/spritesmith-main-16.png');
-  background-position: -136px -680px;
-  width: 135px;
-  height: 135px;
-}
-.Mount_Head_Wolf-Thunderstorm {
-  background-image: url('~assets/images/sprites/spritesmith-main-16.png');
-  background-position: -272px -680px;
-  width: 135px;
-  height: 135px;
-}
-.Mount_Head_Wolf-White {
-  background-image: url('~assets/images/sprites/spritesmith-main-16.png');
-  background-position: -544px -136px;
-  width: 135px;
-  height: 135px;
-}
-.Mount_Head_Wolf-Zombie {
-  background-image: url('~assets/images/sprites/spritesmith-main-16.png');
-  background-position: -136px 0px;
-  width: 135px;
-  height: 135px;
-}
 .Mount_Head_Yarn-Base {
   background-image: url('~assets/images/sprites/spritesmith-main-16.png');
-<<<<<<< HEAD
-  background-position: -424px -1346px;
-=======
-  background-position: -1272px -1346px;
->>>>>>> 17fb6816
+  background-position: -1452px -212px;
   width: 105px;
   height: 105px;
 }
 .Mount_Head_Yarn-CottonCandyBlue {
   background-image: url('~assets/images/sprites/spritesmith-main-16.png');
-<<<<<<< HEAD
-  background-position: -530px -1346px;
-=======
-  background-position: -1452px 0px;
->>>>>>> 17fb6816
+  background-position: -1452px -318px;
   width: 105px;
   height: 105px;
 }
 .Mount_Head_Yarn-CottonCandyPink {
   background-image: url('~assets/images/sprites/spritesmith-main-16.png');
-<<<<<<< HEAD
-  background-position: -636px -1346px;
-=======
-  background-position: -1452px -106px;
->>>>>>> 17fb6816
+  background-position: -1452px -424px;
   width: 105px;
   height: 105px;
 }
 .Mount_Head_Yarn-Desert {
   background-image: url('~assets/images/sprites/spritesmith-main-16.png');
-<<<<<<< HEAD
-  background-position: -742px -1346px;
-=======
-  background-position: -1452px -212px;
->>>>>>> 17fb6816
+  background-position: -1452px -530px;
   width: 105px;
   height: 105px;
 }
 .Mount_Head_Yarn-Golden {
   background-image: url('~assets/images/sprites/spritesmith-main-16.png');
-<<<<<<< HEAD
-  background-position: -848px -1346px;
-=======
-  background-position: -1452px -318px;
->>>>>>> 17fb6816
+  background-position: -1452px -636px;
   width: 105px;
   height: 105px;
 }
 .Mount_Head_Yarn-Red {
   background-image: url('~assets/images/sprites/spritesmith-main-16.png');
-<<<<<<< HEAD
-  background-position: -954px -1346px;
-=======
-  background-position: -1452px -424px;
->>>>>>> 17fb6816
+  background-position: -1452px -742px;
   width: 105px;
   height: 105px;
 }
 .Mount_Head_Yarn-Shade {
   background-image: url('~assets/images/sprites/spritesmith-main-16.png');
-<<<<<<< HEAD
-  background-position: -1060px -1346px;
-=======
-  background-position: -1452px -530px;
->>>>>>> 17fb6816
+  background-position: -1452px -848px;
   width: 105px;
   height: 105px;
 }
 .Mount_Head_Yarn-Skeleton {
   background-image: url('~assets/images/sprites/spritesmith-main-16.png');
-<<<<<<< HEAD
-  background-position: -1166px -1346px;
-=======
-  background-position: -1452px -636px;
->>>>>>> 17fb6816
+  background-position: -1452px -954px;
   width: 105px;
   height: 105px;
 }
 .Mount_Head_Yarn-White {
   background-image: url('~assets/images/sprites/spritesmith-main-16.png');
-<<<<<<< HEAD
-  background-position: -1272px -1346px;
-=======
-  background-position: -1452px -742px;
->>>>>>> 17fb6816
+  background-position: -1452px -1060px;
   width: 105px;
   height: 105px;
 }
 .Mount_Head_Yarn-Zombie {
   background-image: url('~assets/images/sprites/spritesmith-main-16.png');
-<<<<<<< HEAD
-  background-position: -1452px 0px;
-=======
-  background-position: -1452px -848px;
->>>>>>> 17fb6816
+  background-position: -1452px -1166px;
   width: 105px;
   height: 105px;
 }
 .Mount_Icon_Aether-Invisible {
   background-image: url('~assets/images/sprites/spritesmith-main-16.png');
-<<<<<<< HEAD
-  background-position: -1452px -206px;
-=======
-  background-position: -1452px -1054px;
->>>>>>> 17fb6816
+  background-position: 0px -1452px;
   width: 81px;
   height: 99px;
 }
 .Mount_Icon_Armadillo-Base {
   background-image: url('~assets/images/sprites/spritesmith-main-16.png');
-<<<<<<< HEAD
+  background-position: -1640px -500px;
+  width: 81px;
+  height: 99px;
+}
+.Mount_Icon_Armadillo-CottonCandyBlue {
+  background-image: url('~assets/images/sprites/spritesmith-main-16.png');
+  background-position: -82px -1452px;
+  width: 81px;
+  height: 99px;
+}
+.Mount_Icon_Armadillo-CottonCandyPink {
+  background-image: url('~assets/images/sprites/spritesmith-main-16.png');
+  background-position: -164px -1452px;
+  width: 81px;
+  height: 99px;
+}
+.Mount_Icon_Armadillo-Desert {
+  background-image: url('~assets/images/sprites/spritesmith-main-16.png');
+  background-position: -246px -1452px;
+  width: 81px;
+  height: 99px;
+}
+.Mount_Icon_Armadillo-Golden {
+  background-image: url('~assets/images/sprites/spritesmith-main-16.png');
+  background-position: -328px -1452px;
+  width: 81px;
+  height: 99px;
+}
+.Mount_Icon_Armadillo-Red {
+  background-image: url('~assets/images/sprites/spritesmith-main-16.png');
+  background-position: -410px -1452px;
+  width: 81px;
+  height: 99px;
+}
+.Mount_Icon_Armadillo-Shade {
+  background-image: url('~assets/images/sprites/spritesmith-main-16.png');
+  background-position: -492px -1452px;
+  width: 81px;
+  height: 99px;
+}
+.Mount_Icon_Armadillo-Skeleton {
+  background-image: url('~assets/images/sprites/spritesmith-main-16.png');
+  background-position: -574px -1452px;
+  width: 81px;
+  height: 99px;
+}
+.Mount_Icon_Armadillo-White {
+  background-image: url('~assets/images/sprites/spritesmith-main-16.png');
+  background-position: -656px -1452px;
+  width: 81px;
+  height: 99px;
+}
+.Mount_Icon_Armadillo-Zombie {
+  background-image: url('~assets/images/sprites/spritesmith-main-16.png');
+  background-position: -738px -1452px;
+  width: 81px;
+  height: 99px;
+}
+.Mount_Icon_Axolotl-Base {
+  background-image: url('~assets/images/sprites/spritesmith-main-16.png');
+  background-position: -820px -1452px;
+  width: 81px;
+  height: 99px;
+}
+.Mount_Icon_Axolotl-CottonCandyBlue {
+  background-image: url('~assets/images/sprites/spritesmith-main-16.png');
+  background-position: -902px -1452px;
+  width: 81px;
+  height: 99px;
+}
+.Mount_Icon_Axolotl-CottonCandyPink {
+  background-image: url('~assets/images/sprites/spritesmith-main-16.png');
+  background-position: -984px -1452px;
+  width: 81px;
+  height: 99px;
+}
+.Mount_Icon_Axolotl-Desert {
+  background-image: url('~assets/images/sprites/spritesmith-main-16.png');
+  background-position: -1066px -1452px;
+  width: 81px;
+  height: 99px;
+}
+.Mount_Icon_Axolotl-Golden {
+  background-image: url('~assets/images/sprites/spritesmith-main-16.png');
+  background-position: -1148px -1452px;
+  width: 81px;
+  height: 99px;
+}
+.Mount_Icon_Axolotl-Red {
+  background-image: url('~assets/images/sprites/spritesmith-main-16.png');
+  background-position: -1230px -1452px;
+  width: 81px;
+  height: 99px;
+}
+.Mount_Icon_Axolotl-Shade {
+  background-image: url('~assets/images/sprites/spritesmith-main-16.png');
+  background-position: -1312px -1452px;
+  width: 81px;
+  height: 99px;
+}
+.Mount_Icon_Axolotl-Skeleton {
+  background-image: url('~assets/images/sprites/spritesmith-main-16.png');
+  background-position: -1394px -1452px;
+  width: 81px;
+  height: 99px;
+}
+.Mount_Icon_Axolotl-White {
+  background-image: url('~assets/images/sprites/spritesmith-main-16.png');
+  background-position: -1476px -1452px;
+  width: 81px;
+  height: 99px;
+}
+.Mount_Icon_Axolotl-Zombie {
+  background-image: url('~assets/images/sprites/spritesmith-main-16.png');
+  background-position: -1558px 0px;
+  width: 81px;
+  height: 99px;
+}
+.Mount_Icon_BearCub-Aquatic {
+  background-image: url('~assets/images/sprites/spritesmith-main-16.png');
+  background-position: -1558px -100px;
+  width: 81px;
+  height: 99px;
+}
+.Mount_Icon_BearCub-Base {
+  background-image: url('~assets/images/sprites/spritesmith-main-16.png');
+  background-position: -1558px -200px;
+  width: 81px;
+  height: 99px;
+}
+.Mount_Icon_BearCub-CottonCandyBlue {
+  background-image: url('~assets/images/sprites/spritesmith-main-16.png');
+  background-position: -1558px -300px;
+  width: 81px;
+  height: 99px;
+}
+.Mount_Icon_BearCub-CottonCandyPink {
+  background-image: url('~assets/images/sprites/spritesmith-main-16.png');
+  background-position: -1558px -400px;
+  width: 81px;
+  height: 99px;
+}
+.Mount_Icon_BearCub-Cupid {
+  background-image: url('~assets/images/sprites/spritesmith-main-16.png');
+  background-position: -1558px -500px;
+  width: 81px;
+  height: 99px;
+}
+.Mount_Icon_BearCub-Desert {
+  background-image: url('~assets/images/sprites/spritesmith-main-16.png');
+  background-position: -1558px -600px;
+  width: 81px;
+  height: 99px;
+}
+.Mount_Icon_BearCub-Ember {
+  background-image: url('~assets/images/sprites/spritesmith-main-16.png');
+  background-position: -1558px -700px;
+  width: 81px;
+  height: 99px;
+}
+.Mount_Icon_BearCub-Fairy {
+  background-image: url('~assets/images/sprites/spritesmith-main-16.png');
+  background-position: -1558px -800px;
+  width: 81px;
+  height: 99px;
+}
+.Mount_Icon_BearCub-Floral {
+  background-image: url('~assets/images/sprites/spritesmith-main-16.png');
+  background-position: -1558px -900px;
+  width: 81px;
+  height: 99px;
+}
+.Mount_Icon_BearCub-Ghost {
+  background-image: url('~assets/images/sprites/spritesmith-main-16.png');
+  background-position: -1558px -1000px;
+  width: 81px;
+  height: 99px;
+}
+.Mount_Icon_BearCub-Golden {
+  background-image: url('~assets/images/sprites/spritesmith-main-16.png');
+  background-position: -1558px -1100px;
+  width: 81px;
+  height: 99px;
+}
+.Mount_Icon_BearCub-Holly {
+  background-image: url('~assets/images/sprites/spritesmith-main-16.png');
+  background-position: -1558px -1200px;
+  width: 81px;
+  height: 99px;
+}
+.Mount_Icon_BearCub-Peppermint {
+  background-image: url('~assets/images/sprites/spritesmith-main-16.png');
+  background-position: -1558px -1300px;
+  width: 81px;
+  height: 99px;
+}
+.Mount_Icon_BearCub-Polar {
+  background-image: url('~assets/images/sprites/spritesmith-main-16.png');
+  background-position: -1558px -1400px;
+  width: 81px;
+  height: 99px;
+}
+.Mount_Icon_BearCub-Red {
+  background-image: url('~assets/images/sprites/spritesmith-main-16.png');
   background-position: -1640px 0px;
-=======
+  width: 81px;
+  height: 99px;
+}
+.Mount_Icon_BearCub-RoyalPurple {
+  background-image: url('~assets/images/sprites/spritesmith-main-16.png');
+  background-position: -1640px -100px;
+  width: 81px;
+  height: 99px;
+}
+.Mount_Icon_BearCub-Shade {
+  background-image: url('~assets/images/sprites/spritesmith-main-16.png');
+  background-position: -1640px -200px;
+  width: 81px;
+  height: 99px;
+}
+.Mount_Icon_BearCub-Shimmer {
+  background-image: url('~assets/images/sprites/spritesmith-main-16.png');
+  background-position: -1640px -300px;
+  width: 81px;
+  height: 99px;
+}
+.Mount_Icon_BearCub-Skeleton {
+  background-image: url('~assets/images/sprites/spritesmith-main-16.png');
   background-position: -1640px -400px;
->>>>>>> 17fb6816
-  width: 81px;
-  height: 99px;
-}
-.Mount_Icon_Armadillo-CottonCandyBlue {
-  background-image: url('~assets/images/sprites/spritesmith-main-16.png');
-<<<<<<< HEAD
-  background-position: -1452px -306px;
-=======
-  background-position: -1452px -1154px;
->>>>>>> 17fb6816
-  width: 81px;
-  height: 99px;
-}
-.Mount_Icon_Armadillo-CottonCandyPink {
-  background-image: url('~assets/images/sprites/spritesmith-main-16.png');
-<<<<<<< HEAD
-  background-position: -1452px -406px;
-=======
-  background-position: -1452px -1254px;
->>>>>>> 17fb6816
-  width: 81px;
-  height: 99px;
-}
-.Mount_Icon_Armadillo-Desert {
-  background-image: url('~assets/images/sprites/spritesmith-main-16.png');
-<<<<<<< HEAD
-  background-position: -1452px -506px;
-=======
-  background-position: 0px -1452px;
->>>>>>> 17fb6816
-  width: 81px;
-  height: 99px;
-}
-.Mount_Icon_Armadillo-Golden {
-  background-image: url('~assets/images/sprites/spritesmith-main-16.png');
-<<<<<<< HEAD
-  background-position: -1452px -606px;
-=======
-  background-position: -82px -1452px;
->>>>>>> 17fb6816
-  width: 81px;
-  height: 99px;
-}
-.Mount_Icon_Armadillo-Red {
-  background-image: url('~assets/images/sprites/spritesmith-main-16.png');
-<<<<<<< HEAD
-  background-position: -1452px -706px;
-=======
-  background-position: -164px -1452px;
->>>>>>> 17fb6816
-  width: 81px;
-  height: 99px;
-}
-.Mount_Icon_Armadillo-Shade {
-  background-image: url('~assets/images/sprites/spritesmith-main-16.png');
-<<<<<<< HEAD
-  background-position: -1452px -806px;
-=======
-  background-position: -246px -1452px;
->>>>>>> 17fb6816
-  width: 81px;
-  height: 99px;
-}
-.Mount_Icon_Armadillo-Skeleton {
-  background-image: url('~assets/images/sprites/spritesmith-main-16.png');
-<<<<<<< HEAD
-  background-position: -1452px -906px;
-=======
-  background-position: -328px -1452px;
->>>>>>> 17fb6816
-  width: 81px;
-  height: 99px;
-}
-.Mount_Icon_Armadillo-White {
-  background-image: url('~assets/images/sprites/spritesmith-main-16.png');
-<<<<<<< HEAD
-  background-position: -1452px -1006px;
-=======
-  background-position: -410px -1452px;
->>>>>>> 17fb6816
-  width: 81px;
-  height: 99px;
-}
-.Mount_Icon_Armadillo-Zombie {
-  background-image: url('~assets/images/sprites/spritesmith-main-16.png');
-<<<<<<< HEAD
-  background-position: -1452px -1106px;
-=======
-  background-position: -492px -1452px;
->>>>>>> 17fb6816
-  width: 81px;
-  height: 99px;
-}
-.Mount_Icon_Axolotl-Base {
-  background-image: url('~assets/images/sprites/spritesmith-main-16.png');
-<<<<<<< HEAD
-  background-position: -1452px -1206px;
-=======
-  background-position: -574px -1452px;
->>>>>>> 17fb6816
-  width: 81px;
-  height: 99px;
-}
-.Mount_Icon_Axolotl-CottonCandyBlue {
-  background-image: url('~assets/images/sprites/spritesmith-main-16.png');
-<<<<<<< HEAD
-  background-position: -1452px -1306px;
-=======
-  background-position: -656px -1452px;
->>>>>>> 17fb6816
-  width: 81px;
-  height: 99px;
-}
-.Mount_Icon_Axolotl-CottonCandyPink {
-  background-image: url('~assets/images/sprites/spritesmith-main-16.png');
-<<<<<<< HEAD
-  background-position: 0px -1452px;
-=======
-  background-position: -738px -1452px;
->>>>>>> 17fb6816
-  width: 81px;
-  height: 99px;
-}
-.Mount_Icon_Axolotl-Desert {
-  background-image: url('~assets/images/sprites/spritesmith-main-16.png');
-<<<<<<< HEAD
-  background-position: -82px -1452px;
-=======
-  background-position: -820px -1452px;
->>>>>>> 17fb6816
-  width: 81px;
-  height: 99px;
-}
-.Mount_Icon_Axolotl-Golden {
-  background-image: url('~assets/images/sprites/spritesmith-main-16.png');
-<<<<<<< HEAD
-  background-position: -164px -1452px;
-=======
-  background-position: -902px -1452px;
->>>>>>> 17fb6816
-  width: 81px;
-  height: 99px;
-}
-.Mount_Icon_Axolotl-Red {
-  background-image: url('~assets/images/sprites/spritesmith-main-16.png');
-<<<<<<< HEAD
-  background-position: -246px -1452px;
-=======
-  background-position: -984px -1452px;
->>>>>>> 17fb6816
-  width: 81px;
-  height: 99px;
-}
-.Mount_Icon_Axolotl-Shade {
-  background-image: url('~assets/images/sprites/spritesmith-main-16.png');
-<<<<<<< HEAD
-  background-position: -328px -1452px;
-=======
-  background-position: -1066px -1452px;
->>>>>>> 17fb6816
-  width: 81px;
-  height: 99px;
-}
-.Mount_Icon_Axolotl-Skeleton {
-  background-image: url('~assets/images/sprites/spritesmith-main-16.png');
-<<<<<<< HEAD
-  background-position: -410px -1452px;
-=======
-  background-position: -1148px -1452px;
->>>>>>> 17fb6816
-  width: 81px;
-  height: 99px;
-}
-.Mount_Icon_Axolotl-White {
-  background-image: url('~assets/images/sprites/spritesmith-main-16.png');
-<<<<<<< HEAD
-  background-position: -492px -1452px;
-=======
-  background-position: -1230px -1452px;
->>>>>>> 17fb6816
-  width: 81px;
-  height: 99px;
-}
-.Mount_Icon_Axolotl-Zombie {
-  background-image: url('~assets/images/sprites/spritesmith-main-16.png');
-<<<<<<< HEAD
-  background-position: -574px -1452px;
-=======
-  background-position: -1312px -1452px;
->>>>>>> 17fb6816
-  width: 81px;
-  height: 99px;
-}
-.Mount_Icon_BearCub-Aquatic {
-  background-image: url('~assets/images/sprites/spritesmith-main-16.png');
-<<<<<<< HEAD
-  background-position: -656px -1452px;
-=======
-  background-position: -1394px -1452px;
->>>>>>> 17fb6816
-  width: 81px;
-  height: 99px;
-}
-.Mount_Icon_BearCub-Base {
-  background-image: url('~assets/images/sprites/spritesmith-main-16.png');
-<<<<<<< HEAD
-  background-position: -738px -1452px;
-=======
-  background-position: -1476px -1452px;
->>>>>>> 17fb6816
-  width: 81px;
-  height: 99px;
-}
-.Mount_Icon_BearCub-CottonCandyBlue {
-  background-image: url('~assets/images/sprites/spritesmith-main-16.png');
-<<<<<<< HEAD
-  background-position: -820px -1452px;
-=======
-  background-position: -1558px 0px;
->>>>>>> 17fb6816
-  width: 81px;
-  height: 99px;
-}
-.Mount_Icon_BearCub-CottonCandyPink {
-  background-image: url('~assets/images/sprites/spritesmith-main-16.png');
-<<<<<<< HEAD
-  background-position: -902px -1452px;
-=======
-  background-position: -1558px -100px;
->>>>>>> 17fb6816
-  width: 81px;
-  height: 99px;
-}
-.Mount_Icon_BearCub-Cupid {
-  background-image: url('~assets/images/sprites/spritesmith-main-16.png');
-<<<<<<< HEAD
-  background-position: -984px -1452px;
-=======
-  background-position: -1558px -200px;
->>>>>>> 17fb6816
-  width: 81px;
-  height: 99px;
-}
-.Mount_Icon_BearCub-Desert {
-  background-image: url('~assets/images/sprites/spritesmith-main-16.png');
-<<<<<<< HEAD
-  background-position: -1066px -1452px;
-=======
-  background-position: -1558px -300px;
->>>>>>> 17fb6816
-  width: 81px;
-  height: 99px;
-}
-.Mount_Icon_BearCub-Ember {
-  background-image: url('~assets/images/sprites/spritesmith-main-16.png');
-<<<<<<< HEAD
-  background-position: -1148px -1452px;
-=======
-  background-position: -1558px -400px;
->>>>>>> 17fb6816
-  width: 81px;
-  height: 99px;
-}
-.Mount_Icon_BearCub-Fairy {
-  background-image: url('~assets/images/sprites/spritesmith-main-16.png');
-<<<<<<< HEAD
-  background-position: -1230px -1452px;
-=======
-  background-position: -1558px -500px;
->>>>>>> 17fb6816
-  width: 81px;
-  height: 99px;
-}
-.Mount_Icon_BearCub-Floral {
-  background-image: url('~assets/images/sprites/spritesmith-main-16.png');
-<<<<<<< HEAD
-  background-position: -1312px -1452px;
-=======
-  background-position: -1558px -600px;
->>>>>>> 17fb6816
-  width: 81px;
-  height: 99px;
-}
-.Mount_Icon_BearCub-Ghost {
-  background-image: url('~assets/images/sprites/spritesmith-main-16.png');
-<<<<<<< HEAD
-  background-position: -1394px -1452px;
-=======
-  background-position: -1558px -700px;
->>>>>>> 17fb6816
-  width: 81px;
-  height: 99px;
-}
-.Mount_Icon_BearCub-Golden {
-  background-image: url('~assets/images/sprites/spritesmith-main-16.png');
-<<<<<<< HEAD
-  background-position: -1476px -1452px;
-=======
-  background-position: -1558px -800px;
->>>>>>> 17fb6816
-  width: 81px;
-  height: 99px;
-}
-.Mount_Icon_BearCub-Holly {
-  background-image: url('~assets/images/sprites/spritesmith-main-16.png');
-<<<<<<< HEAD
-  background-position: -1558px 0px;
-=======
-  background-position: -1558px -900px;
->>>>>>> 17fb6816
-  width: 81px;
-  height: 99px;
-}
-.Mount_Icon_BearCub-Peppermint {
-  background-image: url('~assets/images/sprites/spritesmith-main-16.png');
-<<<<<<< HEAD
-  background-position: -1558px -100px;
-=======
-  background-position: -1558px -1000px;
->>>>>>> 17fb6816
-  width: 81px;
-  height: 99px;
-}
-.Mount_Icon_BearCub-Polar {
-  background-image: url('~assets/images/sprites/spritesmith-main-16.png');
-<<<<<<< HEAD
-  background-position: -1558px -200px;
-=======
-  background-position: -1558px -1100px;
->>>>>>> 17fb6816
-  width: 81px;
-  height: 99px;
-}
-.Mount_Icon_BearCub-Red {
-  background-image: url('~assets/images/sprites/spritesmith-main-16.png');
-<<<<<<< HEAD
-  background-position: -1558px -300px;
-=======
-  background-position: -1558px -1200px;
->>>>>>> 17fb6816
-  width: 81px;
-  height: 99px;
-}
-.Mount_Icon_BearCub-RoyalPurple {
-  background-image: url('~assets/images/sprites/spritesmith-main-16.png');
-<<<<<<< HEAD
-  background-position: -1558px -400px;
-=======
-  background-position: -1558px -1300px;
->>>>>>> 17fb6816
-  width: 81px;
-  height: 99px;
-}
-.Mount_Icon_BearCub-Shade {
-  background-image: url('~assets/images/sprites/spritesmith-main-16.png');
-<<<<<<< HEAD
-  background-position: -1558px -500px;
-=======
-  background-position: -1558px -1400px;
->>>>>>> 17fb6816
-  width: 81px;
-  height: 99px;
-}
-.Mount_Icon_BearCub-Shimmer {
-  background-image: url('~assets/images/sprites/spritesmith-main-16.png');
-<<<<<<< HEAD
-  background-position: -1558px -600px;
-=======
-  background-position: -1640px 0px;
->>>>>>> 17fb6816
-  width: 81px;
-  height: 99px;
-}
-.Mount_Icon_BearCub-Skeleton {
-  background-image: url('~assets/images/sprites/spritesmith-main-16.png');
-<<<<<<< HEAD
-  background-position: -1558px -700px;
-=======
-  background-position: -1640px -100px;
->>>>>>> 17fb6816
   width: 81px;
   height: 99px;
 }
 .Mount_Icon_BearCub-Spooky {
   background-image: url('~assets/images/sprites/spritesmith-main-16.png');
-<<<<<<< HEAD
-  background-position: -1558px -800px;
-=======
-  background-position: -1640px -200px;
->>>>>>> 17fb6816
+  background-position: -1452px -1272px;
   width: 81px;
   height: 99px;
 }
 .Mount_Icon_BearCub-StarryNight {
   background-image: url('~assets/images/sprites/spritesmith-main-16.png');
-<<<<<<< HEAD
-  background-position: -1558px -900px;
-=======
-  background-position: -1640px -300px;
->>>>>>> 17fb6816
+  background-position: -1640px -600px;
   width: 81px;
   height: 99px;
 }
 .Mount_Icon_BearCub-Thunderstorm {
   background-image: url('~assets/images/sprites/spritesmith-main-16.png');
-<<<<<<< HEAD
-  background-position: -1558px -1000px;
-=======
-  background-position: -1452px -954px;
->>>>>>> 17fb6816
+  background-position: -1640px -700px;
   width: 81px;
   height: 99px;
 }
 .Mount_Icon_BearCub-White {
   background-image: url('~assets/images/sprites/spritesmith-main-16.png');
-<<<<<<< HEAD
-  background-position: -1558px -1100px;
-=======
-  background-position: -1640px -500px;
->>>>>>> 17fb6816
+  background-position: -1640px -800px;
   width: 81px;
   height: 99px;
 }
 .Mount_Icon_BearCub-Zombie {
   background-image: url('~assets/images/sprites/spritesmith-main-16.png');
-<<<<<<< HEAD
-  background-position: -1558px -1200px;
-=======
-  background-position: -1640px -600px;
->>>>>>> 17fb6816
+  background-position: -1640px -900px;
   width: 81px;
   height: 99px;
 }
 .Mount_Icon_Beetle-Base {
   background-image: url('~assets/images/sprites/spritesmith-main-16.png');
-<<<<<<< HEAD
-  background-position: -1558px -1300px;
-=======
-  background-position: -1640px -700px;
->>>>>>> 17fb6816
+  background-position: -1640px -1000px;
   width: 81px;
   height: 99px;
 }
 .Mount_Icon_Beetle-CottonCandyBlue {
   background-image: url('~assets/images/sprites/spritesmith-main-16.png');
-<<<<<<< HEAD
-  background-position: -1558px -1400px;
-=======
-  background-position: -1640px -800px;
->>>>>>> 17fb6816
+  background-position: -1640px -1100px;
   width: 81px;
   height: 99px;
 }
 .Mount_Icon_Beetle-CottonCandyPink {
   background-image: url('~assets/images/sprites/spritesmith-main-16.png');
-<<<<<<< HEAD
-  background-position: -1452px -106px;
-=======
-  background-position: -1640px -900px;
->>>>>>> 17fb6816
+  background-position: -1640px -1200px;
   width: 81px;
   height: 99px;
 }
 .Mount_Icon_Beetle-Desert {
   background-image: url('~assets/images/sprites/spritesmith-main-16.png');
-<<<<<<< HEAD
-  background-position: -1640px -100px;
-=======
-  background-position: -1640px -1000px;
->>>>>>> 17fb6816
+  background-position: -1640px -1300px;
   width: 81px;
   height: 99px;
 }
 .Mount_Icon_Beetle-Golden {
   background-image: url('~assets/images/sprites/spritesmith-main-16.png');
-<<<<<<< HEAD
-  background-position: -1640px -200px;
-=======
-  background-position: -1640px -1100px;
->>>>>>> 17fb6816
+  background-position: -1640px -1400px;
   width: 81px;
   height: 99px;
 }
 .Mount_Icon_Beetle-Red {
   background-image: url('~assets/images/sprites/spritesmith-main-16.png');
-<<<<<<< HEAD
-  background-position: -1640px -300px;
-=======
-  background-position: -1640px -1200px;
->>>>>>> 17fb6816
+  background-position: 0px -1552px;
   width: 81px;
   height: 99px;
 }
 .Mount_Icon_Beetle-Shade {
   background-image: url('~assets/images/sprites/spritesmith-main-16.png');
-<<<<<<< HEAD
-  background-position: -1640px -400px;
-=======
-  background-position: -1640px -1300px;
->>>>>>> 17fb6816
+  background-position: -82px -1552px;
   width: 81px;
   height: 99px;
 }
 .Mount_Icon_Beetle-Skeleton {
   background-image: url('~assets/images/sprites/spritesmith-main-16.png');
-<<<<<<< HEAD
-  background-position: -1640px -500px;
-=======
-  background-position: -1640px -1400px;
->>>>>>> 17fb6816
+  background-position: -164px -1552px;
   width: 81px;
   height: 99px;
 }
 .Mount_Icon_Beetle-White {
   background-image: url('~assets/images/sprites/spritesmith-main-16.png');
-<<<<<<< HEAD
-  background-position: -1640px -600px;
-=======
-  background-position: 0px -1552px;
->>>>>>> 17fb6816
+  background-position: -246px -1552px;
   width: 81px;
   height: 99px;
 }
 .Mount_Icon_Beetle-Zombie {
   background-image: url('~assets/images/sprites/spritesmith-main-16.png');
-<<<<<<< HEAD
-  background-position: -1640px -700px;
-=======
-  background-position: -82px -1552px;
->>>>>>> 17fb6816
+  background-position: -328px -1552px;
   width: 81px;
   height: 99px;
 }
 .Mount_Icon_Bunny-Base {
   background-image: url('~assets/images/sprites/spritesmith-main-16.png');
-<<<<<<< HEAD
-  background-position: -1640px -800px;
-=======
-  background-position: -164px -1552px;
->>>>>>> 17fb6816
+  background-position: -410px -1552px;
   width: 81px;
   height: 99px;
 }
 .Mount_Icon_Bunny-CottonCandyBlue {
   background-image: url('~assets/images/sprites/spritesmith-main-16.png');
-<<<<<<< HEAD
-  background-position: -1640px -900px;
-=======
-  background-position: -246px -1552px;
->>>>>>> 17fb6816
+  background-position: -492px -1552px;
   width: 81px;
   height: 99px;
 }
 .Mount_Icon_Bunny-CottonCandyPink {
   background-image: url('~assets/images/sprites/spritesmith-main-16.png');
-<<<<<<< HEAD
-  background-position: -1640px -1000px;
-=======
-  background-position: -328px -1552px;
->>>>>>> 17fb6816
+  background-position: -574px -1552px;
   width: 81px;
   height: 99px;
 }
 .Mount_Icon_Bunny-Desert {
   background-image: url('~assets/images/sprites/spritesmith-main-16.png');
-<<<<<<< HEAD
-  background-position: -1640px -1100px;
-=======
-  background-position: -410px -1552px;
->>>>>>> 17fb6816
+  background-position: -656px -1552px;
   width: 81px;
   height: 99px;
 }
 .Mount_Icon_Bunny-Golden {
   background-image: url('~assets/images/sprites/spritesmith-main-16.png');
-<<<<<<< HEAD
-  background-position: -1640px -1200px;
-=======
-  background-position: -492px -1552px;
->>>>>>> 17fb6816
+  background-position: -738px -1552px;
   width: 81px;
   height: 99px;
 }
 .Mount_Icon_Bunny-Red {
   background-image: url('~assets/images/sprites/spritesmith-main-16.png');
-<<<<<<< HEAD
-  background-position: -1640px -1300px;
-=======
-  background-position: -574px -1552px;
->>>>>>> 17fb6816
+  background-position: -820px -1552px;
   width: 81px;
   height: 99px;
 }
 .Mount_Icon_Bunny-Shade {
   background-image: url('~assets/images/sprites/spritesmith-main-16.png');
-<<<<<<< HEAD
-  background-position: -1640px -1400px;
-=======
-  background-position: -656px -1552px;
->>>>>>> 17fb6816
+  background-position: -902px -1552px;
   width: 81px;
   height: 99px;
 }
 .Mount_Icon_Bunny-Skeleton {
   background-image: url('~assets/images/sprites/spritesmith-main-16.png');
-<<<<<<< HEAD
-  background-position: 0px -1552px;
-=======
-  background-position: -738px -1552px;
->>>>>>> 17fb6816
+  background-position: -984px -1552px;
   width: 81px;
   height: 99px;
 }
 .Mount_Icon_Bunny-White {
   background-image: url('~assets/images/sprites/spritesmith-main-16.png');
-<<<<<<< HEAD
-  background-position: -82px -1552px;
-=======
-  background-position: -820px -1552px;
->>>>>>> 17fb6816
+  background-position: -1066px -1552px;
   width: 81px;
   height: 99px;
 }
 .Mount_Icon_Bunny-Zombie {
   background-image: url('~assets/images/sprites/spritesmith-main-16.png');
-<<<<<<< HEAD
-  background-position: -164px -1552px;
-=======
-  background-position: -902px -1552px;
->>>>>>> 17fb6816
+  background-position: -1148px -1552px;
   width: 81px;
   height: 99px;
 }
 .Mount_Icon_Butterfly-Base {
   background-image: url('~assets/images/sprites/spritesmith-main-16.png');
-<<<<<<< HEAD
-  background-position: -246px -1552px;
-=======
-  background-position: -984px -1552px;
->>>>>>> 17fb6816
+  background-position: -1230px -1552px;
   width: 81px;
   height: 99px;
 }
 .Mount_Icon_Butterfly-CottonCandyBlue {
   background-image: url('~assets/images/sprites/spritesmith-main-16.png');
-<<<<<<< HEAD
-  background-position: -328px -1552px;
-=======
-  background-position: -1066px -1552px;
->>>>>>> 17fb6816
+  background-position: -1312px -1552px;
   width: 81px;
   height: 99px;
 }
 .Mount_Icon_Butterfly-CottonCandyPink {
   background-image: url('~assets/images/sprites/spritesmith-main-16.png');
-<<<<<<< HEAD
-  background-position: -410px -1552px;
-=======
-  background-position: -1148px -1552px;
->>>>>>> 17fb6816
+  background-position: -1394px -1552px;
   width: 81px;
   height: 99px;
 }
 .Mount_Icon_Butterfly-Desert {
   background-image: url('~assets/images/sprites/spritesmith-main-16.png');
-<<<<<<< HEAD
-  background-position: -492px -1552px;
-=======
-  background-position: -1230px -1552px;
->>>>>>> 17fb6816
+  background-position: -1476px -1552px;
   width: 81px;
   height: 99px;
 }
 .Mount_Icon_Butterfly-Golden {
   background-image: url('~assets/images/sprites/spritesmith-main-16.png');
-<<<<<<< HEAD
-  background-position: -574px -1552px;
-=======
-  background-position: -1312px -1552px;
->>>>>>> 17fb6816
+  background-position: -1558px -1552px;
   width: 81px;
   height: 99px;
 }
 .Mount_Icon_Butterfly-Red {
   background-image: url('~assets/images/sprites/spritesmith-main-16.png');
-<<<<<<< HEAD
-  background-position: -656px -1552px;
-=======
-  background-position: -1394px -1552px;
->>>>>>> 17fb6816
+  background-position: -1640px -1552px;
   width: 81px;
   height: 99px;
 }
 .Mount_Icon_Butterfly-Shade {
   background-image: url('~assets/images/sprites/spritesmith-main-16.png');
-<<<<<<< HEAD
-  background-position: -738px -1552px;
-=======
-  background-position: -1476px -1552px;
->>>>>>> 17fb6816
+  background-position: -1722px 0px;
   width: 81px;
   height: 99px;
 }
 .Mount_Icon_Butterfly-Skeleton {
   background-image: url('~assets/images/sprites/spritesmith-main-16.png');
-<<<<<<< HEAD
-  background-position: -820px -1552px;
-=======
-  background-position: -1558px -1552px;
->>>>>>> 17fb6816
+  background-position: -1722px -100px;
   width: 81px;
   height: 99px;
 }
 .Mount_Icon_Butterfly-White {
   background-image: url('~assets/images/sprites/spritesmith-main-16.png');
-<<<<<<< HEAD
-  background-position: -902px -1552px;
-=======
-  background-position: -1640px -1552px;
->>>>>>> 17fb6816
+  background-position: -1722px -200px;
   width: 81px;
   height: 99px;
 }
 .Mount_Icon_Butterfly-Zombie {
   background-image: url('~assets/images/sprites/spritesmith-main-16.png');
-<<<<<<< HEAD
-  background-position: -984px -1552px;
-=======
-  background-position: -1722px 0px;
->>>>>>> 17fb6816
+  background-position: -1722px -300px;
   width: 81px;
   height: 99px;
 }
 .Mount_Icon_Cactus-Aquatic {
   background-image: url('~assets/images/sprites/spritesmith-main-16.png');
-<<<<<<< HEAD
-  background-position: -1066px -1552px;
-=======
-  background-position: -1722px -100px;
->>>>>>> 17fb6816
+  background-position: -1722px -400px;
   width: 81px;
   height: 99px;
 }
 .Mount_Icon_Cactus-Base {
   background-image: url('~assets/images/sprites/spritesmith-main-16.png');
-<<<<<<< HEAD
-  background-position: -1148px -1552px;
-=======
-  background-position: -1722px -200px;
->>>>>>> 17fb6816
+  background-position: -1722px -500px;
   width: 81px;
   height: 99px;
 }
 .Mount_Icon_Cactus-CottonCandyBlue {
   background-image: url('~assets/images/sprites/spritesmith-main-16.png');
-<<<<<<< HEAD
-  background-position: -1230px -1552px;
-=======
-  background-position: -1722px -300px;
->>>>>>> 17fb6816
+  background-position: -1722px -600px;
   width: 81px;
   height: 99px;
 }
 .Mount_Icon_Cactus-CottonCandyPink {
   background-image: url('~assets/images/sprites/spritesmith-main-16.png');
-<<<<<<< HEAD
-  background-position: -1312px -1552px;
-=======
-  background-position: -1722px -400px;
->>>>>>> 17fb6816
+  background-position: -1722px -700px;
   width: 81px;
   height: 99px;
 }
 .Mount_Icon_Cactus-Cupid {
   background-image: url('~assets/images/sprites/spritesmith-main-16.png');
-<<<<<<< HEAD
-  background-position: -1394px -1552px;
-=======
-  background-position: -1722px -500px;
->>>>>>> 17fb6816
-  width: 81px;
-  height: 99px;
-}
-.Mount_Icon_Cactus-Desert {
-  background-image: url('~assets/images/sprites/spritesmith-main-16.png');
-<<<<<<< HEAD
-  background-position: -1476px -1552px;
-=======
-  background-position: -1722px -600px;
->>>>>>> 17fb6816
-  width: 81px;
-  height: 99px;
-}
-.Mount_Icon_Cactus-Ember {
-  background-image: url('~assets/images/sprites/spritesmith-main-16.png');
-<<<<<<< HEAD
-  background-position: -1558px -1552px;
-=======
-  background-position: -1722px -700px;
->>>>>>> 17fb6816
-  width: 81px;
-  height: 99px;
-}
-.Mount_Icon_Cactus-Fairy {
-  background-image: url('~assets/images/sprites/spritesmith-main-16.png');
-<<<<<<< HEAD
-  background-position: -1640px -1552px;
-=======
   background-position: -1722px -800px;
->>>>>>> 17fb6816
-  width: 81px;
-  height: 99px;
-}
-.Mount_Icon_Cactus-Floral {
-  background-image: url('~assets/images/sprites/spritesmith-main-16.png');
-<<<<<<< HEAD
-  background-position: -1722px 0px;
-  width: 81px;
-  height: 99px;
-}
-.Mount_Icon_Cactus-Ghost {
-  background-image: url('~assets/images/sprites/spritesmith-main-16.png');
-  background-position: -1722px -100px;
-  width: 81px;
-  height: 99px;
-}
-.Mount_Icon_Cactus-Golden {
-  background-image: url('~assets/images/sprites/spritesmith-main-16.png');
-  background-position: -1722px -200px;
-  width: 81px;
-  height: 99px;
-}
-.Mount_Icon_Cactus-Holly {
-  background-image: url('~assets/images/sprites/spritesmith-main-16.png');
-  background-position: -1722px -300px;
-  width: 81px;
-  height: 99px;
-}
-.Mount_Icon_Cactus-Peppermint {
-  background-image: url('~assets/images/sprites/spritesmith-main-16.png');
-  background-position: -1722px -400px;
-  width: 81px;
-  height: 99px;
-}
-.Mount_Icon_Cactus-Red {
-  background-image: url('~assets/images/sprites/spritesmith-main-16.png');
-  background-position: -1722px -500px;
-  width: 81px;
-  height: 99px;
-}
-.Mount_Icon_Cactus-RoyalPurple {
-  background-image: url('~assets/images/sprites/spritesmith-main-16.png');
-  background-position: -1722px -600px;
-  width: 81px;
-  height: 99px;
-}
-.Mount_Icon_Cactus-Shade {
-  background-image: url('~assets/images/sprites/spritesmith-main-16.png');
-  background-position: -1722px -700px;
-  width: 81px;
-  height: 99px;
-}
-.Mount_Icon_Cactus-Shimmer {
-  background-image: url('~assets/images/sprites/spritesmith-main-16.png');
-  background-position: -1722px -800px;
-  width: 81px;
-  height: 99px;
-}
-.Mount_Icon_Cactus-Skeleton {
-  background-image: url('~assets/images/sprites/spritesmith-main-16.png');
-  background-position: -1722px -900px;
-  width: 81px;
-  height: 99px;
-}
-.Mount_Icon_Cactus-Spooky {
-  background-image: url('~assets/images/sprites/spritesmith-main-16.png');
-  background-position: -1722px -1000px;
-=======
-  background-position: -1722px -900px;
->>>>>>> 17fb6816
   width: 81px;
   height: 99px;
 }