<<<<<<< HEAD
.Mount_Icon_Hippo-CottonCandyPink {
  background-image: url(/static/sprites/spritesmith-main-16.png);
  background-position: -82px 0px;
  width: 81px;
  height: 99px;
}
.Mount_Icon_Hippo-Desert {
  background-image: url(/static/sprites/spritesmith-main-16.png);
  background-position: -82px -1100px;
  width: 81px;
  height: 99px;
}
.Mount_Icon_Hippo-Golden {
  background-image: url(/static/sprites/spritesmith-main-16.png);
  background-position: -164px 0px;
  width: 81px;
  height: 99px;
}
.Mount_Icon_Hippo-Red {
  background-image: url(/static/sprites/spritesmith-main-16.png);
  background-position: 0px -100px;
  width: 81px;
  height: 99px;
}
.Mount_Icon_Hippo-Shade {
  background-image: url(/static/sprites/spritesmith-main-16.png);
  background-position: -82px -100px;
  width: 81px;
  height: 99px;
}
.Mount_Icon_Hippo-Skeleton {
  background-image: url(/static/sprites/spritesmith-main-16.png);
  background-position: -164px -100px;
  width: 81px;
  height: 99px;
}
.Mount_Icon_Hippo-White {
  background-image: url(/static/sprites/spritesmith-main-16.png);
  background-position: -246px 0px;
  width: 81px;
  height: 99px;
}
.Mount_Icon_Hippo-Zombie {
  background-image: url(/static/sprites/spritesmith-main-16.png);
  background-position: -246px -100px;
  width: 81px;
  height: 99px;
}
.Mount_Icon_Horse-Base {
  background-image: url(/static/sprites/spritesmith-main-16.png);
  background-position: 0px -200px;
  width: 81px;
  height: 99px;
}
.Mount_Icon_Horse-CottonCandyBlue {
  background-image: url(/static/sprites/spritesmith-main-16.png);
  background-position: -82px -200px;
  width: 81px;
  height: 99px;
}
.Mount_Icon_Horse-CottonCandyPink {
  background-image: url(/static/sprites/spritesmith-main-16.png);
  background-position: -164px -200px;
  width: 81px;
  height: 99px;
}
.Mount_Icon_Horse-Desert {
  background-image: url(/static/sprites/spritesmith-main-16.png);
  background-position: -246px -200px;
  width: 81px;
  height: 99px;
}
.Mount_Icon_Horse-Golden {
  background-image: url(/static/sprites/spritesmith-main-16.png);
  background-position: -328px 0px;
  width: 81px;
  height: 99px;
}
.Mount_Icon_Horse-Red {
  background-image: url(/static/sprites/spritesmith-main-16.png);
  background-position: -328px -100px;
  width: 81px;
  height: 99px;
}
.Mount_Icon_Horse-Shade {
=======
.Mount_Head_Wolf-Ghost {
>>>>>>> fdf2dd1f
  background-image: url(/static/sprites/spritesmith-main-16.png);
  background-position: -136px 0px;
  width: 135px;
  height: 135px;
}
<<<<<<< HEAD
.Mount_Icon_Horse-Skeleton {
=======
.Mount_Head_Wolf-Golden {
>>>>>>> fdf2dd1f
  background-image: url(/static/sprites/spritesmith-main-16.png);
  background-position: 0px -408px;
  width: 135px;
  height: 135px;
}
<<<<<<< HEAD
.Mount_Icon_Horse-White {
=======
.Mount_Head_Wolf-Holly {
>>>>>>> fdf2dd1f
  background-image: url(/static/sprites/spritesmith-main-16.png);
  background-position: 0px -272px;
  width: 135px;
  height: 135px;
}
<<<<<<< HEAD
.Mount_Icon_Horse-Zombie {
=======
.Mount_Head_Wolf-Peppermint {
>>>>>>> fdf2dd1f
  background-image: url(/static/sprites/spritesmith-main-16.png);
  background-position: 0px -136px;
  width: 135px;
  height: 135px;
}
<<<<<<< HEAD
.Mount_Icon_JackOLantern-Base {
  background-image: url(/static/sprites/spritesmith-main-16.png);
  background-position: -328px -300px;
  width: 81px;
  height: 99px;
}
.Mount_Icon_Jackalope-RoyalPurple {
  background-image: url(/static/sprites/spritesmith-main-16.png);
  background-position: -246px -300px;
  width: 81px;
  height: 99px;
}
.Mount_Icon_LionCub-Aquatic {
=======
.Mount_Head_Wolf-Red {
  background-image: url(/static/sprites/spritesmith-main-16.png);
  background-position: -136px -136px;
  width: 135px;
  height: 135px;
}
.Mount_Head_Wolf-RoyalPurple {
  background-image: url(/static/sprites/spritesmith-main-16.png);
  background-position: -272px 0px;
  width: 135px;
  height: 135px;
}
.Mount_Head_Wolf-Shade {
>>>>>>> fdf2dd1f
  background-image: url(/static/sprites/spritesmith-main-16.png);
  background-position: -272px -136px;
  width: 135px;
  height: 135px;
}
<<<<<<< HEAD
.Mount_Icon_LionCub-Base {
=======
.Mount_Head_Wolf-Shimmer {
>>>>>>> fdf2dd1f
  background-image: url(/static/sprites/spritesmith-main-16.png);
  background-position: 0px 0px;
  width: 135px;
  height: 135px;
}
<<<<<<< HEAD
.Mount_Icon_LionCub-CottonCandyBlue {
=======
.Mount_Head_Wolf-Skeleton {
>>>>>>> fdf2dd1f
  background-image: url(/static/sprites/spritesmith-main-16.png);
  background-position: -136px -272px;
  width: 135px;
  height: 135px;
}
<<<<<<< HEAD
.Mount_Icon_LionCub-CottonCandyPink {
=======
.Mount_Head_Wolf-Spooky {
>>>>>>> fdf2dd1f
  background-image: url(/static/sprites/spritesmith-main-16.png);
  background-position: -272px -272px;
  width: 135px;
  height: 135px;
}
<<<<<<< HEAD
.Mount_Icon_LionCub-Cupid {
=======
.Mount_Head_Wolf-Thunderstorm {
>>>>>>> fdf2dd1f
  background-image: url(/static/sprites/spritesmith-main-16.png);
  background-position: -408px 0px;
  width: 135px;
  height: 135px;
}
<<<<<<< HEAD
.Mount_Icon_LionCub-Desert {
=======
.Mount_Head_Wolf-White {
>>>>>>> fdf2dd1f
  background-image: url(/static/sprites/spritesmith-main-16.png);
  background-position: -408px -136px;
  width: 135px;
  height: 135px;
}
<<<<<<< HEAD
.Mount_Icon_LionCub-Ember {
=======
.Mount_Head_Wolf-Zombie {
>>>>>>> fdf2dd1f
  background-image: url(/static/sprites/spritesmith-main-16.png);
  background-position: -408px -272px;
  width: 135px;
  height: 135px;
}
<<<<<<< HEAD
.Mount_Icon_LionCub-Ethereal {
=======
.Mount_Icon_Armadillo-Base {
>>>>>>> fdf2dd1f
  background-image: url(/static/sprites/spritesmith-main-16.png);
  background-position: -136px -408px;
  width: 81px;
  height: 99px;
}
<<<<<<< HEAD
.Mount_Icon_LionCub-Fairy {
=======
.Mount_Icon_Armadillo-CottonCandyBlue {
>>>>>>> fdf2dd1f
  background-image: url(/static/sprites/spritesmith-main-16.png);
  background-position: -218px -408px;
  width: 81px;
  height: 99px;
}
<<<<<<< HEAD
.Mount_Icon_LionCub-Floral {
=======
.Mount_Icon_Armadillo-CottonCandyPink {
>>>>>>> fdf2dd1f
  background-image: url(/static/sprites/spritesmith-main-16.png);
  background-position: -300px -408px;
  width: 81px;
  height: 99px;
}
<<<<<<< HEAD
.Mount_Icon_LionCub-Ghost {
=======
.Mount_Icon_Armadillo-Desert {
>>>>>>> fdf2dd1f
  background-image: url(/static/sprites/spritesmith-main-16.png);
  background-position: -382px -408px;
  width: 81px;
  height: 99px;
}
<<<<<<< HEAD
.Mount_Icon_LionCub-Golden {
=======
.Mount_Icon_Armadillo-Golden {
>>>>>>> fdf2dd1f
  background-image: url(/static/sprites/spritesmith-main-16.png);
  background-position: -544px 0px;
  width: 81px;
  height: 99px;
}
<<<<<<< HEAD
.Mount_Icon_LionCub-Holly {
=======
.Mount_Icon_Armadillo-Red {
>>>>>>> fdf2dd1f
  background-image: url(/static/sprites/spritesmith-main-16.png);
  background-position: -544px -100px;
  width: 81px;
  height: 99px;
}
<<<<<<< HEAD
.Mount_Icon_LionCub-Peppermint {
=======
.Mount_Icon_Armadillo-Shade {
>>>>>>> fdf2dd1f
  background-image: url(/static/sprites/spritesmith-main-16.png);
  background-position: -544px -200px;
  width: 81px;
  height: 99px;
}
<<<<<<< HEAD
.Mount_Icon_LionCub-Red {
=======
.Mount_Icon_Armadillo-Skeleton {
>>>>>>> fdf2dd1f
  background-image: url(/static/sprites/spritesmith-main-16.png);
  background-position: -544px -300px;
  width: 81px;
  height: 99px;
}
<<<<<<< HEAD
.Mount_Icon_LionCub-RoyalPurple {
=======
.Mount_Icon_Armadillo-White {
>>>>>>> fdf2dd1f
  background-image: url(/static/sprites/spritesmith-main-16.png);
  background-position: -544px -400px;
  width: 81px;
  height: 99px;
}
<<<<<<< HEAD
.Mount_Icon_LionCub-Shade {
=======
.Mount_Icon_Armadillo-Zombie {
>>>>>>> fdf2dd1f
  background-image: url(/static/sprites/spritesmith-main-16.png);
  background-position: -626px 0px;
  width: 81px;
  height: 99px;
}
<<<<<<< HEAD
.Mount_Icon_LionCub-Shimmer {
=======
.Mount_Icon_Axolotl-Base {
>>>>>>> fdf2dd1f
  background-image: url(/static/sprites/spritesmith-main-16.png);
  background-position: -626px -100px;
  width: 81px;
  height: 99px;
}
<<<<<<< HEAD
.Mount_Icon_LionCub-Skeleton {
=======
.Mount_Icon_Axolotl-CottonCandyBlue {
>>>>>>> fdf2dd1f
  background-image: url(/static/sprites/spritesmith-main-16.png);
  background-position: -626px -200px;
  width: 81px;
  height: 99px;
}
<<<<<<< HEAD
.Mount_Icon_LionCub-Spooky {
=======
.Mount_Icon_Axolotl-CottonCandyPink {
>>>>>>> fdf2dd1f
  background-image: url(/static/sprites/spritesmith-main-16.png);
  background-position: -626px -300px;
  width: 81px;
  height: 99px;
}
<<<<<<< HEAD
.Mount_Icon_LionCub-Thunderstorm {
=======
.Mount_Icon_Axolotl-Desert {
>>>>>>> fdf2dd1f
  background-image: url(/static/sprites/spritesmith-main-16.png);
  background-position: -626px -400px;
  width: 81px;
  height: 99px;
}
<<<<<<< HEAD
.Mount_Icon_LionCub-White {
=======
.Mount_Icon_Axolotl-Golden {
>>>>>>> fdf2dd1f
  background-image: url(/static/sprites/spritesmith-main-16.png);
  background-position: 0px -544px;
  width: 81px;
  height: 99px;
}
<<<<<<< HEAD
.Mount_Icon_LionCub-Zombie {
=======
.Mount_Icon_Axolotl-Red {
>>>>>>> fdf2dd1f
  background-image: url(/static/sprites/spritesmith-main-16.png);
  background-position: -82px -544px;
  width: 81px;
  height: 99px;
}
<<<<<<< HEAD
.Mount_Icon_MagicalBee-Base {
=======
.Mount_Icon_Axolotl-Shade {
>>>>>>> fdf2dd1f
  background-image: url(/static/sprites/spritesmith-main-16.png);
  background-position: -164px -544px;
  width: 81px;
  height: 99px;
}
<<<<<<< HEAD
.Mount_Icon_Mammoth-Base {
=======
.Mount_Icon_Axolotl-Skeleton {
>>>>>>> fdf2dd1f
  background-image: url(/static/sprites/spritesmith-main-16.png);
  background-position: -246px -544px;
  width: 81px;
  height: 99px;
}
<<<<<<< HEAD
.Mount_Icon_MantisShrimp-Base {
=======
.Mount_Icon_Axolotl-White {
>>>>>>> fdf2dd1f
  background-image: url(/static/sprites/spritesmith-main-16.png);
  background-position: -328px -544px;
  width: 81px;
  height: 99px;
}
<<<<<<< HEAD
.Mount_Icon_Monkey-Base {
=======
.Mount_Icon_Axolotl-Zombie {
>>>>>>> fdf2dd1f
  background-image: url(/static/sprites/spritesmith-main-16.png);
  background-position: -410px -544px;
  width: 81px;
  height: 99px;
}
<<<<<<< HEAD
.Mount_Icon_Monkey-CottonCandyBlue {
=======
.Mount_Icon_BearCub-Aquatic {
>>>>>>> fdf2dd1f
  background-image: url(/static/sprites/spritesmith-main-16.png);
  background-position: -492px -544px;
  width: 81px;
  height: 99px;
}
<<<<<<< HEAD
.Mount_Icon_Monkey-CottonCandyPink {
=======
.Mount_Icon_BearCub-Base {
>>>>>>> fdf2dd1f
  background-image: url(/static/sprites/spritesmith-main-16.png);
  background-position: -574px -544px;
  width: 81px;
  height: 99px;
}
<<<<<<< HEAD
.Mount_Icon_Monkey-Desert {
=======
.Mount_Icon_BearCub-CottonCandyBlue {
>>>>>>> fdf2dd1f
  background-image: url(/static/sprites/spritesmith-main-16.png);
  background-position: -708px 0px;
  width: 81px;
  height: 99px;
}
<<<<<<< HEAD
.Mount_Icon_Monkey-Golden {
=======
.Mount_Icon_BearCub-CottonCandyPink {
>>>>>>> fdf2dd1f
  background-image: url(/static/sprites/spritesmith-main-16.png);
  background-position: -708px -100px;
  width: 81px;
  height: 99px;
}
<<<<<<< HEAD
.Mount_Icon_Monkey-Red {
=======
.Mount_Icon_BearCub-Cupid {
>>>>>>> fdf2dd1f
  background-image: url(/static/sprites/spritesmith-main-16.png);
  background-position: -708px -200px;
  width: 81px;
  height: 99px;
}
<<<<<<< HEAD
.Mount_Icon_Monkey-Shade {
=======
.Mount_Icon_BearCub-Desert {
>>>>>>> fdf2dd1f
  background-image: url(/static/sprites/spritesmith-main-16.png);
  background-position: -708px -300px;
  width: 81px;
  height: 99px;
}
<<<<<<< HEAD
.Mount_Icon_Monkey-Skeleton {
=======
.Mount_Icon_BearCub-Ember {
>>>>>>> fdf2dd1f
  background-image: url(/static/sprites/spritesmith-main-16.png);
  background-position: -708px -400px;
  width: 81px;
  height: 99px;
}
<<<<<<< HEAD
.Mount_Icon_Monkey-White {
=======
.Mount_Icon_BearCub-Fairy {
>>>>>>> fdf2dd1f
  background-image: url(/static/sprites/spritesmith-main-16.png);
  background-position: -708px -500px;
  width: 81px;
  height: 99px;
}
<<<<<<< HEAD
.Mount_Icon_Monkey-Zombie {
=======
.Mount_Icon_BearCub-Floral {
>>>>>>> fdf2dd1f
  background-image: url(/static/sprites/spritesmith-main-16.png);
  background-position: 0px -644px;
  width: 81px;
  height: 99px;
}
<<<<<<< HEAD
.Mount_Icon_Nudibranch-Base {
=======
.Mount_Icon_BearCub-Ghost {
>>>>>>> fdf2dd1f
  background-image: url(/static/sprites/spritesmith-main-16.png);
  background-position: -82px -644px;
  width: 81px;
  height: 99px;
}
<<<<<<< HEAD
.Mount_Icon_Nudibranch-CottonCandyBlue {
=======
.Mount_Icon_BearCub-Golden {
>>>>>>> fdf2dd1f
  background-image: url(/static/sprites/spritesmith-main-16.png);
  background-position: -164px -644px;
  width: 81px;
  height: 99px;
}
<<<<<<< HEAD
.Mount_Icon_Nudibranch-CottonCandyPink {
=======
.Mount_Icon_BearCub-Holly {
>>>>>>> fdf2dd1f
  background-image: url(/static/sprites/spritesmith-main-16.png);
  background-position: -246px -644px;
  width: 81px;
  height: 99px;
}
<<<<<<< HEAD
.Mount_Icon_Nudibranch-Desert {
=======
.Mount_Icon_BearCub-Peppermint {
>>>>>>> fdf2dd1f
  background-image: url(/static/sprites/spritesmith-main-16.png);
  background-position: -328px -644px;
  width: 81px;
  height: 99px;
}
<<<<<<< HEAD
.Mount_Icon_Nudibranch-Golden {
=======
.Mount_Icon_BearCub-Polar {
>>>>>>> fdf2dd1f
  background-image: url(/static/sprites/spritesmith-main-16.png);
  background-position: -410px -644px;
  width: 81px;
  height: 99px;
}
<<<<<<< HEAD
.Mount_Icon_Nudibranch-Red {
=======
.Mount_Icon_BearCub-Red {
>>>>>>> fdf2dd1f
  background-image: url(/static/sprites/spritesmith-main-16.png);
  background-position: -492px -644px;
  width: 81px;
  height: 99px;
}
<<<<<<< HEAD
.Mount_Icon_Nudibranch-Shade {
=======
.Mount_Icon_BearCub-RoyalPurple {
>>>>>>> fdf2dd1f
  background-image: url(/static/sprites/spritesmith-main-16.png);
  background-position: -574px -644px;
  width: 81px;
  height: 99px;
}
<<<<<<< HEAD
.Mount_Icon_Nudibranch-Skeleton {
=======
.Mount_Icon_BearCub-Shade {
>>>>>>> fdf2dd1f
  background-image: url(/static/sprites/spritesmith-main-16.png);
  background-position: -656px -644px;
  width: 81px;
  height: 99px;
}
<<<<<<< HEAD
.Mount_Icon_Nudibranch-White {
=======
.Mount_Icon_BearCub-Shimmer {
>>>>>>> fdf2dd1f
  background-image: url(/static/sprites/spritesmith-main-16.png);
  background-position: -790px 0px;
  width: 81px;
  height: 99px;
}
<<<<<<< HEAD
.Mount_Icon_Nudibranch-Zombie {
=======
.Mount_Icon_BearCub-Skeleton {
>>>>>>> fdf2dd1f
  background-image: url(/static/sprites/spritesmith-main-16.png);
  background-position: -790px -100px;
  width: 81px;
  height: 99px;
}
<<<<<<< HEAD
.Mount_Icon_Octopus-Base {
=======
.Mount_Icon_BearCub-Spooky {
>>>>>>> fdf2dd1f
  background-image: url(/static/sprites/spritesmith-main-16.png);
  background-position: -790px -200px;
  width: 81px;
  height: 99px;
}
<<<<<<< HEAD
.Mount_Icon_Octopus-CottonCandyBlue {
=======
.Mount_Icon_BearCub-Thunderstorm {
>>>>>>> fdf2dd1f
  background-image: url(/static/sprites/spritesmith-main-16.png);
  background-position: -790px -300px;
  width: 81px;
  height: 99px;
}
<<<<<<< HEAD
.Mount_Icon_Octopus-CottonCandyPink {
=======
.Mount_Icon_BearCub-White {
>>>>>>> fdf2dd1f
  background-image: url(/static/sprites/spritesmith-main-16.png);
  background-position: -790px -400px;
  width: 81px;
  height: 99px;
}
<<<<<<< HEAD
.Mount_Icon_Octopus-Desert {
=======
.Mount_Icon_BearCub-Zombie {
>>>>>>> fdf2dd1f
  background-image: url(/static/sprites/spritesmith-main-16.png);
  background-position: -790px -500px;
  width: 81px;
  height: 99px;
}
<<<<<<< HEAD
.Mount_Icon_Octopus-Golden {
=======
.Mount_Icon_Beetle-Base {
>>>>>>> fdf2dd1f
  background-image: url(/static/sprites/spritesmith-main-16.png);
  background-position: -790px -600px;
  width: 81px;
  height: 99px;
}
<<<<<<< HEAD
.Mount_Icon_Octopus-Red {
=======
.Mount_Icon_Beetle-CottonCandyBlue {
>>>>>>> fdf2dd1f
  background-image: url(/static/sprites/spritesmith-main-16.png);
  background-position: 0px -744px;
  width: 81px;
  height: 99px;
}
<<<<<<< HEAD
.Mount_Icon_Octopus-Shade {
=======
.Mount_Icon_Beetle-CottonCandyPink {
>>>>>>> fdf2dd1f
  background-image: url(/static/sprites/spritesmith-main-16.png);
  background-position: -82px -744px;
  width: 81px;
  height: 99px;
}
<<<<<<< HEAD
.Mount_Icon_Octopus-Skeleton {
=======
.Mount_Icon_Beetle-Desert {
>>>>>>> fdf2dd1f
  background-image: url(/static/sprites/spritesmith-main-16.png);
  background-position: -164px -744px;
  width: 81px;
  height: 99px;
}
<<<<<<< HEAD
.Mount_Icon_Octopus-White {
=======
.Mount_Icon_Beetle-Golden {
>>>>>>> fdf2dd1f
  background-image: url(/static/sprites/spritesmith-main-16.png);
  background-position: -246px -744px;
  width: 81px;
  height: 99px;
}
<<<<<<< HEAD
.Mount_Icon_Octopus-Zombie {
=======
.Mount_Icon_Beetle-Red {
>>>>>>> fdf2dd1f
  background-image: url(/static/sprites/spritesmith-main-16.png);
  background-position: -328px -744px;
  width: 81px;
  height: 99px;
}
<<<<<<< HEAD
.Mount_Icon_Orca-Base {
=======
.Mount_Icon_Beetle-Shade {
>>>>>>> fdf2dd1f
  background-image: url(/static/sprites/spritesmith-main-16.png);
  background-position: -410px -744px;
  width: 81px;
  height: 99px;
}
<<<<<<< HEAD
.Mount_Icon_Owl-Base {
=======
.Mount_Icon_Beetle-Skeleton {
>>>>>>> fdf2dd1f
  background-image: url(/static/sprites/spritesmith-main-16.png);
  background-position: -492px -744px;
  width: 81px;
  height: 99px;
}
<<<<<<< HEAD
.Mount_Icon_Owl-CottonCandyBlue {
=======
.Mount_Icon_Beetle-White {
>>>>>>> fdf2dd1f
  background-image: url(/static/sprites/spritesmith-main-16.png);
  background-position: -574px -744px;
  width: 81px;
  height: 99px;
}
<<<<<<< HEAD
.Mount_Icon_Owl-CottonCandyPink {
=======
.Mount_Icon_Beetle-Zombie {
>>>>>>> fdf2dd1f
  background-image: url(/static/sprites/spritesmith-main-16.png);
  background-position: -656px -744px;
  width: 81px;
  height: 99px;
}
<<<<<<< HEAD
.Mount_Icon_Owl-Desert {
=======
.Mount_Icon_Bunny-Base {
>>>>>>> fdf2dd1f
  background-image: url(/static/sprites/spritesmith-main-16.png);
  background-position: -738px -744px;
  width: 81px;
  height: 99px;
}
<<<<<<< HEAD
.Mount_Icon_Owl-Golden {
=======
.Mount_Icon_Bunny-CottonCandyBlue {
>>>>>>> fdf2dd1f
  background-image: url(/static/sprites/spritesmith-main-16.png);
  background-position: -872px 0px;
  width: 81px;
  height: 99px;
}
<<<<<<< HEAD
.Mount_Icon_Owl-Red {
=======
.Mount_Icon_Bunny-CottonCandyPink {
>>>>>>> fdf2dd1f
  background-image: url(/static/sprites/spritesmith-main-16.png);
  background-position: -872px -100px;
  width: 81px;
  height: 99px;
}
<<<<<<< HEAD
.Mount_Icon_Owl-Shade {
=======
.Mount_Icon_Bunny-Desert {
>>>>>>> fdf2dd1f
  background-image: url(/static/sprites/spritesmith-main-16.png);
  background-position: -872px -200px;
  width: 81px;
  height: 99px;
}
<<<<<<< HEAD
.Mount_Icon_Owl-Skeleton {
=======
.Mount_Icon_Bunny-Golden {
>>>>>>> fdf2dd1f
  background-image: url(/static/sprites/spritesmith-main-16.png);
  background-position: -872px -300px;
  width: 81px;
  height: 99px;
}
<<<<<<< HEAD
.Mount_Icon_Owl-White {
=======
.Mount_Icon_Bunny-Red {
>>>>>>> fdf2dd1f
  background-image: url(/static/sprites/spritesmith-main-16.png);
  background-position: -872px -400px;
  width: 81px;
  height: 99px;
}
<<<<<<< HEAD
.Mount_Icon_Owl-Zombie {
=======
.Mount_Icon_Bunny-Shade {
>>>>>>> fdf2dd1f
  background-image: url(/static/sprites/spritesmith-main-16.png);
  background-position: -872px -500px;
  width: 81px;
  height: 99px;
}
<<<<<<< HEAD
.Mount_Icon_PandaCub-Aquatic {
=======
.Mount_Icon_Bunny-Skeleton {
>>>>>>> fdf2dd1f
  background-image: url(/static/sprites/spritesmith-main-16.png);
  background-position: -872px -600px;
  width: 81px;
  height: 99px;
}
<<<<<<< HEAD
.Mount_Icon_PandaCub-Base {
=======
.Mount_Icon_Bunny-White {
>>>>>>> fdf2dd1f
  background-image: url(/static/sprites/spritesmith-main-16.png);
  background-position: -872px -700px;
  width: 81px;
  height: 99px;
}
<<<<<<< HEAD
.Mount_Icon_PandaCub-CottonCandyBlue {
=======
.Mount_Icon_Bunny-Zombie {
>>>>>>> fdf2dd1f
  background-image: url(/static/sprites/spritesmith-main-16.png);
  background-position: 0px -844px;
  width: 81px;
  height: 99px;
}
<<<<<<< HEAD
.Mount_Icon_PandaCub-CottonCandyPink {
=======
.Mount_Icon_Butterfly-Base {
>>>>>>> fdf2dd1f
  background-image: url(/static/sprites/spritesmith-main-16.png);
  background-position: -82px -844px;
  width: 81px;
  height: 99px;
}
<<<<<<< HEAD
.Mount_Icon_PandaCub-Cupid {
=======
.Mount_Icon_Butterfly-CottonCandyBlue {
>>>>>>> fdf2dd1f
  background-image: url(/static/sprites/spritesmith-main-16.png);
  background-position: -164px -844px;
  width: 81px;
  height: 99px;
}
<<<<<<< HEAD
.Mount_Icon_PandaCub-Desert {
=======
.Mount_Icon_Butterfly-CottonCandyPink {
>>>>>>> fdf2dd1f
  background-image: url(/static/sprites/spritesmith-main-16.png);
  background-position: -246px -844px;
  width: 81px;
  height: 99px;
}
<<<<<<< HEAD
.Mount_Icon_PandaCub-Ember {
=======
.Mount_Icon_Butterfly-Desert {
>>>>>>> fdf2dd1f
  background-image: url(/static/sprites/spritesmith-main-16.png);
  background-position: -328px -844px;
  width: 81px;
  height: 99px;
}
<<<<<<< HEAD
.Mount_Icon_PandaCub-Fairy {
=======
.Mount_Icon_Butterfly-Golden {
>>>>>>> fdf2dd1f
  background-image: url(/static/sprites/spritesmith-main-16.png);
  background-position: -410px -844px;
  width: 81px;
  height: 99px;
}
<<<<<<< HEAD
.Mount_Icon_PandaCub-Floral {
=======
.Mount_Icon_Butterfly-Red {
>>>>>>> fdf2dd1f
  background-image: url(/static/sprites/spritesmith-main-16.png);
  background-position: -492px -844px;
  width: 81px;
  height: 99px;
}
<<<<<<< HEAD
.Mount_Icon_PandaCub-Ghost {
=======
.Mount_Icon_Butterfly-Shade {
>>>>>>> fdf2dd1f
  background-image: url(/static/sprites/spritesmith-main-16.png);
  background-position: -574px -844px;
  width: 81px;
  height: 99px;
}
<<<<<<< HEAD
.Mount_Icon_PandaCub-Golden {
=======
.Mount_Icon_Butterfly-Skeleton {
>>>>>>> fdf2dd1f
  background-image: url(/static/sprites/spritesmith-main-16.png);
  background-position: -656px -844px;
  width: 81px;
  height: 99px;
}
<<<<<<< HEAD
.Mount_Icon_PandaCub-Holly {
=======
.Mount_Icon_Butterfly-White {
>>>>>>> fdf2dd1f
  background-image: url(/static/sprites/spritesmith-main-16.png);
  background-position: -738px -844px;
  width: 81px;
  height: 99px;
}
<<<<<<< HEAD
.Mount_Icon_PandaCub-Peppermint {
=======
.Mount_Icon_Butterfly-Zombie {
>>>>>>> fdf2dd1f
  background-image: url(/static/sprites/spritesmith-main-16.png);
  background-position: -820px -844px;
  width: 81px;
  height: 99px;
}
<<<<<<< HEAD
.Mount_Icon_PandaCub-Red {
=======
.Mount_Icon_Cactus-Aquatic {
>>>>>>> fdf2dd1f
  background-image: url(/static/sprites/spritesmith-main-16.png);
  background-position: -954px 0px;
  width: 81px;
  height: 99px;
}
<<<<<<< HEAD
.Mount_Icon_PandaCub-RoyalPurple {
=======
.Mount_Icon_Cactus-Base {
>>>>>>> fdf2dd1f
  background-image: url(/static/sprites/spritesmith-main-16.png);
  background-position: -954px -100px;
  width: 81px;
  height: 99px;
}
<<<<<<< HEAD
.Mount_Icon_PandaCub-Shade {
=======
.Mount_Icon_Cactus-CottonCandyBlue {
>>>>>>> fdf2dd1f
  background-image: url(/static/sprites/spritesmith-main-16.png);
  background-position: -954px -200px;
  width: 81px;
  height: 99px;
}
<<<<<<< HEAD
.Mount_Icon_PandaCub-Shimmer {
=======
.Mount_Icon_Cactus-CottonCandyPink {
>>>>>>> fdf2dd1f
  background-image: url(/static/sprites/spritesmith-main-16.png);
  background-position: -954px -300px;
  width: 81px;
  height: 99px;
}
<<<<<<< HEAD
.Mount_Icon_PandaCub-Skeleton {
=======
.Mount_Icon_Cactus-Cupid {
>>>>>>> fdf2dd1f
  background-image: url(/static/sprites/spritesmith-main-16.png);
  background-position: -954px -400px;
  width: 81px;
  height: 99px;
}
<<<<<<< HEAD
.Mount_Icon_PandaCub-Spooky {
=======
.Mount_Icon_Cactus-Desert {
>>>>>>> fdf2dd1f
  background-image: url(/static/sprites/spritesmith-main-16.png);
  background-position: -954px -500px;
  width: 81px;
  height: 99px;
}
<<<<<<< HEAD
.Mount_Icon_PandaCub-Thunderstorm {
=======
.Mount_Icon_Cactus-Ember {
>>>>>>> fdf2dd1f
  background-image: url(/static/sprites/spritesmith-main-16.png);
  background-position: -954px -600px;
  width: 81px;
  height: 99px;
}
<<<<<<< HEAD
.Mount_Icon_PandaCub-White {
=======
.Mount_Icon_Cactus-Fairy {
>>>>>>> fdf2dd1f
  background-image: url(/static/sprites/spritesmith-main-16.png);
  background-position: -954px -700px;
  width: 81px;
  height: 99px;
}
<<<<<<< HEAD
.Mount_Icon_PandaCub-Zombie {
=======
.Mount_Icon_Cactus-Floral {
>>>>>>> fdf2dd1f
  background-image: url(/static/sprites/spritesmith-main-16.png);
  background-position: -954px -800px;
  width: 81px;
  height: 99px;
}
<<<<<<< HEAD
.Mount_Icon_Parrot-Base {
=======
.Mount_Icon_Cactus-Ghost {
>>>>>>> fdf2dd1f
  background-image: url(/static/sprites/spritesmith-main-16.png);
  background-position: -1036px 0px;
  width: 81px;
  height: 99px;
}
<<<<<<< HEAD
.Mount_Icon_Parrot-CottonCandyBlue {
=======
.Mount_Icon_Cactus-Golden {
>>>>>>> fdf2dd1f
  background-image: url(/static/sprites/spritesmith-main-16.png);
  background-position: -1036px -100px;
  width: 81px;
  height: 99px;
}
<<<<<<< HEAD
.Mount_Icon_Parrot-CottonCandyPink {
=======
.Mount_Icon_Cactus-Holly {
>>>>>>> fdf2dd1f
  background-image: url(/static/sprites/spritesmith-main-16.png);
  background-position: -1036px -200px;
  width: 81px;
  height: 99px;
}
<<<<<<< HEAD
.Mount_Icon_Parrot-Desert {
=======
.Mount_Icon_Cactus-Peppermint {
>>>>>>> fdf2dd1f
  background-image: url(/static/sprites/spritesmith-main-16.png);
  background-position: -1036px -300px;
  width: 81px;
  height: 99px;
}
<<<<<<< HEAD
.Mount_Icon_Parrot-Golden {
=======
.Mount_Icon_Cactus-Red {
>>>>>>> fdf2dd1f
  background-image: url(/static/sprites/spritesmith-main-16.png);
  background-position: -1036px -400px;
  width: 81px;
  height: 99px;
}
<<<<<<< HEAD
.Mount_Icon_Parrot-Red {
=======
.Mount_Icon_Cactus-RoyalPurple {
>>>>>>> fdf2dd1f
  background-image: url(/static/sprites/spritesmith-main-16.png);
  background-position: -1036px -500px;
  width: 81px;
  height: 99px;
}
<<<<<<< HEAD
.Mount_Icon_Parrot-Shade {
=======
.Mount_Icon_Cactus-Shade {
>>>>>>> fdf2dd1f
  background-image: url(/static/sprites/spritesmith-main-16.png);
  background-position: -1036px -600px;
  width: 81px;
  height: 99px;
}
<<<<<<< HEAD
.Mount_Icon_Parrot-Skeleton {
=======
.Mount_Icon_Cactus-Shimmer {
>>>>>>> fdf2dd1f
  background-image: url(/static/sprites/spritesmith-main-16.png);
  background-position: -1036px -700px;
  width: 81px;
  height: 99px;
}
<<<<<<< HEAD
.Mount_Icon_Parrot-White {
=======
.Mount_Icon_Cactus-Skeleton {
>>>>>>> fdf2dd1f
  background-image: url(/static/sprites/spritesmith-main-16.png);
  background-position: -1036px -800px;
  width: 81px;
  height: 99px;
}
<<<<<<< HEAD
.Mount_Icon_Parrot-Zombie {
=======
.Mount_Icon_Cactus-Spooky {
>>>>>>> fdf2dd1f
  background-image: url(/static/sprites/spritesmith-main-16.png);
  background-position: 0px -944px;
  width: 81px;
  height: 99px;
}
<<<<<<< HEAD
.Mount_Icon_Peacock-Base {
=======
.Mount_Icon_Cactus-Thunderstorm {
>>>>>>> fdf2dd1f
  background-image: url(/static/sprites/spritesmith-main-16.png);
  background-position: -82px -944px;
  width: 81px;
  height: 99px;
}
<<<<<<< HEAD
.Mount_Icon_Peacock-CottonCandyBlue {
=======
.Mount_Icon_Cactus-White {
>>>>>>> fdf2dd1f
  background-image: url(/static/sprites/spritesmith-main-16.png);
  background-position: -164px -944px;
  width: 81px;
  height: 99px;
}
<<<<<<< HEAD
.Mount_Icon_Peacock-CottonCandyPink {
=======
.Mount_Icon_Cactus-Zombie {
>>>>>>> fdf2dd1f
  background-image: url(/static/sprites/spritesmith-main-16.png);
  background-position: -246px -944px;
  width: 81px;
  height: 99px;
}
<<<<<<< HEAD
.Mount_Icon_Peacock-Desert {
=======
.Mount_Icon_Cheetah-Base {
>>>>>>> fdf2dd1f
  background-image: url(/static/sprites/spritesmith-main-16.png);
  background-position: -328px -944px;
  width: 81px;
  height: 99px;
}
<<<<<<< HEAD
.Mount_Icon_Peacock-Golden {
=======
.Mount_Icon_Cheetah-CottonCandyBlue {
>>>>>>> fdf2dd1f
  background-image: url(/static/sprites/spritesmith-main-16.png);
  background-position: -410px -944px;
  width: 81px;
  height: 99px;
}
<<<<<<< HEAD
.Mount_Icon_Peacock-Red {
=======
.Mount_Icon_Cheetah-CottonCandyPink {
>>>>>>> fdf2dd1f
  background-image: url(/static/sprites/spritesmith-main-16.png);
  background-position: -492px -944px;
  width: 81px;
  height: 99px;
}
<<<<<<< HEAD
.Mount_Icon_Peacock-Shade {
=======
.Mount_Icon_Cheetah-Desert {
>>>>>>> fdf2dd1f
  background-image: url(/static/sprites/spritesmith-main-16.png);
  background-position: -574px -944px;
  width: 81px;
  height: 99px;
}
<<<<<<< HEAD
.Mount_Icon_Peacock-Skeleton {
=======
.Mount_Icon_Cheetah-Golden {
>>>>>>> fdf2dd1f
  background-image: url(/static/sprites/spritesmith-main-16.png);
  background-position: -656px -944px;
  width: 81px;
  height: 99px;
}
<<<<<<< HEAD
.Mount_Icon_Peacock-White {
=======
.Mount_Icon_Cheetah-Red {
>>>>>>> fdf2dd1f
  background-image: url(/static/sprites/spritesmith-main-16.png);
  background-position: -738px -944px;
  width: 81px;
  height: 99px;
}
<<<<<<< HEAD
.Mount_Icon_Peacock-Zombie {
=======
.Mount_Icon_Cheetah-Shade {
>>>>>>> fdf2dd1f
  background-image: url(/static/sprites/spritesmith-main-16.png);
  background-position: -820px -944px;
  width: 81px;
  height: 99px;
}
<<<<<<< HEAD
.Mount_Icon_Penguin-Base {
=======
.Mount_Icon_Cheetah-Skeleton {
>>>>>>> fdf2dd1f
  background-image: url(/static/sprites/spritesmith-main-16.png);
  background-position: -902px -944px;
  width: 81px;
  height: 99px;
}
<<<<<<< HEAD
.Mount_Icon_Penguin-CottonCandyBlue {
=======
.Mount_Icon_Cheetah-White {
>>>>>>> fdf2dd1f
  background-image: url(/static/sprites/spritesmith-main-16.png);
  background-position: -984px -944px;
  width: 81px;
  height: 99px;
}
<<<<<<< HEAD
.Mount_Icon_Penguin-CottonCandyPink {
=======
.Mount_Icon_Cheetah-Zombie {
>>>>>>> fdf2dd1f
  background-image: url(/static/sprites/spritesmith-main-16.png);
  background-position: -1118px 0px;
  width: 81px;
  height: 99px;
}
<<<<<<< HEAD
.Mount_Icon_Penguin-Desert {
=======
.Mount_Icon_Cow-Base {
>>>>>>> fdf2dd1f
  background-image: url(/static/sprites/spritesmith-main-16.png);
  background-position: -1118px -100px;
  width: 81px;
  height: 99px;
}
<<<<<<< HEAD
.Mount_Icon_Penguin-Golden {
=======
.Mount_Icon_Cow-CottonCandyBlue {
>>>>>>> fdf2dd1f
  background-image: url(/static/sprites/spritesmith-main-16.png);
  background-position: -1118px -200px;
  width: 81px;
  height: 99px;
}
<<<<<<< HEAD
.Mount_Icon_Penguin-Red {
=======
.Mount_Icon_Cow-CottonCandyPink {
>>>>>>> fdf2dd1f
  background-image: url(/static/sprites/spritesmith-main-16.png);
  background-position: -1118px -300px;
  width: 81px;
  height: 99px;
}
<<<<<<< HEAD
.Mount_Icon_Penguin-Shade {
=======
.Mount_Icon_Cow-Desert {
>>>>>>> fdf2dd1f
  background-image: url(/static/sprites/spritesmith-main-16.png);
  background-position: -1118px -400px;
  width: 81px;
  height: 99px;
}
<<<<<<< HEAD
.Mount_Icon_Penguin-Skeleton {
=======
.Mount_Icon_Cow-Golden {
>>>>>>> fdf2dd1f
  background-image: url(/static/sprites/spritesmith-main-16.png);
  background-position: -1118px -500px;
  width: 81px;
  height: 99px;
}
<<<<<<< HEAD
.Mount_Icon_Penguin-White {
=======
.Mount_Icon_Cow-Red {
>>>>>>> fdf2dd1f
  background-image: url(/static/sprites/spritesmith-main-16.png);
  background-position: -1118px -600px;
  width: 81px;
  height: 99px;
}
<<<<<<< HEAD
.Mount_Icon_Penguin-Zombie {
=======
.Mount_Icon_Cow-Shade {
>>>>>>> fdf2dd1f
  background-image: url(/static/sprites/spritesmith-main-16.png);
  background-position: -1118px -700px;
  width: 81px;
  height: 99px;
}
<<<<<<< HEAD
.Mount_Icon_Phoenix-Base {
=======
.Mount_Icon_Cow-Skeleton {
>>>>>>> fdf2dd1f
  background-image: url(/static/sprites/spritesmith-main-16.png);
  background-position: -1118px -800px;
  width: 81px;
  height: 99px;
}
<<<<<<< HEAD
.Mount_Icon_Rat-Base {
=======
.Mount_Icon_Cow-White {
>>>>>>> fdf2dd1f
  background-image: url(/static/sprites/spritesmith-main-16.png);
  background-position: -1118px -900px;
  width: 81px;
  height: 99px;
}
<<<<<<< HEAD
.Mount_Icon_Rat-CottonCandyBlue {
=======
.Mount_Icon_Cow-Zombie {
>>>>>>> fdf2dd1f
  background-image: url(/static/sprites/spritesmith-main-16.png);
  background-position: 0px -1044px;
  width: 81px;
  height: 99px;
}
<<<<<<< HEAD
.Mount_Icon_Rat-CottonCandyPink {
=======
.Mount_Icon_Cuttlefish-Base {
>>>>>>> fdf2dd1f
  background-image: url(/static/sprites/spritesmith-main-16.png);
  background-position: -82px -1044px;
  width: 81px;
  height: 99px;
}
<<<<<<< HEAD
.Mount_Icon_Rat-Desert {
=======
.Mount_Icon_Cuttlefish-CottonCandyBlue {
>>>>>>> fdf2dd1f
  background-image: url(/static/sprites/spritesmith-main-16.png);
  background-position: -164px -1044px;
  width: 81px;
  height: 99px;
}
<<<<<<< HEAD
.Mount_Icon_Rat-Golden {
=======
.Mount_Icon_Cuttlefish-CottonCandyPink {
>>>>>>> fdf2dd1f
  background-image: url(/static/sprites/spritesmith-main-16.png);
  background-position: -246px -1044px;
  width: 81px;
  height: 99px;
}
<<<<<<< HEAD
.Mount_Icon_Rat-Red {
=======
.Mount_Icon_Cuttlefish-Desert {
>>>>>>> fdf2dd1f
  background-image: url(/static/sprites/spritesmith-main-16.png);
  background-position: -328px -1044px;
  width: 81px;
  height: 99px;
}
<<<<<<< HEAD
.Mount_Icon_Rat-Shade {
=======
.Mount_Icon_Cuttlefish-Golden {
>>>>>>> fdf2dd1f
  background-image: url(/static/sprites/spritesmith-main-16.png);
  background-position: -410px -1044px;
  width: 81px;
  height: 99px;
}
<<<<<<< HEAD
.Mount_Icon_Rat-Skeleton {
=======
.Mount_Icon_Cuttlefish-Red {
>>>>>>> fdf2dd1f
  background-image: url(/static/sprites/spritesmith-main-16.png);
  background-position: -492px -1044px;
  width: 81px;
  height: 99px;
}
<<<<<<< HEAD
.Mount_Icon_Rat-White {
=======
.Mount_Icon_Cuttlefish-Shade {
>>>>>>> fdf2dd1f
  background-image: url(/static/sprites/spritesmith-main-16.png);
  background-position: -574px -1044px;
  width: 81px;
  height: 99px;
}
<<<<<<< HEAD
.Mount_Icon_Rat-Zombie {
=======
.Mount_Icon_Cuttlefish-Skeleton {
>>>>>>> fdf2dd1f
  background-image: url(/static/sprites/spritesmith-main-16.png);
  background-position: -656px -1044px;
  width: 81px;
  height: 99px;
}
<<<<<<< HEAD
.Mount_Icon_Rock-Base {
=======
.Mount_Icon_Cuttlefish-White {
>>>>>>> fdf2dd1f
  background-image: url(/static/sprites/spritesmith-main-16.png);
  background-position: -738px -1044px;
  width: 81px;
  height: 99px;
}
<<<<<<< HEAD
.Mount_Icon_Rock-CottonCandyBlue {
=======
.Mount_Icon_Cuttlefish-Zombie {
>>>>>>> fdf2dd1f
  background-image: url(/static/sprites/spritesmith-main-16.png);
  background-position: -820px -1044px;
  width: 81px;
  height: 99px;
}
<<<<<<< HEAD
.Mount_Icon_Rock-CottonCandyPink {
=======
.Mount_Icon_Deer-Base {
>>>>>>> fdf2dd1f
  background-image: url(/static/sprites/spritesmith-main-16.png);
  background-position: -902px -1044px;
  width: 81px;
  height: 99px;
}
<<<<<<< HEAD
.Mount_Icon_Rock-Desert {
=======
.Mount_Icon_Deer-CottonCandyBlue {
>>>>>>> fdf2dd1f
  background-image: url(/static/sprites/spritesmith-main-16.png);
  background-position: -984px -1044px;
  width: 81px;
  height: 99px;
}
<<<<<<< HEAD
.Mount_Icon_Rock-Golden {
=======
.Mount_Icon_Deer-CottonCandyPink {
>>>>>>> fdf2dd1f
  background-image: url(/static/sprites/spritesmith-main-16.png);
  background-position: -1066px -1044px;
  width: 81px;
  height: 99px;
}
<<<<<<< HEAD
.Mount_Icon_Rock-Red {
=======
.Mount_Icon_Deer-Desert {
>>>>>>> fdf2dd1f
  background-image: url(/static/sprites/spritesmith-main-16.png);
  background-position: -1200px 0px;
  width: 81px;
  height: 99px;
}
<<<<<<< HEAD
.Mount_Icon_Rock-Shade {
=======
.Mount_Icon_Deer-Golden {
>>>>>>> fdf2dd1f
  background-image: url(/static/sprites/spritesmith-main-16.png);
  background-position: -1200px -100px;
  width: 81px;
  height: 99px;
}
<<<<<<< HEAD
.Mount_Icon_Rock-Skeleton {
=======
.Mount_Icon_Deer-Red {
>>>>>>> fdf2dd1f
  background-image: url(/static/sprites/spritesmith-main-16.png);
  background-position: -1200px -200px;
  width: 81px;
  height: 99px;
}
<<<<<<< HEAD
.Mount_Icon_Rock-White {
=======
.Mount_Icon_Deer-Shade {
>>>>>>> fdf2dd1f
  background-image: url(/static/sprites/spritesmith-main-16.png);
  background-position: -1200px -300px;
  width: 81px;
  height: 99px;
}
<<<<<<< HEAD
.Mount_Icon_Rock-Zombie {
=======
.Mount_Icon_Deer-Skeleton {
>>>>>>> fdf2dd1f
  background-image: url(/static/sprites/spritesmith-main-16.png);
  background-position: -1200px -400px;
  width: 81px;
  height: 99px;
}
<<<<<<< HEAD
.Mount_Icon_Rooster-Base {
=======
.Mount_Icon_Deer-White {
>>>>>>> fdf2dd1f
  background-image: url(/static/sprites/spritesmith-main-16.png);
  background-position: -1200px -500px;
  width: 81px;
  height: 99px;
}
<<<<<<< HEAD
.Mount_Icon_Rooster-CottonCandyBlue {
=======
.Mount_Icon_Deer-Zombie {
>>>>>>> fdf2dd1f
  background-image: url(/static/sprites/spritesmith-main-16.png);
  background-position: -1200px -600px;
  width: 81px;
  height: 99px;
}
<<<<<<< HEAD
.Mount_Icon_Rooster-CottonCandyPink {
=======
.Mount_Icon_Dragon-Aquatic {
>>>>>>> fdf2dd1f
  background-image: url(/static/sprites/spritesmith-main-16.png);
  background-position: -1200px -700px;
  width: 81px;
  height: 99px;
}
<<<<<<< HEAD
.Mount_Icon_Rooster-Desert {
=======
.Mount_Icon_Dragon-Base {
>>>>>>> fdf2dd1f
  background-image: url(/static/sprites/spritesmith-main-16.png);
  background-position: -1200px -800px;
  width: 81px;
  height: 99px;
}
<<<<<<< HEAD
.Mount_Icon_Rooster-Golden {
=======
.Mount_Icon_Dragon-CottonCandyBlue {
>>>>>>> fdf2dd1f
  background-image: url(/static/sprites/spritesmith-main-16.png);
  background-position: -1200px -900px;
  width: 81px;
  height: 99px;
}
<<<<<<< HEAD
.Mount_Icon_Rooster-Red {
=======
.Mount_Icon_Dragon-CottonCandyPink {
>>>>>>> fdf2dd1f
  background-image: url(/static/sprites/spritesmith-main-16.png);
  background-position: -1200px -1000px;
  width: 81px;
  height: 99px;
}
<<<<<<< HEAD
.Mount_Icon_Rooster-Shade {
=======
.Mount_Icon_Dragon-Cupid {
>>>>>>> fdf2dd1f
  background-image: url(/static/sprites/spritesmith-main-16.png);
  background-position: 0px -1144px;
  width: 81px;
  height: 99px;
}
<<<<<<< HEAD
.Mount_Icon_Rooster-Skeleton {
=======
.Mount_Icon_Dragon-Desert {
>>>>>>> fdf2dd1f
  background-image: url(/static/sprites/spritesmith-main-16.png);
  background-position: -82px -1144px;
  width: 81px;
  height: 99px;
}
<<<<<<< HEAD
.Mount_Icon_Rooster-White {
=======
.Mount_Icon_Dragon-Ember {
>>>>>>> fdf2dd1f
  background-image: url(/static/sprites/spritesmith-main-16.png);
  background-position: -164px -1144px;
  width: 81px;
  height: 99px;
}
<<<<<<< HEAD
.Mount_Icon_Rooster-Zombie {
=======
.Mount_Icon_Dragon-Fairy {
>>>>>>> fdf2dd1f
  background-image: url(/static/sprites/spritesmith-main-16.png);
  background-position: -246px -1144px;
  width: 81px;
  height: 99px;
}
<<<<<<< HEAD
.Mount_Icon_Sabretooth-Base {
=======
.Mount_Icon_Dragon-Floral {
>>>>>>> fdf2dd1f
  background-image: url(/static/sprites/spritesmith-main-16.png);
  background-position: -328px -1144px;
  width: 81px;
  height: 99px;
}
<<<<<<< HEAD
.Mount_Icon_Sabretooth-CottonCandyBlue {
=======
.Mount_Icon_Dragon-Ghost {
>>>>>>> fdf2dd1f
  background-image: url(/static/sprites/spritesmith-main-16.png);
  background-position: -410px -1144px;
  width: 81px;
  height: 99px;
}
<<<<<<< HEAD
.Mount_Icon_Sabretooth-CottonCandyPink {
=======
.Mount_Icon_Dragon-Golden {
>>>>>>> fdf2dd1f
  background-image: url(/static/sprites/spritesmith-main-16.png);
  background-position: -492px -1144px;
  width: 81px;
  height: 99px;
}
<<<<<<< HEAD
.Mount_Icon_Sabretooth-Desert {
=======
.Mount_Icon_Dragon-Holly {
>>>>>>> fdf2dd1f
  background-image: url(/static/sprites/spritesmith-main-16.png);
  background-position: -1692px -1000px;
  width: 81px;
  height: 99px;
}
<<<<<<< HEAD
.Mount_Icon_Sabretooth-Golden {
=======
.Mount_Icon_Dragon-Peppermint {
>>>>>>> fdf2dd1f
  background-image: url(/static/sprites/spritesmith-main-16.png);
  background-position: -656px -1144px;
  width: 81px;
  height: 99px;
}
<<<<<<< HEAD
.Mount_Icon_Sabretooth-Red {
=======
.Mount_Icon_Dragon-Red {
>>>>>>> fdf2dd1f
  background-image: url(/static/sprites/spritesmith-main-16.png);
  background-position: -738px -1144px;
  width: 81px;
  height: 99px;
}
<<<<<<< HEAD
.Mount_Icon_Sabretooth-Shade {
=======
.Mount_Icon_Dragon-RoyalPurple {
>>>>>>> fdf2dd1f
  background-image: url(/static/sprites/spritesmith-main-16.png);
  background-position: -820px -1144px;
  width: 81px;
  height: 99px;
}
<<<<<<< HEAD
.Mount_Icon_Sabretooth-Skeleton {
=======
.Mount_Icon_Dragon-Shade {
>>>>>>> fdf2dd1f
  background-image: url(/static/sprites/spritesmith-main-16.png);
  background-position: -902px -1144px;
  width: 81px;
  height: 99px;
}
<<<<<<< HEAD
.Mount_Icon_Sabretooth-White {
=======
.Mount_Icon_Dragon-Shimmer {
>>>>>>> fdf2dd1f
  background-image: url(/static/sprites/spritesmith-main-16.png);
  background-position: -984px -1144px;
  width: 81px;
  height: 99px;
}
<<<<<<< HEAD
.Mount_Icon_Sabretooth-Zombie {
=======
.Mount_Icon_Dragon-Skeleton {
>>>>>>> fdf2dd1f
  background-image: url(/static/sprites/spritesmith-main-16.png);
  background-position: -1066px -1144px;
  width: 81px;
  height: 99px;
}
<<<<<<< HEAD
.Mount_Icon_Seahorse-Base {
=======
.Mount_Icon_Dragon-Spooky {
>>>>>>> fdf2dd1f
  background-image: url(/static/sprites/spritesmith-main-16.png);
  background-position: -1148px -1144px;
  width: 81px;
  height: 99px;
}
<<<<<<< HEAD
.Mount_Icon_Seahorse-CottonCandyBlue {
=======
.Mount_Icon_Dragon-Thunderstorm {
>>>>>>> fdf2dd1f
  background-image: url(/static/sprites/spritesmith-main-16.png);
  background-position: -1282px 0px;
  width: 81px;
  height: 99px;
}
<<<<<<< HEAD
.Mount_Icon_Seahorse-CottonCandyPink {
=======
.Mount_Icon_Dragon-White {
>>>>>>> fdf2dd1f
  background-image: url(/static/sprites/spritesmith-main-16.png);
  background-position: -1282px -100px;
  width: 81px;
  height: 99px;
}
<<<<<<< HEAD
.Mount_Icon_Seahorse-Desert {
=======
.Mount_Icon_Dragon-Zombie {
>>>>>>> fdf2dd1f
  background-image: url(/static/sprites/spritesmith-main-16.png);
  background-position: -1282px -200px;
  width: 81px;
  height: 99px;
}
<<<<<<< HEAD
.Mount_Icon_Seahorse-Golden {
=======
.Mount_Icon_Egg-Base {
>>>>>>> fdf2dd1f
  background-image: url(/static/sprites/spritesmith-main-16.png);
  background-position: -1282px -300px;
  width: 81px;
  height: 99px;
}
<<<<<<< HEAD
.Mount_Icon_Seahorse-Red {
=======
.Mount_Icon_Egg-CottonCandyBlue {
>>>>>>> fdf2dd1f
  background-image: url(/static/sprites/spritesmith-main-16.png);
  background-position: -1282px -400px;
  width: 81px;
  height: 99px;
}
<<<<<<< HEAD
.Mount_Icon_Seahorse-Shade {
=======
.Mount_Icon_Egg-CottonCandyPink {
>>>>>>> fdf2dd1f
  background-image: url(/static/sprites/spritesmith-main-16.png);
  background-position: -1282px -500px;
  width: 81px;
  height: 99px;
}
<<<<<<< HEAD
.Mount_Icon_Seahorse-Skeleton {
=======
.Mount_Icon_Egg-Desert {
>>>>>>> fdf2dd1f
  background-image: url(/static/sprites/spritesmith-main-16.png);
  background-position: -1282px -600px;
  width: 81px;
  height: 99px;
}
<<<<<<< HEAD
.Mount_Icon_Seahorse-White {
=======
.Mount_Icon_Egg-Golden {
>>>>>>> fdf2dd1f
  background-image: url(/static/sprites/spritesmith-main-16.png);
  background-position: -1282px -700px;
  width: 81px;
  height: 99px;
}
<<<<<<< HEAD
.Mount_Icon_Seahorse-Zombie {
=======
.Mount_Icon_Egg-Red {
>>>>>>> fdf2dd1f
  background-image: url(/static/sprites/spritesmith-main-16.png);
  background-position: -1282px -800px;
  width: 81px;
  height: 99px;
}
<<<<<<< HEAD
.Mount_Icon_Sheep-Base {
=======
.Mount_Icon_Egg-Shade {
>>>>>>> fdf2dd1f
  background-image: url(/static/sprites/spritesmith-main-16.png);
  background-position: -1282px -900px;
  width: 81px;
  height: 99px;
}
<<<<<<< HEAD
.Mount_Icon_Sheep-CottonCandyBlue {
=======
.Mount_Icon_Egg-Skeleton {
>>>>>>> fdf2dd1f
  background-image: url(/static/sprites/spritesmith-main-16.png);
  background-position: -1282px -1000px;
  width: 81px;
  height: 99px;
}
<<<<<<< HEAD
.Mount_Icon_Sheep-CottonCandyPink {
=======
.Mount_Icon_Egg-White {
>>>>>>> fdf2dd1f
  background-image: url(/static/sprites/spritesmith-main-16.png);
  background-position: -1282px -1100px;
  width: 81px;
  height: 99px;
}
<<<<<<< HEAD
.Mount_Icon_Sheep-Desert {
=======
.Mount_Icon_Egg-Zombie {
>>>>>>> fdf2dd1f
  background-image: url(/static/sprites/spritesmith-main-16.png);
  background-position: 0px -1244px;
  width: 81px;
  height: 99px;
}
<<<<<<< HEAD
.Mount_Icon_Sheep-Golden {
=======
.Mount_Icon_Falcon-Base {
>>>>>>> fdf2dd1f
  background-image: url(/static/sprites/spritesmith-main-16.png);
  background-position: -82px -1244px;
  width: 81px;
  height: 99px;
}
<<<<<<< HEAD
.Mount_Icon_Sheep-Red {
=======
.Mount_Icon_Falcon-CottonCandyBlue {
>>>>>>> fdf2dd1f
  background-image: url(/static/sprites/spritesmith-main-16.png);
  background-position: -164px -1244px;
  width: 81px;
  height: 99px;
}
<<<<<<< HEAD
.Mount_Icon_Sheep-Shade {
=======
.Mount_Icon_Falcon-CottonCandyPink {
>>>>>>> fdf2dd1f
  background-image: url(/static/sprites/spritesmith-main-16.png);
  background-position: -246px -1244px;
  width: 81px;
  height: 99px;
}
<<<<<<< HEAD
.Mount_Icon_Sheep-Skeleton {
=======
.Mount_Icon_Falcon-Desert {
>>>>>>> fdf2dd1f
  background-image: url(/static/sprites/spritesmith-main-16.png);
  background-position: -328px -1244px;
  width: 81px;
  height: 99px;
}
<<<<<<< HEAD
.Mount_Icon_Sheep-White {
=======
.Mount_Icon_Falcon-Golden {
>>>>>>> fdf2dd1f
  background-image: url(/static/sprites/spritesmith-main-16.png);
  background-position: -410px -1244px;
  width: 81px;
  height: 99px;
}
<<<<<<< HEAD
.Mount_Icon_Sheep-Zombie {
=======
.Mount_Icon_Falcon-Red {
>>>>>>> fdf2dd1f
  background-image: url(/static/sprites/spritesmith-main-16.png);
  background-position: -492px -1244px;
  width: 81px;
  height: 99px;
}
<<<<<<< HEAD
.Mount_Icon_Slime-Base {
=======
.Mount_Icon_Falcon-Shade {
>>>>>>> fdf2dd1f
  background-image: url(/static/sprites/spritesmith-main-16.png);
  background-position: -574px -1244px;
  width: 81px;
  height: 99px;
}
<<<<<<< HEAD
.Mount_Icon_Slime-CottonCandyBlue {
=======
.Mount_Icon_Falcon-Skeleton {
>>>>>>> fdf2dd1f
  background-image: url(/static/sprites/spritesmith-main-16.png);
  background-position: -656px -1244px;
  width: 81px;
  height: 99px;
}
<<<<<<< HEAD
.Mount_Icon_Slime-CottonCandyPink {
=======
.Mount_Icon_Falcon-White {
>>>>>>> fdf2dd1f
  background-image: url(/static/sprites/spritesmith-main-16.png);
  background-position: -738px -1244px;
  width: 81px;
  height: 99px;
}
<<<<<<< HEAD
.Mount_Icon_Slime-Desert {
=======
.Mount_Icon_Falcon-Zombie {
>>>>>>> fdf2dd1f
  background-image: url(/static/sprites/spritesmith-main-16.png);
  background-position: -820px -1244px;
  width: 81px;
  height: 99px;
}
<<<<<<< HEAD
.Mount_Icon_Slime-Golden {
=======
.Mount_Icon_Ferret-Base {
>>>>>>> fdf2dd1f
  background-image: url(/static/sprites/spritesmith-main-16.png);
  background-position: -902px -1244px;
  width: 81px;
  height: 99px;
}
<<<<<<< HEAD
.Mount_Icon_Slime-Red {
=======
.Mount_Icon_Ferret-CottonCandyBlue {
>>>>>>> fdf2dd1f
  background-image: url(/static/sprites/spritesmith-main-16.png);
  background-position: -984px -1244px;
  width: 81px;
  height: 99px;
}
<<<<<<< HEAD
.Mount_Icon_Slime-Shade {
=======
.Mount_Icon_Ferret-CottonCandyPink {
>>>>>>> fdf2dd1f
  background-image: url(/static/sprites/spritesmith-main-16.png);
  background-position: -1066px -1244px;
  width: 81px;
  height: 99px;
}
<<<<<<< HEAD
.Mount_Icon_Slime-Skeleton {
=======
.Mount_Icon_Ferret-Desert {
>>>>>>> fdf2dd1f
  background-image: url(/static/sprites/spritesmith-main-16.png);
  background-position: -1148px -1244px;
  width: 81px;
  height: 99px;
}
<<<<<<< HEAD
.Mount_Icon_Slime-White {
=======
.Mount_Icon_Ferret-Golden {
>>>>>>> fdf2dd1f
  background-image: url(/static/sprites/spritesmith-main-16.png);
  background-position: -1230px -1244px;
  width: 81px;
  height: 99px;
}
<<<<<<< HEAD
.Mount_Icon_Slime-Zombie {
=======
.Mount_Icon_Ferret-Red {
>>>>>>> fdf2dd1f
  background-image: url(/static/sprites/spritesmith-main-16.png);
  background-position: -1364px 0px;
  width: 81px;
  height: 99px;
}
<<<<<<< HEAD
.Mount_Icon_Sloth-Base {
=======
.Mount_Icon_Ferret-Shade {
>>>>>>> fdf2dd1f
  background-image: url(/static/sprites/spritesmith-main-16.png);
  background-position: -1364px -100px;
  width: 81px;
  height: 99px;
}
<<<<<<< HEAD
.Mount_Icon_Sloth-CottonCandyBlue {
=======
.Mount_Icon_Ferret-Skeleton {
>>>>>>> fdf2dd1f
  background-image: url(/static/sprites/spritesmith-main-16.png);
  background-position: -1364px -200px;
  width: 81px;
  height: 99px;
}
<<<<<<< HEAD
.Mount_Icon_Sloth-CottonCandyPink {
=======
.Mount_Icon_Ferret-White {
>>>>>>> fdf2dd1f
  background-image: url(/static/sprites/spritesmith-main-16.png);
  background-position: -1364px -300px;
  width: 81px;
  height: 99px;
}
<<<<<<< HEAD
.Mount_Icon_Sloth-Desert {
=======
.Mount_Icon_Ferret-Zombie {
>>>>>>> fdf2dd1f
  background-image: url(/static/sprites/spritesmith-main-16.png);
  background-position: -1364px -400px;
  width: 81px;
  height: 99px;
}
<<<<<<< HEAD
.Mount_Icon_Sloth-Golden {
=======
.Mount_Icon_FlyingPig-Aquatic {
>>>>>>> fdf2dd1f
  background-image: url(/static/sprites/spritesmith-main-16.png);
  background-position: -1364px -500px;
  width: 81px;
  height: 99px;
}
<<<<<<< HEAD
.Mount_Icon_Sloth-Red {
=======
.Mount_Icon_FlyingPig-Base {
>>>>>>> fdf2dd1f
  background-image: url(/static/sprites/spritesmith-main-16.png);
  background-position: -1364px -600px;
  width: 81px;
  height: 99px;
}
<<<<<<< HEAD
.Mount_Icon_Sloth-Shade {
=======
.Mount_Icon_FlyingPig-CottonCandyBlue {
>>>>>>> fdf2dd1f
  background-image: url(/static/sprites/spritesmith-main-16.png);
  background-position: -1364px -700px;
  width: 81px;
  height: 99px;
}
<<<<<<< HEAD
.Mount_Icon_Sloth-Skeleton {
=======
.Mount_Icon_FlyingPig-CottonCandyPink {
>>>>>>> fdf2dd1f
  background-image: url(/static/sprites/spritesmith-main-16.png);
  background-position: -1364px -800px;
  width: 81px;
  height: 99px;
}
<<<<<<< HEAD
.Mount_Icon_Sloth-White {
=======
.Mount_Icon_FlyingPig-Cupid {
>>>>>>> fdf2dd1f
  background-image: url(/static/sprites/spritesmith-main-16.png);
  background-position: -1364px -900px;
  width: 81px;
  height: 99px;
}
<<<<<<< HEAD
.Mount_Icon_Sloth-Zombie {
=======
.Mount_Icon_FlyingPig-Desert {
>>>>>>> fdf2dd1f
  background-image: url(/static/sprites/spritesmith-main-16.png);
  background-position: -1364px -1000px;
  width: 81px;
  height: 99px;
}
<<<<<<< HEAD
.Mount_Icon_Snail-Base {
=======
.Mount_Icon_FlyingPig-Ember {
>>>>>>> fdf2dd1f
  background-image: url(/static/sprites/spritesmith-main-16.png);
  background-position: -1364px -1100px;
  width: 81px;
  height: 99px;
}
<<<<<<< HEAD
.Mount_Icon_Snail-CottonCandyBlue {
=======
.Mount_Icon_FlyingPig-Fairy {
>>>>>>> fdf2dd1f
  background-image: url(/static/sprites/spritesmith-main-16.png);
  background-position: -1364px -1200px;
  width: 81px;
  height: 99px;
}
<<<<<<< HEAD
.Mount_Icon_Snail-CottonCandyPink {
=======
.Mount_Icon_FlyingPig-Floral {
>>>>>>> fdf2dd1f
  background-image: url(/static/sprites/spritesmith-main-16.png);
  background-position: 0px -1344px;
  width: 81px;
  height: 99px;
}
<<<<<<< HEAD
.Mount_Icon_Snail-Desert {
=======
.Mount_Icon_FlyingPig-Ghost {
>>>>>>> fdf2dd1f
  background-image: url(/static/sprites/spritesmith-main-16.png);
  background-position: -82px -1344px;
  width: 81px;
  height: 99px;
}
<<<<<<< HEAD
.Mount_Icon_Snail-Golden {
=======
.Mount_Icon_FlyingPig-Golden {
>>>>>>> fdf2dd1f
  background-image: url(/static/sprites/spritesmith-main-16.png);
  background-position: -164px -1344px;
  width: 81px;
  height: 99px;
}
<<<<<<< HEAD
.Mount_Icon_Snail-Red {
  background-image: url(/static/sprites/spritesmith-main-16.png);
  background-position: -1394px -400px;
  width: 81px;
  height: 99px;
}
.Mount_Icon_Snail-Shade {
  background-image: url(/static/sprites/spritesmith-main-16.png);
  background-position: -1394px -500px;
  width: 81px;
  height: 99px;
}
.Mount_Icon_Snail-Skeleton {
  background-image: url(/static/sprites/spritesmith-main-16.png);
  background-position: -1394px -600px;
  width: 81px;
  height: 99px;
}
.Mount_Icon_Snail-White {
  background-image: url(/static/sprites/spritesmith-main-16.png);
  background-position: -1394px -700px;
  width: 81px;
  height: 99px;
}
.Mount_Icon_Snail-Zombie {
  background-image: url(/static/sprites/spritesmith-main-16.png);
  background-position: -1394px -800px;
  width: 81px;
  height: 99px;
}
.Mount_Icon_Snake-Base {
  background-image: url(/static/sprites/spritesmith-main-16.png);
  background-position: -1394px -900px;
  width: 81px;
  height: 99px;
}
.Mount_Icon_Snake-CottonCandyBlue {
  background-image: url(/static/sprites/spritesmith-main-16.png);
  background-position: -1394px -1000px;
  width: 81px;
  height: 99px;
}
.Mount_Icon_Snake-CottonCandyPink {
  background-image: url(/static/sprites/spritesmith-main-16.png);
  background-position: -1394px -1100px;
  width: 81px;
  height: 99px;
}
.Mount_Icon_Snake-Desert {
  background-image: url(/static/sprites/spritesmith-main-16.png);
  background-position: -1394px -1200px;
  width: 81px;
  height: 99px;
}
.Mount_Icon_Snake-Golden {
  background-image: url(/static/sprites/spritesmith-main-16.png);
  background-position: 0px -1300px;
  width: 81px;
  height: 99px;
}
.Mount_Icon_Snake-Red {
  background-image: url(/static/sprites/spritesmith-main-16.png);
  background-position: -82px -1300px;
  width: 81px;
  height: 99px;
}
.Mount_Icon_Snake-Shade {
  background-image: url(/static/sprites/spritesmith-main-16.png);
  background-position: -164px -1300px;
  width: 81px;
  height: 99px;
}
.Mount_Icon_Snake-Skeleton {
  background-image: url(/static/sprites/spritesmith-main-16.png);
  background-position: -246px -1300px;
  width: 81px;
  height: 99px;
}
.Mount_Icon_Snake-White {
  background-image: url(/static/sprites/spritesmith-main-16.png);
  background-position: -328px -1300px;
  width: 81px;
  height: 99px;
}
.Mount_Icon_Snake-Zombie {
  background-image: url(/static/sprites/spritesmith-main-16.png);
  background-position: -410px -1300px;
  width: 81px;
  height: 99px;
}
.Mount_Icon_Spider-Base {
  background-image: url(/static/sprites/spritesmith-main-16.png);
  background-position: -492px -1300px;
  width: 81px;
  height: 99px;
}
.Mount_Icon_Spider-CottonCandyBlue {
  background-image: url(/static/sprites/spritesmith-main-16.png);
  background-position: -574px -1300px;
  width: 81px;
  height: 99px;
}
.Mount_Icon_Spider-CottonCandyPink {
  background-image: url(/static/sprites/spritesmith-main-16.png);
  background-position: -656px -1300px;
  width: 81px;
  height: 99px;
}
.Mount_Icon_Spider-Desert {
  background-image: url(/static/sprites/spritesmith-main-16.png);
  background-position: -738px -1300px;
  width: 81px;
  height: 99px;
}
.Mount_Icon_Spider-Golden {
  background-image: url(/static/sprites/spritesmith-main-16.png);
  background-position: -820px -1300px;
  width: 81px;
  height: 99px;
}
.Mount_Icon_Spider-Red {
  background-image: url(/static/sprites/spritesmith-main-16.png);
  background-position: -902px -1300px;
  width: 81px;
  height: 99px;
}
.Mount_Icon_Spider-Shade {
  background-image: url(/static/sprites/spritesmith-main-16.png);
  background-position: -984px -1300px;
  width: 81px;
  height: 99px;
}
.Mount_Icon_Spider-Skeleton {
  background-image: url(/static/sprites/spritesmith-main-16.png);
  background-position: -1066px -1300px;
  width: 81px;
  height: 99px;
}
.Mount_Icon_Spider-White {
  background-image: url(/static/sprites/spritesmith-main-16.png);
  background-position: -1148px -1300px;
  width: 81px;
  height: 99px;
}
.Mount_Icon_Spider-Zombie {
  background-image: url(/static/sprites/spritesmith-main-16.png);
  background-position: -1230px -1300px;
  width: 81px;
  height: 99px;
}
.Mount_Icon_TRex-Base {
  background-image: url(/static/sprites/spritesmith-main-16.png);
  background-position: -1312px -1400px;
  width: 81px;
  height: 99px;
}
.Mount_Icon_TRex-CottonCandyBlue {
  background-image: url(/static/sprites/spritesmith-main-16.png);
  background-position: -1394px -1400px;
  width: 81px;
  height: 99px;
}
.Mount_Icon_TRex-CottonCandyPink {
  background-image: url(/static/sprites/spritesmith-main-16.png);
  background-position: -1476px -1400px;
  width: 81px;
  height: 99px;
}
.Mount_Icon_TRex-Desert {
  background-image: url(/static/sprites/spritesmith-main-16.png);
  background-position: -1558px 0px;
  width: 81px;
  height: 99px;
}
.Mount_Icon_TRex-Golden {
  background-image: url(/static/sprites/spritesmith-main-16.png);
  background-position: -1558px -100px;
  width: 81px;
  height: 99px;
}
.Mount_Icon_TRex-Red {
  background-image: url(/static/sprites/spritesmith-main-16.png);
  background-position: -1558px -200px;
  width: 81px;
  height: 99px;
}
.Mount_Icon_TRex-Shade {
  background-image: url(/static/sprites/spritesmith-main-16.png);
  background-position: -1558px -300px;
  width: 81px;
  height: 99px;
}
.Mount_Icon_TRex-Skeleton {
  background-image: url(/static/sprites/spritesmith-main-16.png);
  background-position: -1558px -400px;
  width: 81px;
  height: 99px;
}
.Mount_Icon_TRex-White {
  background-image: url(/static/sprites/spritesmith-main-16.png);
  background-position: -1558px -500px;
  width: 81px;
  height: 99px;
}
.Mount_Icon_TRex-Zombie {
  background-image: url(/static/sprites/spritesmith-main-16.png);
  background-position: -1558px -600px;
  width: 81px;
  height: 99px;
}
.Mount_Icon_TigerCub-Aquatic {
=======
.Mount_Icon_FlyingPig-Holly {
  background-image: url(/static/sprites/spritesmith-main-16.png);
  background-position: -246px -1344px;
  width: 81px;
  height: 99px;
}
.Mount_Icon_FlyingPig-Peppermint {
  background-image: url(/static/sprites/spritesmith-main-16.png);
  background-position: -328px -1344px;
  width: 81px;
  height: 99px;
}
.Mount_Icon_FlyingPig-Red {
  background-image: url(/static/sprites/spritesmith-main-16.png);
  background-position: -410px -1344px;
  width: 81px;
  height: 99px;
}
.Mount_Icon_FlyingPig-RoyalPurple {
  background-image: url(/static/sprites/spritesmith-main-16.png);
  background-position: -492px -1344px;
  width: 81px;
  height: 99px;
}
.Mount_Icon_FlyingPig-Shade {
  background-image: url(/static/sprites/spritesmith-main-16.png);
  background-position: -574px -1344px;
  width: 81px;
  height: 99px;
}
.Mount_Icon_FlyingPig-Shimmer {
  background-image: url(/static/sprites/spritesmith-main-16.png);
  background-position: -656px -1344px;
  width: 81px;
  height: 99px;
}
.Mount_Icon_FlyingPig-Skeleton {
  background-image: url(/static/sprites/spritesmith-main-16.png);
  background-position: -738px -1344px;
  width: 81px;
  height: 99px;
}
.Mount_Icon_FlyingPig-Spooky {
  background-image: url(/static/sprites/spritesmith-main-16.png);
  background-position: -820px -1344px;
  width: 81px;
  height: 99px;
}
.Mount_Icon_FlyingPig-Thunderstorm {
  background-image: url(/static/sprites/spritesmith-main-16.png);
  background-position: -902px -1344px;
  width: 81px;
  height: 99px;
}
.Mount_Icon_FlyingPig-White {
  background-image: url(/static/sprites/spritesmith-main-16.png);
  background-position: -984px -1344px;
  width: 81px;
  height: 99px;
}
.Mount_Icon_FlyingPig-Zombie {
  background-image: url(/static/sprites/spritesmith-main-16.png);
  background-position: -1066px -1344px;
  width: 81px;
  height: 99px;
}
.Mount_Icon_Fox-Aquatic {
  background-image: url(/static/sprites/spritesmith-main-16.png);
  background-position: -1148px -1344px;
  width: 81px;
  height: 99px;
}
.Mount_Icon_Fox-Base {
  background-image: url(/static/sprites/spritesmith-main-16.png);
  background-position: -1230px -1344px;
  width: 81px;
  height: 99px;
}
.Mount_Icon_Fox-CottonCandyBlue {
  background-image: url(/static/sprites/spritesmith-main-16.png);
  background-position: -1312px -1344px;
  width: 81px;
  height: 99px;
}
.Mount_Icon_Fox-CottonCandyPink {
  background-image: url(/static/sprites/spritesmith-main-16.png);
  background-position: -1446px 0px;
  width: 81px;
  height: 99px;
}
.Mount_Icon_Fox-Cupid {
  background-image: url(/static/sprites/spritesmith-main-16.png);
  background-position: -1446px -100px;
  width: 81px;
  height: 99px;
}
.Mount_Icon_Fox-Desert {
  background-image: url(/static/sprites/spritesmith-main-16.png);
  background-position: -1446px -200px;
  width: 81px;
  height: 99px;
}
.Mount_Icon_Fox-Ember {
  background-image: url(/static/sprites/spritesmith-main-16.png);
  background-position: -1446px -300px;
  width: 81px;
  height: 99px;
}
.Mount_Icon_Fox-Fairy {
  background-image: url(/static/sprites/spritesmith-main-16.png);
  background-position: -1446px -400px;
  width: 81px;
  height: 99px;
}
.Mount_Icon_Fox-Floral {
  background-image: url(/static/sprites/spritesmith-main-16.png);
  background-position: -1446px -500px;
  width: 81px;
  height: 99px;
}
.Mount_Icon_Fox-Ghost {
  background-image: url(/static/sprites/spritesmith-main-16.png);
  background-position: -1446px -600px;
  width: 81px;
  height: 99px;
}
.Mount_Icon_Fox-Golden {
  background-image: url(/static/sprites/spritesmith-main-16.png);
  background-position: -1446px -700px;
  width: 81px;
  height: 99px;
}
.Mount_Icon_Fox-Holly {
  background-image: url(/static/sprites/spritesmith-main-16.png);
  background-position: -1446px -800px;
  width: 81px;
  height: 99px;
}
.Mount_Icon_Fox-Peppermint {
  background-image: url(/static/sprites/spritesmith-main-16.png);
  background-position: -1446px -900px;
  width: 81px;
  height: 99px;
}
.Mount_Icon_Fox-Red {
  background-image: url(/static/sprites/spritesmith-main-16.png);
  background-position: -1446px -1000px;
  width: 81px;
  height: 99px;
}
.Mount_Icon_Fox-RoyalPurple {
  background-image: url(/static/sprites/spritesmith-main-16.png);
  background-position: -1446px -1100px;
  width: 81px;
  height: 99px;
}
.Mount_Icon_Fox-Shade {
  background-image: url(/static/sprites/spritesmith-main-16.png);
  background-position: -1446px -1200px;
  width: 81px;
  height: 99px;
}
.Mount_Icon_Fox-Shimmer {
  background-image: url(/static/sprites/spritesmith-main-16.png);
  background-position: -1446px -1300px;
  width: 81px;
  height: 99px;
}
.Mount_Icon_Fox-Skeleton {
  background-image: url(/static/sprites/spritesmith-main-16.png);
  background-position: -1528px 0px;
  width: 81px;
  height: 99px;
}
.Mount_Icon_Fox-Spooky {
  background-image: url(/static/sprites/spritesmith-main-16.png);
  background-position: -1528px -100px;
  width: 81px;
  height: 99px;
}
.Mount_Icon_Fox-Thunderstorm {
  background-image: url(/static/sprites/spritesmith-main-16.png);
  background-position: -1528px -200px;
  width: 81px;
  height: 99px;
}
.Mount_Icon_Fox-White {
  background-image: url(/static/sprites/spritesmith-main-16.png);
  background-position: -1528px -300px;
  width: 81px;
  height: 99px;
}
.Mount_Icon_Fox-Zombie {
  background-image: url(/static/sprites/spritesmith-main-16.png);
  background-position: -1528px -400px;
  width: 81px;
  height: 99px;
}
.Mount_Icon_Frog-Base {
  background-image: url(/static/sprites/spritesmith-main-16.png);
  background-position: -1528px -500px;
  width: 81px;
  height: 99px;
}
.Mount_Icon_Frog-CottonCandyBlue {
  background-image: url(/static/sprites/spritesmith-main-16.png);
  background-position: -1528px -600px;
  width: 81px;
  height: 99px;
}
.Mount_Icon_Frog-CottonCandyPink {
>>>>>>> fdf2dd1f
  background-image: url(/static/sprites/spritesmith-main-16.png);
  background-position: -1528px -700px;
  width: 81px;
  height: 99px;
}
<<<<<<< HEAD
.Mount_Icon_TigerCub-Base {
=======
.Mount_Icon_Frog-Desert {
>>>>>>> fdf2dd1f
  background-image: url(/static/sprites/spritesmith-main-16.png);
  background-position: -1528px -800px;
  width: 81px;
  height: 99px;
}
<<<<<<< HEAD
.Mount_Icon_TigerCub-CottonCandyBlue {
=======
.Mount_Icon_Frog-Golden {
>>>>>>> fdf2dd1f
  background-image: url(/static/sprites/spritesmith-main-16.png);
  background-position: -1528px -900px;
  width: 81px;
  height: 99px;
}
<<<<<<< HEAD
.Mount_Icon_TigerCub-CottonCandyPink {
=======
.Mount_Icon_Frog-Red {
>>>>>>> fdf2dd1f
  background-image: url(/static/sprites/spritesmith-main-16.png);
  background-position: -1528px -1000px;
  width: 81px;
  height: 99px;
}
<<<<<<< HEAD
.Mount_Icon_TigerCub-Cupid {
=======
.Mount_Icon_Frog-Shade {
>>>>>>> fdf2dd1f
  background-image: url(/static/sprites/spritesmith-main-16.png);
  background-position: -1528px -1100px;
  width: 81px;
  height: 99px;
}
<<<<<<< HEAD
.Mount_Icon_TigerCub-Desert {
=======
.Mount_Icon_Frog-Skeleton {
>>>>>>> fdf2dd1f
  background-image: url(/static/sprites/spritesmith-main-16.png);
  background-position: -1528px -1200px;
  width: 81px;
  height: 99px;
}
<<<<<<< HEAD
.Mount_Icon_TigerCub-Ember {
=======
.Mount_Icon_Frog-White {
>>>>>>> fdf2dd1f
  background-image: url(/static/sprites/spritesmith-main-16.png);
  background-position: -1528px -1300px;
  width: 81px;
  height: 99px;
}
<<<<<<< HEAD
.Mount_Icon_TigerCub-Fairy {
  background-image: url(/static/sprites/spritesmith-main-16.png);
  background-position: -1476px -500px;
  width: 81px;
  height: 99px;
}
.Mount_Icon_TigerCub-Floral {
  background-image: url(/static/sprites/spritesmith-main-16.png);
  background-position: -1476px -600px;
  width: 81px;
  height: 99px;
}
.Mount_Icon_TigerCub-Ghost {
  background-image: url(/static/sprites/spritesmith-main-16.png);
  background-position: -1476px -700px;
  width: 81px;
  height: 99px;
}
.Mount_Icon_TigerCub-Golden {
  background-image: url(/static/sprites/spritesmith-main-16.png);
  background-position: -1476px -800px;
  width: 81px;
  height: 99px;
}
.Mount_Icon_TigerCub-Holly {
  background-image: url(/static/sprites/spritesmith-main-16.png);
  background-position: -1476px -900px;
  width: 81px;
  height: 99px;
}
.Mount_Icon_TigerCub-Peppermint {
  background-image: url(/static/sprites/spritesmith-main-16.png);
  background-position: -1476px -1000px;
  width: 81px;
  height: 99px;
}
.Mount_Icon_TigerCub-Red {
  background-image: url(/static/sprites/spritesmith-main-16.png);
  background-position: -1476px -1100px;
  width: 81px;
  height: 99px;
}
.Mount_Icon_TigerCub-RoyalPurple {
  background-image: url(/static/sprites/spritesmith-main-16.png);
  background-position: -1476px -1200px;
  width: 81px;
  height: 99px;
}
.Mount_Icon_TigerCub-Shade {
  background-image: url(/static/sprites/spritesmith-main-16.png);
  background-position: -1476px -1300px;
  width: 81px;
  height: 99px;
}
.Mount_Icon_TigerCub-Shimmer {
  background-image: url(/static/sprites/spritesmith-main-16.png);
  background-position: 0px -1400px;
  width: 81px;
  height: 99px;
}
.Mount_Icon_TigerCub-Skeleton {
  background-image: url(/static/sprites/spritesmith-main-16.png);
  background-position: -82px -1400px;
  width: 81px;
  height: 99px;
}
.Mount_Icon_TigerCub-Spooky {
  background-image: url(/static/sprites/spritesmith-main-16.png);
  background-position: -164px -1400px;
  width: 81px;
  height: 99px;
}
.Mount_Icon_TigerCub-Thunderstorm {
  background-image: url(/static/sprites/spritesmith-main-16.png);
  background-position: -246px -1400px;
  width: 81px;
  height: 99px;
}
.Mount_Icon_TigerCub-White {
  background-image: url(/static/sprites/spritesmith-main-16.png);
  background-position: -328px -1400px;
  width: 81px;
  height: 99px;
}
.Mount_Icon_TigerCub-Zombie {
  background-image: url(/static/sprites/spritesmith-main-16.png);
  background-position: -410px -1400px;
  width: 81px;
  height: 99px;
}
.Mount_Icon_Treeling-Base {
  background-image: url(/static/sprites/spritesmith-main-16.png);
  background-position: -492px -1400px;
  width: 81px;
  height: 99px;
}
.Mount_Icon_Treeling-CottonCandyBlue {
  background-image: url(/static/sprites/spritesmith-main-16.png);
  background-position: -574px -1400px;
  width: 81px;
  height: 99px;
}
.Mount_Icon_Treeling-CottonCandyPink {
  background-image: url(/static/sprites/spritesmith-main-16.png);
  background-position: -656px -1400px;
  width: 81px;
  height: 99px;
}
.Mount_Icon_Treeling-Desert {
  background-image: url(/static/sprites/spritesmith-main-16.png);
  background-position: -738px -1400px;
  width: 81px;
  height: 99px;
}
.Mount_Icon_Treeling-Golden {
  background-image: url(/static/sprites/spritesmith-main-16.png);
  background-position: -820px -1400px;
  width: 81px;
  height: 99px;
}
.Mount_Icon_Treeling-Red {
  background-image: url(/static/sprites/spritesmith-main-16.png);
  background-position: -902px -1400px;
  width: 81px;
  height: 99px;
}
.Mount_Icon_Treeling-Shade {
  background-image: url(/static/sprites/spritesmith-main-16.png);
  background-position: -984px -1400px;
  width: 81px;
  height: 99px;
}
.Mount_Icon_Treeling-Skeleton {
  background-image: url(/static/sprites/spritesmith-main-16.png);
  background-position: -1066px -1400px;
  width: 81px;
  height: 99px;
}
.Mount_Icon_Treeling-White {
  background-image: url(/static/sprites/spritesmith-main-16.png);
  background-position: -1148px -1400px;
  width: 81px;
  height: 99px;
}
.Mount_Icon_Treeling-Zombie {
  background-image: url(/static/sprites/spritesmith-main-16.png);
  background-position: -1230px -1400px;
  width: 81px;
  height: 99px;
}
.Mount_Icon_Triceratops-Base {
=======
.Mount_Icon_Frog-Zombie {
  background-image: url(/static/sprites/spritesmith-main-16.png);
  background-position: 0px -1444px;
  width: 81px;
  height: 99px;
}
.Mount_Icon_Gryphon-Base {
  background-image: url(/static/sprites/spritesmith-main-16.png);
  background-position: -82px -1444px;
  width: 81px;
  height: 99px;
}
.Mount_Icon_Gryphon-CottonCandyBlue {
  background-image: url(/static/sprites/spritesmith-main-16.png);
  background-position: -164px -1444px;
  width: 81px;
  height: 99px;
}
.Mount_Icon_Gryphon-CottonCandyPink {
  background-image: url(/static/sprites/spritesmith-main-16.png);
  background-position: -246px -1444px;
  width: 81px;
  height: 99px;
}
.Mount_Icon_Gryphon-Desert {
  background-image: url(/static/sprites/spritesmith-main-16.png);
  background-position: -328px -1444px;
  width: 81px;
  height: 99px;
}
.Mount_Icon_Gryphon-Golden {
  background-image: url(/static/sprites/spritesmith-main-16.png);
  background-position: -410px -1444px;
  width: 81px;
  height: 99px;
}
.Mount_Icon_Gryphon-Red {
  background-image: url(/static/sprites/spritesmith-main-16.png);
  background-position: -492px -1444px;
  width: 81px;
  height: 99px;
}
.Mount_Icon_Gryphon-RoyalPurple {
  background-image: url(/static/sprites/spritesmith-main-16.png);
  background-position: -574px -1444px;
  width: 81px;
  height: 99px;
}
.Mount_Icon_Gryphon-Shade {
  background-image: url(/static/sprites/spritesmith-main-16.png);
  background-position: -656px -1444px;
  width: 81px;
  height: 99px;
}
.Mount_Icon_Gryphon-Skeleton {
  background-image: url(/static/sprites/spritesmith-main-16.png);
  background-position: -738px -1444px;
  width: 81px;
  height: 99px;
}
.Mount_Icon_Gryphon-White {
  background-image: url(/static/sprites/spritesmith-main-16.png);
  background-position: -820px -1444px;
  width: 81px;
  height: 99px;
}
.Mount_Icon_Gryphon-Zombie {
  background-image: url(/static/sprites/spritesmith-main-16.png);
  background-position: -902px -1444px;
  width: 81px;
  height: 99px;
}
.Mount_Icon_GuineaPig-Base {
  background-image: url(/static/sprites/spritesmith-main-16.png);
  background-position: -984px -1444px;
  width: 81px;
  height: 99px;
}
.Mount_Icon_GuineaPig-CottonCandyBlue {
  background-image: url(/static/sprites/spritesmith-main-16.png);
  background-position: -1066px -1444px;
  width: 81px;
  height: 99px;
}
.Mount_Icon_GuineaPig-CottonCandyPink {
  background-image: url(/static/sprites/spritesmith-main-16.png);
  background-position: -1148px -1444px;
  width: 81px;
  height: 99px;
}
.Mount_Icon_GuineaPig-Desert {
  background-image: url(/static/sprites/spritesmith-main-16.png);
  background-position: -1230px -1444px;
  width: 81px;
  height: 99px;
}
.Mount_Icon_GuineaPig-Golden {
  background-image: url(/static/sprites/spritesmith-main-16.png);
  background-position: -1312px -1444px;
  width: 81px;
  height: 99px;
}
.Mount_Icon_GuineaPig-Red {
  background-image: url(/static/sprites/spritesmith-main-16.png);
  background-position: -1394px -1444px;
  width: 81px;
  height: 99px;
}
.Mount_Icon_GuineaPig-Shade {
  background-image: url(/static/sprites/spritesmith-main-16.png);
  background-position: -1476px -1444px;
  width: 81px;
  height: 99px;
}
.Mount_Icon_GuineaPig-Skeleton {
  background-image: url(/static/sprites/spritesmith-main-16.png);
  background-position: -1610px 0px;
  width: 81px;
  height: 99px;
}
.Mount_Icon_GuineaPig-White {
  background-image: url(/static/sprites/spritesmith-main-16.png);
  background-position: -1610px -100px;
  width: 81px;
  height: 99px;
}
.Mount_Icon_GuineaPig-Zombie {
  background-image: url(/static/sprites/spritesmith-main-16.png);
  background-position: -1610px -200px;
  width: 81px;
  height: 99px;
}
.Mount_Icon_Hedgehog-Base {
  background-image: url(/static/sprites/spritesmith-main-16.png);
  background-position: -1610px -300px;
  width: 81px;
  height: 99px;
}
.Mount_Icon_Hedgehog-CottonCandyBlue {
  background-image: url(/static/sprites/spritesmith-main-16.png);
  background-position: -1610px -400px;
  width: 81px;
  height: 99px;
}
.Mount_Icon_Hedgehog-CottonCandyPink {
  background-image: url(/static/sprites/spritesmith-main-16.png);
  background-position: -1610px -500px;
  width: 81px;
  height: 99px;
}
.Mount_Icon_Hedgehog-Desert {
>>>>>>> fdf2dd1f
  background-image: url(/static/sprites/spritesmith-main-16.png);
  background-position: -1610px -600px;
  width: 81px;
  height: 99px;
}
<<<<<<< HEAD
.Mount_Icon_Triceratops-CottonCandyBlue {
=======
.Mount_Icon_Hedgehog-Golden {
>>>>>>> fdf2dd1f
  background-image: url(/static/sprites/spritesmith-main-16.png);
  background-position: -1610px -700px;
  width: 81px;
  height: 99px;
}
<<<<<<< HEAD
.Mount_Icon_Triceratops-CottonCandyPink {
=======
.Mount_Icon_Hedgehog-Red {
>>>>>>> fdf2dd1f
  background-image: url(/static/sprites/spritesmith-main-16.png);
  background-position: -1610px -800px;
  width: 81px;
  height: 99px;
}
<<<<<<< HEAD
.Mount_Icon_Triceratops-Desert {
=======
.Mount_Icon_Hedgehog-Shade {
>>>>>>> fdf2dd1f
  background-image: url(/static/sprites/spritesmith-main-16.png);
  background-position: -1610px -900px;
  width: 81px;
  height: 99px;
}
<<<<<<< HEAD
.Mount_Icon_Triceratops-Golden {
=======
.Mount_Icon_Hedgehog-Skeleton {
>>>>>>> fdf2dd1f
  background-image: url(/static/sprites/spritesmith-main-16.png);
  background-position: -1610px -1000px;
  width: 81px;
  height: 99px;
}
<<<<<<< HEAD
.Mount_Icon_Triceratops-Red {
=======
.Mount_Icon_Hedgehog-White {
>>>>>>> fdf2dd1f
  background-image: url(/static/sprites/spritesmith-main-16.png);
  background-position: -1610px -1100px;
  width: 81px;
  height: 99px;
}
<<<<<<< HEAD
.Mount_Icon_Triceratops-Shade {
=======
.Mount_Icon_Hedgehog-Zombie {
>>>>>>> fdf2dd1f
  background-image: url(/static/sprites/spritesmith-main-16.png);
  background-position: -1610px -1200px;
  width: 81px;
  height: 99px;
}
<<<<<<< HEAD
.Mount_Icon_Triceratops-Skeleton {
=======
.Mount_Icon_Hippo-Base {
>>>>>>> fdf2dd1f
  background-image: url(/static/sprites/spritesmith-main-16.png);
  background-position: -1610px -1300px;
  width: 81px;
  height: 99px;
}
<<<<<<< HEAD
.Mount_Icon_Triceratops-White {
=======
.Mount_Icon_Hippo-CottonCandyBlue {
>>>>>>> fdf2dd1f
  background-image: url(/static/sprites/spritesmith-main-16.png);
  background-position: -1610px -1400px;
  width: 81px;
  height: 99px;
}
<<<<<<< HEAD
.Mount_Icon_Triceratops-Zombie {
=======
.Mount_Icon_Hippo-CottonCandyPink {
>>>>>>> fdf2dd1f
  background-image: url(/static/sprites/spritesmith-main-16.png);
  background-position: 0px -1544px;
  width: 81px;
  height: 99px;
}
<<<<<<< HEAD
.Mount_Icon_Turkey-Base {
=======
.Mount_Icon_Hippo-Desert {
>>>>>>> fdf2dd1f
  background-image: url(/static/sprites/spritesmith-main-16.png);
  background-position: -82px -1544px;
  width: 81px;
  height: 99px;
}
<<<<<<< HEAD
.Mount_Icon_Turkey-Gilded {
=======
.Mount_Icon_Hippo-Golden {
>>>>>>> fdf2dd1f
  background-image: url(/static/sprites/spritesmith-main-16.png);
  background-position: -164px -1544px;
  width: 81px;
  height: 99px;
}
<<<<<<< HEAD
.Mount_Icon_Turtle-Base {
=======
.Mount_Icon_Hippo-Red {
>>>>>>> fdf2dd1f
  background-image: url(/static/sprites/spritesmith-main-16.png);
  background-position: -246px -1544px;
  width: 81px;
  height: 99px;
}
<<<<<<< HEAD
.Mount_Icon_Turtle-CottonCandyBlue {
=======
.Mount_Icon_Hippo-Shade {
>>>>>>> fdf2dd1f
  background-image: url(/static/sprites/spritesmith-main-16.png);
  background-position: -328px -1544px;
  width: 81px;
  height: 99px;
}
<<<<<<< HEAD
.Mount_Icon_Turtle-CottonCandyPink {
=======
.Mount_Icon_Hippo-Skeleton {
>>>>>>> fdf2dd1f
  background-image: url(/static/sprites/spritesmith-main-16.png);
  background-position: -410px -1544px;
  width: 81px;
  height: 99px;
}
<<<<<<< HEAD
.Mount_Icon_Turtle-Desert {
=======
.Mount_Icon_Hippo-White {
>>>>>>> fdf2dd1f
  background-image: url(/static/sprites/spritesmith-main-16.png);
  background-position: -492px -1544px;
  width: 81px;
  height: 99px;
}
<<<<<<< HEAD
.Mount_Icon_Turtle-Golden {
=======
.Mount_Icon_Hippo-Zombie {
>>>>>>> fdf2dd1f
  background-image: url(/static/sprites/spritesmith-main-16.png);
  background-position: -574px -1544px;
  width: 81px;
  height: 99px;
}
<<<<<<< HEAD
.Mount_Icon_Turtle-Red {
=======
.Mount_Icon_Horse-Base {
>>>>>>> fdf2dd1f
  background-image: url(/static/sprites/spritesmith-main-16.png);
  background-position: -656px -1544px;
  width: 81px;
  height: 99px;
}
<<<<<<< HEAD
.Mount_Icon_Turtle-Shade {
=======
.Mount_Icon_Horse-CottonCandyBlue {
>>>>>>> fdf2dd1f
  background-image: url(/static/sprites/spritesmith-main-16.png);
  background-position: -738px -1544px;
  width: 81px;
  height: 99px;
}
<<<<<<< HEAD
.Mount_Icon_Turtle-Skeleton {
=======
.Mount_Icon_Horse-CottonCandyPink {
>>>>>>> fdf2dd1f
  background-image: url(/static/sprites/spritesmith-main-16.png);
  background-position: -820px -1544px;
  width: 81px;
  height: 99px;
}
<<<<<<< HEAD
.Mount_Icon_Turtle-White {
=======
.Mount_Icon_Horse-Desert {
>>>>>>> fdf2dd1f
  background-image: url(/static/sprites/spritesmith-main-16.png);
  background-position: -902px -1544px;
  width: 81px;
  height: 99px;
}
<<<<<<< HEAD
.Mount_Icon_Turtle-Zombie {
=======
.Mount_Icon_Horse-Golden {
>>>>>>> fdf2dd1f
  background-image: url(/static/sprites/spritesmith-main-16.png);
  background-position: -984px -1544px;
  width: 81px;
  height: 99px;
}
<<<<<<< HEAD
.Mount_Icon_Unicorn-Base {
=======
.Mount_Icon_Horse-Red {
>>>>>>> fdf2dd1f
  background-image: url(/static/sprites/spritesmith-main-16.png);
  background-position: -1066px -1544px;
  width: 81px;
  height: 99px;
}
<<<<<<< HEAD
.Mount_Icon_Unicorn-CottonCandyBlue {
=======
.Mount_Icon_Horse-Shade {
>>>>>>> fdf2dd1f
  background-image: url(/static/sprites/spritesmith-main-16.png);
  background-position: -1148px -1544px;
  width: 81px;
  height: 99px;
}
<<<<<<< HEAD
.Mount_Icon_Unicorn-CottonCandyPink {
=======
.Mount_Icon_Horse-Skeleton {
>>>>>>> fdf2dd1f
  background-image: url(/static/sprites/spritesmith-main-16.png);
  background-position: -1230px -1544px;
  width: 81px;
  height: 99px;
}
<<<<<<< HEAD
.Mount_Icon_Unicorn-Desert {
=======
.Mount_Icon_Horse-White {
>>>>>>> fdf2dd1f
  background-image: url(/static/sprites/spritesmith-main-16.png);
  background-position: -1312px -1544px;
  width: 81px;
  height: 99px;
}
<<<<<<< HEAD
.Mount_Icon_Unicorn-Golden {
=======
.Mount_Icon_Horse-Zombie {
>>>>>>> fdf2dd1f
  background-image: url(/static/sprites/spritesmith-main-16.png);
  background-position: -1394px -1544px;
  width: 81px;
  height: 99px;
}
<<<<<<< HEAD
.Mount_Icon_Unicorn-Red {
=======
.Mount_Icon_JackOLantern-Base {
>>>>>>> fdf2dd1f
  background-image: url(/static/sprites/spritesmith-main-16.png);
  background-position: -1558px -1544px;
  width: 81px;
  height: 99px;
}
<<<<<<< HEAD
.Mount_Icon_Unicorn-Shade {
=======
.Mount_Icon_Jackalope-RoyalPurple {
>>>>>>> fdf2dd1f
  background-image: url(/static/sprites/spritesmith-main-16.png);
  background-position: -1476px -1544px;
  width: 81px;
  height: 99px;
}
<<<<<<< HEAD
.Mount_Icon_Unicorn-Skeleton {
=======
.Mount_Icon_LionCub-Aquatic {
>>>>>>> fdf2dd1f
  background-image: url(/static/sprites/spritesmith-main-16.png);
  background-position: -1692px 0px;
  width: 81px;
  height: 99px;
}
<<<<<<< HEAD
.Mount_Icon_Unicorn-White {
=======
.Mount_Icon_LionCub-Base {
>>>>>>> fdf2dd1f
  background-image: url(/static/sprites/spritesmith-main-16.png);
  background-position: -1692px -100px;
  width: 81px;
  height: 99px;
}
<<<<<<< HEAD
.Mount_Icon_Unicorn-Zombie {
=======
.Mount_Icon_LionCub-CottonCandyBlue {
>>>>>>> fdf2dd1f
  background-image: url(/static/sprites/spritesmith-main-16.png);
  background-position: -1692px -200px;
  width: 81px;
  height: 99px;
}
<<<<<<< HEAD
.Mount_Icon_Whale-Base {
=======
.Mount_Icon_LionCub-CottonCandyPink {
>>>>>>> fdf2dd1f
  background-image: url(/static/sprites/spritesmith-main-16.png);
  background-position: -1692px -300px;
  width: 81px;
  height: 99px;
}
<<<<<<< HEAD
.Mount_Icon_Whale-CottonCandyBlue {
=======
.Mount_Icon_LionCub-Cupid {
>>>>>>> fdf2dd1f
  background-image: url(/static/sprites/spritesmith-main-16.png);
  background-position: -1692px -400px;
  width: 81px;
  height: 99px;
}
<<<<<<< HEAD
.Mount_Icon_Whale-CottonCandyPink {
=======
.Mount_Icon_LionCub-Desert {
>>>>>>> fdf2dd1f
  background-image: url(/static/sprites/spritesmith-main-16.png);
  background-position: -1692px -500px;
  width: 81px;
  height: 99px;
}
<<<<<<< HEAD
.Mount_Icon_Whale-Desert {
=======
.Mount_Icon_LionCub-Ember {
>>>>>>> fdf2dd1f
  background-image: url(/static/sprites/spritesmith-main-16.png);
  background-position: -1692px -600px;
  width: 81px;
  height: 99px;
}
<<<<<<< HEAD
.Mount_Icon_Whale-Golden {
=======
.Mount_Icon_LionCub-Ethereal {
>>>>>>> fdf2dd1f
  background-image: url(/static/sprites/spritesmith-main-16.png);
  background-position: -1692px -700px;
  width: 81px;
  height: 99px;
}
<<<<<<< HEAD
.Mount_Icon_Whale-Red {
=======
.Mount_Icon_LionCub-Fairy {
>>>>>>> fdf2dd1f
  background-image: url(/static/sprites/spritesmith-main-16.png);
  background-position: -1692px -800px;
  width: 81px;
  height: 99px;
}
<<<<<<< HEAD
.Mount_Icon_Whale-Shade {
=======
.Mount_Icon_LionCub-Floral {
>>>>>>> fdf2dd1f
  background-image: url(/static/sprites/spritesmith-main-16.png);
  background-position: -1692px -900px;
  width: 81px;
  height: 99px;
}
<<<<<<< HEAD
.Mount_Icon_Whale-Skeleton {
=======
.Mount_Icon_LionCub-Ghost {
>>>>>>> fdf2dd1f
  background-image: url(/static/sprites/spritesmith-main-16.png);
  background-position: -574px -1144px;
  width: 81px;
  height: 99px;
}<|MERGE_RESOLUTION|>--- conflicted
+++ resolved
@@ -1,3388 +1,1932 @@
-<<<<<<< HEAD
-.Mount_Icon_Hippo-CottonCandyPink {
-  background-image: url(/static/sprites/spritesmith-main-16.png);
-  background-position: -82px 0px;
-  width: 81px;
-  height: 99px;
-}
-.Mount_Icon_Hippo-Desert {
-  background-image: url(/static/sprites/spritesmith-main-16.png);
-  background-position: -82px -1100px;
-  width: 81px;
-  height: 99px;
-}
-.Mount_Icon_Hippo-Golden {
-  background-image: url(/static/sprites/spritesmith-main-16.png);
-  background-position: -164px 0px;
-  width: 81px;
-  height: 99px;
-}
-.Mount_Icon_Hippo-Red {
-  background-image: url(/static/sprites/spritesmith-main-16.png);
-  background-position: 0px -100px;
-  width: 81px;
-  height: 99px;
-}
-.Mount_Icon_Hippo-Shade {
-  background-image: url(/static/sprites/spritesmith-main-16.png);
-  background-position: -82px -100px;
-  width: 81px;
-  height: 99px;
-}
-.Mount_Icon_Hippo-Skeleton {
-  background-image: url(/static/sprites/spritesmith-main-16.png);
-  background-position: -164px -100px;
-  width: 81px;
-  height: 99px;
-}
-.Mount_Icon_Hippo-White {
-  background-image: url(/static/sprites/spritesmith-main-16.png);
-  background-position: -246px 0px;
-  width: 81px;
-  height: 99px;
-}
-.Mount_Icon_Hippo-Zombie {
-  background-image: url(/static/sprites/spritesmith-main-16.png);
-  background-position: -246px -100px;
-  width: 81px;
-  height: 99px;
-}
-.Mount_Icon_Horse-Base {
-  background-image: url(/static/sprites/spritesmith-main-16.png);
-  background-position: 0px -200px;
-  width: 81px;
-  height: 99px;
-}
-.Mount_Icon_Horse-CottonCandyBlue {
-  background-image: url(/static/sprites/spritesmith-main-16.png);
-  background-position: -82px -200px;
-  width: 81px;
-  height: 99px;
-}
-.Mount_Icon_Horse-CottonCandyPink {
-  background-image: url(/static/sprites/spritesmith-main-16.png);
-  background-position: -164px -200px;
-  width: 81px;
-  height: 99px;
-}
-.Mount_Icon_Horse-Desert {
-  background-image: url(/static/sprites/spritesmith-main-16.png);
-  background-position: -246px -200px;
-  width: 81px;
-  height: 99px;
-}
-.Mount_Icon_Horse-Golden {
-  background-image: url(/static/sprites/spritesmith-main-16.png);
-  background-position: -328px 0px;
-  width: 81px;
-  height: 99px;
-}
-.Mount_Icon_Horse-Red {
-  background-image: url(/static/sprites/spritesmith-main-16.png);
-  background-position: -328px -100px;
-  width: 81px;
-  height: 99px;
-}
-.Mount_Icon_Horse-Shade {
-=======
-.Mount_Head_Wolf-Ghost {
->>>>>>> fdf2dd1f
+.Mount_Head_Wolf-Peppermint {
+  background-image: url(/static/sprites/spritesmith-main-16.png);
+  background-position: 0px 0px;
+  width: 135px;
+  height: 135px;
+}
+.Mount_Head_Wolf-Red {
+  background-image: url(/static/sprites/spritesmith-main-16.png);
+  background-position: -408px 0px;
+  width: 135px;
+  height: 135px;
+}
+.Mount_Head_Wolf-RoyalPurple {
   background-image: url(/static/sprites/spritesmith-main-16.png);
   background-position: -136px 0px;
   width: 135px;
   height: 135px;
 }
-<<<<<<< HEAD
-.Mount_Icon_Horse-Skeleton {
-=======
-.Mount_Head_Wolf-Golden {
->>>>>>> fdf2dd1f
-  background-image: url(/static/sprites/spritesmith-main-16.png);
-  background-position: 0px -408px;
+.Mount_Head_Wolf-Shade {
+  background-image: url(/static/sprites/spritesmith-main-16.png);
+  background-position: 0px -136px;
   width: 135px;
   height: 135px;
 }
-<<<<<<< HEAD
-.Mount_Icon_Horse-White {
-=======
-.Mount_Head_Wolf-Holly {
->>>>>>> fdf2dd1f
+.Mount_Head_Wolf-Shimmer {
+  background-image: url(/static/sprites/spritesmith-main-16.png);
+  background-position: -136px -136px;
+  width: 135px;
+  height: 135px;
+}
+.Mount_Head_Wolf-Skeleton {
+  background-image: url(/static/sprites/spritesmith-main-16.png);
+  background-position: -272px 0px;
+  width: 135px;
+  height: 135px;
+}
+.Mount_Head_Wolf-Spooky {
+  background-image: url(/static/sprites/spritesmith-main-16.png);
+  background-position: -272px -136px;
+  width: 135px;
+  height: 135px;
+}
+.Mount_Head_Wolf-Thunderstorm {
   background-image: url(/static/sprites/spritesmith-main-16.png);
   background-position: 0px -272px;
   width: 135px;
   height: 135px;
 }
-<<<<<<< HEAD
-.Mount_Icon_Horse-Zombie {
-=======
-.Mount_Head_Wolf-Peppermint {
->>>>>>> fdf2dd1f
-  background-image: url(/static/sprites/spritesmith-main-16.png);
-  background-position: 0px -136px;
-  width: 135px;
-  height: 135px;
-}
-<<<<<<< HEAD
-.Mount_Icon_JackOLantern-Base {
-  background-image: url(/static/sprites/spritesmith-main-16.png);
-  background-position: -328px -300px;
-  width: 81px;
-  height: 99px;
-}
-.Mount_Icon_Jackalope-RoyalPurple {
-  background-image: url(/static/sprites/spritesmith-main-16.png);
-  background-position: -246px -300px;
-  width: 81px;
-  height: 99px;
-}
-.Mount_Icon_LionCub-Aquatic {
-=======
-.Mount_Head_Wolf-Red {
-  background-image: url(/static/sprites/spritesmith-main-16.png);
-  background-position: -136px -136px;
-  width: 135px;
-  height: 135px;
-}
-.Mount_Head_Wolf-RoyalPurple {
-  background-image: url(/static/sprites/spritesmith-main-16.png);
-  background-position: -272px 0px;
-  width: 135px;
-  height: 135px;
-}
-.Mount_Head_Wolf-Shade {
->>>>>>> fdf2dd1f
-  background-image: url(/static/sprites/spritesmith-main-16.png);
-  background-position: -272px -136px;
-  width: 135px;
-  height: 135px;
-}
-<<<<<<< HEAD
-.Mount_Icon_LionCub-Base {
-=======
-.Mount_Head_Wolf-Shimmer {
->>>>>>> fdf2dd1f
-  background-image: url(/static/sprites/spritesmith-main-16.png);
-  background-position: 0px 0px;
-  width: 135px;
-  height: 135px;
-}
-<<<<<<< HEAD
-.Mount_Icon_LionCub-CottonCandyBlue {
-=======
-.Mount_Head_Wolf-Skeleton {
->>>>>>> fdf2dd1f
+.Mount_Head_Wolf-White {
   background-image: url(/static/sprites/spritesmith-main-16.png);
   background-position: -136px -272px;
   width: 135px;
   height: 135px;
 }
-<<<<<<< HEAD
-.Mount_Icon_LionCub-CottonCandyPink {
-=======
-.Mount_Head_Wolf-Spooky {
->>>>>>> fdf2dd1f
+.Mount_Head_Wolf-Zombie {
   background-image: url(/static/sprites/spritesmith-main-16.png);
   background-position: -272px -272px;
   width: 135px;
   height: 135px;
 }
-<<<<<<< HEAD
+.Mount_Icon_Armadillo-Base {
+  background-image: url(/static/sprites/spritesmith-main-16.png);
+  background-position: -408px -136px;
+  width: 81px;
+  height: 99px;
+}
+.Mount_Icon_Armadillo-CottonCandyBlue {
+  background-image: url(/static/sprites/spritesmith-main-16.png);
+  background-position: -408px -236px;
+  width: 81px;
+  height: 99px;
+}
+.Mount_Icon_Armadillo-CottonCandyPink {
+  background-image: url(/static/sprites/spritesmith-main-16.png);
+  background-position: 0px -408px;
+  width: 81px;
+  height: 99px;
+}
+.Mount_Icon_Armadillo-Desert {
+  background-image: url(/static/sprites/spritesmith-main-16.png);
+  background-position: -82px -408px;
+  width: 81px;
+  height: 99px;
+}
+.Mount_Icon_Armadillo-Golden {
+  background-image: url(/static/sprites/spritesmith-main-16.png);
+  background-position: -164px -408px;
+  width: 81px;
+  height: 99px;
+}
+.Mount_Icon_Armadillo-Red {
+  background-image: url(/static/sprites/spritesmith-main-16.png);
+  background-position: -246px -408px;
+  width: 81px;
+  height: 99px;
+}
+.Mount_Icon_Armadillo-Shade {
+  background-image: url(/static/sprites/spritesmith-main-16.png);
+  background-position: -328px -408px;
+  width: 81px;
+  height: 99px;
+}
+.Mount_Icon_Armadillo-Skeleton {
+  background-image: url(/static/sprites/spritesmith-main-16.png);
+  background-position: -410px -408px;
+  width: 81px;
+  height: 99px;
+}
+.Mount_Icon_Armadillo-White {
+  background-image: url(/static/sprites/spritesmith-main-16.png);
+  background-position: -544px 0px;
+  width: 81px;
+  height: 99px;
+}
+.Mount_Icon_Armadillo-Zombie {
+  background-image: url(/static/sprites/spritesmith-main-16.png);
+  background-position: -544px -100px;
+  width: 81px;
+  height: 99px;
+}
+.Mount_Icon_Axolotl-Base {
+  background-image: url(/static/sprites/spritesmith-main-16.png);
+  background-position: -544px -200px;
+  width: 81px;
+  height: 99px;
+}
+.Mount_Icon_Axolotl-CottonCandyBlue {
+  background-image: url(/static/sprites/spritesmith-main-16.png);
+  background-position: -544px -300px;
+  width: 81px;
+  height: 99px;
+}
+.Mount_Icon_Axolotl-CottonCandyPink {
+  background-image: url(/static/sprites/spritesmith-main-16.png);
+  background-position: -544px -400px;
+  width: 81px;
+  height: 99px;
+}
+.Mount_Icon_Axolotl-Desert {
+  background-image: url(/static/sprites/spritesmith-main-16.png);
+  background-position: 0px -508px;
+  width: 81px;
+  height: 99px;
+}
+.Mount_Icon_Axolotl-Golden {
+  background-image: url(/static/sprites/spritesmith-main-16.png);
+  background-position: -82px -508px;
+  width: 81px;
+  height: 99px;
+}
+.Mount_Icon_Axolotl-Red {
+  background-image: url(/static/sprites/spritesmith-main-16.png);
+  background-position: -164px -508px;
+  width: 81px;
+  height: 99px;
+}
+.Mount_Icon_Axolotl-Shade {
+  background-image: url(/static/sprites/spritesmith-main-16.png);
+  background-position: -246px -508px;
+  width: 81px;
+  height: 99px;
+}
+.Mount_Icon_Axolotl-Skeleton {
+  background-image: url(/static/sprites/spritesmith-main-16.png);
+  background-position: -328px -508px;
+  width: 81px;
+  height: 99px;
+}
+.Mount_Icon_Axolotl-White {
+  background-image: url(/static/sprites/spritesmith-main-16.png);
+  background-position: -410px -508px;
+  width: 81px;
+  height: 99px;
+}
+.Mount_Icon_Axolotl-Zombie {
+  background-image: url(/static/sprites/spritesmith-main-16.png);
+  background-position: -492px -508px;
+  width: 81px;
+  height: 99px;
+}
+.Mount_Icon_BearCub-Aquatic {
+  background-image: url(/static/sprites/spritesmith-main-16.png);
+  background-position: -626px 0px;
+  width: 81px;
+  height: 99px;
+}
+.Mount_Icon_BearCub-Base {
+  background-image: url(/static/sprites/spritesmith-main-16.png);
+  background-position: -626px -100px;
+  width: 81px;
+  height: 99px;
+}
+.Mount_Icon_BearCub-CottonCandyBlue {
+  background-image: url(/static/sprites/spritesmith-main-16.png);
+  background-position: -626px -200px;
+  width: 81px;
+  height: 99px;
+}
+.Mount_Icon_BearCub-CottonCandyPink {
+  background-image: url(/static/sprites/spritesmith-main-16.png);
+  background-position: -626px -300px;
+  width: 81px;
+  height: 99px;
+}
+.Mount_Icon_BearCub-Cupid {
+  background-image: url(/static/sprites/spritesmith-main-16.png);
+  background-position: -626px -400px;
+  width: 81px;
+  height: 99px;
+}
+.Mount_Icon_BearCub-Desert {
+  background-image: url(/static/sprites/spritesmith-main-16.png);
+  background-position: -626px -500px;
+  width: 81px;
+  height: 99px;
+}
+.Mount_Icon_BearCub-Ember {
+  background-image: url(/static/sprites/spritesmith-main-16.png);
+  background-position: 0px -608px;
+  width: 81px;
+  height: 99px;
+}
+.Mount_Icon_BearCub-Fairy {
+  background-image: url(/static/sprites/spritesmith-main-16.png);
+  background-position: -82px -608px;
+  width: 81px;
+  height: 99px;
+}
+.Mount_Icon_BearCub-Floral {
+  background-image: url(/static/sprites/spritesmith-main-16.png);
+  background-position: -164px -608px;
+  width: 81px;
+  height: 99px;
+}
+.Mount_Icon_BearCub-Ghost {
+  background-image: url(/static/sprites/spritesmith-main-16.png);
+  background-position: -246px -608px;
+  width: 81px;
+  height: 99px;
+}
+.Mount_Icon_BearCub-Golden {
+  background-image: url(/static/sprites/spritesmith-main-16.png);
+  background-position: -328px -608px;
+  width: 81px;
+  height: 99px;
+}
+.Mount_Icon_BearCub-Holly {
+  background-image: url(/static/sprites/spritesmith-main-16.png);
+  background-position: -410px -608px;
+  width: 81px;
+  height: 99px;
+}
+.Mount_Icon_BearCub-Peppermint {
+  background-image: url(/static/sprites/spritesmith-main-16.png);
+  background-position: -492px -608px;
+  width: 81px;
+  height: 99px;
+}
+.Mount_Icon_BearCub-Polar {
+  background-image: url(/static/sprites/spritesmith-main-16.png);
+  background-position: -574px -608px;
+  width: 81px;
+  height: 99px;
+}
+.Mount_Icon_BearCub-Red {
+  background-image: url(/static/sprites/spritesmith-main-16.png);
+  background-position: -708px 0px;
+  width: 81px;
+  height: 99px;
+}
+.Mount_Icon_BearCub-RoyalPurple {
+  background-image: url(/static/sprites/spritesmith-main-16.png);
+  background-position: -708px -100px;
+  width: 81px;
+  height: 99px;
+}
+.Mount_Icon_BearCub-Shade {
+  background-image: url(/static/sprites/spritesmith-main-16.png);
+  background-position: -708px -200px;
+  width: 81px;
+  height: 99px;
+}
+.Mount_Icon_BearCub-Shimmer {
+  background-image: url(/static/sprites/spritesmith-main-16.png);
+  background-position: -708px -300px;
+  width: 81px;
+  height: 99px;
+}
+.Mount_Icon_BearCub-Skeleton {
+  background-image: url(/static/sprites/spritesmith-main-16.png);
+  background-position: -708px -400px;
+  width: 81px;
+  height: 99px;
+}
+.Mount_Icon_BearCub-Spooky {
+  background-image: url(/static/sprites/spritesmith-main-16.png);
+  background-position: -708px -500px;
+  width: 81px;
+  height: 99px;
+}
+.Mount_Icon_BearCub-Thunderstorm {
+  background-image: url(/static/sprites/spritesmith-main-16.png);
+  background-position: -708px -600px;
+  width: 81px;
+  height: 99px;
+}
+.Mount_Icon_BearCub-White {
+  background-image: url(/static/sprites/spritesmith-main-16.png);
+  background-position: -790px 0px;
+  width: 81px;
+  height: 99px;
+}
+.Mount_Icon_BearCub-Zombie {
+  background-image: url(/static/sprites/spritesmith-main-16.png);
+  background-position: -790px -100px;
+  width: 81px;
+  height: 99px;
+}
+.Mount_Icon_Beetle-Base {
+  background-image: url(/static/sprites/spritesmith-main-16.png);
+  background-position: -790px -200px;
+  width: 81px;
+  height: 99px;
+}
+.Mount_Icon_Beetle-CottonCandyBlue {
+  background-image: url(/static/sprites/spritesmith-main-16.png);
+  background-position: -790px -300px;
+  width: 81px;
+  height: 99px;
+}
+.Mount_Icon_Beetle-CottonCandyPink {
+  background-image: url(/static/sprites/spritesmith-main-16.png);
+  background-position: -790px -400px;
+  width: 81px;
+  height: 99px;
+}
+.Mount_Icon_Beetle-Desert {
+  background-image: url(/static/sprites/spritesmith-main-16.png);
+  background-position: -790px -500px;
+  width: 81px;
+  height: 99px;
+}
+.Mount_Icon_Beetle-Golden {
+  background-image: url(/static/sprites/spritesmith-main-16.png);
+  background-position: -790px -600px;
+  width: 81px;
+  height: 99px;
+}
+.Mount_Icon_Beetle-Red {
+  background-image: url(/static/sprites/spritesmith-main-16.png);
+  background-position: 0px -708px;
+  width: 81px;
+  height: 99px;
+}
+.Mount_Icon_Beetle-Shade {
+  background-image: url(/static/sprites/spritesmith-main-16.png);
+  background-position: -82px -708px;
+  width: 81px;
+  height: 99px;
+}
+.Mount_Icon_Beetle-Skeleton {
+  background-image: url(/static/sprites/spritesmith-main-16.png);
+  background-position: -164px -708px;
+  width: 81px;
+  height: 99px;
+}
+.Mount_Icon_Beetle-White {
+  background-image: url(/static/sprites/spritesmith-main-16.png);
+  background-position: -246px -708px;
+  width: 81px;
+  height: 99px;
+}
+.Mount_Icon_Beetle-Zombie {
+  background-image: url(/static/sprites/spritesmith-main-16.png);
+  background-position: -328px -708px;
+  width: 81px;
+  height: 99px;
+}
+.Mount_Icon_Bunny-Base {
+  background-image: url(/static/sprites/spritesmith-main-16.png);
+  background-position: -410px -708px;
+  width: 81px;
+  height: 99px;
+}
+.Mount_Icon_Bunny-CottonCandyBlue {
+  background-image: url(/static/sprites/spritesmith-main-16.png);
+  background-position: -492px -708px;
+  width: 81px;
+  height: 99px;
+}
+.Mount_Icon_Bunny-CottonCandyPink {
+  background-image: url(/static/sprites/spritesmith-main-16.png);
+  background-position: -574px -708px;
+  width: 81px;
+  height: 99px;
+}
+.Mount_Icon_Bunny-Desert {
+  background-image: url(/static/sprites/spritesmith-main-16.png);
+  background-position: -656px -708px;
+  width: 81px;
+  height: 99px;
+}
+.Mount_Icon_Bunny-Golden {
+  background-image: url(/static/sprites/spritesmith-main-16.png);
+  background-position: -738px -708px;
+  width: 81px;
+  height: 99px;
+}
+.Mount_Icon_Bunny-Red {
+  background-image: url(/static/sprites/spritesmith-main-16.png);
+  background-position: -872px 0px;
+  width: 81px;
+  height: 99px;
+}
+.Mount_Icon_Bunny-Shade {
+  background-image: url(/static/sprites/spritesmith-main-16.png);
+  background-position: -872px -100px;
+  width: 81px;
+  height: 99px;
+}
+.Mount_Icon_Bunny-Skeleton {
+  background-image: url(/static/sprites/spritesmith-main-16.png);
+  background-position: -872px -200px;
+  width: 81px;
+  height: 99px;
+}
+.Mount_Icon_Bunny-White {
+  background-image: url(/static/sprites/spritesmith-main-16.png);
+  background-position: -872px -300px;
+  width: 81px;
+  height: 99px;
+}
+.Mount_Icon_Bunny-Zombie {
+  background-image: url(/static/sprites/spritesmith-main-16.png);
+  background-position: -872px -400px;
+  width: 81px;
+  height: 99px;
+}
+.Mount_Icon_Butterfly-Base {
+  background-image: url(/static/sprites/spritesmith-main-16.png);
+  background-position: -872px -500px;
+  width: 81px;
+  height: 99px;
+}
+.Mount_Icon_Butterfly-CottonCandyBlue {
+  background-image: url(/static/sprites/spritesmith-main-16.png);
+  background-position: -872px -600px;
+  width: 81px;
+  height: 99px;
+}
+.Mount_Icon_Butterfly-CottonCandyPink {
+  background-image: url(/static/sprites/spritesmith-main-16.png);
+  background-position: -872px -700px;
+  width: 81px;
+  height: 99px;
+}
+.Mount_Icon_Butterfly-Desert {
+  background-image: url(/static/sprites/spritesmith-main-16.png);
+  background-position: 0px -808px;
+  width: 81px;
+  height: 99px;
+}
+.Mount_Icon_Butterfly-Golden {
+  background-image: url(/static/sprites/spritesmith-main-16.png);
+  background-position: -82px -808px;
+  width: 81px;
+  height: 99px;
+}
+.Mount_Icon_Butterfly-Red {
+  background-image: url(/static/sprites/spritesmith-main-16.png);
+  background-position: -164px -808px;
+  width: 81px;
+  height: 99px;
+}
+.Mount_Icon_Butterfly-Shade {
+  background-image: url(/static/sprites/spritesmith-main-16.png);
+  background-position: -246px -808px;
+  width: 81px;
+  height: 99px;
+}
+.Mount_Icon_Butterfly-Skeleton {
+  background-image: url(/static/sprites/spritesmith-main-16.png);
+  background-position: -328px -808px;
+  width: 81px;
+  height: 99px;
+}
+.Mount_Icon_Butterfly-White {
+  background-image: url(/static/sprites/spritesmith-main-16.png);
+  background-position: -410px -808px;
+  width: 81px;
+  height: 99px;
+}
+.Mount_Icon_Butterfly-Zombie {
+  background-image: url(/static/sprites/spritesmith-main-16.png);
+  background-position: -492px -808px;
+  width: 81px;
+  height: 99px;
+}
+.Mount_Icon_Cactus-Aquatic {
+  background-image: url(/static/sprites/spritesmith-main-16.png);
+  background-position: -574px -808px;
+  width: 81px;
+  height: 99px;
+}
+.Mount_Icon_Cactus-Base {
+  background-image: url(/static/sprites/spritesmith-main-16.png);
+  background-position: -656px -808px;
+  width: 81px;
+  height: 99px;
+}
+.Mount_Icon_Cactus-CottonCandyBlue {
+  background-image: url(/static/sprites/spritesmith-main-16.png);
+  background-position: -738px -808px;
+  width: 81px;
+  height: 99px;
+}
+.Mount_Icon_Cactus-CottonCandyPink {
+  background-image: url(/static/sprites/spritesmith-main-16.png);
+  background-position: -820px -808px;
+  width: 81px;
+  height: 99px;
+}
+.Mount_Icon_Cactus-Cupid {
+  background-image: url(/static/sprites/spritesmith-main-16.png);
+  background-position: -954px 0px;
+  width: 81px;
+  height: 99px;
+}
+.Mount_Icon_Cactus-Desert {
+  background-image: url(/static/sprites/spritesmith-main-16.png);
+  background-position: -954px -100px;
+  width: 81px;
+  height: 99px;
+}
+.Mount_Icon_Cactus-Ember {
+  background-image: url(/static/sprites/spritesmith-main-16.png);
+  background-position: -954px -200px;
+  width: 81px;
+  height: 99px;
+}
+.Mount_Icon_Cactus-Fairy {
+  background-image: url(/static/sprites/spritesmith-main-16.png);
+  background-position: -954px -300px;
+  width: 81px;
+  height: 99px;
+}
+.Mount_Icon_Cactus-Floral {
+  background-image: url(/static/sprites/spritesmith-main-16.png);
+  background-position: -954px -400px;
+  width: 81px;
+  height: 99px;
+}
+.Mount_Icon_Cactus-Ghost {
+  background-image: url(/static/sprites/spritesmith-main-16.png);
+  background-position: -954px -500px;
+  width: 81px;
+  height: 99px;
+}
+.Mount_Icon_Cactus-Golden {
+  background-image: url(/static/sprites/spritesmith-main-16.png);
+  background-position: -954px -600px;
+  width: 81px;
+  height: 99px;
+}
+.Mount_Icon_Cactus-Holly {
+  background-image: url(/static/sprites/spritesmith-main-16.png);
+  background-position: -954px -700px;
+  width: 81px;
+  height: 99px;
+}
+.Mount_Icon_Cactus-Peppermint {
+  background-image: url(/static/sprites/spritesmith-main-16.png);
+  background-position: -954px -800px;
+  width: 81px;
+  height: 99px;
+}
+.Mount_Icon_Cactus-Red {
+  background-image: url(/static/sprites/spritesmith-main-16.png);
+  background-position: 0px -908px;
+  width: 81px;
+  height: 99px;
+}
+.Mount_Icon_Cactus-RoyalPurple {
+  background-image: url(/static/sprites/spritesmith-main-16.png);
+  background-position: -82px -908px;
+  width: 81px;
+  height: 99px;
+}
+.Mount_Icon_Cactus-Shade {
+  background-image: url(/static/sprites/spritesmith-main-16.png);
+  background-position: -164px -908px;
+  width: 81px;
+  height: 99px;
+}
+.Mount_Icon_Cactus-Shimmer {
+  background-image: url(/static/sprites/spritesmith-main-16.png);
+  background-position: -246px -908px;
+  width: 81px;
+  height: 99px;
+}
+.Mount_Icon_Cactus-Skeleton {
+  background-image: url(/static/sprites/spritesmith-main-16.png);
+  background-position: -328px -908px;
+  width: 81px;
+  height: 99px;
+}
+.Mount_Icon_Cactus-Spooky {
+  background-image: url(/static/sprites/spritesmith-main-16.png);
+  background-position: -410px -908px;
+  width: 81px;
+  height: 99px;
+}
+.Mount_Icon_Cactus-Thunderstorm {
+  background-image: url(/static/sprites/spritesmith-main-16.png);
+  background-position: -492px -908px;
+  width: 81px;
+  height: 99px;
+}
+.Mount_Icon_Cactus-White {
+  background-image: url(/static/sprites/spritesmith-main-16.png);
+  background-position: -574px -908px;
+  width: 81px;
+  height: 99px;
+}
+.Mount_Icon_Cactus-Zombie {
+  background-image: url(/static/sprites/spritesmith-main-16.png);
+  background-position: -656px -908px;
+  width: 81px;
+  height: 99px;
+}
+.Mount_Icon_Cheetah-Base {
+  background-image: url(/static/sprites/spritesmith-main-16.png);
+  background-position: -738px -908px;
+  width: 81px;
+  height: 99px;
+}
+.Mount_Icon_Cheetah-CottonCandyBlue {
+  background-image: url(/static/sprites/spritesmith-main-16.png);
+  background-position: -820px -908px;
+  width: 81px;
+  height: 99px;
+}
+.Mount_Icon_Cheetah-CottonCandyPink {
+  background-image: url(/static/sprites/spritesmith-main-16.png);
+  background-position: -902px -908px;
+  width: 81px;
+  height: 99px;
+}
+.Mount_Icon_Cheetah-Desert {
+  background-image: url(/static/sprites/spritesmith-main-16.png);
+  background-position: -1036px 0px;
+  width: 81px;
+  height: 99px;
+}
+.Mount_Icon_Cheetah-Golden {
+  background-image: url(/static/sprites/spritesmith-main-16.png);
+  background-position: -1036px -100px;
+  width: 81px;
+  height: 99px;
+}
+.Mount_Icon_Cheetah-Red {
+  background-image: url(/static/sprites/spritesmith-main-16.png);
+  background-position: -1036px -200px;
+  width: 81px;
+  height: 99px;
+}
+.Mount_Icon_Cheetah-Shade {
+  background-image: url(/static/sprites/spritesmith-main-16.png);
+  background-position: -1036px -300px;
+  width: 81px;
+  height: 99px;
+}
+.Mount_Icon_Cheetah-Skeleton {
+  background-image: url(/static/sprites/spritesmith-main-16.png);
+  background-position: -1036px -400px;
+  width: 81px;
+  height: 99px;
+}
+.Mount_Icon_Cheetah-White {
+  background-image: url(/static/sprites/spritesmith-main-16.png);
+  background-position: -1036px -500px;
+  width: 81px;
+  height: 99px;
+}
+.Mount_Icon_Cheetah-Zombie {
+  background-image: url(/static/sprites/spritesmith-main-16.png);
+  background-position: -1036px -600px;
+  width: 81px;
+  height: 99px;
+}
+.Mount_Icon_Cow-Base {
+  background-image: url(/static/sprites/spritesmith-main-16.png);
+  background-position: -1036px -700px;
+  width: 81px;
+  height: 99px;
+}
+.Mount_Icon_Cow-CottonCandyBlue {
+  background-image: url(/static/sprites/spritesmith-main-16.png);
+  background-position: -1036px -800px;
+  width: 81px;
+  height: 99px;
+}
+.Mount_Icon_Cow-CottonCandyPink {
+  background-image: url(/static/sprites/spritesmith-main-16.png);
+  background-position: -1036px -900px;
+  width: 81px;
+  height: 99px;
+}
+.Mount_Icon_Cow-Desert {
+  background-image: url(/static/sprites/spritesmith-main-16.png);
+  background-position: 0px -1008px;
+  width: 81px;
+  height: 99px;
+}
+.Mount_Icon_Cow-Golden {
+  background-image: url(/static/sprites/spritesmith-main-16.png);
+  background-position: -82px -1008px;
+  width: 81px;
+  height: 99px;
+}
+.Mount_Icon_Cow-Red {
+  background-image: url(/static/sprites/spritesmith-main-16.png);
+  background-position: -164px -1008px;
+  width: 81px;
+  height: 99px;
+}
+.Mount_Icon_Cow-Shade {
+  background-image: url(/static/sprites/spritesmith-main-16.png);
+  background-position: -246px -1008px;
+  width: 81px;
+  height: 99px;
+}
+.Mount_Icon_Cow-Skeleton {
+  background-image: url(/static/sprites/spritesmith-main-16.png);
+  background-position: -328px -1008px;
+  width: 81px;
+  height: 99px;
+}
+.Mount_Icon_Cow-White {
+  background-image: url(/static/sprites/spritesmith-main-16.png);
+  background-position: -410px -1008px;
+  width: 81px;
+  height: 99px;
+}
+.Mount_Icon_Cow-Zombie {
+  background-image: url(/static/sprites/spritesmith-main-16.png);
+  background-position: -492px -1008px;
+  width: 81px;
+  height: 99px;
+}
+.Mount_Icon_Cuttlefish-Base {
+  background-image: url(/static/sprites/spritesmith-main-16.png);
+  background-position: -574px -1008px;
+  width: 81px;
+  height: 99px;
+}
+.Mount_Icon_Cuttlefish-CottonCandyBlue {
+  background-image: url(/static/sprites/spritesmith-main-16.png);
+  background-position: -656px -1008px;
+  width: 81px;
+  height: 99px;
+}
+.Mount_Icon_Cuttlefish-CottonCandyPink {
+  background-image: url(/static/sprites/spritesmith-main-16.png);
+  background-position: -738px -1008px;
+  width: 81px;
+  height: 99px;
+}
+.Mount_Icon_Cuttlefish-Desert {
+  background-image: url(/static/sprites/spritesmith-main-16.png);
+  background-position: -820px -1008px;
+  width: 81px;
+  height: 99px;
+}
+.Mount_Icon_Cuttlefish-Golden {
+  background-image: url(/static/sprites/spritesmith-main-16.png);
+  background-position: -902px -1008px;
+  width: 81px;
+  height: 99px;
+}
+.Mount_Icon_Cuttlefish-Red {
+  background-image: url(/static/sprites/spritesmith-main-16.png);
+  background-position: -984px -1008px;
+  width: 81px;
+  height: 99px;
+}
+.Mount_Icon_Cuttlefish-Shade {
+  background-image: url(/static/sprites/spritesmith-main-16.png);
+  background-position: -1118px 0px;
+  width: 81px;
+  height: 99px;
+}
+.Mount_Icon_Cuttlefish-Skeleton {
+  background-image: url(/static/sprites/spritesmith-main-16.png);
+  background-position: -1118px -100px;
+  width: 81px;
+  height: 99px;
+}
+.Mount_Icon_Cuttlefish-White {
+  background-image: url(/static/sprites/spritesmith-main-16.png);
+  background-position: -1118px -200px;
+  width: 81px;
+  height: 99px;
+}
+.Mount_Icon_Cuttlefish-Zombie {
+  background-image: url(/static/sprites/spritesmith-main-16.png);
+  background-position: -1118px -300px;
+  width: 81px;
+  height: 99px;
+}
+.Mount_Icon_Deer-Base {
+  background-image: url(/static/sprites/spritesmith-main-16.png);
+  background-position: -1118px -400px;
+  width: 81px;
+  height: 99px;
+}
+.Mount_Icon_Deer-CottonCandyBlue {
+  background-image: url(/static/sprites/spritesmith-main-16.png);
+  background-position: -1118px -500px;
+  width: 81px;
+  height: 99px;
+}
+.Mount_Icon_Deer-CottonCandyPink {
+  background-image: url(/static/sprites/spritesmith-main-16.png);
+  background-position: -1118px -600px;
+  width: 81px;
+  height: 99px;
+}
+.Mount_Icon_Deer-Desert {
+  background-image: url(/static/sprites/spritesmith-main-16.png);
+  background-position: -1118px -700px;
+  width: 81px;
+  height: 99px;
+}
+.Mount_Icon_Deer-Golden {
+  background-image: url(/static/sprites/spritesmith-main-16.png);
+  background-position: -1118px -800px;
+  width: 81px;
+  height: 99px;
+}
+.Mount_Icon_Deer-Red {
+  background-image: url(/static/sprites/spritesmith-main-16.png);
+  background-position: -1118px -900px;
+  width: 81px;
+  height: 99px;
+}
+.Mount_Icon_Deer-Shade {
+  background-image: url(/static/sprites/spritesmith-main-16.png);
+  background-position: -1118px -1000px;
+  width: 81px;
+  height: 99px;
+}
+.Mount_Icon_Deer-Skeleton {
+  background-image: url(/static/sprites/spritesmith-main-16.png);
+  background-position: -1200px 0px;
+  width: 81px;
+  height: 99px;
+}
+.Mount_Icon_Deer-White {
+  background-image: url(/static/sprites/spritesmith-main-16.png);
+  background-position: -1200px -100px;
+  width: 81px;
+  height: 99px;
+}
+.Mount_Icon_Deer-Zombie {
+  background-image: url(/static/sprites/spritesmith-main-16.png);
+  background-position: -1200px -200px;
+  width: 81px;
+  height: 99px;
+}
+.Mount_Icon_Dragon-Aquatic {
+  background-image: url(/static/sprites/spritesmith-main-16.png);
+  background-position: -1200px -300px;
+  width: 81px;
+  height: 99px;
+}
+.Mount_Icon_Dragon-Base {
+  background-image: url(/static/sprites/spritesmith-main-16.png);
+  background-position: -1200px -400px;
+  width: 81px;
+  height: 99px;
+}
+.Mount_Icon_Dragon-CottonCandyBlue {
+  background-image: url(/static/sprites/spritesmith-main-16.png);
+  background-position: -1200px -500px;
+  width: 81px;
+  height: 99px;
+}
+.Mount_Icon_Dragon-CottonCandyPink {
+  background-image: url(/static/sprites/spritesmith-main-16.png);
+  background-position: -1200px -600px;
+  width: 81px;
+  height: 99px;
+}
+.Mount_Icon_Dragon-Cupid {
+  background-image: url(/static/sprites/spritesmith-main-16.png);
+  background-position: -1200px -700px;
+  width: 81px;
+  height: 99px;
+}
+.Mount_Icon_Dragon-Desert {
+  background-image: url(/static/sprites/spritesmith-main-16.png);
+  background-position: -1200px -800px;
+  width: 81px;
+  height: 99px;
+}
+.Mount_Icon_Dragon-Ember {
+  background-image: url(/static/sprites/spritesmith-main-16.png);
+  background-position: -1200px -900px;
+  width: 81px;
+  height: 99px;
+}
+.Mount_Icon_Dragon-Fairy {
+  background-image: url(/static/sprites/spritesmith-main-16.png);
+  background-position: -1200px -1000px;
+  width: 81px;
+  height: 99px;
+}
+.Mount_Icon_Dragon-Floral {
+  background-image: url(/static/sprites/spritesmith-main-16.png);
+  background-position: 0px -1108px;
+  width: 81px;
+  height: 99px;
+}
+.Mount_Icon_Dragon-Ghost {
+  background-image: url(/static/sprites/spritesmith-main-16.png);
+  background-position: -82px -1108px;
+  width: 81px;
+  height: 99px;
+}
+.Mount_Icon_Dragon-Golden {
+  background-image: url(/static/sprites/spritesmith-main-16.png);
+  background-position: -164px -1108px;
+  width: 81px;
+  height: 99px;
+}
+.Mount_Icon_Dragon-Holly {
+  background-image: url(/static/sprites/spritesmith-main-16.png);
+  background-position: -246px -1108px;
+  width: 81px;
+  height: 99px;
+}
+.Mount_Icon_Dragon-Peppermint {
+  background-image: url(/static/sprites/spritesmith-main-16.png);
+  background-position: -328px -1108px;
+  width: 81px;
+  height: 99px;
+}
+.Mount_Icon_Dragon-Red {
+  background-image: url(/static/sprites/spritesmith-main-16.png);
+  background-position: -410px -1108px;
+  width: 81px;
+  height: 99px;
+}
+.Mount_Icon_Dragon-RoyalPurple {
+  background-image: url(/static/sprites/spritesmith-main-16.png);
+  background-position: -492px -1108px;
+  width: 81px;
+  height: 99px;
+}
+.Mount_Icon_Dragon-Shade {
+  background-image: url(/static/sprites/spritesmith-main-16.png);
+  background-position: -574px -1108px;
+  width: 81px;
+  height: 99px;
+}
+.Mount_Icon_Dragon-Shimmer {
+  background-image: url(/static/sprites/spritesmith-main-16.png);
+  background-position: -1692px -1300px;
+  width: 81px;
+  height: 99px;
+}
+.Mount_Icon_Dragon-Skeleton {
+  background-image: url(/static/sprites/spritesmith-main-16.png);
+  background-position: -738px -1108px;
+  width: 81px;
+  height: 99px;
+}
+.Mount_Icon_Dragon-Spooky {
+  background-image: url(/static/sprites/spritesmith-main-16.png);
+  background-position: -820px -1108px;
+  width: 81px;
+  height: 99px;
+}
+.Mount_Icon_Dragon-Thunderstorm {
+  background-image: url(/static/sprites/spritesmith-main-16.png);
+  background-position: -902px -1108px;
+  width: 81px;
+  height: 99px;
+}
+.Mount_Icon_Dragon-White {
+  background-image: url(/static/sprites/spritesmith-main-16.png);
+  background-position: -984px -1108px;
+  width: 81px;
+  height: 99px;
+}
+.Mount_Icon_Dragon-Zombie {
+  background-image: url(/static/sprites/spritesmith-main-16.png);
+  background-position: -1066px -1108px;
+  width: 81px;
+  height: 99px;
+}
+.Mount_Icon_Egg-Base {
+  background-image: url(/static/sprites/spritesmith-main-16.png);
+  background-position: -1148px -1108px;
+  width: 81px;
+  height: 99px;
+}
+.Mount_Icon_Egg-CottonCandyBlue {
+  background-image: url(/static/sprites/spritesmith-main-16.png);
+  background-position: -1282px 0px;
+  width: 81px;
+  height: 99px;
+}
+.Mount_Icon_Egg-CottonCandyPink {
+  background-image: url(/static/sprites/spritesmith-main-16.png);
+  background-position: -1282px -100px;
+  width: 81px;
+  height: 99px;
+}
+.Mount_Icon_Egg-Desert {
+  background-image: url(/static/sprites/spritesmith-main-16.png);
+  background-position: -1282px -200px;
+  width: 81px;
+  height: 99px;
+}
+.Mount_Icon_Egg-Golden {
+  background-image: url(/static/sprites/spritesmith-main-16.png);
+  background-position: -1282px -300px;
+  width: 81px;
+  height: 99px;
+}
+.Mount_Icon_Egg-Red {
+  background-image: url(/static/sprites/spritesmith-main-16.png);
+  background-position: -1282px -400px;
+  width: 81px;
+  height: 99px;
+}
+.Mount_Icon_Egg-Shade {
+  background-image: url(/static/sprites/spritesmith-main-16.png);
+  background-position: -1282px -500px;
+  width: 81px;
+  height: 99px;
+}
+.Mount_Icon_Egg-Skeleton {
+  background-image: url(/static/sprites/spritesmith-main-16.png);
+  background-position: -1282px -600px;
+  width: 81px;
+  height: 99px;
+}
+.Mount_Icon_Egg-White {
+  background-image: url(/static/sprites/spritesmith-main-16.png);
+  background-position: -1282px -700px;
+  width: 81px;
+  height: 99px;
+}
+.Mount_Icon_Egg-Zombie {
+  background-image: url(/static/sprites/spritesmith-main-16.png);
+  background-position: -1282px -800px;
+  width: 81px;
+  height: 99px;
+}
+.Mount_Icon_Falcon-Base {
+  background-image: url(/static/sprites/spritesmith-main-16.png);
+  background-position: -1282px -900px;
+  width: 81px;
+  height: 99px;
+}
+.Mount_Icon_Falcon-CottonCandyBlue {
+  background-image: url(/static/sprites/spritesmith-main-16.png);
+  background-position: -1282px -1000px;
+  width: 81px;
+  height: 99px;
+}
+.Mount_Icon_Falcon-CottonCandyPink {
+  background-image: url(/static/sprites/spritesmith-main-16.png);
+  background-position: -1282px -1100px;
+  width: 81px;
+  height: 99px;
+}
+.Mount_Icon_Falcon-Desert {
+  background-image: url(/static/sprites/spritesmith-main-16.png);
+  background-position: 0px -1208px;
+  width: 81px;
+  height: 99px;
+}
+.Mount_Icon_Falcon-Golden {
+  background-image: url(/static/sprites/spritesmith-main-16.png);
+  background-position: -82px -1208px;
+  width: 81px;
+  height: 99px;
+}
+.Mount_Icon_Falcon-Red {
+  background-image: url(/static/sprites/spritesmith-main-16.png);
+  background-position: -164px -1208px;
+  width: 81px;
+  height: 99px;
+}
+.Mount_Icon_Falcon-Shade {
+  background-image: url(/static/sprites/spritesmith-main-16.png);
+  background-position: -246px -1208px;
+  width: 81px;
+  height: 99px;
+}
+.Mount_Icon_Falcon-Skeleton {
+  background-image: url(/static/sprites/spritesmith-main-16.png);
+  background-position: -328px -1208px;
+  width: 81px;
+  height: 99px;
+}
+.Mount_Icon_Falcon-White {
+  background-image: url(/static/sprites/spritesmith-main-16.png);
+  background-position: -410px -1208px;
+  width: 81px;
+  height: 99px;
+}
+.Mount_Icon_Falcon-Zombie {
+  background-image: url(/static/sprites/spritesmith-main-16.png);
+  background-position: -492px -1208px;
+  width: 81px;
+  height: 99px;
+}
+.Mount_Icon_Ferret-Base {
+  background-image: url(/static/sprites/spritesmith-main-16.png);
+  background-position: -574px -1208px;
+  width: 81px;
+  height: 99px;
+}
+.Mount_Icon_Ferret-CottonCandyBlue {
+  background-image: url(/static/sprites/spritesmith-main-16.png);
+  background-position: -656px -1208px;
+  width: 81px;
+  height: 99px;
+}
+.Mount_Icon_Ferret-CottonCandyPink {
+  background-image: url(/static/sprites/spritesmith-main-16.png);
+  background-position: -738px -1208px;
+  width: 81px;
+  height: 99px;
+}
+.Mount_Icon_Ferret-Desert {
+  background-image: url(/static/sprites/spritesmith-main-16.png);
+  background-position: -820px -1208px;
+  width: 81px;
+  height: 99px;
+}
+.Mount_Icon_Ferret-Golden {
+  background-image: url(/static/sprites/spritesmith-main-16.png);
+  background-position: -902px -1208px;
+  width: 81px;
+  height: 99px;
+}
+.Mount_Icon_Ferret-Red {
+  background-image: url(/static/sprites/spritesmith-main-16.png);
+  background-position: -984px -1208px;
+  width: 81px;
+  height: 99px;
+}
+.Mount_Icon_Ferret-Shade {
+  background-image: url(/static/sprites/spritesmith-main-16.png);
+  background-position: -1066px -1208px;
+  width: 81px;
+  height: 99px;
+}
+.Mount_Icon_Ferret-Skeleton {
+  background-image: url(/static/sprites/spritesmith-main-16.png);
+  background-position: -1148px -1208px;
+  width: 81px;
+  height: 99px;
+}
+.Mount_Icon_Ferret-White {
+  background-image: url(/static/sprites/spritesmith-main-16.png);
+  background-position: -1230px -1208px;
+  width: 81px;
+  height: 99px;
+}
+.Mount_Icon_Ferret-Zombie {
+  background-image: url(/static/sprites/spritesmith-main-16.png);
+  background-position: -1364px 0px;
+  width: 81px;
+  height: 99px;
+}
+.Mount_Icon_FlyingPig-Aquatic {
+  background-image: url(/static/sprites/spritesmith-main-16.png);
+  background-position: -1364px -100px;
+  width: 81px;
+  height: 99px;
+}
+.Mount_Icon_FlyingPig-Base {
+  background-image: url(/static/sprites/spritesmith-main-16.png);
+  background-position: -1364px -200px;
+  width: 81px;
+  height: 99px;
+}
+.Mount_Icon_FlyingPig-CottonCandyBlue {
+  background-image: url(/static/sprites/spritesmith-main-16.png);
+  background-position: -1364px -300px;
+  width: 81px;
+  height: 99px;
+}
+.Mount_Icon_FlyingPig-CottonCandyPink {
+  background-image: url(/static/sprites/spritesmith-main-16.png);
+  background-position: -1364px -400px;
+  width: 81px;
+  height: 99px;
+}
+.Mount_Icon_FlyingPig-Cupid {
+  background-image: url(/static/sprites/spritesmith-main-16.png);
+  background-position: -1364px -500px;
+  width: 81px;
+  height: 99px;
+}
+.Mount_Icon_FlyingPig-Desert {
+  background-image: url(/static/sprites/spritesmith-main-16.png);
+  background-position: -1364px -600px;
+  width: 81px;
+  height: 99px;
+}
+.Mount_Icon_FlyingPig-Ember {
+  background-image: url(/static/sprites/spritesmith-main-16.png);
+  background-position: -1364px -700px;
+  width: 81px;
+  height: 99px;
+}
+.Mount_Icon_FlyingPig-Fairy {
+  background-image: url(/static/sprites/spritesmith-main-16.png);
+  background-position: -1364px -800px;
+  width: 81px;
+  height: 99px;
+}
+.Mount_Icon_FlyingPig-Floral {
+  background-image: url(/static/sprites/spritesmith-main-16.png);
+  background-position: -1364px -900px;
+  width: 81px;
+  height: 99px;
+}
+.Mount_Icon_FlyingPig-Ghost {
+  background-image: url(/static/sprites/spritesmith-main-16.png);
+  background-position: -1364px -1000px;
+  width: 81px;
+  height: 99px;
+}
+.Mount_Icon_FlyingPig-Golden {
+  background-image: url(/static/sprites/spritesmith-main-16.png);
+  background-position: -1364px -1100px;
+  width: 81px;
+  height: 99px;
+}
+.Mount_Icon_FlyingPig-Holly {
+  background-image: url(/static/sprites/spritesmith-main-16.png);
+  background-position: -1364px -1200px;
+  width: 81px;
+  height: 99px;
+}
+.Mount_Icon_FlyingPig-Peppermint {
+  background-image: url(/static/sprites/spritesmith-main-16.png);
+  background-position: 0px -1308px;
+  width: 81px;
+  height: 99px;
+}
+.Mount_Icon_FlyingPig-Red {
+  background-image: url(/static/sprites/spritesmith-main-16.png);
+  background-position: -82px -1308px;
+  width: 81px;
+  height: 99px;
+}
+.Mount_Icon_FlyingPig-RoyalPurple {
+  background-image: url(/static/sprites/spritesmith-main-16.png);
+  background-position: -164px -1308px;
+  width: 81px;
+  height: 99px;
+}
+.Mount_Icon_FlyingPig-Shade {
+  background-image: url(/static/sprites/spritesmith-main-16.png);
+  background-position: -246px -1308px;
+  width: 81px;
+  height: 99px;
+}
+.Mount_Icon_FlyingPig-Shimmer {
+  background-image: url(/static/sprites/spritesmith-main-16.png);
+  background-position: -328px -1308px;
+  width: 81px;
+  height: 99px;
+}
+.Mount_Icon_FlyingPig-Skeleton {
+  background-image: url(/static/sprites/spritesmith-main-16.png);
+  background-position: -410px -1308px;
+  width: 81px;
+  height: 99px;
+}
+.Mount_Icon_FlyingPig-Spooky {
+  background-image: url(/static/sprites/spritesmith-main-16.png);
+  background-position: -492px -1308px;
+  width: 81px;
+  height: 99px;
+}
+.Mount_Icon_FlyingPig-Thunderstorm {
+  background-image: url(/static/sprites/spritesmith-main-16.png);
+  background-position: -574px -1308px;
+  width: 81px;
+  height: 99px;
+}
+.Mount_Icon_FlyingPig-White {
+  background-image: url(/static/sprites/spritesmith-main-16.png);
+  background-position: -656px -1308px;
+  width: 81px;
+  height: 99px;
+}
+.Mount_Icon_FlyingPig-Zombie {
+  background-image: url(/static/sprites/spritesmith-main-16.png);
+  background-position: -738px -1308px;
+  width: 81px;
+  height: 99px;
+}
+.Mount_Icon_Fox-Aquatic {
+  background-image: url(/static/sprites/spritesmith-main-16.png);
+  background-position: -820px -1308px;
+  width: 81px;
+  height: 99px;
+}
+.Mount_Icon_Fox-Base {
+  background-image: url(/static/sprites/spritesmith-main-16.png);
+  background-position: -902px -1308px;
+  width: 81px;
+  height: 99px;
+}
+.Mount_Icon_Fox-CottonCandyBlue {
+  background-image: url(/static/sprites/spritesmith-main-16.png);
+  background-position: -984px -1308px;
+  width: 81px;
+  height: 99px;
+}
+.Mount_Icon_Fox-CottonCandyPink {
+  background-image: url(/static/sprites/spritesmith-main-16.png);
+  background-position: -1066px -1308px;
+  width: 81px;
+  height: 99px;
+}
+.Mount_Icon_Fox-Cupid {
+  background-image: url(/static/sprites/spritesmith-main-16.png);
+  background-position: -1148px -1308px;
+  width: 81px;
+  height: 99px;
+}
+.Mount_Icon_Fox-Desert {
+  background-image: url(/static/sprites/spritesmith-main-16.png);
+  background-position: -1230px -1308px;
+  width: 81px;
+  height: 99px;
+}
+.Mount_Icon_Fox-Ember {
+  background-image: url(/static/sprites/spritesmith-main-16.png);
+  background-position: -1312px -1308px;
+  width: 81px;
+  height: 99px;
+}
+.Mount_Icon_Fox-Fairy {
+  background-image: url(/static/sprites/spritesmith-main-16.png);
+  background-position: -1446px 0px;
+  width: 81px;
+  height: 99px;
+}
+.Mount_Icon_Fox-Floral {
+  background-image: url(/static/sprites/spritesmith-main-16.png);
+  background-position: -1446px -100px;
+  width: 81px;
+  height: 99px;
+}
+.Mount_Icon_Fox-Ghost {
+  background-image: url(/static/sprites/spritesmith-main-16.png);
+  background-position: -1446px -200px;
+  width: 81px;
+  height: 99px;
+}
+.Mount_Icon_Fox-Golden {
+  background-image: url(/static/sprites/spritesmith-main-16.png);
+  background-position: -1446px -300px;
+  width: 81px;
+  height: 99px;
+}
+.Mount_Icon_Fox-Holly {
+  background-image: url(/static/sprites/spritesmith-main-16.png);
+  background-position: -1446px -400px;
+  width: 81px;
+  height: 99px;
+}
+.Mount_Icon_Fox-Peppermint {
+  background-image: url(/static/sprites/spritesmith-main-16.png);
+  background-position: -1446px -500px;
+  width: 81px;
+  height: 99px;
+}
+.Mount_Icon_Fox-Red {
+  background-image: url(/static/sprites/spritesmith-main-16.png);
+  background-position: -1446px -600px;
+  width: 81px;
+  height: 99px;
+}
+.Mount_Icon_Fox-RoyalPurple {
+  background-image: url(/static/sprites/spritesmith-main-16.png);
+  background-position: -1446px -700px;
+  width: 81px;
+  height: 99px;
+}
+.Mount_Icon_Fox-Shade {
+  background-image: url(/static/sprites/spritesmith-main-16.png);
+  background-position: -1446px -800px;
+  width: 81px;
+  height: 99px;
+}
+.Mount_Icon_Fox-Shimmer {
+  background-image: url(/static/sprites/spritesmith-main-16.png);
+  background-position: -1446px -900px;
+  width: 81px;
+  height: 99px;
+}
+.Mount_Icon_Fox-Skeleton {
+  background-image: url(/static/sprites/spritesmith-main-16.png);
+  background-position: -1446px -1000px;
+  width: 81px;
+  height: 99px;
+}
+.Mount_Icon_Fox-Spooky {
+  background-image: url(/static/sprites/spritesmith-main-16.png);
+  background-position: -1446px -1100px;
+  width: 81px;
+  height: 99px;
+}
+.Mount_Icon_Fox-Thunderstorm {
+  background-image: url(/static/sprites/spritesmith-main-16.png);
+  background-position: -1446px -1200px;
+  width: 81px;
+  height: 99px;
+}
+.Mount_Icon_Fox-White {
+  background-image: url(/static/sprites/spritesmith-main-16.png);
+  background-position: -1446px -1300px;
+  width: 81px;
+  height: 99px;
+}
+.Mount_Icon_Fox-Zombie {
+  background-image: url(/static/sprites/spritesmith-main-16.png);
+  background-position: 0px -1408px;
+  width: 81px;
+  height: 99px;
+}
+.Mount_Icon_Frog-Base {
+  background-image: url(/static/sprites/spritesmith-main-16.png);
+  background-position: -82px -1408px;
+  width: 81px;
+  height: 99px;
+}
+.Mount_Icon_Frog-CottonCandyBlue {
+  background-image: url(/static/sprites/spritesmith-main-16.png);
+  background-position: -164px -1408px;
+  width: 81px;
+  height: 99px;
+}
+.Mount_Icon_Frog-CottonCandyPink {
+  background-image: url(/static/sprites/spritesmith-main-16.png);
+  background-position: -246px -1408px;
+  width: 81px;
+  height: 99px;
+}
+.Mount_Icon_Frog-Desert {
+  background-image: url(/static/sprites/spritesmith-main-16.png);
+  background-position: -328px -1408px;
+  width: 81px;
+  height: 99px;
+}
+.Mount_Icon_Frog-Golden {
+  background-image: url(/static/sprites/spritesmith-main-16.png);
+  background-position: -410px -1408px;
+  width: 81px;
+  height: 99px;
+}
+.Mount_Icon_Frog-Red {
+  background-image: url(/static/sprites/spritesmith-main-16.png);
+  background-position: -492px -1408px;
+  width: 81px;
+  height: 99px;
+}
+.Mount_Icon_Frog-Shade {
+  background-image: url(/static/sprites/spritesmith-main-16.png);
+  background-position: -574px -1408px;
+  width: 81px;
+  height: 99px;
+}
+.Mount_Icon_Frog-Skeleton {
+  background-image: url(/static/sprites/spritesmith-main-16.png);
+  background-position: -656px -1408px;
+  width: 81px;
+  height: 99px;
+}
+.Mount_Icon_Frog-White {
+  background-image: url(/static/sprites/spritesmith-main-16.png);
+  background-position: -738px -1408px;
+  width: 81px;
+  height: 99px;
+}
+.Mount_Icon_Frog-Zombie {
+  background-image: url(/static/sprites/spritesmith-main-16.png);
+  background-position: -820px -1408px;
+  width: 81px;
+  height: 99px;
+}
+.Mount_Icon_Gryphon-Base {
+  background-image: url(/static/sprites/spritesmith-main-16.png);
+  background-position: -902px -1408px;
+  width: 81px;
+  height: 99px;
+}
+.Mount_Icon_Gryphon-CottonCandyBlue {
+  background-image: url(/static/sprites/spritesmith-main-16.png);
+  background-position: -984px -1408px;
+  width: 81px;
+  height: 99px;
+}
+.Mount_Icon_Gryphon-CottonCandyPink {
+  background-image: url(/static/sprites/spritesmith-main-16.png);
+  background-position: -1066px -1408px;
+  width: 81px;
+  height: 99px;
+}
+.Mount_Icon_Gryphon-Desert {
+  background-image: url(/static/sprites/spritesmith-main-16.png);
+  background-position: -1148px -1408px;
+  width: 81px;
+  height: 99px;
+}
+.Mount_Icon_Gryphon-Golden {
+  background-image: url(/static/sprites/spritesmith-main-16.png);
+  background-position: -1230px -1408px;
+  width: 81px;
+  height: 99px;
+}
+.Mount_Icon_Gryphon-Red {
+  background-image: url(/static/sprites/spritesmith-main-16.png);
+  background-position: -1312px -1408px;
+  width: 81px;
+  height: 99px;
+}
+.Mount_Icon_Gryphon-RoyalPurple {
+  background-image: url(/static/sprites/spritesmith-main-16.png);
+  background-position: -1394px -1408px;
+  width: 81px;
+  height: 99px;
+}
+.Mount_Icon_Gryphon-Shade {
+  background-image: url(/static/sprites/spritesmith-main-16.png);
+  background-position: -1528px 0px;
+  width: 81px;
+  height: 99px;
+}
+.Mount_Icon_Gryphon-Skeleton {
+  background-image: url(/static/sprites/spritesmith-main-16.png);
+  background-position: -1528px -100px;
+  width: 81px;
+  height: 99px;
+}
+.Mount_Icon_Gryphon-White {
+  background-image: url(/static/sprites/spritesmith-main-16.png);
+  background-position: -1528px -200px;
+  width: 81px;
+  height: 99px;
+}
+.Mount_Icon_Gryphon-Zombie {
+  background-image: url(/static/sprites/spritesmith-main-16.png);
+  background-position: -1528px -300px;
+  width: 81px;
+  height: 99px;
+}
+.Mount_Icon_GuineaPig-Base {
+  background-image: url(/static/sprites/spritesmith-main-16.png);
+  background-position: -1528px -400px;
+  width: 81px;
+  height: 99px;
+}
+.Mount_Icon_GuineaPig-CottonCandyBlue {
+  background-image: url(/static/sprites/spritesmith-main-16.png);
+  background-position: -1528px -500px;
+  width: 81px;
+  height: 99px;
+}
+.Mount_Icon_GuineaPig-CottonCandyPink {
+  background-image: url(/static/sprites/spritesmith-main-16.png);
+  background-position: -1528px -600px;
+  width: 81px;
+  height: 99px;
+}
+.Mount_Icon_GuineaPig-Desert {
+  background-image: url(/static/sprites/spritesmith-main-16.png);
+  background-position: -1528px -700px;
+  width: 81px;
+  height: 99px;
+}
+.Mount_Icon_GuineaPig-Golden {
+  background-image: url(/static/sprites/spritesmith-main-16.png);
+  background-position: -1528px -800px;
+  width: 81px;
+  height: 99px;
+}
+.Mount_Icon_GuineaPig-Red {
+  background-image: url(/static/sprites/spritesmith-main-16.png);
+  background-position: -1528px -900px;
+  width: 81px;
+  height: 99px;
+}
+.Mount_Icon_GuineaPig-Shade {
+  background-image: url(/static/sprites/spritesmith-main-16.png);
+  background-position: -1528px -1000px;
+  width: 81px;
+  height: 99px;
+}
+.Mount_Icon_GuineaPig-Skeleton {
+  background-image: url(/static/sprites/spritesmith-main-16.png);
+  background-position: -1528px -1100px;
+  width: 81px;
+  height: 99px;
+}
+.Mount_Icon_GuineaPig-White {
+  background-image: url(/static/sprites/spritesmith-main-16.png);
+  background-position: -1528px -1200px;
+  width: 81px;
+  height: 99px;
+}
+.Mount_Icon_GuineaPig-Zombie {
+  background-image: url(/static/sprites/spritesmith-main-16.png);
+  background-position: -1528px -1300px;
+  width: 81px;
+  height: 99px;
+}
+.Mount_Icon_Hedgehog-Base {
+  background-image: url(/static/sprites/spritesmith-main-16.png);
+  background-position: -1528px -1400px;
+  width: 81px;
+  height: 99px;
+}
+.Mount_Icon_Hedgehog-CottonCandyBlue {
+  background-image: url(/static/sprites/spritesmith-main-16.png);
+  background-position: 0px -1508px;
+  width: 81px;
+  height: 99px;
+}
+.Mount_Icon_Hedgehog-CottonCandyPink {
+  background-image: url(/static/sprites/spritesmith-main-16.png);
+  background-position: -82px -1508px;
+  width: 81px;
+  height: 99px;
+}
+.Mount_Icon_Hedgehog-Desert {
+  background-image: url(/static/sprites/spritesmith-main-16.png);
+  background-position: -164px -1508px;
+  width: 81px;
+  height: 99px;
+}
+.Mount_Icon_Hedgehog-Golden {
+  background-image: url(/static/sprites/spritesmith-main-16.png);
+  background-position: -246px -1508px;
+  width: 81px;
+  height: 99px;
+}
+.Mount_Icon_Hedgehog-Red {
+  background-image: url(/static/sprites/spritesmith-main-16.png);
+  background-position: -328px -1508px;
+  width: 81px;
+  height: 99px;
+}
+.Mount_Icon_Hedgehog-Shade {
+  background-image: url(/static/sprites/spritesmith-main-16.png);
+  background-position: -410px -1508px;
+  width: 81px;
+  height: 99px;
+}
+.Mount_Icon_Hedgehog-Skeleton {
+  background-image: url(/static/sprites/spritesmith-main-16.png);
+  background-position: -492px -1508px;
+  width: 81px;
+  height: 99px;
+}
+.Mount_Icon_Hedgehog-White {
+  background-image: url(/static/sprites/spritesmith-main-16.png);
+  background-position: -574px -1508px;
+  width: 81px;
+  height: 99px;
+}
+.Mount_Icon_Hedgehog-Zombie {
+  background-image: url(/static/sprites/spritesmith-main-16.png);
+  background-position: -656px -1508px;
+  width: 81px;
+  height: 99px;
+}
+.Mount_Icon_Hippo-Base {
+  background-image: url(/static/sprites/spritesmith-main-16.png);
+  background-position: -738px -1508px;
+  width: 81px;
+  height: 99px;
+}
+.Mount_Icon_Hippo-CottonCandyBlue {
+  background-image: url(/static/sprites/spritesmith-main-16.png);
+  background-position: -820px -1508px;
+  width: 81px;
+  height: 99px;
+}
+.Mount_Icon_Hippo-CottonCandyPink {
+  background-image: url(/static/sprites/spritesmith-main-16.png);
+  background-position: -902px -1508px;
+  width: 81px;
+  height: 99px;
+}
+.Mount_Icon_Hippo-Desert {
+  background-image: url(/static/sprites/spritesmith-main-16.png);
+  background-position: -984px -1508px;
+  width: 81px;
+  height: 99px;
+}
+.Mount_Icon_Hippo-Golden {
+  background-image: url(/static/sprites/spritesmith-main-16.png);
+  background-position: -1066px -1508px;
+  width: 81px;
+  height: 99px;
+}
+.Mount_Icon_Hippo-Red {
+  background-image: url(/static/sprites/spritesmith-main-16.png);
+  background-position: -1148px -1508px;
+  width: 81px;
+  height: 99px;
+}
+.Mount_Icon_Hippo-Shade {
+  background-image: url(/static/sprites/spritesmith-main-16.png);
+  background-position: -1230px -1508px;
+  width: 81px;
+  height: 99px;
+}
+.Mount_Icon_Hippo-Skeleton {
+  background-image: url(/static/sprites/spritesmith-main-16.png);
+  background-position: -1312px -1508px;
+  width: 81px;
+  height: 99px;
+}
+.Mount_Icon_Hippo-White {
+  background-image: url(/static/sprites/spritesmith-main-16.png);
+  background-position: -1394px -1508px;
+  width: 81px;
+  height: 99px;
+}
+.Mount_Icon_Hippo-Zombie {
+  background-image: url(/static/sprites/spritesmith-main-16.png);
+  background-position: -1476px -1508px;
+  width: 81px;
+  height: 99px;
+}
+.Mount_Icon_Horse-Base {
+  background-image: url(/static/sprites/spritesmith-main-16.png);
+  background-position: -1610px 0px;
+  width: 81px;
+  height: 99px;
+}
+.Mount_Icon_Horse-CottonCandyBlue {
+  background-image: url(/static/sprites/spritesmith-main-16.png);
+  background-position: -1610px -100px;
+  width: 81px;
+  height: 99px;
+}
+.Mount_Icon_Horse-CottonCandyPink {
+  background-image: url(/static/sprites/spritesmith-main-16.png);
+  background-position: -1610px -200px;
+  width: 81px;
+  height: 99px;
+}
+.Mount_Icon_Horse-Desert {
+  background-image: url(/static/sprites/spritesmith-main-16.png);
+  background-position: -1610px -300px;
+  width: 81px;
+  height: 99px;
+}
+.Mount_Icon_Horse-Golden {
+  background-image: url(/static/sprites/spritesmith-main-16.png);
+  background-position: -1610px -400px;
+  width: 81px;
+  height: 99px;
+}
+.Mount_Icon_Horse-Red {
+  background-image: url(/static/sprites/spritesmith-main-16.png);
+  background-position: -1610px -500px;
+  width: 81px;
+  height: 99px;
+}
+.Mount_Icon_Horse-Shade {
+  background-image: url(/static/sprites/spritesmith-main-16.png);
+  background-position: -1610px -600px;
+  width: 81px;
+  height: 99px;
+}
+.Mount_Icon_Horse-Skeleton {
+  background-image: url(/static/sprites/spritesmith-main-16.png);
+  background-position: -1610px -700px;
+  width: 81px;
+  height: 99px;
+}
+.Mount_Icon_Horse-White {
+  background-image: url(/static/sprites/spritesmith-main-16.png);
+  background-position: -1610px -800px;
+  width: 81px;
+  height: 99px;
+}
+.Mount_Icon_Horse-Zombie {
+  background-image: url(/static/sprites/spritesmith-main-16.png);
+  background-position: -1610px -900px;
+  width: 81px;
+  height: 99px;
+}
+.Mount_Icon_JackOLantern-Base {
+  background-image: url(/static/sprites/spritesmith-main-16.png);
+  background-position: -1610px -1100px;
+  width: 81px;
+  height: 99px;
+}
+.Mount_Icon_Jackalope-RoyalPurple {
+  background-image: url(/static/sprites/spritesmith-main-16.png);
+  background-position: -1610px -1000px;
+  width: 81px;
+  height: 99px;
+}
+.Mount_Icon_LionCub-Aquatic {
+  background-image: url(/static/sprites/spritesmith-main-16.png);
+  background-position: -1610px -1200px;
+  width: 81px;
+  height: 99px;
+}
+.Mount_Icon_LionCub-Base {
+  background-image: url(/static/sprites/spritesmith-main-16.png);
+  background-position: -1610px -1300px;
+  width: 81px;
+  height: 99px;
+}
+.Mount_Icon_LionCub-CottonCandyBlue {
+  background-image: url(/static/sprites/spritesmith-main-16.png);
+  background-position: -1610px -1400px;
+  width: 81px;
+  height: 99px;
+}
+.Mount_Icon_LionCub-CottonCandyPink {
+  background-image: url(/static/sprites/spritesmith-main-16.png);
+  background-position: -1610px -1500px;
+  width: 81px;
+  height: 99px;
+}
 .Mount_Icon_LionCub-Cupid {
-=======
-.Mount_Head_Wolf-Thunderstorm {
->>>>>>> fdf2dd1f
-  background-image: url(/static/sprites/spritesmith-main-16.png);
-  background-position: -408px 0px;
-  width: 135px;
-  height: 135px;
-}
-<<<<<<< HEAD
+  background-image: url(/static/sprites/spritesmith-main-16.png);
+  background-position: -1692px 0px;
+  width: 81px;
+  height: 99px;
+}
 .Mount_Icon_LionCub-Desert {
-=======
-.Mount_Head_Wolf-White {
->>>>>>> fdf2dd1f
-  background-image: url(/static/sprites/spritesmith-main-16.png);
-  background-position: -408px -136px;
-  width: 135px;
-  height: 135px;
-}
-<<<<<<< HEAD
+  background-image: url(/static/sprites/spritesmith-main-16.png);
+  background-position: -1692px -100px;
+  width: 81px;
+  height: 99px;
+}
 .Mount_Icon_LionCub-Ember {
-=======
-.Mount_Head_Wolf-Zombie {
->>>>>>> fdf2dd1f
-  background-image: url(/static/sprites/spritesmith-main-16.png);
-  background-position: -408px -272px;
-  width: 135px;
-  height: 135px;
-}
-<<<<<<< HEAD
+  background-image: url(/static/sprites/spritesmith-main-16.png);
+  background-position: -1692px -200px;
+  width: 81px;
+  height: 99px;
+}
 .Mount_Icon_LionCub-Ethereal {
-=======
-.Mount_Icon_Armadillo-Base {
->>>>>>> fdf2dd1f
-  background-image: url(/static/sprites/spritesmith-main-16.png);
-  background-position: -136px -408px;
-  width: 81px;
-  height: 99px;
-}
-<<<<<<< HEAD
+  background-image: url(/static/sprites/spritesmith-main-16.png);
+  background-position: -1692px -300px;
+  width: 81px;
+  height: 99px;
+}
 .Mount_Icon_LionCub-Fairy {
-=======
-.Mount_Icon_Armadillo-CottonCandyBlue {
->>>>>>> fdf2dd1f
-  background-image: url(/static/sprites/spritesmith-main-16.png);
-  background-position: -218px -408px;
-  width: 81px;
-  height: 99px;
-}
-<<<<<<< HEAD
+  background-image: url(/static/sprites/spritesmith-main-16.png);
+  background-position: -1692px -400px;
+  width: 81px;
+  height: 99px;
+}
 .Mount_Icon_LionCub-Floral {
-=======
-.Mount_Icon_Armadillo-CottonCandyPink {
->>>>>>> fdf2dd1f
-  background-image: url(/static/sprites/spritesmith-main-16.png);
-  background-position: -300px -408px;
-  width: 81px;
-  height: 99px;
-}
-<<<<<<< HEAD
+  background-image: url(/static/sprites/spritesmith-main-16.png);
+  background-position: -1692px -500px;
+  width: 81px;
+  height: 99px;
+}
 .Mount_Icon_LionCub-Ghost {
-=======
-.Mount_Icon_Armadillo-Desert {
->>>>>>> fdf2dd1f
-  background-image: url(/static/sprites/spritesmith-main-16.png);
-  background-position: -382px -408px;
-  width: 81px;
-  height: 99px;
-}
-<<<<<<< HEAD
+  background-image: url(/static/sprites/spritesmith-main-16.png);
+  background-position: -1692px -600px;
+  width: 81px;
+  height: 99px;
+}
 .Mount_Icon_LionCub-Golden {
-=======
-.Mount_Icon_Armadillo-Golden {
->>>>>>> fdf2dd1f
-  background-image: url(/static/sprites/spritesmith-main-16.png);
-  background-position: -544px 0px;
-  width: 81px;
-  height: 99px;
-}
-<<<<<<< HEAD
+  background-image: url(/static/sprites/spritesmith-main-16.png);
+  background-position: -1692px -700px;
+  width: 81px;
+  height: 99px;
+}
 .Mount_Icon_LionCub-Holly {
-=======
-.Mount_Icon_Armadillo-Red {
->>>>>>> fdf2dd1f
-  background-image: url(/static/sprites/spritesmith-main-16.png);
-  background-position: -544px -100px;
-  width: 81px;
-  height: 99px;
-}
-<<<<<<< HEAD
+  background-image: url(/static/sprites/spritesmith-main-16.png);
+  background-position: -1692px -800px;
+  width: 81px;
+  height: 99px;
+}
 .Mount_Icon_LionCub-Peppermint {
-=======
-.Mount_Icon_Armadillo-Shade {
->>>>>>> fdf2dd1f
-  background-image: url(/static/sprites/spritesmith-main-16.png);
-  background-position: -544px -200px;
-  width: 81px;
-  height: 99px;
-}
-<<<<<<< HEAD
+  background-image: url(/static/sprites/spritesmith-main-16.png);
+  background-position: -1692px -900px;
+  width: 81px;
+  height: 99px;
+}
 .Mount_Icon_LionCub-Red {
-=======
-.Mount_Icon_Armadillo-Skeleton {
->>>>>>> fdf2dd1f
-  background-image: url(/static/sprites/spritesmith-main-16.png);
-  background-position: -544px -300px;
-  width: 81px;
-  height: 99px;
-}
-<<<<<<< HEAD
+  background-image: url(/static/sprites/spritesmith-main-16.png);
+  background-position: -1692px -1000px;
+  width: 81px;
+  height: 99px;
+}
 .Mount_Icon_LionCub-RoyalPurple {
-=======
-.Mount_Icon_Armadillo-White {
->>>>>>> fdf2dd1f
-  background-image: url(/static/sprites/spritesmith-main-16.png);
-  background-position: -544px -400px;
-  width: 81px;
-  height: 99px;
-}
-<<<<<<< HEAD
+  background-image: url(/static/sprites/spritesmith-main-16.png);
+  background-position: -1692px -1100px;
+  width: 81px;
+  height: 99px;
+}
 .Mount_Icon_LionCub-Shade {
-=======
-.Mount_Icon_Armadillo-Zombie {
->>>>>>> fdf2dd1f
-  background-image: url(/static/sprites/spritesmith-main-16.png);
-  background-position: -626px 0px;
-  width: 81px;
-  height: 99px;
-}
-<<<<<<< HEAD
+  background-image: url(/static/sprites/spritesmith-main-16.png);
+  background-position: -1692px -1200px;
+  width: 81px;
+  height: 99px;
+}
 .Mount_Icon_LionCub-Shimmer {
-=======
-.Mount_Icon_Axolotl-Base {
->>>>>>> fdf2dd1f
-  background-image: url(/static/sprites/spritesmith-main-16.png);
-  background-position: -626px -100px;
-  width: 81px;
-  height: 99px;
-}
-<<<<<<< HEAD
-.Mount_Icon_LionCub-Skeleton {
-=======
-.Mount_Icon_Axolotl-CottonCandyBlue {
->>>>>>> fdf2dd1f
-  background-image: url(/static/sprites/spritesmith-main-16.png);
-  background-position: -626px -200px;
-  width: 81px;
-  height: 99px;
-}
-<<<<<<< HEAD
-.Mount_Icon_LionCub-Spooky {
-=======
-.Mount_Icon_Axolotl-CottonCandyPink {
->>>>>>> fdf2dd1f
-  background-image: url(/static/sprites/spritesmith-main-16.png);
-  background-position: -626px -300px;
-  width: 81px;
-  height: 99px;
-}
-<<<<<<< HEAD
-.Mount_Icon_LionCub-Thunderstorm {
-=======
-.Mount_Icon_Axolotl-Desert {
->>>>>>> fdf2dd1f
-  background-image: url(/static/sprites/spritesmith-main-16.png);
-  background-position: -626px -400px;
-  width: 81px;
-  height: 99px;
-}
-<<<<<<< HEAD
-.Mount_Icon_LionCub-White {
-=======
-.Mount_Icon_Axolotl-Golden {
->>>>>>> fdf2dd1f
-  background-image: url(/static/sprites/spritesmith-main-16.png);
-  background-position: 0px -544px;
-  width: 81px;
-  height: 99px;
-}
-<<<<<<< HEAD
-.Mount_Icon_LionCub-Zombie {
-=======
-.Mount_Icon_Axolotl-Red {
->>>>>>> fdf2dd1f
-  background-image: url(/static/sprites/spritesmith-main-16.png);
-  background-position: -82px -544px;
-  width: 81px;
-  height: 99px;
-}
-<<<<<<< HEAD
-.Mount_Icon_MagicalBee-Base {
-=======
-.Mount_Icon_Axolotl-Shade {
->>>>>>> fdf2dd1f
-  background-image: url(/static/sprites/spritesmith-main-16.png);
-  background-position: -164px -544px;
-  width: 81px;
-  height: 99px;
-}
-<<<<<<< HEAD
-.Mount_Icon_Mammoth-Base {
-=======
-.Mount_Icon_Axolotl-Skeleton {
->>>>>>> fdf2dd1f
-  background-image: url(/static/sprites/spritesmith-main-16.png);
-  background-position: -246px -544px;
-  width: 81px;
-  height: 99px;
-}
-<<<<<<< HEAD
-.Mount_Icon_MantisShrimp-Base {
-=======
-.Mount_Icon_Axolotl-White {
->>>>>>> fdf2dd1f
-  background-image: url(/static/sprites/spritesmith-main-16.png);
-  background-position: -328px -544px;
-  width: 81px;
-  height: 99px;
-}
-<<<<<<< HEAD
-.Mount_Icon_Monkey-Base {
-=======
-.Mount_Icon_Axolotl-Zombie {
->>>>>>> fdf2dd1f
-  background-image: url(/static/sprites/spritesmith-main-16.png);
-  background-position: -410px -544px;
-  width: 81px;
-  height: 99px;
-}
-<<<<<<< HEAD
-.Mount_Icon_Monkey-CottonCandyBlue {
-=======
-.Mount_Icon_BearCub-Aquatic {
->>>>>>> fdf2dd1f
-  background-image: url(/static/sprites/spritesmith-main-16.png);
-  background-position: -492px -544px;
-  width: 81px;
-  height: 99px;
-}
-<<<<<<< HEAD
-.Mount_Icon_Monkey-CottonCandyPink {
-=======
-.Mount_Icon_BearCub-Base {
->>>>>>> fdf2dd1f
-  background-image: url(/static/sprites/spritesmith-main-16.png);
-  background-position: -574px -544px;
-  width: 81px;
-  height: 99px;
-}
-<<<<<<< HEAD
-.Mount_Icon_Monkey-Desert {
-=======
-.Mount_Icon_BearCub-CottonCandyBlue {
->>>>>>> fdf2dd1f
-  background-image: url(/static/sprites/spritesmith-main-16.png);
-  background-position: -708px 0px;
-  width: 81px;
-  height: 99px;
-}
-<<<<<<< HEAD
-.Mount_Icon_Monkey-Golden {
-=======
-.Mount_Icon_BearCub-CottonCandyPink {
->>>>>>> fdf2dd1f
-  background-image: url(/static/sprites/spritesmith-main-16.png);
-  background-position: -708px -100px;
-  width: 81px;
-  height: 99px;
-}
-<<<<<<< HEAD
-.Mount_Icon_Monkey-Red {
-=======
-.Mount_Icon_BearCub-Cupid {
->>>>>>> fdf2dd1f
-  background-image: url(/static/sprites/spritesmith-main-16.png);
-  background-position: -708px -200px;
-  width: 81px;
-  height: 99px;
-}
-<<<<<<< HEAD
-.Mount_Icon_Monkey-Shade {
-=======
-.Mount_Icon_BearCub-Desert {
->>>>>>> fdf2dd1f
-  background-image: url(/static/sprites/spritesmith-main-16.png);
-  background-position: -708px -300px;
-  width: 81px;
-  height: 99px;
-}
-<<<<<<< HEAD
-.Mount_Icon_Monkey-Skeleton {
-=======
-.Mount_Icon_BearCub-Ember {
->>>>>>> fdf2dd1f
-  background-image: url(/static/sprites/spritesmith-main-16.png);
-  background-position: -708px -400px;
-  width: 81px;
-  height: 99px;
-}
-<<<<<<< HEAD
-.Mount_Icon_Monkey-White {
-=======
-.Mount_Icon_BearCub-Fairy {
->>>>>>> fdf2dd1f
-  background-image: url(/static/sprites/spritesmith-main-16.png);
-  background-position: -708px -500px;
-  width: 81px;
-  height: 99px;
-}
-<<<<<<< HEAD
-.Mount_Icon_Monkey-Zombie {
-=======
-.Mount_Icon_BearCub-Floral {
->>>>>>> fdf2dd1f
-  background-image: url(/static/sprites/spritesmith-main-16.png);
-  background-position: 0px -644px;
-  width: 81px;
-  height: 99px;
-}
-<<<<<<< HEAD
-.Mount_Icon_Nudibranch-Base {
-=======
-.Mount_Icon_BearCub-Ghost {
->>>>>>> fdf2dd1f
-  background-image: url(/static/sprites/spritesmith-main-16.png);
-  background-position: -82px -644px;
-  width: 81px;
-  height: 99px;
-}
-<<<<<<< HEAD
-.Mount_Icon_Nudibranch-CottonCandyBlue {
-=======
-.Mount_Icon_BearCub-Golden {
->>>>>>> fdf2dd1f
-  background-image: url(/static/sprites/spritesmith-main-16.png);
-  background-position: -164px -644px;
-  width: 81px;
-  height: 99px;
-}
-<<<<<<< HEAD
-.Mount_Icon_Nudibranch-CottonCandyPink {
-=======
-.Mount_Icon_BearCub-Holly {
->>>>>>> fdf2dd1f
-  background-image: url(/static/sprites/spritesmith-main-16.png);
-  background-position: -246px -644px;
-  width: 81px;
-  height: 99px;
-}
-<<<<<<< HEAD
-.Mount_Icon_Nudibranch-Desert {
-=======
-.Mount_Icon_BearCub-Peppermint {
->>>>>>> fdf2dd1f
-  background-image: url(/static/sprites/spritesmith-main-16.png);
-  background-position: -328px -644px;
-  width: 81px;
-  height: 99px;
-}
-<<<<<<< HEAD
-.Mount_Icon_Nudibranch-Golden {
-=======
-.Mount_Icon_BearCub-Polar {
->>>>>>> fdf2dd1f
-  background-image: url(/static/sprites/spritesmith-main-16.png);
-  background-position: -410px -644px;
-  width: 81px;
-  height: 99px;
-}
-<<<<<<< HEAD
-.Mount_Icon_Nudibranch-Red {
-=======
-.Mount_Icon_BearCub-Red {
->>>>>>> fdf2dd1f
-  background-image: url(/static/sprites/spritesmith-main-16.png);
-  background-position: -492px -644px;
-  width: 81px;
-  height: 99px;
-}
-<<<<<<< HEAD
-.Mount_Icon_Nudibranch-Shade {
-=======
-.Mount_Icon_BearCub-RoyalPurple {
->>>>>>> fdf2dd1f
-  background-image: url(/static/sprites/spritesmith-main-16.png);
-  background-position: -574px -644px;
-  width: 81px;
-  height: 99px;
-}
-<<<<<<< HEAD
-.Mount_Icon_Nudibranch-Skeleton {
-=======
-.Mount_Icon_BearCub-Shade {
->>>>>>> fdf2dd1f
-  background-image: url(/static/sprites/spritesmith-main-16.png);
-  background-position: -656px -644px;
-  width: 81px;
-  height: 99px;
-}
-<<<<<<< HEAD
-.Mount_Icon_Nudibranch-White {
-=======
-.Mount_Icon_BearCub-Shimmer {
->>>>>>> fdf2dd1f
-  background-image: url(/static/sprites/spritesmith-main-16.png);
-  background-position: -790px 0px;
-  width: 81px;
-  height: 99px;
-}
-<<<<<<< HEAD
-.Mount_Icon_Nudibranch-Zombie {
-=======
-.Mount_Icon_BearCub-Skeleton {
->>>>>>> fdf2dd1f
-  background-image: url(/static/sprites/spritesmith-main-16.png);
-  background-position: -790px -100px;
-  width: 81px;
-  height: 99px;
-}
-<<<<<<< HEAD
-.Mount_Icon_Octopus-Base {
-=======
-.Mount_Icon_BearCub-Spooky {
->>>>>>> fdf2dd1f
-  background-image: url(/static/sprites/spritesmith-main-16.png);
-  background-position: -790px -200px;
-  width: 81px;
-  height: 99px;
-}
-<<<<<<< HEAD
-.Mount_Icon_Octopus-CottonCandyBlue {
-=======
-.Mount_Icon_BearCub-Thunderstorm {
->>>>>>> fdf2dd1f
-  background-image: url(/static/sprites/spritesmith-main-16.png);
-  background-position: -790px -300px;
-  width: 81px;
-  height: 99px;
-}
-<<<<<<< HEAD
-.Mount_Icon_Octopus-CottonCandyPink {
-=======
-.Mount_Icon_BearCub-White {
->>>>>>> fdf2dd1f
-  background-image: url(/static/sprites/spritesmith-main-16.png);
-  background-position: -790px -400px;
-  width: 81px;
-  height: 99px;
-}
-<<<<<<< HEAD
-.Mount_Icon_Octopus-Desert {
-=======
-.Mount_Icon_BearCub-Zombie {
->>>>>>> fdf2dd1f
-  background-image: url(/static/sprites/spritesmith-main-16.png);
-  background-position: -790px -500px;
-  width: 81px;
-  height: 99px;
-}
-<<<<<<< HEAD
-.Mount_Icon_Octopus-Golden {
-=======
-.Mount_Icon_Beetle-Base {
->>>>>>> fdf2dd1f
-  background-image: url(/static/sprites/spritesmith-main-16.png);
-  background-position: -790px -600px;
-  width: 81px;
-  height: 99px;
-}
-<<<<<<< HEAD
-.Mount_Icon_Octopus-Red {
-=======
-.Mount_Icon_Beetle-CottonCandyBlue {
->>>>>>> fdf2dd1f
-  background-image: url(/static/sprites/spritesmith-main-16.png);
-  background-position: 0px -744px;
-  width: 81px;
-  height: 99px;
-}
-<<<<<<< HEAD
-.Mount_Icon_Octopus-Shade {
-=======
-.Mount_Icon_Beetle-CottonCandyPink {
->>>>>>> fdf2dd1f
-  background-image: url(/static/sprites/spritesmith-main-16.png);
-  background-position: -82px -744px;
-  width: 81px;
-  height: 99px;
-}
-<<<<<<< HEAD
-.Mount_Icon_Octopus-Skeleton {
-=======
-.Mount_Icon_Beetle-Desert {
->>>>>>> fdf2dd1f
-  background-image: url(/static/sprites/spritesmith-main-16.png);
-  background-position: -164px -744px;
-  width: 81px;
-  height: 99px;
-}
-<<<<<<< HEAD
-.Mount_Icon_Octopus-White {
-=======
-.Mount_Icon_Beetle-Golden {
->>>>>>> fdf2dd1f
-  background-image: url(/static/sprites/spritesmith-main-16.png);
-  background-position: -246px -744px;
-  width: 81px;
-  height: 99px;
-}
-<<<<<<< HEAD
-.Mount_Icon_Octopus-Zombie {
-=======
-.Mount_Icon_Beetle-Red {
->>>>>>> fdf2dd1f
-  background-image: url(/static/sprites/spritesmith-main-16.png);
-  background-position: -328px -744px;
-  width: 81px;
-  height: 99px;
-}
-<<<<<<< HEAD
-.Mount_Icon_Orca-Base {
-=======
-.Mount_Icon_Beetle-Shade {
->>>>>>> fdf2dd1f
-  background-image: url(/static/sprites/spritesmith-main-16.png);
-  background-position: -410px -744px;
-  width: 81px;
-  height: 99px;
-}
-<<<<<<< HEAD
-.Mount_Icon_Owl-Base {
-=======
-.Mount_Icon_Beetle-Skeleton {
->>>>>>> fdf2dd1f
-  background-image: url(/static/sprites/spritesmith-main-16.png);
-  background-position: -492px -744px;
-  width: 81px;
-  height: 99px;
-}
-<<<<<<< HEAD
-.Mount_Icon_Owl-CottonCandyBlue {
-=======
-.Mount_Icon_Beetle-White {
->>>>>>> fdf2dd1f
-  background-image: url(/static/sprites/spritesmith-main-16.png);
-  background-position: -574px -744px;
-  width: 81px;
-  height: 99px;
-}
-<<<<<<< HEAD
-.Mount_Icon_Owl-CottonCandyPink {
-=======
-.Mount_Icon_Beetle-Zombie {
->>>>>>> fdf2dd1f
-  background-image: url(/static/sprites/spritesmith-main-16.png);
-  background-position: -656px -744px;
-  width: 81px;
-  height: 99px;
-}
-<<<<<<< HEAD
-.Mount_Icon_Owl-Desert {
-=======
-.Mount_Icon_Bunny-Base {
->>>>>>> fdf2dd1f
-  background-image: url(/static/sprites/spritesmith-main-16.png);
-  background-position: -738px -744px;
-  width: 81px;
-  height: 99px;
-}
-<<<<<<< HEAD
-.Mount_Icon_Owl-Golden {
-=======
-.Mount_Icon_Bunny-CottonCandyBlue {
->>>>>>> fdf2dd1f
-  background-image: url(/static/sprites/spritesmith-main-16.png);
-  background-position: -872px 0px;
-  width: 81px;
-  height: 99px;
-}
-<<<<<<< HEAD
-.Mount_Icon_Owl-Red {
-=======
-.Mount_Icon_Bunny-CottonCandyPink {
->>>>>>> fdf2dd1f
-  background-image: url(/static/sprites/spritesmith-main-16.png);
-  background-position: -872px -100px;
-  width: 81px;
-  height: 99px;
-}
-<<<<<<< HEAD
-.Mount_Icon_Owl-Shade {
-=======
-.Mount_Icon_Bunny-Desert {
->>>>>>> fdf2dd1f
-  background-image: url(/static/sprites/spritesmith-main-16.png);
-  background-position: -872px -200px;
-  width: 81px;
-  height: 99px;
-}
-<<<<<<< HEAD
-.Mount_Icon_Owl-Skeleton {
-=======
-.Mount_Icon_Bunny-Golden {
->>>>>>> fdf2dd1f
-  background-image: url(/static/sprites/spritesmith-main-16.png);
-  background-position: -872px -300px;
-  width: 81px;
-  height: 99px;
-}
-<<<<<<< HEAD
-.Mount_Icon_Owl-White {
-=======
-.Mount_Icon_Bunny-Red {
->>>>>>> fdf2dd1f
-  background-image: url(/static/sprites/spritesmith-main-16.png);
-  background-position: -872px -400px;
-  width: 81px;
-  height: 99px;
-}
-<<<<<<< HEAD
-.Mount_Icon_Owl-Zombie {
-=======
-.Mount_Icon_Bunny-Shade {
->>>>>>> fdf2dd1f
-  background-image: url(/static/sprites/spritesmith-main-16.png);
-  background-position: -872px -500px;
-  width: 81px;
-  height: 99px;
-}
-<<<<<<< HEAD
-.Mount_Icon_PandaCub-Aquatic {
-=======
-.Mount_Icon_Bunny-Skeleton {
->>>>>>> fdf2dd1f
-  background-image: url(/static/sprites/spritesmith-main-16.png);
-  background-position: -872px -600px;
-  width: 81px;
-  height: 99px;
-}
-<<<<<<< HEAD
-.Mount_Icon_PandaCub-Base {
-=======
-.Mount_Icon_Bunny-White {
->>>>>>> fdf2dd1f
-  background-image: url(/static/sprites/spritesmith-main-16.png);
-  background-position: -872px -700px;
-  width: 81px;
-  height: 99px;
-}
-<<<<<<< HEAD
-.Mount_Icon_PandaCub-CottonCandyBlue {
-=======
-.Mount_Icon_Bunny-Zombie {
->>>>>>> fdf2dd1f
-  background-image: url(/static/sprites/spritesmith-main-16.png);
-  background-position: 0px -844px;
-  width: 81px;
-  height: 99px;
-}
-<<<<<<< HEAD
-.Mount_Icon_PandaCub-CottonCandyPink {
-=======
-.Mount_Icon_Butterfly-Base {
->>>>>>> fdf2dd1f
-  background-image: url(/static/sprites/spritesmith-main-16.png);
-  background-position: -82px -844px;
-  width: 81px;
-  height: 99px;
-}
-<<<<<<< HEAD
-.Mount_Icon_PandaCub-Cupid {
-=======
-.Mount_Icon_Butterfly-CottonCandyBlue {
->>>>>>> fdf2dd1f
-  background-image: url(/static/sprites/spritesmith-main-16.png);
-  background-position: -164px -844px;
-  width: 81px;
-  height: 99px;
-}
-<<<<<<< HEAD
-.Mount_Icon_PandaCub-Desert {
-=======
-.Mount_Icon_Butterfly-CottonCandyPink {
->>>>>>> fdf2dd1f
-  background-image: url(/static/sprites/spritesmith-main-16.png);
-  background-position: -246px -844px;
-  width: 81px;
-  height: 99px;
-}
-<<<<<<< HEAD
-.Mount_Icon_PandaCub-Ember {
-=======
-.Mount_Icon_Butterfly-Desert {
->>>>>>> fdf2dd1f
-  background-image: url(/static/sprites/spritesmith-main-16.png);
-  background-position: -328px -844px;
-  width: 81px;
-  height: 99px;
-}
-<<<<<<< HEAD
-.Mount_Icon_PandaCub-Fairy {
-=======
-.Mount_Icon_Butterfly-Golden {
->>>>>>> fdf2dd1f
-  background-image: url(/static/sprites/spritesmith-main-16.png);
-  background-position: -410px -844px;
-  width: 81px;
-  height: 99px;
-}
-<<<<<<< HEAD
-.Mount_Icon_PandaCub-Floral {
-=======
-.Mount_Icon_Butterfly-Red {
->>>>>>> fdf2dd1f
-  background-image: url(/static/sprites/spritesmith-main-16.png);
-  background-position: -492px -844px;
-  width: 81px;
-  height: 99px;
-}
-<<<<<<< HEAD
-.Mount_Icon_PandaCub-Ghost {
-=======
-.Mount_Icon_Butterfly-Shade {
->>>>>>> fdf2dd1f
-  background-image: url(/static/sprites/spritesmith-main-16.png);
-  background-position: -574px -844px;
-  width: 81px;
-  height: 99px;
-}
-<<<<<<< HEAD
-.Mount_Icon_PandaCub-Golden {
-=======
-.Mount_Icon_Butterfly-Skeleton {
->>>>>>> fdf2dd1f
-  background-image: url(/static/sprites/spritesmith-main-16.png);
-  background-position: -656px -844px;
-  width: 81px;
-  height: 99px;
-}
-<<<<<<< HEAD
-.Mount_Icon_PandaCub-Holly {
-=======
-.Mount_Icon_Butterfly-White {
->>>>>>> fdf2dd1f
-  background-image: url(/static/sprites/spritesmith-main-16.png);
-  background-position: -738px -844px;
-  width: 81px;
-  height: 99px;
-}
-<<<<<<< HEAD
-.Mount_Icon_PandaCub-Peppermint {
-=======
-.Mount_Icon_Butterfly-Zombie {
->>>>>>> fdf2dd1f
-  background-image: url(/static/sprites/spritesmith-main-16.png);
-  background-position: -820px -844px;
-  width: 81px;
-  height: 99px;
-}
-<<<<<<< HEAD
-.Mount_Icon_PandaCub-Red {
-=======
-.Mount_Icon_Cactus-Aquatic {
->>>>>>> fdf2dd1f
-  background-image: url(/static/sprites/spritesmith-main-16.png);
-  background-position: -954px 0px;
-  width: 81px;
-  height: 99px;
-}
-<<<<<<< HEAD
-.Mount_Icon_PandaCub-RoyalPurple {
-=======
-.Mount_Icon_Cactus-Base {
->>>>>>> fdf2dd1f
-  background-image: url(/static/sprites/spritesmith-main-16.png);
-  background-position: -954px -100px;
-  width: 81px;
-  height: 99px;
-}
-<<<<<<< HEAD
-.Mount_Icon_PandaCub-Shade {
-=======
-.Mount_Icon_Cactus-CottonCandyBlue {
->>>>>>> fdf2dd1f
-  background-image: url(/static/sprites/spritesmith-main-16.png);
-  background-position: -954px -200px;
-  width: 81px;
-  height: 99px;
-}
-<<<<<<< HEAD
-.Mount_Icon_PandaCub-Shimmer {
-=======
-.Mount_Icon_Cactus-CottonCandyPink {
->>>>>>> fdf2dd1f
-  background-image: url(/static/sprites/spritesmith-main-16.png);
-  background-position: -954px -300px;
-  width: 81px;
-  height: 99px;
-}
-<<<<<<< HEAD
-.Mount_Icon_PandaCub-Skeleton {
-=======
-.Mount_Icon_Cactus-Cupid {
->>>>>>> fdf2dd1f
-  background-image: url(/static/sprites/spritesmith-main-16.png);
-  background-position: -954px -400px;
-  width: 81px;
-  height: 99px;
-}
-<<<<<<< HEAD
-.Mount_Icon_PandaCub-Spooky {
-=======
-.Mount_Icon_Cactus-Desert {
->>>>>>> fdf2dd1f
-  background-image: url(/static/sprites/spritesmith-main-16.png);
-  background-position: -954px -500px;
-  width: 81px;
-  height: 99px;
-}
-<<<<<<< HEAD
-.Mount_Icon_PandaCub-Thunderstorm {
-=======
-.Mount_Icon_Cactus-Ember {
->>>>>>> fdf2dd1f
-  background-image: url(/static/sprites/spritesmith-main-16.png);
-  background-position: -954px -600px;
-  width: 81px;
-  height: 99px;
-}
-<<<<<<< HEAD
-.Mount_Icon_PandaCub-White {
-=======
-.Mount_Icon_Cactus-Fairy {
->>>>>>> fdf2dd1f
-  background-image: url(/static/sprites/spritesmith-main-16.png);
-  background-position: -954px -700px;
-  width: 81px;
-  height: 99px;
-}
-<<<<<<< HEAD
-.Mount_Icon_PandaCub-Zombie {
-=======
-.Mount_Icon_Cactus-Floral {
->>>>>>> fdf2dd1f
-  background-image: url(/static/sprites/spritesmith-main-16.png);
-  background-position: -954px -800px;
-  width: 81px;
-  height: 99px;
-}
-<<<<<<< HEAD
-.Mount_Icon_Parrot-Base {
-=======
-.Mount_Icon_Cactus-Ghost {
->>>>>>> fdf2dd1f
-  background-image: url(/static/sprites/spritesmith-main-16.png);
-  background-position: -1036px 0px;
-  width: 81px;
-  height: 99px;
-}
-<<<<<<< HEAD
-.Mount_Icon_Parrot-CottonCandyBlue {
-=======
-.Mount_Icon_Cactus-Golden {
->>>>>>> fdf2dd1f
-  background-image: url(/static/sprites/spritesmith-main-16.png);
-  background-position: -1036px -100px;
-  width: 81px;
-  height: 99px;
-}
-<<<<<<< HEAD
-.Mount_Icon_Parrot-CottonCandyPink {
-=======
-.Mount_Icon_Cactus-Holly {
->>>>>>> fdf2dd1f
-  background-image: url(/static/sprites/spritesmith-main-16.png);
-  background-position: -1036px -200px;
-  width: 81px;
-  height: 99px;
-}
-<<<<<<< HEAD
-.Mount_Icon_Parrot-Desert {
-=======
-.Mount_Icon_Cactus-Peppermint {
->>>>>>> fdf2dd1f
-  background-image: url(/static/sprites/spritesmith-main-16.png);
-  background-position: -1036px -300px;
-  width: 81px;
-  height: 99px;
-}
-<<<<<<< HEAD
-.Mount_Icon_Parrot-Golden {
-=======
-.Mount_Icon_Cactus-Red {
->>>>>>> fdf2dd1f
-  background-image: url(/static/sprites/spritesmith-main-16.png);
-  background-position: -1036px -400px;
-  width: 81px;
-  height: 99px;
-}
-<<<<<<< HEAD
-.Mount_Icon_Parrot-Red {
-=======
-.Mount_Icon_Cactus-RoyalPurple {
->>>>>>> fdf2dd1f
-  background-image: url(/static/sprites/spritesmith-main-16.png);
-  background-position: -1036px -500px;
-  width: 81px;
-  height: 99px;
-}
-<<<<<<< HEAD
-.Mount_Icon_Parrot-Shade {
-=======
-.Mount_Icon_Cactus-Shade {
->>>>>>> fdf2dd1f
-  background-image: url(/static/sprites/spritesmith-main-16.png);
-  background-position: -1036px -600px;
-  width: 81px;
-  height: 99px;
-}
-<<<<<<< HEAD
-.Mount_Icon_Parrot-Skeleton {
-=======
-.Mount_Icon_Cactus-Shimmer {
->>>>>>> fdf2dd1f
-  background-image: url(/static/sprites/spritesmith-main-16.png);
-  background-position: -1036px -700px;
-  width: 81px;
-  height: 99px;
-}
-<<<<<<< HEAD
-.Mount_Icon_Parrot-White {
-=======
-.Mount_Icon_Cactus-Skeleton {
->>>>>>> fdf2dd1f
-  background-image: url(/static/sprites/spritesmith-main-16.png);
-  background-position: -1036px -800px;
-  width: 81px;
-  height: 99px;
-}
-<<<<<<< HEAD
-.Mount_Icon_Parrot-Zombie {
-=======
-.Mount_Icon_Cactus-Spooky {
->>>>>>> fdf2dd1f
-  background-image: url(/static/sprites/spritesmith-main-16.png);
-  background-position: 0px -944px;
-  width: 81px;
-  height: 99px;
-}
-<<<<<<< HEAD
-.Mount_Icon_Peacock-Base {
-=======
-.Mount_Icon_Cactus-Thunderstorm {
->>>>>>> fdf2dd1f
-  background-image: url(/static/sprites/spritesmith-main-16.png);
-  background-position: -82px -944px;
-  width: 81px;
-  height: 99px;
-}
-<<<<<<< HEAD
-.Mount_Icon_Peacock-CottonCandyBlue {
-=======
-.Mount_Icon_Cactus-White {
->>>>>>> fdf2dd1f
-  background-image: url(/static/sprites/spritesmith-main-16.png);
-  background-position: -164px -944px;
-  width: 81px;
-  height: 99px;
-}
-<<<<<<< HEAD
-.Mount_Icon_Peacock-CottonCandyPink {
-=======
-.Mount_Icon_Cactus-Zombie {
->>>>>>> fdf2dd1f
-  background-image: url(/static/sprites/spritesmith-main-16.png);
-  background-position: -246px -944px;
-  width: 81px;
-  height: 99px;
-}
-<<<<<<< HEAD
-.Mount_Icon_Peacock-Desert {
-=======
-.Mount_Icon_Cheetah-Base {
->>>>>>> fdf2dd1f
-  background-image: url(/static/sprites/spritesmith-main-16.png);
-  background-position: -328px -944px;
-  width: 81px;
-  height: 99px;
-}
-<<<<<<< HEAD
-.Mount_Icon_Peacock-Golden {
-=======
-.Mount_Icon_Cheetah-CottonCandyBlue {
->>>>>>> fdf2dd1f
-  background-image: url(/static/sprites/spritesmith-main-16.png);
-  background-position: -410px -944px;
-  width: 81px;
-  height: 99px;
-}
-<<<<<<< HEAD
-.Mount_Icon_Peacock-Red {
-=======
-.Mount_Icon_Cheetah-CottonCandyPink {
->>>>>>> fdf2dd1f
-  background-image: url(/static/sprites/spritesmith-main-16.png);
-  background-position: -492px -944px;
-  width: 81px;
-  height: 99px;
-}
-<<<<<<< HEAD
-.Mount_Icon_Peacock-Shade {
-=======
-.Mount_Icon_Cheetah-Desert {
->>>>>>> fdf2dd1f
-  background-image: url(/static/sprites/spritesmith-main-16.png);
-  background-position: -574px -944px;
-  width: 81px;
-  height: 99px;
-}
-<<<<<<< HEAD
-.Mount_Icon_Peacock-Skeleton {
-=======
-.Mount_Icon_Cheetah-Golden {
->>>>>>> fdf2dd1f
-  background-image: url(/static/sprites/spritesmith-main-16.png);
-  background-position: -656px -944px;
-  width: 81px;
-  height: 99px;
-}
-<<<<<<< HEAD
-.Mount_Icon_Peacock-White {
-=======
-.Mount_Icon_Cheetah-Red {
->>>>>>> fdf2dd1f
-  background-image: url(/static/sprites/spritesmith-main-16.png);
-  background-position: -738px -944px;
-  width: 81px;
-  height: 99px;
-}
-<<<<<<< HEAD
-.Mount_Icon_Peacock-Zombie {
-=======
-.Mount_Icon_Cheetah-Shade {
->>>>>>> fdf2dd1f
-  background-image: url(/static/sprites/spritesmith-main-16.png);
-  background-position: -820px -944px;
-  width: 81px;
-  height: 99px;
-}
-<<<<<<< HEAD
-.Mount_Icon_Penguin-Base {
-=======
-.Mount_Icon_Cheetah-Skeleton {
->>>>>>> fdf2dd1f
-  background-image: url(/static/sprites/spritesmith-main-16.png);
-  background-position: -902px -944px;
-  width: 81px;
-  height: 99px;
-}
-<<<<<<< HEAD
-.Mount_Icon_Penguin-CottonCandyBlue {
-=======
-.Mount_Icon_Cheetah-White {
->>>>>>> fdf2dd1f
-  background-image: url(/static/sprites/spritesmith-main-16.png);
-  background-position: -984px -944px;
-  width: 81px;
-  height: 99px;
-}
-<<<<<<< HEAD
-.Mount_Icon_Penguin-CottonCandyPink {
-=======
-.Mount_Icon_Cheetah-Zombie {
->>>>>>> fdf2dd1f
-  background-image: url(/static/sprites/spritesmith-main-16.png);
-  background-position: -1118px 0px;
-  width: 81px;
-  height: 99px;
-}
-<<<<<<< HEAD
-.Mount_Icon_Penguin-Desert {
-=======
-.Mount_Icon_Cow-Base {
->>>>>>> fdf2dd1f
-  background-image: url(/static/sprites/spritesmith-main-16.png);
-  background-position: -1118px -100px;
-  width: 81px;
-  height: 99px;
-}
-<<<<<<< HEAD
-.Mount_Icon_Penguin-Golden {
-=======
-.Mount_Icon_Cow-CottonCandyBlue {
->>>>>>> fdf2dd1f
-  background-image: url(/static/sprites/spritesmith-main-16.png);
-  background-position: -1118px -200px;
-  width: 81px;
-  height: 99px;
-}
-<<<<<<< HEAD
-.Mount_Icon_Penguin-Red {
-=======
-.Mount_Icon_Cow-CottonCandyPink {
->>>>>>> fdf2dd1f
-  background-image: url(/static/sprites/spritesmith-main-16.png);
-  background-position: -1118px -300px;
-  width: 81px;
-  height: 99px;
-}
-<<<<<<< HEAD
-.Mount_Icon_Penguin-Shade {
-=======
-.Mount_Icon_Cow-Desert {
->>>>>>> fdf2dd1f
-  background-image: url(/static/sprites/spritesmith-main-16.png);
-  background-position: -1118px -400px;
-  width: 81px;
-  height: 99px;
-}
-<<<<<<< HEAD
-.Mount_Icon_Penguin-Skeleton {
-=======
-.Mount_Icon_Cow-Golden {
->>>>>>> fdf2dd1f
-  background-image: url(/static/sprites/spritesmith-main-16.png);
-  background-position: -1118px -500px;
-  width: 81px;
-  height: 99px;
-}
-<<<<<<< HEAD
-.Mount_Icon_Penguin-White {
-=======
-.Mount_Icon_Cow-Red {
->>>>>>> fdf2dd1f
-  background-image: url(/static/sprites/spritesmith-main-16.png);
-  background-position: -1118px -600px;
-  width: 81px;
-  height: 99px;
-}
-<<<<<<< HEAD
-.Mount_Icon_Penguin-Zombie {
-=======
-.Mount_Icon_Cow-Shade {
->>>>>>> fdf2dd1f
-  background-image: url(/static/sprites/spritesmith-main-16.png);
-  background-position: -1118px -700px;
-  width: 81px;
-  height: 99px;
-}
-<<<<<<< HEAD
-.Mount_Icon_Phoenix-Base {
-=======
-.Mount_Icon_Cow-Skeleton {
->>>>>>> fdf2dd1f
-  background-image: url(/static/sprites/spritesmith-main-16.png);
-  background-position: -1118px -800px;
-  width: 81px;
-  height: 99px;
-}
-<<<<<<< HEAD
-.Mount_Icon_Rat-Base {
-=======
-.Mount_Icon_Cow-White {
->>>>>>> fdf2dd1f
-  background-image: url(/static/sprites/spritesmith-main-16.png);
-  background-position: -1118px -900px;
-  width: 81px;
-  height: 99px;
-}
-<<<<<<< HEAD
-.Mount_Icon_Rat-CottonCandyBlue {
-=======
-.Mount_Icon_Cow-Zombie {
->>>>>>> fdf2dd1f
-  background-image: url(/static/sprites/spritesmith-main-16.png);
-  background-position: 0px -1044px;
-  width: 81px;
-  height: 99px;
-}
-<<<<<<< HEAD
-.Mount_Icon_Rat-CottonCandyPink {
-=======
-.Mount_Icon_Cuttlefish-Base {
->>>>>>> fdf2dd1f
-  background-image: url(/static/sprites/spritesmith-main-16.png);
-  background-position: -82px -1044px;
-  width: 81px;
-  height: 99px;
-}
-<<<<<<< HEAD
-.Mount_Icon_Rat-Desert {
-=======
-.Mount_Icon_Cuttlefish-CottonCandyBlue {
->>>>>>> fdf2dd1f
-  background-image: url(/static/sprites/spritesmith-main-16.png);
-  background-position: -164px -1044px;
-  width: 81px;
-  height: 99px;
-}
-<<<<<<< HEAD
-.Mount_Icon_Rat-Golden {
-=======
-.Mount_Icon_Cuttlefish-CottonCandyPink {
->>>>>>> fdf2dd1f
-  background-image: url(/static/sprites/spritesmith-main-16.png);
-  background-position: -246px -1044px;
-  width: 81px;
-  height: 99px;
-}
-<<<<<<< HEAD
-.Mount_Icon_Rat-Red {
-=======
-.Mount_Icon_Cuttlefish-Desert {
->>>>>>> fdf2dd1f
-  background-image: url(/static/sprites/spritesmith-main-16.png);
-  background-position: -328px -1044px;
-  width: 81px;
-  height: 99px;
-}
-<<<<<<< HEAD
-.Mount_Icon_Rat-Shade {
-=======
-.Mount_Icon_Cuttlefish-Golden {
->>>>>>> fdf2dd1f
-  background-image: url(/static/sprites/spritesmith-main-16.png);
-  background-position: -410px -1044px;
-  width: 81px;
-  height: 99px;
-}
-<<<<<<< HEAD
-.Mount_Icon_Rat-Skeleton {
-=======
-.Mount_Icon_Cuttlefish-Red {
->>>>>>> fdf2dd1f
-  background-image: url(/static/sprites/spritesmith-main-16.png);
-  background-position: -492px -1044px;
-  width: 81px;
-  height: 99px;
-}
-<<<<<<< HEAD
-.Mount_Icon_Rat-White {
-=======
-.Mount_Icon_Cuttlefish-Shade {
->>>>>>> fdf2dd1f
-  background-image: url(/static/sprites/spritesmith-main-16.png);
-  background-position: -574px -1044px;
-  width: 81px;
-  height: 99px;
-}
-<<<<<<< HEAD
-.Mount_Icon_Rat-Zombie {
-=======
-.Mount_Icon_Cuttlefish-Skeleton {
->>>>>>> fdf2dd1f
-  background-image: url(/static/sprites/spritesmith-main-16.png);
-  background-position: -656px -1044px;
-  width: 81px;
-  height: 99px;
-}
-<<<<<<< HEAD
-.Mount_Icon_Rock-Base {
-=======
-.Mount_Icon_Cuttlefish-White {
->>>>>>> fdf2dd1f
-  background-image: url(/static/sprites/spritesmith-main-16.png);
-  background-position: -738px -1044px;
-  width: 81px;
-  height: 99px;
-}
-<<<<<<< HEAD
-.Mount_Icon_Rock-CottonCandyBlue {
-=======
-.Mount_Icon_Cuttlefish-Zombie {
->>>>>>> fdf2dd1f
-  background-image: url(/static/sprites/spritesmith-main-16.png);
-  background-position: -820px -1044px;
-  width: 81px;
-  height: 99px;
-}
-<<<<<<< HEAD
-.Mount_Icon_Rock-CottonCandyPink {
-=======
-.Mount_Icon_Deer-Base {
->>>>>>> fdf2dd1f
-  background-image: url(/static/sprites/spritesmith-main-16.png);
-  background-position: -902px -1044px;
-  width: 81px;
-  height: 99px;
-}
-<<<<<<< HEAD
-.Mount_Icon_Rock-Desert {
-=======
-.Mount_Icon_Deer-CottonCandyBlue {
->>>>>>> fdf2dd1f
-  background-image: url(/static/sprites/spritesmith-main-16.png);
-  background-position: -984px -1044px;
-  width: 81px;
-  height: 99px;
-}
-<<<<<<< HEAD
-.Mount_Icon_Rock-Golden {
-=======
-.Mount_Icon_Deer-CottonCandyPink {
->>>>>>> fdf2dd1f
-  background-image: url(/static/sprites/spritesmith-main-16.png);
-  background-position: -1066px -1044px;
-  width: 81px;
-  height: 99px;
-}
-<<<<<<< HEAD
-.Mount_Icon_Rock-Red {
-=======
-.Mount_Icon_Deer-Desert {
->>>>>>> fdf2dd1f
-  background-image: url(/static/sprites/spritesmith-main-16.png);
-  background-position: -1200px 0px;
-  width: 81px;
-  height: 99px;
-}
-<<<<<<< HEAD
-.Mount_Icon_Rock-Shade {
-=======
-.Mount_Icon_Deer-Golden {
->>>>>>> fdf2dd1f
-  background-image: url(/static/sprites/spritesmith-main-16.png);
-  background-position: -1200px -100px;
-  width: 81px;
-  height: 99px;
-}
-<<<<<<< HEAD
-.Mount_Icon_Rock-Skeleton {
-=======
-.Mount_Icon_Deer-Red {
->>>>>>> fdf2dd1f
-  background-image: url(/static/sprites/spritesmith-main-16.png);
-  background-position: -1200px -200px;
-  width: 81px;
-  height: 99px;
-}
-<<<<<<< HEAD
-.Mount_Icon_Rock-White {
-=======
-.Mount_Icon_Deer-Shade {
->>>>>>> fdf2dd1f
-  background-image: url(/static/sprites/spritesmith-main-16.png);
-  background-position: -1200px -300px;
-  width: 81px;
-  height: 99px;
-}
-<<<<<<< HEAD
-.Mount_Icon_Rock-Zombie {
-=======
-.Mount_Icon_Deer-Skeleton {
->>>>>>> fdf2dd1f
-  background-image: url(/static/sprites/spritesmith-main-16.png);
-  background-position: -1200px -400px;
-  width: 81px;
-  height: 99px;
-}
-<<<<<<< HEAD
-.Mount_Icon_Rooster-Base {
-=======
-.Mount_Icon_Deer-White {
->>>>>>> fdf2dd1f
-  background-image: url(/static/sprites/spritesmith-main-16.png);
-  background-position: -1200px -500px;
-  width: 81px;
-  height: 99px;
-}
-<<<<<<< HEAD
-.Mount_Icon_Rooster-CottonCandyBlue {
-=======
-.Mount_Icon_Deer-Zombie {
->>>>>>> fdf2dd1f
-  background-image: url(/static/sprites/spritesmith-main-16.png);
-  background-position: -1200px -600px;
-  width: 81px;
-  height: 99px;
-}
-<<<<<<< HEAD
-.Mount_Icon_Rooster-CottonCandyPink {
-=======
-.Mount_Icon_Dragon-Aquatic {
->>>>>>> fdf2dd1f
-  background-image: url(/static/sprites/spritesmith-main-16.png);
-  background-position: -1200px -700px;
-  width: 81px;
-  height: 99px;
-}
-<<<<<<< HEAD
-.Mount_Icon_Rooster-Desert {
-=======
-.Mount_Icon_Dragon-Base {
->>>>>>> fdf2dd1f
-  background-image: url(/static/sprites/spritesmith-main-16.png);
-  background-position: -1200px -800px;
-  width: 81px;
-  height: 99px;
-}
-<<<<<<< HEAD
-.Mount_Icon_Rooster-Golden {
-=======
-.Mount_Icon_Dragon-CottonCandyBlue {
->>>>>>> fdf2dd1f
-  background-image: url(/static/sprites/spritesmith-main-16.png);
-  background-position: -1200px -900px;
-  width: 81px;
-  height: 99px;
-}
-<<<<<<< HEAD
-.Mount_Icon_Rooster-Red {
-=======
-.Mount_Icon_Dragon-CottonCandyPink {
->>>>>>> fdf2dd1f
-  background-image: url(/static/sprites/spritesmith-main-16.png);
-  background-position: -1200px -1000px;
-  width: 81px;
-  height: 99px;
-}
-<<<<<<< HEAD
-.Mount_Icon_Rooster-Shade {
-=======
-.Mount_Icon_Dragon-Cupid {
->>>>>>> fdf2dd1f
-  background-image: url(/static/sprites/spritesmith-main-16.png);
-  background-position: 0px -1144px;
-  width: 81px;
-  height: 99px;
-}
-<<<<<<< HEAD
-.Mount_Icon_Rooster-Skeleton {
-=======
-.Mount_Icon_Dragon-Desert {
->>>>>>> fdf2dd1f
-  background-image: url(/static/sprites/spritesmith-main-16.png);
-  background-position: -82px -1144px;
-  width: 81px;
-  height: 99px;
-}
-<<<<<<< HEAD
-.Mount_Icon_Rooster-White {
-=======
-.Mount_Icon_Dragon-Ember {
->>>>>>> fdf2dd1f
-  background-image: url(/static/sprites/spritesmith-main-16.png);
-  background-position: -164px -1144px;
-  width: 81px;
-  height: 99px;
-}
-<<<<<<< HEAD
-.Mount_Icon_Rooster-Zombie {
-=======
-.Mount_Icon_Dragon-Fairy {
->>>>>>> fdf2dd1f
-  background-image: url(/static/sprites/spritesmith-main-16.png);
-  background-position: -246px -1144px;
-  width: 81px;
-  height: 99px;
-}
-<<<<<<< HEAD
-.Mount_Icon_Sabretooth-Base {
-=======
-.Mount_Icon_Dragon-Floral {
->>>>>>> fdf2dd1f
-  background-image: url(/static/sprites/spritesmith-main-16.png);
-  background-position: -328px -1144px;
-  width: 81px;
-  height: 99px;
-}
-<<<<<<< HEAD
-.Mount_Icon_Sabretooth-CottonCandyBlue {
-=======
-.Mount_Icon_Dragon-Ghost {
->>>>>>> fdf2dd1f
-  background-image: url(/static/sprites/spritesmith-main-16.png);
-  background-position: -410px -1144px;
-  width: 81px;
-  height: 99px;
-}
-<<<<<<< HEAD
-.Mount_Icon_Sabretooth-CottonCandyPink {
-=======
-.Mount_Icon_Dragon-Golden {
->>>>>>> fdf2dd1f
-  background-image: url(/static/sprites/spritesmith-main-16.png);
-  background-position: -492px -1144px;
-  width: 81px;
-  height: 99px;
-}
-<<<<<<< HEAD
-.Mount_Icon_Sabretooth-Desert {
-=======
-.Mount_Icon_Dragon-Holly {
->>>>>>> fdf2dd1f
-  background-image: url(/static/sprites/spritesmith-main-16.png);
-  background-position: -1692px -1000px;
-  width: 81px;
-  height: 99px;
-}
-<<<<<<< HEAD
-.Mount_Icon_Sabretooth-Golden {
-=======
-.Mount_Icon_Dragon-Peppermint {
->>>>>>> fdf2dd1f
-  background-image: url(/static/sprites/spritesmith-main-16.png);
-  background-position: -656px -1144px;
-  width: 81px;
-  height: 99px;
-}
-<<<<<<< HEAD
-.Mount_Icon_Sabretooth-Red {
-=======
-.Mount_Icon_Dragon-Red {
->>>>>>> fdf2dd1f
-  background-image: url(/static/sprites/spritesmith-main-16.png);
-  background-position: -738px -1144px;
-  width: 81px;
-  height: 99px;
-}
-<<<<<<< HEAD
-.Mount_Icon_Sabretooth-Shade {
-=======
-.Mount_Icon_Dragon-RoyalPurple {
->>>>>>> fdf2dd1f
-  background-image: url(/static/sprites/spritesmith-main-16.png);
-  background-position: -820px -1144px;
-  width: 81px;
-  height: 99px;
-}
-<<<<<<< HEAD
-.Mount_Icon_Sabretooth-Skeleton {
-=======
-.Mount_Icon_Dragon-Shade {
->>>>>>> fdf2dd1f
-  background-image: url(/static/sprites/spritesmith-main-16.png);
-  background-position: -902px -1144px;
-  width: 81px;
-  height: 99px;
-}
-<<<<<<< HEAD
-.Mount_Icon_Sabretooth-White {
-=======
-.Mount_Icon_Dragon-Shimmer {
->>>>>>> fdf2dd1f
-  background-image: url(/static/sprites/spritesmith-main-16.png);
-  background-position: -984px -1144px;
-  width: 81px;
-  height: 99px;
-}
-<<<<<<< HEAD
-.Mount_Icon_Sabretooth-Zombie {
-=======
-.Mount_Icon_Dragon-Skeleton {
->>>>>>> fdf2dd1f
-  background-image: url(/static/sprites/spritesmith-main-16.png);
-  background-position: -1066px -1144px;
-  width: 81px;
-  height: 99px;
-}
-<<<<<<< HEAD
-.Mount_Icon_Seahorse-Base {
-=======
-.Mount_Icon_Dragon-Spooky {
->>>>>>> fdf2dd1f
-  background-image: url(/static/sprites/spritesmith-main-16.png);
-  background-position: -1148px -1144px;
-  width: 81px;
-  height: 99px;
-}
-<<<<<<< HEAD
-.Mount_Icon_Seahorse-CottonCandyBlue {
-=======
-.Mount_Icon_Dragon-Thunderstorm {
->>>>>>> fdf2dd1f
-  background-image: url(/static/sprites/spritesmith-main-16.png);
-  background-position: -1282px 0px;
-  width: 81px;
-  height: 99px;
-}
-<<<<<<< HEAD
-.Mount_Icon_Seahorse-CottonCandyPink {
-=======
-.Mount_Icon_Dragon-White {
->>>>>>> fdf2dd1f
-  background-image: url(/static/sprites/spritesmith-main-16.png);
-  background-position: -1282px -100px;
-  width: 81px;
-  height: 99px;
-}
-<<<<<<< HEAD
-.Mount_Icon_Seahorse-Desert {
-=======
-.Mount_Icon_Dragon-Zombie {
->>>>>>> fdf2dd1f
-  background-image: url(/static/sprites/spritesmith-main-16.png);
-  background-position: -1282px -200px;
-  width: 81px;
-  height: 99px;
-}
-<<<<<<< HEAD
-.Mount_Icon_Seahorse-Golden {
-=======
-.Mount_Icon_Egg-Base {
->>>>>>> fdf2dd1f
-  background-image: url(/static/sprites/spritesmith-main-16.png);
-  background-position: -1282px -300px;
-  width: 81px;
-  height: 99px;
-}
-<<<<<<< HEAD
-.Mount_Icon_Seahorse-Red {
-=======
-.Mount_Icon_Egg-CottonCandyBlue {
->>>>>>> fdf2dd1f
-  background-image: url(/static/sprites/spritesmith-main-16.png);
-  background-position: -1282px -400px;
-  width: 81px;
-  height: 99px;
-}
-<<<<<<< HEAD
-.Mount_Icon_Seahorse-Shade {
-=======
-.Mount_Icon_Egg-CottonCandyPink {
->>>>>>> fdf2dd1f
-  background-image: url(/static/sprites/spritesmith-main-16.png);
-  background-position: -1282px -500px;
-  width: 81px;
-  height: 99px;
-}
-<<<<<<< HEAD
-.Mount_Icon_Seahorse-Skeleton {
-=======
-.Mount_Icon_Egg-Desert {
->>>>>>> fdf2dd1f
-  background-image: url(/static/sprites/spritesmith-main-16.png);
-  background-position: -1282px -600px;
-  width: 81px;
-  height: 99px;
-}
-<<<<<<< HEAD
-.Mount_Icon_Seahorse-White {
-=======
-.Mount_Icon_Egg-Golden {
->>>>>>> fdf2dd1f
-  background-image: url(/static/sprites/spritesmith-main-16.png);
-  background-position: -1282px -700px;
-  width: 81px;
-  height: 99px;
-}
-<<<<<<< HEAD
-.Mount_Icon_Seahorse-Zombie {
-=======
-.Mount_Icon_Egg-Red {
->>>>>>> fdf2dd1f
-  background-image: url(/static/sprites/spritesmith-main-16.png);
-  background-position: -1282px -800px;
-  width: 81px;
-  height: 99px;
-}
-<<<<<<< HEAD
-.Mount_Icon_Sheep-Base {
-=======
-.Mount_Icon_Egg-Shade {
->>>>>>> fdf2dd1f
-  background-image: url(/static/sprites/spritesmith-main-16.png);
-  background-position: -1282px -900px;
-  width: 81px;
-  height: 99px;
-}
-<<<<<<< HEAD
-.Mount_Icon_Sheep-CottonCandyBlue {
-=======
-.Mount_Icon_Egg-Skeleton {
->>>>>>> fdf2dd1f
-  background-image: url(/static/sprites/spritesmith-main-16.png);
-  background-position: -1282px -1000px;
-  width: 81px;
-  height: 99px;
-}
-<<<<<<< HEAD
-.Mount_Icon_Sheep-CottonCandyPink {
-=======
-.Mount_Icon_Egg-White {
->>>>>>> fdf2dd1f
-  background-image: url(/static/sprites/spritesmith-main-16.png);
-  background-position: -1282px -1100px;
-  width: 81px;
-  height: 99px;
-}
-<<<<<<< HEAD
-.Mount_Icon_Sheep-Desert {
-=======
-.Mount_Icon_Egg-Zombie {
->>>>>>> fdf2dd1f
-  background-image: url(/static/sprites/spritesmith-main-16.png);
-  background-position: 0px -1244px;
-  width: 81px;
-  height: 99px;
-}
-<<<<<<< HEAD
-.Mount_Icon_Sheep-Golden {
-=======
-.Mount_Icon_Falcon-Base {
->>>>>>> fdf2dd1f
-  background-image: url(/static/sprites/spritesmith-main-16.png);
-  background-position: -82px -1244px;
-  width: 81px;
-  height: 99px;
-}
-<<<<<<< HEAD
-.Mount_Icon_Sheep-Red {
-=======
-.Mount_Icon_Falcon-CottonCandyBlue {
->>>>>>> fdf2dd1f
-  background-image: url(/static/sprites/spritesmith-main-16.png);
-  background-position: -164px -1244px;
-  width: 81px;
-  height: 99px;
-}
-<<<<<<< HEAD
-.Mount_Icon_Sheep-Shade {
-=======
-.Mount_Icon_Falcon-CottonCandyPink {
->>>>>>> fdf2dd1f
-  background-image: url(/static/sprites/spritesmith-main-16.png);
-  background-position: -246px -1244px;
-  width: 81px;
-  height: 99px;
-}
-<<<<<<< HEAD
-.Mount_Icon_Sheep-Skeleton {
-=======
-.Mount_Icon_Falcon-Desert {
->>>>>>> fdf2dd1f
-  background-image: url(/static/sprites/spritesmith-main-16.png);
-  background-position: -328px -1244px;
-  width: 81px;
-  height: 99px;
-}
-<<<<<<< HEAD
-.Mount_Icon_Sheep-White {
-=======
-.Mount_Icon_Falcon-Golden {
->>>>>>> fdf2dd1f
-  background-image: url(/static/sprites/spritesmith-main-16.png);
-  background-position: -410px -1244px;
-  width: 81px;
-  height: 99px;
-}
-<<<<<<< HEAD
-.Mount_Icon_Sheep-Zombie {
-=======
-.Mount_Icon_Falcon-Red {
->>>>>>> fdf2dd1f
-  background-image: url(/static/sprites/spritesmith-main-16.png);
-  background-position: -492px -1244px;
-  width: 81px;
-  height: 99px;
-}
-<<<<<<< HEAD
-.Mount_Icon_Slime-Base {
-=======
-.Mount_Icon_Falcon-Shade {
->>>>>>> fdf2dd1f
-  background-image: url(/static/sprites/spritesmith-main-16.png);
-  background-position: -574px -1244px;
-  width: 81px;
-  height: 99px;
-}
-<<<<<<< HEAD
-.Mount_Icon_Slime-CottonCandyBlue {
-=======
-.Mount_Icon_Falcon-Skeleton {
->>>>>>> fdf2dd1f
-  background-image: url(/static/sprites/spritesmith-main-16.png);
-  background-position: -656px -1244px;
-  width: 81px;
-  height: 99px;
-}
-<<<<<<< HEAD
-.Mount_Icon_Slime-CottonCandyPink {
-=======
-.Mount_Icon_Falcon-White {
->>>>>>> fdf2dd1f
-  background-image: url(/static/sprites/spritesmith-main-16.png);
-  background-position: -738px -1244px;
-  width: 81px;
-  height: 99px;
-}
-<<<<<<< HEAD
-.Mount_Icon_Slime-Desert {
-=======
-.Mount_Icon_Falcon-Zombie {
->>>>>>> fdf2dd1f
-  background-image: url(/static/sprites/spritesmith-main-16.png);
-  background-position: -820px -1244px;
-  width: 81px;
-  height: 99px;
-}
-<<<<<<< HEAD
-.Mount_Icon_Slime-Golden {
-=======
-.Mount_Icon_Ferret-Base {
->>>>>>> fdf2dd1f
-  background-image: url(/static/sprites/spritesmith-main-16.png);
-  background-position: -902px -1244px;
-  width: 81px;
-  height: 99px;
-}
-<<<<<<< HEAD
-.Mount_Icon_Slime-Red {
-=======
-.Mount_Icon_Ferret-CottonCandyBlue {
->>>>>>> fdf2dd1f
-  background-image: url(/static/sprites/spritesmith-main-16.png);
-  background-position: -984px -1244px;
-  width: 81px;
-  height: 99px;
-}
-<<<<<<< HEAD
-.Mount_Icon_Slime-Shade {
-=======
-.Mount_Icon_Ferret-CottonCandyPink {
->>>>>>> fdf2dd1f
-  background-image: url(/static/sprites/spritesmith-main-16.png);
-  background-position: -1066px -1244px;
-  width: 81px;
-  height: 99px;
-}
-<<<<<<< HEAD
-.Mount_Icon_Slime-Skeleton {
-=======
-.Mount_Icon_Ferret-Desert {
->>>>>>> fdf2dd1f
-  background-image: url(/static/sprites/spritesmith-main-16.png);
-  background-position: -1148px -1244px;
-  width: 81px;
-  height: 99px;
-}
-<<<<<<< HEAD
-.Mount_Icon_Slime-White {
-=======
-.Mount_Icon_Ferret-Golden {
->>>>>>> fdf2dd1f
-  background-image: url(/static/sprites/spritesmith-main-16.png);
-  background-position: -1230px -1244px;
-  width: 81px;
-  height: 99px;
-}
-<<<<<<< HEAD
-.Mount_Icon_Slime-Zombie {
-=======
-.Mount_Icon_Ferret-Red {
->>>>>>> fdf2dd1f
-  background-image: url(/static/sprites/spritesmith-main-16.png);
-  background-position: -1364px 0px;
-  width: 81px;
-  height: 99px;
-}
-<<<<<<< HEAD
-.Mount_Icon_Sloth-Base {
-=======
-.Mount_Icon_Ferret-Shade {
->>>>>>> fdf2dd1f
-  background-image: url(/static/sprites/spritesmith-main-16.png);
-  background-position: -1364px -100px;
-  width: 81px;
-  height: 99px;
-}
-<<<<<<< HEAD
-.Mount_Icon_Sloth-CottonCandyBlue {
-=======
-.Mount_Icon_Ferret-Skeleton {
->>>>>>> fdf2dd1f
-  background-image: url(/static/sprites/spritesmith-main-16.png);
-  background-position: -1364px -200px;
-  width: 81px;
-  height: 99px;
-}
-<<<<<<< HEAD
-.Mount_Icon_Sloth-CottonCandyPink {
-=======
-.Mount_Icon_Ferret-White {
->>>>>>> fdf2dd1f
-  background-image: url(/static/sprites/spritesmith-main-16.png);
-  background-position: -1364px -300px;
-  width: 81px;
-  height: 99px;
-}
-<<<<<<< HEAD
-.Mount_Icon_Sloth-Desert {
-=======
-.Mount_Icon_Ferret-Zombie {
->>>>>>> fdf2dd1f
-  background-image: url(/static/sprites/spritesmith-main-16.png);
-  background-position: -1364px -400px;
-  width: 81px;
-  height: 99px;
-}
-<<<<<<< HEAD
-.Mount_Icon_Sloth-Golden {
-=======
-.Mount_Icon_FlyingPig-Aquatic {
->>>>>>> fdf2dd1f
-  background-image: url(/static/sprites/spritesmith-main-16.png);
-  background-position: -1364px -500px;
-  width: 81px;
-  height: 99px;
-}
-<<<<<<< HEAD
-.Mount_Icon_Sloth-Red {
-=======
-.Mount_Icon_FlyingPig-Base {
->>>>>>> fdf2dd1f
-  background-image: url(/static/sprites/spritesmith-main-16.png);
-  background-position: -1364px -600px;
-  width: 81px;
-  height: 99px;
-}
-<<<<<<< HEAD
-.Mount_Icon_Sloth-Shade {
-=======
-.Mount_Icon_FlyingPig-CottonCandyBlue {
->>>>>>> fdf2dd1f
-  background-image: url(/static/sprites/spritesmith-main-16.png);
-  background-position: -1364px -700px;
-  width: 81px;
-  height: 99px;
-}
-<<<<<<< HEAD
-.Mount_Icon_Sloth-Skeleton {
-=======
-.Mount_Icon_FlyingPig-CottonCandyPink {
->>>>>>> fdf2dd1f
-  background-image: url(/static/sprites/spritesmith-main-16.png);
-  background-position: -1364px -800px;
-  width: 81px;
-  height: 99px;
-}
-<<<<<<< HEAD
-.Mount_Icon_Sloth-White {
-=======
-.Mount_Icon_FlyingPig-Cupid {
->>>>>>> fdf2dd1f
-  background-image: url(/static/sprites/spritesmith-main-16.png);
-  background-position: -1364px -900px;
-  width: 81px;
-  height: 99px;
-}
-<<<<<<< HEAD
-.Mount_Icon_Sloth-Zombie {
-=======
-.Mount_Icon_FlyingPig-Desert {
->>>>>>> fdf2dd1f
-  background-image: url(/static/sprites/spritesmith-main-16.png);
-  background-position: -1364px -1000px;
-  width: 81px;
-  height: 99px;
-}
-<<<<<<< HEAD
-.Mount_Icon_Snail-Base {
-=======
-.Mount_Icon_FlyingPig-Ember {
->>>>>>> fdf2dd1f
-  background-image: url(/static/sprites/spritesmith-main-16.png);
-  background-position: -1364px -1100px;
-  width: 81px;
-  height: 99px;
-}
-<<<<<<< HEAD
-.Mount_Icon_Snail-CottonCandyBlue {
-=======
-.Mount_Icon_FlyingPig-Fairy {
->>>>>>> fdf2dd1f
-  background-image: url(/static/sprites/spritesmith-main-16.png);
-  background-position: -1364px -1200px;
-  width: 81px;
-  height: 99px;
-}
-<<<<<<< HEAD
-.Mount_Icon_Snail-CottonCandyPink {
-=======
-.Mount_Icon_FlyingPig-Floral {
->>>>>>> fdf2dd1f
-  background-image: url(/static/sprites/spritesmith-main-16.png);
-  background-position: 0px -1344px;
-  width: 81px;
-  height: 99px;
-}
-<<<<<<< HEAD
-.Mount_Icon_Snail-Desert {
-=======
-.Mount_Icon_FlyingPig-Ghost {
->>>>>>> fdf2dd1f
-  background-image: url(/static/sprites/spritesmith-main-16.png);
-  background-position: -82px -1344px;
-  width: 81px;
-  height: 99px;
-}
-<<<<<<< HEAD
-.Mount_Icon_Snail-Golden {
-=======
-.Mount_Icon_FlyingPig-Golden {
->>>>>>> fdf2dd1f
-  background-image: url(/static/sprites/spritesmith-main-16.png);
-  background-position: -164px -1344px;
-  width: 81px;
-  height: 99px;
-}
-<<<<<<< HEAD
-.Mount_Icon_Snail-Red {
-  background-image: url(/static/sprites/spritesmith-main-16.png);
-  background-position: -1394px -400px;
-  width: 81px;
-  height: 99px;
-}
-.Mount_Icon_Snail-Shade {
-  background-image: url(/static/sprites/spritesmith-main-16.png);
-  background-position: -1394px -500px;
-  width: 81px;
-  height: 99px;
-}
-.Mount_Icon_Snail-Skeleton {
-  background-image: url(/static/sprites/spritesmith-main-16.png);
-  background-position: -1394px -600px;
-  width: 81px;
-  height: 99px;
-}
-.Mount_Icon_Snail-White {
-  background-image: url(/static/sprites/spritesmith-main-16.png);
-  background-position: -1394px -700px;
-  width: 81px;
-  height: 99px;
-}
-.Mount_Icon_Snail-Zombie {
-  background-image: url(/static/sprites/spritesmith-main-16.png);
-  background-position: -1394px -800px;
-  width: 81px;
-  height: 99px;
-}
-.Mount_Icon_Snake-Base {
-  background-image: url(/static/sprites/spritesmith-main-16.png);
-  background-position: -1394px -900px;
-  width: 81px;
-  height: 99px;
-}
-.Mount_Icon_Snake-CottonCandyBlue {
-  background-image: url(/static/sprites/spritesmith-main-16.png);
-  background-position: -1394px -1000px;
-  width: 81px;
-  height: 99px;
-}
-.Mount_Icon_Snake-CottonCandyPink {
-  background-image: url(/static/sprites/spritesmith-main-16.png);
-  background-position: -1394px -1100px;
-  width: 81px;
-  height: 99px;
-}
-.Mount_Icon_Snake-Desert {
-  background-image: url(/static/sprites/spritesmith-main-16.png);
-  background-position: -1394px -1200px;
-  width: 81px;
-  height: 99px;
-}
-.Mount_Icon_Snake-Golden {
-  background-image: url(/static/sprites/spritesmith-main-16.png);
-  background-position: 0px -1300px;
-  width: 81px;
-  height: 99px;
-}
-.Mount_Icon_Snake-Red {
-  background-image: url(/static/sprites/spritesmith-main-16.png);
-  background-position: -82px -1300px;
-  width: 81px;
-  height: 99px;
-}
-.Mount_Icon_Snake-Shade {
-  background-image: url(/static/sprites/spritesmith-main-16.png);
-  background-position: -164px -1300px;
-  width: 81px;
-  height: 99px;
-}
-.Mount_Icon_Snake-Skeleton {
-  background-image: url(/static/sprites/spritesmith-main-16.png);
-  background-position: -246px -1300px;
-  width: 81px;
-  height: 99px;
-}
-.Mount_Icon_Snake-White {
-  background-image: url(/static/sprites/spritesmith-main-16.png);
-  background-position: -328px -1300px;
-  width: 81px;
-  height: 99px;
-}
-.Mount_Icon_Snake-Zombie {
-  background-image: url(/static/sprites/spritesmith-main-16.png);
-  background-position: -410px -1300px;
-  width: 81px;
-  height: 99px;
-}
-.Mount_Icon_Spider-Base {
-  background-image: url(/static/sprites/spritesmith-main-16.png);
-  background-position: -492px -1300px;
-  width: 81px;
-  height: 99px;
-}
-.Mount_Icon_Spider-CottonCandyBlue {
-  background-image: url(/static/sprites/spritesmith-main-16.png);
-  background-position: -574px -1300px;
-  width: 81px;
-  height: 99px;
-}
-.Mount_Icon_Spider-CottonCandyPink {
-  background-image: url(/static/sprites/spritesmith-main-16.png);
-  background-position: -656px -1300px;
-  width: 81px;
-  height: 99px;
-}
-.Mount_Icon_Spider-Desert {
-  background-image: url(/static/sprites/spritesmith-main-16.png);
-  background-position: -738px -1300px;
-  width: 81px;
-  height: 99px;
-}
-.Mount_Icon_Spider-Golden {
-  background-image: url(/static/sprites/spritesmith-main-16.png);
-  background-position: -820px -1300px;
-  width: 81px;
-  height: 99px;
-}
-.Mount_Icon_Spider-Red {
-  background-image: url(/static/sprites/spritesmith-main-16.png);
-  background-position: -902px -1300px;
-  width: 81px;
-  height: 99px;
-}
-.Mount_Icon_Spider-Shade {
-  background-image: url(/static/sprites/spritesmith-main-16.png);
-  background-position: -984px -1300px;
-  width: 81px;
-  height: 99px;
-}
-.Mount_Icon_Spider-Skeleton {
-  background-image: url(/static/sprites/spritesmith-main-16.png);
-  background-position: -1066px -1300px;
-  width: 81px;
-  height: 99px;
-}
-.Mount_Icon_Spider-White {
-  background-image: url(/static/sprites/spritesmith-main-16.png);
-  background-position: -1148px -1300px;
-  width: 81px;
-  height: 99px;
-}
-.Mount_Icon_Spider-Zombie {
-  background-image: url(/static/sprites/spritesmith-main-16.png);
-  background-position: -1230px -1300px;
-  width: 81px;
-  height: 99px;
-}
-.Mount_Icon_TRex-Base {
-  background-image: url(/static/sprites/spritesmith-main-16.png);
-  background-position: -1312px -1400px;
-  width: 81px;
-  height: 99px;
-}
-.Mount_Icon_TRex-CottonCandyBlue {
-  background-image: url(/static/sprites/spritesmith-main-16.png);
-  background-position: -1394px -1400px;
-  width: 81px;
-  height: 99px;
-}
-.Mount_Icon_TRex-CottonCandyPink {
-  background-image: url(/static/sprites/spritesmith-main-16.png);
-  background-position: -1476px -1400px;
-  width: 81px;
-  height: 99px;
-}
-.Mount_Icon_TRex-Desert {
-  background-image: url(/static/sprites/spritesmith-main-16.png);
-  background-position: -1558px 0px;
-  width: 81px;
-  height: 99px;
-}
-.Mount_Icon_TRex-Golden {
-  background-image: url(/static/sprites/spritesmith-main-16.png);
-  background-position: -1558px -100px;
-  width: 81px;
-  height: 99px;
-}
-.Mount_Icon_TRex-Red {
-  background-image: url(/static/sprites/spritesmith-main-16.png);
-  background-position: -1558px -200px;
-  width: 81px;
-  height: 99px;
-}
-.Mount_Icon_TRex-Shade {
-  background-image: url(/static/sprites/spritesmith-main-16.png);
-  background-position: -1558px -300px;
-  width: 81px;
-  height: 99px;
-}
-.Mount_Icon_TRex-Skeleton {
-  background-image: url(/static/sprites/spritesmith-main-16.png);
-  background-position: -1558px -400px;
-  width: 81px;
-  height: 99px;
-}
-.Mount_Icon_TRex-White {
-  background-image: url(/static/sprites/spritesmith-main-16.png);
-  background-position: -1558px -500px;
-  width: 81px;
-  height: 99px;
-}
-.Mount_Icon_TRex-Zombie {
-  background-image: url(/static/sprites/spritesmith-main-16.png);
-  background-position: -1558px -600px;
-  width: 81px;
-  height: 99px;
-}
-.Mount_Icon_TigerCub-Aquatic {
-=======
-.Mount_Icon_FlyingPig-Holly {
-  background-image: url(/static/sprites/spritesmith-main-16.png);
-  background-position: -246px -1344px;
-  width: 81px;
-  height: 99px;
-}
-.Mount_Icon_FlyingPig-Peppermint {
-  background-image: url(/static/sprites/spritesmith-main-16.png);
-  background-position: -328px -1344px;
-  width: 81px;
-  height: 99px;
-}
-.Mount_Icon_FlyingPig-Red {
-  background-image: url(/static/sprites/spritesmith-main-16.png);
-  background-position: -410px -1344px;
-  width: 81px;
-  height: 99px;
-}
-.Mount_Icon_FlyingPig-RoyalPurple {
-  background-image: url(/static/sprites/spritesmith-main-16.png);
-  background-position: -492px -1344px;
-  width: 81px;
-  height: 99px;
-}
-.Mount_Icon_FlyingPig-Shade {
-  background-image: url(/static/sprites/spritesmith-main-16.png);
-  background-position: -574px -1344px;
-  width: 81px;
-  height: 99px;
-}
-.Mount_Icon_FlyingPig-Shimmer {
-  background-image: url(/static/sprites/spritesmith-main-16.png);
-  background-position: -656px -1344px;
-  width: 81px;
-  height: 99px;
-}
-.Mount_Icon_FlyingPig-Skeleton {
-  background-image: url(/static/sprites/spritesmith-main-16.png);
-  background-position: -738px -1344px;
-  width: 81px;
-  height: 99px;
-}
-.Mount_Icon_FlyingPig-Spooky {
-  background-image: url(/static/sprites/spritesmith-main-16.png);
-  background-position: -820px -1344px;
-  width: 81px;
-  height: 99px;
-}
-.Mount_Icon_FlyingPig-Thunderstorm {
-  background-image: url(/static/sprites/spritesmith-main-16.png);
-  background-position: -902px -1344px;
-  width: 81px;
-  height: 99px;
-}
-.Mount_Icon_FlyingPig-White {
-  background-image: url(/static/sprites/spritesmith-main-16.png);
-  background-position: -984px -1344px;
-  width: 81px;
-  height: 99px;
-}
-.Mount_Icon_FlyingPig-Zombie {
-  background-image: url(/static/sprites/spritesmith-main-16.png);
-  background-position: -1066px -1344px;
-  width: 81px;
-  height: 99px;
-}
-.Mount_Icon_Fox-Aquatic {
-  background-image: url(/static/sprites/spritesmith-main-16.png);
-  background-position: -1148px -1344px;
-  width: 81px;
-  height: 99px;
-}
-.Mount_Icon_Fox-Base {
-  background-image: url(/static/sprites/spritesmith-main-16.png);
-  background-position: -1230px -1344px;
-  width: 81px;
-  height: 99px;
-}
-.Mount_Icon_Fox-CottonCandyBlue {
-  background-image: url(/static/sprites/spritesmith-main-16.png);
-  background-position: -1312px -1344px;
-  width: 81px;
-  height: 99px;
-}
-.Mount_Icon_Fox-CottonCandyPink {
-  background-image: url(/static/sprites/spritesmith-main-16.png);
-  background-position: -1446px 0px;
-  width: 81px;
-  height: 99px;
-}
-.Mount_Icon_Fox-Cupid {
-  background-image: url(/static/sprites/spritesmith-main-16.png);
-  background-position: -1446px -100px;
-  width: 81px;
-  height: 99px;
-}
-.Mount_Icon_Fox-Desert {
-  background-image: url(/static/sprites/spritesmith-main-16.png);
-  background-position: -1446px -200px;
-  width: 81px;
-  height: 99px;
-}
-.Mount_Icon_Fox-Ember {
-  background-image: url(/static/sprites/spritesmith-main-16.png);
-  background-position: -1446px -300px;
-  width: 81px;
-  height: 99px;
-}
-.Mount_Icon_Fox-Fairy {
-  background-image: url(/static/sprites/spritesmith-main-16.png);
-  background-position: -1446px -400px;
-  width: 81px;
-  height: 99px;
-}
-.Mount_Icon_Fox-Floral {
-  background-image: url(/static/sprites/spritesmith-main-16.png);
-  background-position: -1446px -500px;
-  width: 81px;
-  height: 99px;
-}
-.Mount_Icon_Fox-Ghost {
-  background-image: url(/static/sprites/spritesmith-main-16.png);
-  background-position: -1446px -600px;
-  width: 81px;
-  height: 99px;
-}
-.Mount_Icon_Fox-Golden {
-  background-image: url(/static/sprites/spritesmith-main-16.png);
-  background-position: -1446px -700px;
-  width: 81px;
-  height: 99px;
-}
-.Mount_Icon_Fox-Holly {
-  background-image: url(/static/sprites/spritesmith-main-16.png);
-  background-position: -1446px -800px;
-  width: 81px;
-  height: 99px;
-}
-.Mount_Icon_Fox-Peppermint {
-  background-image: url(/static/sprites/spritesmith-main-16.png);
-  background-position: -1446px -900px;
-  width: 81px;
-  height: 99px;
-}
-.Mount_Icon_Fox-Red {
-  background-image: url(/static/sprites/spritesmith-main-16.png);
-  background-position: -1446px -1000px;
-  width: 81px;
-  height: 99px;
-}
-.Mount_Icon_Fox-RoyalPurple {
-  background-image: url(/static/sprites/spritesmith-main-16.png);
-  background-position: -1446px -1100px;
-  width: 81px;
-  height: 99px;
-}
-.Mount_Icon_Fox-Shade {
-  background-image: url(/static/sprites/spritesmith-main-16.png);
-  background-position: -1446px -1200px;
-  width: 81px;
-  height: 99px;
-}
-.Mount_Icon_Fox-Shimmer {
-  background-image: url(/static/sprites/spritesmith-main-16.png);
-  background-position: -1446px -1300px;
-  width: 81px;
-  height: 99px;
-}
-.Mount_Icon_Fox-Skeleton {
-  background-image: url(/static/sprites/spritesmith-main-16.png);
-  background-position: -1528px 0px;
-  width: 81px;
-  height: 99px;
-}
-.Mount_Icon_Fox-Spooky {
-  background-image: url(/static/sprites/spritesmith-main-16.png);
-  background-position: -1528px -100px;
-  width: 81px;
-  height: 99px;
-}
-.Mount_Icon_Fox-Thunderstorm {
-  background-image: url(/static/sprites/spritesmith-main-16.png);
-  background-position: -1528px -200px;
-  width: 81px;
-  height: 99px;
-}
-.Mount_Icon_Fox-White {
-  background-image: url(/static/sprites/spritesmith-main-16.png);
-  background-position: -1528px -300px;
-  width: 81px;
-  height: 99px;
-}
-.Mount_Icon_Fox-Zombie {
-  background-image: url(/static/sprites/spritesmith-main-16.png);
-  background-position: -1528px -400px;
-  width: 81px;
-  height: 99px;
-}
-.Mount_Icon_Frog-Base {
-  background-image: url(/static/sprites/spritesmith-main-16.png);
-  background-position: -1528px -500px;
-  width: 81px;
-  height: 99px;
-}
-.Mount_Icon_Frog-CottonCandyBlue {
-  background-image: url(/static/sprites/spritesmith-main-16.png);
-  background-position: -1528px -600px;
-  width: 81px;
-  height: 99px;
-}
-.Mount_Icon_Frog-CottonCandyPink {
->>>>>>> fdf2dd1f
-  background-image: url(/static/sprites/spritesmith-main-16.png);
-  background-position: -1528px -700px;
-  width: 81px;
-  height: 99px;
-}
-<<<<<<< HEAD
-.Mount_Icon_TigerCub-Base {
-=======
-.Mount_Icon_Frog-Desert {
->>>>>>> fdf2dd1f
-  background-image: url(/static/sprites/spritesmith-main-16.png);
-  background-position: -1528px -800px;
-  width: 81px;
-  height: 99px;
-}
-<<<<<<< HEAD
-.Mount_Icon_TigerCub-CottonCandyBlue {
-=======
-.Mount_Icon_Frog-Golden {
->>>>>>> fdf2dd1f
-  background-image: url(/static/sprites/spritesmith-main-16.png);
-  background-position: -1528px -900px;
-  width: 81px;
-  height: 99px;
-}
-<<<<<<< HEAD
-.Mount_Icon_TigerCub-CottonCandyPink {
-=======
-.Mount_Icon_Frog-Red {
->>>>>>> fdf2dd1f
-  background-image: url(/static/sprites/spritesmith-main-16.png);
-  background-position: -1528px -1000px;
-  width: 81px;
-  height: 99px;
-}
-<<<<<<< HEAD
-.Mount_Icon_TigerCub-Cupid {
-=======
-.Mount_Icon_Frog-Shade {
->>>>>>> fdf2dd1f
-  background-image: url(/static/sprites/spritesmith-main-16.png);
-  background-position: -1528px -1100px;
-  width: 81px;
-  height: 99px;
-}
-<<<<<<< HEAD
-.Mount_Icon_TigerCub-Desert {
-=======
-.Mount_Icon_Frog-Skeleton {
->>>>>>> fdf2dd1f
-  background-image: url(/static/sprites/spritesmith-main-16.png);
-  background-position: -1528px -1200px;
-  width: 81px;
-  height: 99px;
-}
-<<<<<<< HEAD
-.Mount_Icon_TigerCub-Ember {
-=======
-.Mount_Icon_Frog-White {
->>>>>>> fdf2dd1f
-  background-image: url(/static/sprites/spritesmith-main-16.png);
-  background-position: -1528px -1300px;
-  width: 81px;
-  height: 99px;
-}
-<<<<<<< HEAD
-.Mount_Icon_TigerCub-Fairy {
-  background-image: url(/static/sprites/spritesmith-main-16.png);
-  background-position: -1476px -500px;
-  width: 81px;
-  height: 99px;
-}
-.Mount_Icon_TigerCub-Floral {
-  background-image: url(/static/sprites/spritesmith-main-16.png);
-  background-position: -1476px -600px;
-  width: 81px;
-  height: 99px;
-}
-.Mount_Icon_TigerCub-Ghost {
-  background-image: url(/static/sprites/spritesmith-main-16.png);
-  background-position: -1476px -700px;
-  width: 81px;
-  height: 99px;
-}
-.Mount_Icon_TigerCub-Golden {
-  background-image: url(/static/sprites/spritesmith-main-16.png);
-  background-position: -1476px -800px;
-  width: 81px;
-  height: 99px;
-}
-.Mount_Icon_TigerCub-Holly {
-  background-image: url(/static/sprites/spritesmith-main-16.png);
-  background-position: -1476px -900px;
-  width: 81px;
-  height: 99px;
-}
-.Mount_Icon_TigerCub-Peppermint {
-  background-image: url(/static/sprites/spritesmith-main-16.png);
-  background-position: -1476px -1000px;
-  width: 81px;
-  height: 99px;
-}
-.Mount_Icon_TigerCub-Red {
-  background-image: url(/static/sprites/spritesmith-main-16.png);
-  background-position: -1476px -1100px;
-  width: 81px;
-  height: 99px;
-}
-.Mount_Icon_TigerCub-RoyalPurple {
-  background-image: url(/static/sprites/spritesmith-main-16.png);
-  background-position: -1476px -1200px;
-  width: 81px;
-  height: 99px;
-}
-.Mount_Icon_TigerCub-Shade {
-  background-image: url(/static/sprites/spritesmith-main-16.png);
-  background-position: -1476px -1300px;
-  width: 81px;
-  height: 99px;
-}
-.Mount_Icon_TigerCub-Shimmer {
-  background-image: url(/static/sprites/spritesmith-main-16.png);
-  background-position: 0px -1400px;
-  width: 81px;
-  height: 99px;
-}
-.Mount_Icon_TigerCub-Skeleton {
-  background-image: url(/static/sprites/spritesmith-main-16.png);
-  background-position: -82px -1400px;
-  width: 81px;
-  height: 99px;
-}
-.Mount_Icon_TigerCub-Spooky {
-  background-image: url(/static/sprites/spritesmith-main-16.png);
-  background-position: -164px -1400px;
-  width: 81px;
-  height: 99px;
-}
-.Mount_Icon_TigerCub-Thunderstorm {
-  background-image: url(/static/sprites/spritesmith-main-16.png);
-  background-position: -246px -1400px;
-  width: 81px;
-  height: 99px;
-}
-.Mount_Icon_TigerCub-White {
-  background-image: url(/static/sprites/spritesmith-main-16.png);
-  background-position: -328px -1400px;
-  width: 81px;
-  height: 99px;
-}
-.Mount_Icon_TigerCub-Zombie {
-  background-image: url(/static/sprites/spritesmith-main-16.png);
-  background-position: -410px -1400px;
-  width: 81px;
-  height: 99px;
-}
-.Mount_Icon_Treeling-Base {
-  background-image: url(/static/sprites/spritesmith-main-16.png);
-  background-position: -492px -1400px;
-  width: 81px;
-  height: 99px;
-}
-.Mount_Icon_Treeling-CottonCandyBlue {
-  background-image: url(/static/sprites/spritesmith-main-16.png);
-  background-position: -574px -1400px;
-  width: 81px;
-  height: 99px;
-}
-.Mount_Icon_Treeling-CottonCandyPink {
-  background-image: url(/static/sprites/spritesmith-main-16.png);
-  background-position: -656px -1400px;
-  width: 81px;
-  height: 99px;
-}
-.Mount_Icon_Treeling-Desert {
-  background-image: url(/static/sprites/spritesmith-main-16.png);
-  background-position: -738px -1400px;
-  width: 81px;
-  height: 99px;
-}
-.Mount_Icon_Treeling-Golden {
-  background-image: url(/static/sprites/spritesmith-main-16.png);
-  background-position: -820px -1400px;
-  width: 81px;
-  height: 99px;
-}
-.Mount_Icon_Treeling-Red {
-  background-image: url(/static/sprites/spritesmith-main-16.png);
-  background-position: -902px -1400px;
-  width: 81px;
-  height: 99px;
-}
-.Mount_Icon_Treeling-Shade {
-  background-image: url(/static/sprites/spritesmith-main-16.png);
-  background-position: -984px -1400px;
-  width: 81px;
-  height: 99px;
-}
-.Mount_Icon_Treeling-Skeleton {
-  background-image: url(/static/sprites/spritesmith-main-16.png);
-  background-position: -1066px -1400px;
-  width: 81px;
-  height: 99px;
-}
-.Mount_Icon_Treeling-White {
-  background-image: url(/static/sprites/spritesmith-main-16.png);
-  background-position: -1148px -1400px;
-  width: 81px;
-  height: 99px;
-}
-.Mount_Icon_Treeling-Zombie {
-  background-image: url(/static/sprites/spritesmith-main-16.png);
-  background-position: -1230px -1400px;
-  width: 81px;
-  height: 99px;
-}
-.Mount_Icon_Triceratops-Base {
-=======
-.Mount_Icon_Frog-Zombie {
-  background-image: url(/static/sprites/spritesmith-main-16.png);
-  background-position: 0px -1444px;
-  width: 81px;
-  height: 99px;
-}
-.Mount_Icon_Gryphon-Base {
-  background-image: url(/static/sprites/spritesmith-main-16.png);
-  background-position: -82px -1444px;
-  width: 81px;
-  height: 99px;
-}
-.Mount_Icon_Gryphon-CottonCandyBlue {
-  background-image: url(/static/sprites/spritesmith-main-16.png);
-  background-position: -164px -1444px;
-  width: 81px;
-  height: 99px;
-}
-.Mount_Icon_Gryphon-CottonCandyPink {
-  background-image: url(/static/sprites/spritesmith-main-16.png);
-  background-position: -246px -1444px;
-  width: 81px;
-  height: 99px;
-}
-.Mount_Icon_Gryphon-Desert {
-  background-image: url(/static/sprites/spritesmith-main-16.png);
-  background-position: -328px -1444px;
-  width: 81px;
-  height: 99px;
-}
-.Mount_Icon_Gryphon-Golden {
-  background-image: url(/static/sprites/spritesmith-main-16.png);
-  background-position: -410px -1444px;
-  width: 81px;
-  height: 99px;
-}
-.Mount_Icon_Gryphon-Red {
-  background-image: url(/static/sprites/spritesmith-main-16.png);
-  background-position: -492px -1444px;
-  width: 81px;
-  height: 99px;
-}
-.Mount_Icon_Gryphon-RoyalPurple {
-  background-image: url(/static/sprites/spritesmith-main-16.png);
-  background-position: -574px -1444px;
-  width: 81px;
-  height: 99px;
-}
-.Mount_Icon_Gryphon-Shade {
-  background-image: url(/static/sprites/spritesmith-main-16.png);
-  background-position: -656px -1444px;
-  width: 81px;
-  height: 99px;
-}
-.Mount_Icon_Gryphon-Skeleton {
-  background-image: url(/static/sprites/spritesmith-main-16.png);
-  background-position: -738px -1444px;
-  width: 81px;
-  height: 99px;
-}
-.Mount_Icon_Gryphon-White {
-  background-image: url(/static/sprites/spritesmith-main-16.png);
-  background-position: -820px -1444px;
-  width: 81px;
-  height: 99px;
-}
-.Mount_Icon_Gryphon-Zombie {
-  background-image: url(/static/sprites/spritesmith-main-16.png);
-  background-position: -902px -1444px;
-  width: 81px;
-  height: 99px;
-}
-.Mount_Icon_GuineaPig-Base {
-  background-image: url(/static/sprites/spritesmith-main-16.png);
-  background-position: -984px -1444px;
-  width: 81px;
-  height: 99px;
-}
-.Mount_Icon_GuineaPig-CottonCandyBlue {
-  background-image: url(/static/sprites/spritesmith-main-16.png);
-  background-position: -1066px -1444px;
-  width: 81px;
-  height: 99px;
-}
-.Mount_Icon_GuineaPig-CottonCandyPink {
-  background-image: url(/static/sprites/spritesmith-main-16.png);
-  background-position: -1148px -1444px;
-  width: 81px;
-  height: 99px;
-}
-.Mount_Icon_GuineaPig-Desert {
-  background-image: url(/static/sprites/spritesmith-main-16.png);
-  background-position: -1230px -1444px;
-  width: 81px;
-  height: 99px;
-}
-.Mount_Icon_GuineaPig-Golden {
-  background-image: url(/static/sprites/spritesmith-main-16.png);
-  background-position: -1312px -1444px;
-  width: 81px;
-  height: 99px;
-}
-.Mount_Icon_GuineaPig-Red {
-  background-image: url(/static/sprites/spritesmith-main-16.png);
-  background-position: -1394px -1444px;
-  width: 81px;
-  height: 99px;
-}
-.Mount_Icon_GuineaPig-Shade {
-  background-image: url(/static/sprites/spritesmith-main-16.png);
-  background-position: -1476px -1444px;
-  width: 81px;
-  height: 99px;
-}
-.Mount_Icon_GuineaPig-Skeleton {
-  background-image: url(/static/sprites/spritesmith-main-16.png);
-  background-position: -1610px 0px;
-  width: 81px;
-  height: 99px;
-}
-.Mount_Icon_GuineaPig-White {
-  background-image: url(/static/sprites/spritesmith-main-16.png);
-  background-position: -1610px -100px;
-  width: 81px;
-  height: 99px;
-}
-.Mount_Icon_GuineaPig-Zombie {
-  background-image: url(/static/sprites/spritesmith-main-16.png);
-  background-position: -1610px -200px;
-  width: 81px;
-  height: 99px;
-}
-.Mount_Icon_Hedgehog-Base {
-  background-image: url(/static/sprites/spritesmith-main-16.png);
-  background-position: -1610px -300px;
-  width: 81px;
-  height: 99px;
-}
-.Mount_Icon_Hedgehog-CottonCandyBlue {
-  background-image: url(/static/sprites/spritesmith-main-16.png);
-  background-position: -1610px -400px;
-  width: 81px;
-  height: 99px;
-}
-.Mount_Icon_Hedgehog-CottonCandyPink {
-  background-image: url(/static/sprites/spritesmith-main-16.png);
-  background-position: -1610px -500px;
-  width: 81px;
-  height: 99px;
-}
-.Mount_Icon_Hedgehog-Desert {
->>>>>>> fdf2dd1f
-  background-image: url(/static/sprites/spritesmith-main-16.png);
-  background-position: -1610px -600px;
-  width: 81px;
-  height: 99px;
-}
-<<<<<<< HEAD
-.Mount_Icon_Triceratops-CottonCandyBlue {
-=======
-.Mount_Icon_Hedgehog-Golden {
->>>>>>> fdf2dd1f
-  background-image: url(/static/sprites/spritesmith-main-16.png);
-  background-position: -1610px -700px;
-  width: 81px;
-  height: 99px;
-}
-<<<<<<< HEAD
-.Mount_Icon_Triceratops-CottonCandyPink {
-=======
-.Mount_Icon_Hedgehog-Red {
->>>>>>> fdf2dd1f
-  background-image: url(/static/sprites/spritesmith-main-16.png);
-  background-position: -1610px -800px;
-  width: 81px;
-  height: 99px;
-}
-<<<<<<< HEAD
-.Mount_Icon_Triceratops-Desert {
-=======
-.Mount_Icon_Hedgehog-Shade {
->>>>>>> fdf2dd1f
-  background-image: url(/static/sprites/spritesmith-main-16.png);
-  background-position: -1610px -900px;
-  width: 81px;
-  height: 99px;
-}
-<<<<<<< HEAD
-.Mount_Icon_Triceratops-Golden {
-=======
-.Mount_Icon_Hedgehog-Skeleton {
->>>>>>> fdf2dd1f
-  background-image: url(/static/sprites/spritesmith-main-16.png);
-  background-position: -1610px -1000px;
-  width: 81px;
-  height: 99px;
-}
-<<<<<<< HEAD
-.Mount_Icon_Triceratops-Red {
-=======
-.Mount_Icon_Hedgehog-White {
->>>>>>> fdf2dd1f
-  background-image: url(/static/sprites/spritesmith-main-16.png);
-  background-position: -1610px -1100px;
-  width: 81px;
-  height: 99px;
-}
-<<<<<<< HEAD
-.Mount_Icon_Triceratops-Shade {
-=======
-.Mount_Icon_Hedgehog-Zombie {
->>>>>>> fdf2dd1f
-  background-image: url(/static/sprites/spritesmith-main-16.png);
-  background-position: -1610px -1200px;
-  width: 81px;
-  height: 99px;
-}
-<<<<<<< HEAD
-.Mount_Icon_Triceratops-Skeleton {
-=======
-.Mount_Icon_Hippo-Base {
->>>>>>> fdf2dd1f
-  background-image: url(/static/sprites/spritesmith-main-16.png);
-  background-position: -1610px -1300px;
-  width: 81px;
-  height: 99px;
-}
-<<<<<<< HEAD
-.Mount_Icon_Triceratops-White {
-=======
-.Mount_Icon_Hippo-CottonCandyBlue {
->>>>>>> fdf2dd1f
-  background-image: url(/static/sprites/spritesmith-main-16.png);
-  background-position: -1610px -1400px;
-  width: 81px;
-  height: 99px;
-}
-<<<<<<< HEAD
-.Mount_Icon_Triceratops-Zombie {
-=======
-.Mount_Icon_Hippo-CottonCandyPink {
->>>>>>> fdf2dd1f
-  background-image: url(/static/sprites/spritesmith-main-16.png);
-  background-position: 0px -1544px;
-  width: 81px;
-  height: 99px;
-}
-<<<<<<< HEAD
-.Mount_Icon_Turkey-Base {
-=======
-.Mount_Icon_Hippo-Desert {
->>>>>>> fdf2dd1f
-  background-image: url(/static/sprites/spritesmith-main-16.png);
-  background-position: -82px -1544px;
-  width: 81px;
-  height: 99px;
-}
-<<<<<<< HEAD
-.Mount_Icon_Turkey-Gilded {
-=======
-.Mount_Icon_Hippo-Golden {
->>>>>>> fdf2dd1f
-  background-image: url(/static/sprites/spritesmith-main-16.png);
-  background-position: -164px -1544px;
-  width: 81px;
-  height: 99px;
-}
-<<<<<<< HEAD
-.Mount_Icon_Turtle-Base {
-=======
-.Mount_Icon_Hippo-Red {
->>>>>>> fdf2dd1f
-  background-image: url(/static/sprites/spritesmith-main-16.png);
-  background-position: -246px -1544px;
-  width: 81px;
-  height: 99px;
-}
-<<<<<<< HEAD
-.Mount_Icon_Turtle-CottonCandyBlue {
-=======
-.Mount_Icon_Hippo-Shade {
->>>>>>> fdf2dd1f
-  background-image: url(/static/sprites/spritesmith-main-16.png);
-  background-position: -328px -1544px;
-  width: 81px;
-  height: 99px;
-}
-<<<<<<< HEAD
-.Mount_Icon_Turtle-CottonCandyPink {
-=======
-.Mount_Icon_Hippo-Skeleton {
->>>>>>> fdf2dd1f
-  background-image: url(/static/sprites/spritesmith-main-16.png);
-  background-position: -410px -1544px;
-  width: 81px;
-  height: 99px;
-}
-<<<<<<< HEAD
-.Mount_Icon_Turtle-Desert {
-=======
-.Mount_Icon_Hippo-White {
->>>>>>> fdf2dd1f
-  background-image: url(/static/sprites/spritesmith-main-16.png);
-  background-position: -492px -1544px;
-  width: 81px;
-  height: 99px;
-}
-<<<<<<< HEAD
-.Mount_Icon_Turtle-Golden {
-=======
-.Mount_Icon_Hippo-Zombie {
->>>>>>> fdf2dd1f
-  background-image: url(/static/sprites/spritesmith-main-16.png);
-  background-position: -574px -1544px;
-  width: 81px;
-  height: 99px;
-}
-<<<<<<< HEAD
-.Mount_Icon_Turtle-Red {
-=======
-.Mount_Icon_Horse-Base {
->>>>>>> fdf2dd1f
-  background-image: url(/static/sprites/spritesmith-main-16.png);
-  background-position: -656px -1544px;
-  width: 81px;
-  height: 99px;
-}
-<<<<<<< HEAD
-.Mount_Icon_Turtle-Shade {
-=======
-.Mount_Icon_Horse-CottonCandyBlue {
->>>>>>> fdf2dd1f
-  background-image: url(/static/sprites/spritesmith-main-16.png);
-  background-position: -738px -1544px;
-  width: 81px;
-  height: 99px;
-}
-<<<<<<< HEAD
-.Mount_Icon_Turtle-Skeleton {
-=======
-.Mount_Icon_Horse-CottonCandyPink {
->>>>>>> fdf2dd1f
-  background-image: url(/static/sprites/spritesmith-main-16.png);
-  background-position: -820px -1544px;
-  width: 81px;
-  height: 99px;
-}
-<<<<<<< HEAD
-.Mount_Icon_Turtle-White {
-=======
-.Mount_Icon_Horse-Desert {
->>>>>>> fdf2dd1f
-  background-image: url(/static/sprites/spritesmith-main-16.png);
-  background-position: -902px -1544px;
-  width: 81px;
-  height: 99px;
-}
-<<<<<<< HEAD
-.Mount_Icon_Turtle-Zombie {
-=======
-.Mount_Icon_Horse-Golden {
->>>>>>> fdf2dd1f
-  background-image: url(/static/sprites/spritesmith-main-16.png);
-  background-position: -984px -1544px;
-  width: 81px;
-  height: 99px;
-}
-<<<<<<< HEAD
-.Mount_Icon_Unicorn-Base {
-=======
-.Mount_Icon_Horse-Red {
->>>>>>> fdf2dd1f
-  background-image: url(/static/sprites/spritesmith-main-16.png);
-  background-position: -1066px -1544px;
-  width: 81px;
-  height: 99px;
-}
-<<<<<<< HEAD
-.Mount_Icon_Unicorn-CottonCandyBlue {
-=======
-.Mount_Icon_Horse-Shade {
->>>>>>> fdf2dd1f
-  background-image: url(/static/sprites/spritesmith-main-16.png);
-  background-position: -1148px -1544px;
-  width: 81px;
-  height: 99px;
-}
-<<<<<<< HEAD
-.Mount_Icon_Unicorn-CottonCandyPink {
-=======
-.Mount_Icon_Horse-Skeleton {
->>>>>>> fdf2dd1f
-  background-image: url(/static/sprites/spritesmith-main-16.png);
-  background-position: -1230px -1544px;
-  width: 81px;
-  height: 99px;
-}
-<<<<<<< HEAD
-.Mount_Icon_Unicorn-Desert {
-=======
-.Mount_Icon_Horse-White {
->>>>>>> fdf2dd1f
-  background-image: url(/static/sprites/spritesmith-main-16.png);
-  background-position: -1312px -1544px;
-  width: 81px;
-  height: 99px;
-}
-<<<<<<< HEAD
-.Mount_Icon_Unicorn-Golden {
-=======
-.Mount_Icon_Horse-Zombie {
->>>>>>> fdf2dd1f
-  background-image: url(/static/sprites/spritesmith-main-16.png);
-  background-position: -1394px -1544px;
-  width: 81px;
-  height: 99px;
-}
-<<<<<<< HEAD
-.Mount_Icon_Unicorn-Red {
-=======
-.Mount_Icon_JackOLantern-Base {
->>>>>>> fdf2dd1f
-  background-image: url(/static/sprites/spritesmith-main-16.png);
-  background-position: -1558px -1544px;
-  width: 81px;
-  height: 99px;
-}
-<<<<<<< HEAD
-.Mount_Icon_Unicorn-Shade {
-=======
-.Mount_Icon_Jackalope-RoyalPurple {
->>>>>>> fdf2dd1f
-  background-image: url(/static/sprites/spritesmith-main-16.png);
-  background-position: -1476px -1544px;
-  width: 81px;
-  height: 99px;
-}
-<<<<<<< HEAD
-.Mount_Icon_Unicorn-Skeleton {
-=======
-.Mount_Icon_LionCub-Aquatic {
->>>>>>> fdf2dd1f
-  background-image: url(/static/sprites/spritesmith-main-16.png);
-  background-position: -1692px 0px;
-  width: 81px;
-  height: 99px;
-}
-<<<<<<< HEAD
-.Mount_Icon_Unicorn-White {
-=======
-.Mount_Icon_LionCub-Base {
->>>>>>> fdf2dd1f
-  background-image: url(/static/sprites/spritesmith-main-16.png);
-  background-position: -1692px -100px;
-  width: 81px;
-  height: 99px;
-}
-<<<<<<< HEAD
-.Mount_Icon_Unicorn-Zombie {
-=======
-.Mount_Icon_LionCub-CottonCandyBlue {
->>>>>>> fdf2dd1f
-  background-image: url(/static/sprites/spritesmith-main-16.png);
-  background-position: -1692px -200px;
-  width: 81px;
-  height: 99px;
-}
-<<<<<<< HEAD
-.Mount_Icon_Whale-Base {
-=======
-.Mount_Icon_LionCub-CottonCandyPink {
->>>>>>> fdf2dd1f
-  background-image: url(/static/sprites/spritesmith-main-16.png);
-  background-position: -1692px -300px;
-  width: 81px;
-  height: 99px;
-}
-<<<<<<< HEAD
-.Mount_Icon_Whale-CottonCandyBlue {
-=======
-.Mount_Icon_LionCub-Cupid {
->>>>>>> fdf2dd1f
-  background-image: url(/static/sprites/spritesmith-main-16.png);
-  background-position: -1692px -400px;
-  width: 81px;
-  height: 99px;
-}
-<<<<<<< HEAD
-.Mount_Icon_Whale-CottonCandyPink {
-=======
-.Mount_Icon_LionCub-Desert {
->>>>>>> fdf2dd1f
-  background-image: url(/static/sprites/spritesmith-main-16.png);
-  background-position: -1692px -500px;
-  width: 81px;
-  height: 99px;
-}
-<<<<<<< HEAD
-.Mount_Icon_Whale-Desert {
-=======
-.Mount_Icon_LionCub-Ember {
->>>>>>> fdf2dd1f
-  background-image: url(/static/sprites/spritesmith-main-16.png);
-  background-position: -1692px -600px;
-  width: 81px;
-  height: 99px;
-}
-<<<<<<< HEAD
-.Mount_Icon_Whale-Golden {
-=======
-.Mount_Icon_LionCub-Ethereal {
->>>>>>> fdf2dd1f
-  background-image: url(/static/sprites/spritesmith-main-16.png);
-  background-position: -1692px -700px;
-  width: 81px;
-  height: 99px;
-}
-<<<<<<< HEAD
-.Mount_Icon_Whale-Red {
-=======
-.Mount_Icon_LionCub-Fairy {
->>>>>>> fdf2dd1f
-  background-image: url(/static/sprites/spritesmith-main-16.png);
-  background-position: -1692px -800px;
-  width: 81px;
-  height: 99px;
-}
-<<<<<<< HEAD
-.Mount_Icon_Whale-Shade {
-=======
-.Mount_Icon_LionCub-Floral {
->>>>>>> fdf2dd1f
-  background-image: url(/static/sprites/spritesmith-main-16.png);
-  background-position: -1692px -900px;
-  width: 81px;
-  height: 99px;
-}
-<<<<<<< HEAD
-.Mount_Icon_Whale-Skeleton {
-=======
-.Mount_Icon_LionCub-Ghost {
->>>>>>> fdf2dd1f
-  background-image: url(/static/sprites/spritesmith-main-16.png);
-  background-position: -574px -1144px;
+  background-image: url(/static/sprites/spritesmith-main-16.png);
+  background-position: -656px -1108px;
   width: 81px;
   height: 99px;
 }