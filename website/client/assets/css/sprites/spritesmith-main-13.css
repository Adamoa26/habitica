<<<<<<< HEAD
.Mount_Head_Cuttlefish-Golden {
  background-image: url(/static/sprites/spritesmith-main-13.png);
  background-position: -106px -354px;
  width: 105px;
  height: 114px;
}
.Mount_Head_Cuttlefish-Red {
  background-image: url(/static/sprites/spritesmith-main-13.png);
  background-position: 0px -354px;
  width: 105px;
  height: 114px;
}
.Mount_Head_Cuttlefish-Shade {
  background-image: url(/static/sprites/spritesmith-main-13.png);
  background-position: -212px -239px;
  width: 105px;
  height: 114px;
}
.Mount_Head_Cuttlefish-Skeleton {
  background-image: url(/static/sprites/spritesmith-main-13.png);
  background-position: -212px 0px;
  width: 105px;
  height: 114px;
}
.Mount_Head_Cuttlefish-White {
  background-image: url(/static/sprites/spritesmith-main-13.png);
  background-position: 0px -124px;
  width: 105px;
  height: 114px;
}
.Mount_Head_Cuttlefish-Zombie {
  background-image: url(/static/sprites/spritesmith-main-13.png);
  background-position: -106px -124px;
  width: 105px;
  height: 114px;
}
.Mount_Head_Deer-Base {
  background-image: url(/static/sprites/spritesmith-main-13.png);
  background-position: -1169px -318px;
  width: 105px;
  height: 105px;
}
.Mount_Head_Deer-CottonCandyBlue {
  background-image: url(/static/sprites/spritesmith-main-13.png);
  background-position: -1169px -424px;
  width: 105px;
  height: 105px;
}
.Mount_Head_Deer-CottonCandyPink {
  background-image: url(/static/sprites/spritesmith-main-13.png);
  background-position: -1169px -530px;
  width: 105px;
  height: 105px;
}
.Mount_Head_Deer-Desert {
  background-image: url(/static/sprites/spritesmith-main-13.png);
  background-position: -1169px -636px;
  width: 105px;
  height: 105px;
}
.Mount_Head_Deer-Golden {
  background-image: url(/static/sprites/spritesmith-main-13.png);
  background-position: -1169px -742px;
  width: 105px;
  height: 105px;
}
.Mount_Head_Deer-Red {
  background-image: url(/static/sprites/spritesmith-main-13.png);
  background-position: -1169px -848px;
  width: 105px;
  height: 105px;
}
.Mount_Head_Deer-Shade {
  background-image: url(/static/sprites/spritesmith-main-13.png);
  background-position: -1169px -954px;
  width: 105px;
  height: 105px;
}
.Mount_Head_Deer-Skeleton {
  background-image: url(/static/sprites/spritesmith-main-13.png);
  background-position: 0px -1105px;
  width: 105px;
  height: 105px;
}
.Mount_Head_Deer-White {
  background-image: url(/static/sprites/spritesmith-main-13.png);
  background-position: -106px -1105px;
  width: 105px;
  height: 105px;
}
.Mount_Head_Deer-Zombie {
  background-image: url(/static/sprites/spritesmith-main-13.png);
  background-position: -318px -1105px;
  width: 105px;
  height: 105px;
}
.Mount_Head_Dragon-Aquatic {
  background-image: url(/static/sprites/spritesmith-main-13.png);
  background-position: -1487px -1166px;
  width: 105px;
  height: 105px;
}
.Mount_Head_Dragon-Base {
  background-image: url(/static/sprites/spritesmith-main-13.png);
  background-position: -318px -1423px;
  width: 105px;
  height: 105px;
}
.Mount_Head_Dragon-CottonCandyBlue {
  background-image: url(/static/sprites/spritesmith-main-13.png);
  background-position: -424px -1423px;
  width: 105px;
  height: 105px;
}
.Mount_Head_Dragon-CottonCandyPink {
  background-image: url(/static/sprites/spritesmith-main-13.png);
  background-position: -530px -1423px;
  width: 105px;
  height: 105px;
=======
.Mount_Body_TRex-Base {
  background-image: url(/static/sprites/spritesmith-main-13.png);
  background-position: -680px 0px;
  width: 135px;
  height: 135px;
>>>>>>> fdf2dd1f
}
.Mount_Body_TRex-CottonCandyBlue {
  background-image: url(/static/sprites/spritesmith-main-13.png);
<<<<<<< HEAD
  background-position: -530px -106px;
  width: 105px;
  height: 105px;
=======
  background-position: -136px -544px;
  width: 135px;
  height: 135px;
>>>>>>> fdf2dd1f
}
.Mount_Body_TRex-CottonCandyPink {
  background-image: url(/static/sprites/spritesmith-main-13.png);
<<<<<<< HEAD
  background-position: -530px -212px;
  width: 105px;
  height: 105px;
=======
  background-position: 0px -136px;
  width: 135px;
  height: 135px;
>>>>>>> fdf2dd1f
}
.Mount_Body_TRex-Desert {
  background-image: url(/static/sprites/spritesmith-main-13.png);
<<<<<<< HEAD
  background-position: -530px -318px;
  width: 105px;
  height: 105px;
=======
  background-position: -136px -136px;
  width: 135px;
  height: 135px;
>>>>>>> fdf2dd1f
}
.Mount_Body_TRex-Golden {
  background-image: url(/static/sprites/spritesmith-main-13.png);
<<<<<<< HEAD
  background-position: -424px -354px;
  width: 105px;
  height: 105px;
=======
  background-position: -272px 0px;
  width: 135px;
  height: 135px;
>>>>>>> fdf2dd1f
}
.Mount_Body_TRex-Red {
  background-image: url(/static/sprites/spritesmith-main-13.png);
<<<<<<< HEAD
  background-position: 0px -469px;
  width: 105px;
  height: 105px;
=======
  background-position: -272px -136px;
  width: 135px;
  height: 135px;
>>>>>>> fdf2dd1f
}
.Mount_Body_TRex-Shade {
  background-image: url(/static/sprites/spritesmith-main-13.png);
<<<<<<< HEAD
  background-position: -106px -469px;
  width: 105px;
  height: 105px;
=======
  background-position: 0px -272px;
  width: 135px;
  height: 135px;
>>>>>>> fdf2dd1f
}
.Mount_Body_TRex-Skeleton {
  background-image: url(/static/sprites/spritesmith-main-13.png);
<<<<<<< HEAD
  background-position: -212px -469px;
  width: 105px;
  height: 105px;
=======
  background-position: -136px -272px;
  width: 135px;
  height: 135px;
>>>>>>> fdf2dd1f
}
.Mount_Body_TRex-White {
  background-image: url(/static/sprites/spritesmith-main-13.png);
<<<<<<< HEAD
  background-position: -318px -469px;
  width: 105px;
  height: 105px;
=======
  background-position: -272px -272px;
  width: 135px;
  height: 135px;
>>>>>>> fdf2dd1f
}
.Mount_Body_TRex-Zombie {
  background-image: url(/static/sprites/spritesmith-main-13.png);
<<<<<<< HEAD
  background-position: -424px -469px;
  width: 105px;
  height: 105px;
=======
  background-position: -408px 0px;
  width: 135px;
  height: 135px;
>>>>>>> fdf2dd1f
}
.Mount_Body_Treeling-CottonCandyPink {
  background-image: url(/static/sprites/spritesmith-main-13.png);
<<<<<<< HEAD
  background-position: -530px -469px;
=======
  background-position: -1028px -530px;
>>>>>>> fdf2dd1f
  width: 105px;
  height: 105px;
}
.Mount_Body_Treeling-Desert {
  background-image: url(/static/sprites/spritesmith-main-13.png);
<<<<<<< HEAD
  background-position: -639px 0px;
=======
  background-position: -530px -1143px;
>>>>>>> fdf2dd1f
  width: 105px;
  height: 105px;
}
.Mount_Body_Treeling-Golden {
  background-image: url(/static/sprites/spritesmith-main-13.png);
<<<<<<< HEAD
  background-position: -639px -106px;
=======
  background-position: -1028px -636px;
>>>>>>> fdf2dd1f
  width: 105px;
  height: 105px;
}
.Mount_Body_Treeling-Red {
  background-image: url(/static/sprites/spritesmith-main-13.png);
<<<<<<< HEAD
  background-position: -639px -212px;
=======
  background-position: -1028px -742px;
>>>>>>> fdf2dd1f
  width: 105px;
  height: 105px;
}
.Mount_Body_Treeling-Shade {
  background-image: url(/static/sprites/spritesmith-main-13.png);
<<<<<<< HEAD
  background-position: -639px -318px;
=======
  background-position: -1028px -106px;
>>>>>>> fdf2dd1f
  width: 105px;
  height: 105px;
}
.Mount_Body_Treeling-Skeleton {
  background-image: url(/static/sprites/spritesmith-main-13.png);
<<<<<<< HEAD
  background-position: -639px -424px;
=======
  background-position: -1028px -212px;
>>>>>>> fdf2dd1f
  width: 105px;
  height: 105px;
}
.Mount_Body_Treeling-White {
  background-image: url(/static/sprites/spritesmith-main-13.png);
<<<<<<< HEAD
  background-position: 0px -575px;
=======
  background-position: -1028px -318px;
>>>>>>> fdf2dd1f
  width: 105px;
  height: 105px;
}
.Mount_Body_Treeling-Zombie {
  background-image: url(/static/sprites/spritesmith-main-13.png);
<<<<<<< HEAD
  background-position: -106px -575px;
=======
  background-position: -1028px -424px;
>>>>>>> fdf2dd1f
  width: 105px;
  height: 105px;
}
.Mount_Body_Triceratops-Base {
  background-image: url(/static/sprites/spritesmith-main-13.png);
<<<<<<< HEAD
  background-position: -212px -575px;
=======
  background-position: 0px -931px;
>>>>>>> fdf2dd1f
  width: 105px;
  height: 105px;
}
.Mount_Body_Triceratops-CottonCandyBlue {
  background-image: url(/static/sprites/spritesmith-main-13.png);
<<<<<<< HEAD
  background-position: -318px -575px;
=======
  background-position: -106px -931px;
>>>>>>> fdf2dd1f
  width: 105px;
  height: 105px;
}
.Mount_Body_Triceratops-CottonCandyPink {
  background-image: url(/static/sprites/spritesmith-main-13.png);
<<<<<<< HEAD
  background-position: -424px -575px;
=======
  background-position: -212px -931px;
>>>>>>> fdf2dd1f
  width: 105px;
  height: 105px;
}
.Mount_Body_Triceratops-Desert {
  background-image: url(/static/sprites/spritesmith-main-13.png);
<<<<<<< HEAD
  background-position: -530px -575px;
=======
  background-position: -318px -931px;
>>>>>>> fdf2dd1f
  width: 105px;
  height: 105px;
}
.Mount_Body_Triceratops-Golden {
  background-image: url(/static/sprites/spritesmith-main-13.png);
<<<<<<< HEAD
  background-position: -636px -575px;
=======
  background-position: -424px -931px;
>>>>>>> fdf2dd1f
  width: 105px;
  height: 105px;
}
.Mount_Body_Triceratops-Red {
  background-image: url(/static/sprites/spritesmith-main-13.png);
<<<<<<< HEAD
  background-position: -745px 0px;
=======
  background-position: -530px -931px;
>>>>>>> fdf2dd1f
  width: 105px;
  height: 105px;
}
.Mount_Body_Triceratops-Shade {
  background-image: url(/static/sprites/spritesmith-main-13.png);
<<<<<<< HEAD
  background-position: -745px -106px;
=======
  background-position: -636px -931px;
>>>>>>> fdf2dd1f
  width: 105px;
  height: 105px;
}
.Mount_Body_Triceratops-Skeleton {
  background-image: url(/static/sprites/spritesmith-main-13.png);
<<<<<<< HEAD
  background-position: -745px -212px;
=======
  background-position: -742px -931px;
>>>>>>> fdf2dd1f
  width: 105px;
  height: 105px;
}
.Mount_Body_Triceratops-White {
  background-image: url(/static/sprites/spritesmith-main-13.png);
<<<<<<< HEAD
  background-position: -745px -318px;
=======
  background-position: -848px -931px;
>>>>>>> fdf2dd1f
  width: 105px;
  height: 105px;
}
.Mount_Body_Triceratops-Zombie {
  background-image: url(/static/sprites/spritesmith-main-13.png);
<<<<<<< HEAD
  background-position: -745px -424px;
=======
  background-position: -954px -931px;
>>>>>>> fdf2dd1f
  width: 105px;
  height: 105px;
}
.Mount_Body_Turkey-Base {
  background-image: url(/static/sprites/spritesmith-main-13.png);
<<<<<<< HEAD
  background-position: -745px -530px;
=======
  background-position: -1134px 0px;
>>>>>>> fdf2dd1f
  width: 105px;
  height: 105px;
}
.Mount_Body_Turkey-Gilded {
  background-image: url(/static/sprites/spritesmith-main-13.png);
<<<<<<< HEAD
  background-position: 0px -681px;
=======
  background-position: -1134px -106px;
>>>>>>> fdf2dd1f
  width: 105px;
  height: 105px;
}
.Mount_Body_Turtle-Base {
  background-image: url(/static/sprites/spritesmith-main-13.png);
<<<<<<< HEAD
  background-position: -106px -681px;
=======
  background-position: -1134px -212px;
>>>>>>> fdf2dd1f
  width: 105px;
  height: 105px;
}
.Mount_Body_Turtle-CottonCandyBlue {
  background-image: url(/static/sprites/spritesmith-main-13.png);
<<<<<<< HEAD
  background-position: -212px -681px;
=======
  background-position: -1134px -318px;
>>>>>>> fdf2dd1f
  width: 105px;
  height: 105px;
}
.Mount_Body_Turtle-CottonCandyPink {
  background-image: url(/static/sprites/spritesmith-main-13.png);
<<<<<<< HEAD
  background-position: -318px -681px;
=======
  background-position: -1134px -424px;
>>>>>>> fdf2dd1f
  width: 105px;
  height: 105px;
}
.Mount_Body_Turtle-Desert {
  background-image: url(/static/sprites/spritesmith-main-13.png);
<<<<<<< HEAD
  background-position: -424px -681px;
=======
  background-position: -1452px -212px;
>>>>>>> fdf2dd1f
  width: 105px;
  height: 105px;
}
.Mount_Body_Turtle-Golden {
  background-image: url(/static/sprites/spritesmith-main-13.png);
<<<<<<< HEAD
  background-position: -530px -681px;
=======
  background-position: -1452px -318px;
>>>>>>> fdf2dd1f
  width: 105px;
  height: 105px;
}
.Mount_Body_Turtle-Red {
  background-image: url(/static/sprites/spritesmith-main-13.png);
<<<<<<< HEAD
  background-position: -636px -681px;
=======
  background-position: -1452px -424px;
>>>>>>> fdf2dd1f
  width: 105px;
  height: 105px;
}
.Mount_Body_Turtle-Shade {
  background-image: url(/static/sprites/spritesmith-main-13.png);
<<<<<<< HEAD
  background-position: -742px -681px;
=======
  background-position: -1452px -530px;
>>>>>>> fdf2dd1f
  width: 105px;
  height: 105px;
}
.Mount_Body_Turtle-Skeleton {
  background-image: url(/static/sprites/spritesmith-main-13.png);
<<<<<<< HEAD
  background-position: -851px 0px;
=======
  background-position: -1452px -636px;
>>>>>>> fdf2dd1f
  width: 105px;
  height: 105px;
}
.Mount_Body_Turtle-White {
  background-image: url(/static/sprites/spritesmith-main-13.png);
<<<<<<< HEAD
  background-position: -851px -106px;
=======
  background-position: -1452px -742px;
>>>>>>> fdf2dd1f
  width: 105px;
  height: 105px;
}
.Mount_Body_Turtle-Zombie {
  background-image: url(/static/sprites/spritesmith-main-13.png);
<<<<<<< HEAD
  background-position: -851px -212px;
=======
  background-position: -1452px -848px;
>>>>>>> fdf2dd1f
  width: 105px;
  height: 105px;
}
.Mount_Body_Unicorn-Base {
  background-image: url(/static/sprites/spritesmith-main-13.png);
<<<<<<< HEAD
  background-position: -851px -318px;
=======
  background-position: -1452px -954px;
>>>>>>> fdf2dd1f
  width: 105px;
  height: 105px;
}
.Mount_Body_Unicorn-CottonCandyBlue {
  background-image: url(/static/sprites/spritesmith-main-13.png);
<<<<<<< HEAD
  background-position: -851px -424px;
=======
  background-position: -1452px -1060px;
>>>>>>> fdf2dd1f
  width: 105px;
  height: 105px;
}
.Mount_Body_Unicorn-CottonCandyPink {
  background-image: url(/static/sprites/spritesmith-main-13.png);
<<<<<<< HEAD
  background-position: -851px -530px;
=======
  background-position: -1452px -1166px;
>>>>>>> fdf2dd1f
  width: 105px;
  height: 105px;
}
.Mount_Body_Unicorn-Desert {
  background-image: url(/static/sprites/spritesmith-main-13.png);
<<<<<<< HEAD
  background-position: -851px -636px;
=======
  background-position: -1664px 0px;
>>>>>>> fdf2dd1f
  width: 105px;
  height: 105px;
}
.Mount_Body_Unicorn-Golden {
  background-image: url(/static/sprites/spritesmith-main-13.png);
<<<<<<< HEAD
  background-position: 0px -787px;
=======
  background-position: -1664px -106px;
>>>>>>> fdf2dd1f
  width: 105px;
  height: 105px;
}
.Mount_Body_Unicorn-Red {
  background-image: url(/static/sprites/spritesmith-main-13.png);
<<<<<<< HEAD
  background-position: -106px -787px;
=======
  background-position: -1664px -212px;
>>>>>>> fdf2dd1f
  width: 105px;
  height: 105px;
}
.Mount_Body_Unicorn-Shade {
  background-image: url(/static/sprites/spritesmith-main-13.png);
<<<<<<< HEAD
  background-position: -212px -787px;
=======
  background-position: -1664px -318px;
>>>>>>> fdf2dd1f
  width: 105px;
  height: 105px;
}
.Mount_Body_Unicorn-Skeleton {
  background-image: url(/static/sprites/spritesmith-main-13.png);
<<<<<<< HEAD
  background-position: -318px -787px;
=======
  background-position: -1664px -424px;
>>>>>>> fdf2dd1f
  width: 105px;
  height: 105px;
}
.Mount_Body_Unicorn-White {
  background-image: url(/static/sprites/spritesmith-main-13.png);
<<<<<<< HEAD
  background-position: -424px -787px;
=======
  background-position: -1664px -530px;
>>>>>>> fdf2dd1f
  width: 105px;
  height: 105px;
}
.Mount_Body_Unicorn-Zombie {
  background-image: url(/static/sprites/spritesmith-main-13.png);
<<<<<<< HEAD
  background-position: -530px -787px;
=======
  background-position: -1664px -636px;
>>>>>>> fdf2dd1f
  width: 105px;
  height: 105px;
}
.Mount_Body_Whale-Base {
  background-image: url(/static/sprites/spritesmith-main-13.png);
<<<<<<< HEAD
  background-position: -636px -787px;
=======
  background-position: -1664px -742px;
>>>>>>> fdf2dd1f
  width: 105px;
  height: 105px;
}
.Mount_Body_Whale-CottonCandyBlue {
  background-image: url(/static/sprites/spritesmith-main-13.png);
<<<<<<< HEAD
  background-position: -742px -787px;
=======
  background-position: -1664px -848px;
>>>>>>> fdf2dd1f
  width: 105px;
  height: 105px;
}
.Mount_Body_Whale-CottonCandyPink {
  background-image: url(/static/sprites/spritesmith-main-13.png);
<<<<<<< HEAD
  background-position: -848px -787px;
=======
  background-position: -1664px -954px;
>>>>>>> fdf2dd1f
  width: 105px;
  height: 105px;
}
.Mount_Body_Whale-Desert {
  background-image: url(/static/sprites/spritesmith-main-13.png);
<<<<<<< HEAD
  background-position: -957px 0px;
=======
  background-position: -318px -816px;
>>>>>>> fdf2dd1f
  width: 105px;
  height: 105px;
}
.Mount_Body_Whale-Golden {
  background-image: url(/static/sprites/spritesmith-main-13.png);
<<<<<<< HEAD
  background-position: -957px -106px;
=======
  background-position: -424px -816px;
>>>>>>> fdf2dd1f
  width: 105px;
  height: 105px;
}
.Mount_Body_Whale-Red {
  background-image: url(/static/sprites/spritesmith-main-13.png);
<<<<<<< HEAD
  background-position: -957px -212px;
=======
  background-position: -530px -816px;
>>>>>>> fdf2dd1f
  width: 105px;
  height: 105px;
}
.Mount_Body_Whale-Shade {
  background-image: url(/static/sprites/spritesmith-main-13.png);
<<<<<<< HEAD
  background-position: -957px -318px;
=======
  background-position: -636px -816px;
>>>>>>> fdf2dd1f
  width: 105px;
  height: 105px;
}
.Mount_Body_Whale-Skeleton {
  background-image: url(/static/sprites/spritesmith-main-13.png);
<<<<<<< HEAD
  background-position: -957px -424px;
=======
  background-position: -742px -816px;
>>>>>>> fdf2dd1f
  width: 105px;
  height: 105px;
}
.Mount_Body_Whale-White {
  background-image: url(/static/sprites/spritesmith-main-13.png);
<<<<<<< HEAD
  background-position: -957px -530px;
=======
  background-position: -848px -816px;
>>>>>>> fdf2dd1f
  width: 105px;
  height: 105px;
}
.Mount_Body_Whale-Zombie {
  background-image: url(/static/sprites/spritesmith-main-13.png);
<<<<<<< HEAD
  background-position: -957px -636px;
=======
  background-position: -1028px 0px;
>>>>>>> fdf2dd1f
  width: 105px;
  height: 105px;
}
.Mount_Body_Wolf-Aquatic {
  background-image: url(/static/sprites/spritesmith-main-13.png);
<<<<<<< HEAD
  background-position: -957px -742px;
  width: 105px;
  height: 105px;
=======
  background-position: -408px -136px;
  width: 135px;
  height: 135px;
>>>>>>> fdf2dd1f
}
.Mount_Body_Wolf-Base {
  background-image: url(/static/sprites/spritesmith-main-13.png);
<<<<<<< HEAD
  background-position: 0px -893px;
  width: 105px;
  height: 105px;
=======
  background-position: -408px -272px;
  width: 135px;
  height: 135px;
>>>>>>> fdf2dd1f
}
.Mount_Body_Wolf-CottonCandyBlue {
  background-image: url(/static/sprites/spritesmith-main-13.png);
<<<<<<< HEAD
  background-position: -106px -893px;
  width: 105px;
  height: 105px;
=======
  background-position: 0px -408px;
  width: 135px;
  height: 135px;
>>>>>>> fdf2dd1f
}
.Mount_Body_Wolf-CottonCandyPink {
  background-image: url(/static/sprites/spritesmith-main-13.png);
<<<<<<< HEAD
  background-position: -212px -893px;
  width: 105px;
  height: 105px;
=======
  background-position: -136px -408px;
  width: 135px;
  height: 135px;
>>>>>>> fdf2dd1f
}
.Mount_Body_Wolf-Cupid {
  background-image: url(/static/sprites/spritesmith-main-13.png);
<<<<<<< HEAD
  background-position: -318px -893px;
  width: 105px;
  height: 105px;
=======
  background-position: -272px -408px;
  width: 135px;
  height: 135px;
>>>>>>> fdf2dd1f
}
.Mount_Body_Wolf-Desert {
  background-image: url(/static/sprites/spritesmith-main-13.png);
<<<<<<< HEAD
  background-position: -424px -893px;
  width: 105px;
  height: 105px;
=======
  background-position: -408px -408px;
  width: 135px;
  height: 135px;
>>>>>>> fdf2dd1f
}
.Mount_Body_Wolf-Ember {
  background-image: url(/static/sprites/spritesmith-main-13.png);
<<<<<<< HEAD
  background-position: -530px -893px;
  width: 105px;
  height: 105px;
=======
  background-position: -544px 0px;
  width: 135px;
  height: 135px;
>>>>>>> fdf2dd1f
}
.Mount_Body_Wolf-Fairy {
  background-image: url(/static/sprites/spritesmith-main-13.png);
<<<<<<< HEAD
  background-position: -636px -893px;
  width: 105px;
  height: 105px;
=======
  background-position: -544px -136px;
  width: 135px;
  height: 135px;
>>>>>>> fdf2dd1f
}
.Mount_Body_Wolf-Floral {
  background-image: url(/static/sprites/spritesmith-main-13.png);
<<<<<<< HEAD
  background-position: -742px -893px;
  width: 105px;
  height: 105px;
=======
  background-position: -544px -272px;
  width: 135px;
  height: 135px;
>>>>>>> fdf2dd1f
}
.Mount_Body_Wolf-Ghost {
  background-image: url(/static/sprites/spritesmith-main-13.png);
<<<<<<< HEAD
  background-position: -848px -893px;
  width: 105px;
  height: 105px;
=======
  background-position: -544px -408px;
  width: 135px;
  height: 135px;
>>>>>>> fdf2dd1f
}
.Mount_Body_Wolf-Golden {
  background-image: url(/static/sprites/spritesmith-main-13.png);
<<<<<<< HEAD
  background-position: -954px -893px;
  width: 105px;
  height: 105px;
=======
  background-position: 0px -544px;
  width: 135px;
  height: 135px;
>>>>>>> fdf2dd1f
}
.Mount_Body_Wolf-Holly {
  background-image: url(/static/sprites/spritesmith-main-13.png);
<<<<<<< HEAD
  background-position: -1063px 0px;
  width: 105px;
  height: 105px;
=======
  background-position: 0px 0px;
  width: 135px;
  height: 135px;
>>>>>>> fdf2dd1f
}
.Mount_Body_Wolf-Peppermint {
  background-image: url(/static/sprites/spritesmith-main-13.png);
<<<<<<< HEAD
  background-position: -1063px -106px;
  width: 105px;
  height: 105px;
=======
  background-position: -272px -544px;
  width: 135px;
  height: 135px;
>>>>>>> fdf2dd1f
}
.Mount_Body_Wolf-Red {
  background-image: url(/static/sprites/spritesmith-main-13.png);
<<<<<<< HEAD
  background-position: -1063px -212px;
  width: 105px;
  height: 105px;
=======
  background-position: -408px -544px;
  width: 135px;
  height: 135px;
>>>>>>> fdf2dd1f
}
.Mount_Body_Wolf-RoyalPurple {
  background-image: url(/static/sprites/spritesmith-main-13.png);
<<<<<<< HEAD
  background-position: -1063px -318px;
  width: 105px;
  height: 105px;
=======
  background-position: -544px -544px;
  width: 135px;
  height: 135px;
>>>>>>> fdf2dd1f
}
.Mount_Body_Wolf-Shade {
  background-image: url(/static/sprites/spritesmith-main-13.png);
<<<<<<< HEAD
  background-position: -1063px -424px;
  width: 105px;
  height: 105px;
=======
  background-position: -136px 0px;
  width: 135px;
  height: 135px;
>>>>>>> fdf2dd1f
}
.Mount_Body_Wolf-Shimmer {
  background-image: url(/static/sprites/spritesmith-main-13.png);
<<<<<<< HEAD
  background-position: -1063px -530px;
  width: 105px;
  height: 105px;
=======
  background-position: -680px -136px;
  width: 135px;
  height: 135px;
>>>>>>> fdf2dd1f
}
.Mount_Body_Wolf-Skeleton {
  background-image: url(/static/sprites/spritesmith-main-13.png);
<<<<<<< HEAD
  background-position: -1063px -636px;
  width: 105px;
  height: 105px;
=======
  background-position: -680px -272px;
  width: 135px;
  height: 135px;
>>>>>>> fdf2dd1f
}
.Mount_Body_Wolf-Spooky {
  background-image: url(/static/sprites/spritesmith-main-13.png);
<<<<<<< HEAD
  background-position: -1063px -742px;
  width: 105px;
  height: 105px;
=======
  background-position: -680px -408px;
  width: 135px;
  height: 135px;
>>>>>>> fdf2dd1f
}
.Mount_Body_Wolf-Thunderstorm {
  background-image: url(/static/sprites/spritesmith-main-13.png);
<<<<<<< HEAD
  background-position: -1063px -848px;
  width: 105px;
  height: 105px;
=======
  background-position: -680px -544px;
  width: 135px;
  height: 135px;
>>>>>>> fdf2dd1f
}
.Mount_Body_Wolf-White {
  background-image: url(/static/sprites/spritesmith-main-13.png);
<<<<<<< HEAD
  background-position: 0px -999px;
  width: 105px;
  height: 105px;
=======
  background-position: 0px -680px;
  width: 135px;
  height: 135px;
>>>>>>> fdf2dd1f
}
.Mount_Body_Wolf-Zombie {
  background-image: url(/static/sprites/spritesmith-main-13.png);
<<<<<<< HEAD
  background-position: -106px -999px;
  width: 105px;
  height: 105px;
=======
  background-position: -136px -680px;
  width: 135px;
  height: 135px;
>>>>>>> fdf2dd1f
}
.Mount_Head_Armadillo-Base {
  background-image: url(/static/sprites/spritesmith-main-13.png);
<<<<<<< HEAD
  background-position: -212px -999px;
=======
  background-position: -1134px -530px;
>>>>>>> fdf2dd1f
  width: 105px;
  height: 105px;
}
.Mount_Head_Armadillo-CottonCandyBlue {
  background-image: url(/static/sprites/spritesmith-main-13.png);
<<<<<<< HEAD
  background-position: -318px -999px;
=======
  background-position: -1134px -636px;
>>>>>>> fdf2dd1f
  width: 105px;
  height: 105px;
}
.Mount_Head_Armadillo-CottonCandyPink {
  background-image: url(/static/sprites/spritesmith-main-13.png);
<<<<<<< HEAD
  background-position: -424px -999px;
=======
  background-position: -1134px -742px;
>>>>>>> fdf2dd1f
  width: 105px;
  height: 105px;
}
.Mount_Head_Armadillo-Desert {
  background-image: url(/static/sprites/spritesmith-main-13.png);
<<<<<<< HEAD
  background-position: -530px -999px;
=======
  background-position: -1134px -848px;
>>>>>>> fdf2dd1f
  width: 105px;
  height: 105px;
}
.Mount_Head_Armadillo-Golden {
  background-image: url(/static/sprites/spritesmith-main-13.png);
<<<<<<< HEAD
  background-position: -636px -999px;
=======
  background-position: 0px -1037px;
>>>>>>> fdf2dd1f
  width: 105px;
  height: 105px;
}
.Mount_Head_Armadillo-Red {
  background-image: url(/static/sprites/spritesmith-main-13.png);
<<<<<<< HEAD
  background-position: -742px -999px;
=======
  background-position: -106px -1037px;
>>>>>>> fdf2dd1f
  width: 105px;
  height: 105px;
}
.Mount_Head_Armadillo-Shade {
  background-image: url(/static/sprites/spritesmith-main-13.png);
<<<<<<< HEAD
  background-position: -848px -999px;
=======
  background-position: -212px -1037px;
>>>>>>> fdf2dd1f
  width: 105px;
  height: 105px;
}
.Mount_Head_Armadillo-Skeleton {
  background-image: url(/static/sprites/spritesmith-main-13.png);
<<<<<<< HEAD
  background-position: -954px -999px;
=======
  background-position: -318px -1037px;
>>>>>>> fdf2dd1f
  width: 105px;
  height: 105px;
}
.Mount_Head_Armadillo-White {
  background-image: url(/static/sprites/spritesmith-main-13.png);
<<<<<<< HEAD
  background-position: -1060px -999px;
=======
  background-position: -424px -1037px;
>>>>>>> fdf2dd1f
  width: 105px;
  height: 105px;
}
.Mount_Head_Armadillo-Zombie {
  background-image: url(/static/sprites/spritesmith-main-13.png);
<<<<<<< HEAD
  background-position: -1169px 0px;
=======
  background-position: -530px -1037px;
>>>>>>> fdf2dd1f
  width: 105px;
  height: 105px;
}
.Mount_Head_Axolotl-Base {
  background-image: url(/static/sprites/spritesmith-main-13.png);
<<<<<<< HEAD
  background-position: -1169px -106px;
  width: 105px;
  height: 105px;
}
.Mount_Head_Frog-Base {
  background-image: url(/static/sprites/spritesmith-main-13.png);
  background-position: -212px -124px;
  width: 105px;
  height: 114px;
}
.Mount_Head_Frog-CottonCandyBlue {
  background-image: url(/static/sprites/spritesmith-main-13.png);
  background-position: -318px 0px;
  width: 105px;
  height: 114px;
}
.Mount_Head_Frog-CottonCandyPink {
  background-image: url(/static/sprites/spritesmith-main-13.png);
  background-position: -318px -115px;
  width: 105px;
  height: 114px;
}
.Mount_Head_Frog-Desert {
  background-image: url(/static/sprites/spritesmith-main-13.png);
  background-position: 0px -239px;
  width: 105px;
  height: 114px;
}
.Mount_Head_Frog-Golden {
  background-image: url(/static/sprites/spritesmith-main-13.png);
  background-position: -106px -239px;
  width: 105px;
  height: 114px;
}
.Mount_Head_Frog-Red {
  background-image: url(/static/sprites/spritesmith-main-13.png);
  background-position: -106px 0px;
  width: 105px;
  height: 114px;
}
.Mount_Head_Frog-Shade {
  background-image: url(/static/sprites/spritesmith-main-13.png);
  background-position: -318px -239px;
  width: 105px;
  height: 114px;
}
.Mount_Head_Frog-Skeleton {
  background-image: url(/static/sprites/spritesmith-main-13.png);
  background-position: -424px 0px;
  width: 105px;
  height: 114px;
}
.Mount_Head_Frog-White {
  background-image: url(/static/sprites/spritesmith-main-13.png);
  background-position: -424px -115px;
  width: 105px;
  height: 114px;
}
.Mount_Head_Frog-Zombie {
  background-image: url(/static/sprites/spritesmith-main-13.png);
  background-position: -424px -230px;
  width: 105px;
  height: 114px;
}
.Mount_Head_Gryphon-Base {
  background-image: url(/static/sprites/spritesmith-main-13.png);
  background-position: -212px -1105px;
=======
  background-position: -636px -1037px;
  width: 105px;
  height: 105px;
}
.Mount_Head_Axolotl-CottonCandyBlue {
  background-image: url(/static/sprites/spritesmith-main-13.png);
  background-position: -742px -1037px;
>>>>>>> fdf2dd1f
  width: 105px;
  height: 105px;
}
.Mount_Head_Axolotl-CottonCandyPink {
  background-image: url(/static/sprites/spritesmith-main-13.png);
<<<<<<< HEAD
  background-position: -1699px -424px;
=======
  background-position: -848px -1037px;
>>>>>>> fdf2dd1f
  width: 105px;
  height: 105px;
}
.Mount_Head_Axolotl-Desert {
  background-image: url(/static/sprites/spritesmith-main-13.png);
<<<<<<< HEAD
  background-position: -424px -1105px;
=======
  background-position: -954px -1037px;
>>>>>>> fdf2dd1f
  width: 105px;
  height: 105px;
}
.Mount_Head_Axolotl-Golden {
  background-image: url(/static/sprites/spritesmith-main-13.png);
<<<<<<< HEAD
  background-position: -530px -1105px;
=======
  background-position: -1060px -1037px;
>>>>>>> fdf2dd1f
  width: 105px;
  height: 105px;
}
.Mount_Head_Axolotl-Red {
  background-image: url(/static/sprites/spritesmith-main-13.png);
<<<<<<< HEAD
  background-position: -636px -1105px;
=======
  background-position: -1240px 0px;
>>>>>>> fdf2dd1f
  width: 105px;
  height: 105px;
}
.Mount_Head_Axolotl-Shade {
  background-image: url(/static/sprites/spritesmith-main-13.png);
<<<<<<< HEAD
  background-position: -742px -1105px;
=======
  background-position: -1240px -106px;
>>>>>>> fdf2dd1f
  width: 105px;
  height: 105px;
}
.Mount_Head_Axolotl-Skeleton {
  background-image: url(/static/sprites/spritesmith-main-13.png);
<<<<<<< HEAD
  background-position: -848px -1105px;
=======
  background-position: -1240px -212px;
>>>>>>> fdf2dd1f
  width: 105px;
  height: 105px;
}
.Mount_Head_Axolotl-White {
  background-image: url(/static/sprites/spritesmith-main-13.png);
<<<<<<< HEAD
  background-position: -954px -1105px;
=======
  background-position: -1240px -318px;
>>>>>>> fdf2dd1f
  width: 105px;
  height: 105px;
}
.Mount_Head_Axolotl-Zombie {
  background-image: url(/static/sprites/spritesmith-main-13.png);
<<<<<<< HEAD
  background-position: -1060px -1105px;
=======
  background-position: -1240px -424px;
>>>>>>> fdf2dd1f
  width: 105px;
  height: 105px;
}
.Mount_Head_BearCub-Aquatic {
  background-image: url(/static/sprites/spritesmith-main-13.png);
<<<<<<< HEAD
  background-position: -1166px -1105px;
=======
  background-position: -1240px -530px;
>>>>>>> fdf2dd1f
  width: 105px;
  height: 105px;
}
.Mount_Head_BearCub-Base {
  background-image: url(/static/sprites/spritesmith-main-13.png);
<<<<<<< HEAD
  background-position: -1275px 0px;
=======
  background-position: -1240px -636px;
>>>>>>> fdf2dd1f
  width: 105px;
  height: 105px;
}
.Mount_Head_BearCub-CottonCandyBlue {
  background-image: url(/static/sprites/spritesmith-main-13.png);
<<<<<<< HEAD
  background-position: -1275px -106px;
=======
  background-position: -1240px -742px;
>>>>>>> fdf2dd1f
  width: 105px;
  height: 105px;
}
.Mount_Head_BearCub-CottonCandyPink {
  background-image: url(/static/sprites/spritesmith-main-13.png);
<<<<<<< HEAD
  background-position: -1275px -212px;
=======
  background-position: -1240px -848px;
>>>>>>> fdf2dd1f
  width: 105px;
  height: 105px;
}
.Mount_Head_BearCub-Cupid {
  background-image: url(/static/sprites/spritesmith-main-13.png);
<<<<<<< HEAD
  background-position: -1275px -318px;
=======
  background-position: -1240px -954px;
>>>>>>> fdf2dd1f
  width: 105px;
  height: 105px;
}
.Mount_Head_BearCub-Desert {
  background-image: url(/static/sprites/spritesmith-main-13.png);
<<<<<<< HEAD
  background-position: -1275px -424px;
=======
  background-position: 0px -1143px;
>>>>>>> fdf2dd1f
  width: 105px;
  height: 105px;
}
.Mount_Head_BearCub-Ember {
  background-image: url(/static/sprites/spritesmith-main-13.png);
<<<<<<< HEAD
  background-position: -1275px -530px;
=======
  background-position: -106px -1143px;
>>>>>>> fdf2dd1f
  width: 105px;
  height: 105px;
}
.Mount_Head_BearCub-Fairy {
  background-image: url(/static/sprites/spritesmith-main-13.png);
<<<<<<< HEAD
  background-position: -1275px -636px;
=======
  background-position: -212px -1143px;
>>>>>>> fdf2dd1f
  width: 105px;
  height: 105px;
}
.Mount_Head_BearCub-Floral {
  background-image: url(/static/sprites/spritesmith-main-13.png);
<<<<<<< HEAD
  background-position: -1275px -742px;
=======
  background-position: -318px -1143px;
>>>>>>> fdf2dd1f
  width: 105px;
  height: 105px;
}
.Mount_Head_BearCub-Ghost {
  background-image: url(/static/sprites/spritesmith-main-13.png);
<<<<<<< HEAD
  background-position: -1275px -848px;
=======
  background-position: -424px -1143px;
>>>>>>> fdf2dd1f
  width: 105px;
  height: 105px;
}
.Mount_Head_BearCub-Golden {
  background-image: url(/static/sprites/spritesmith-main-13.png);
<<<<<<< HEAD
  background-position: -1275px -954px;
=======
  background-position: -212px -816px;
>>>>>>> fdf2dd1f
  width: 105px;
  height: 105px;
}
.Mount_Head_BearCub-Holly {
  background-image: url(/static/sprites/spritesmith-main-13.png);
<<<<<<< HEAD
  background-position: -1275px -1060px;
=======
  background-position: -636px -1143px;
>>>>>>> fdf2dd1f
  width: 105px;
  height: 105px;
}
.Mount_Head_BearCub-Peppermint {
  background-image: url(/static/sprites/spritesmith-main-13.png);
<<<<<<< HEAD
  background-position: 0px -1211px;
=======
  background-position: -742px -1143px;
>>>>>>> fdf2dd1f
  width: 105px;
  height: 105px;
}
.Mount_Head_BearCub-Polar {
  background-image: url(/static/sprites/spritesmith-main-13.png);
<<<<<<< HEAD
  background-position: -106px -1211px;
=======
  background-position: -848px -1143px;
>>>>>>> fdf2dd1f
  width: 105px;
  height: 105px;
}
.Mount_Head_BearCub-Red {
  background-image: url(/static/sprites/spritesmith-main-13.png);
<<<<<<< HEAD
  background-position: -212px -1211px;
=======
  background-position: -954px -1143px;
>>>>>>> fdf2dd1f
  width: 105px;
  height: 105px;
}
.Mount_Head_BearCub-RoyalPurple {
  background-image: url(/static/sprites/spritesmith-main-13.png);
<<<<<<< HEAD
  background-position: -318px -1211px;
=======
  background-position: -1060px -1143px;
>>>>>>> fdf2dd1f
  width: 105px;
  height: 105px;
}
.Mount_Head_BearCub-Shade {
  background-image: url(/static/sprites/spritesmith-main-13.png);
<<<<<<< HEAD
  background-position: -424px -1211px;
=======
  background-position: -1166px -1143px;
>>>>>>> fdf2dd1f
  width: 105px;
  height: 105px;
}
.Mount_Head_BearCub-Shimmer {
  background-image: url(/static/sprites/spritesmith-main-13.png);
<<<<<<< HEAD
  background-position: -530px -1211px;
=======
  background-position: -1346px 0px;
>>>>>>> fdf2dd1f
  width: 105px;
  height: 105px;
}
.Mount_Head_BearCub-Skeleton {
  background-image: url(/static/sprites/spritesmith-main-13.png);
<<<<<<< HEAD
  background-position: -636px -1211px;
=======
  background-position: -1346px -106px;
>>>>>>> fdf2dd1f
  width: 105px;
  height: 105px;
}
.Mount_Head_BearCub-Spooky {
  background-image: url(/static/sprites/spritesmith-main-13.png);
<<<<<<< HEAD
  background-position: -742px -1211px;
=======
  background-position: -1346px -212px;
>>>>>>> fdf2dd1f
  width: 105px;
  height: 105px;
}
.Mount_Head_BearCub-Thunderstorm {
  background-image: url(/static/sprites/spritesmith-main-13.png);
<<<<<<< HEAD
  background-position: -848px -1211px;
=======
  background-position: -1346px -318px;
>>>>>>> fdf2dd1f
  width: 105px;
  height: 105px;
}
.Mount_Head_BearCub-White {
  background-image: url(/static/sprites/spritesmith-main-13.png);
<<<<<<< HEAD
  background-position: -954px -1211px;
=======
  background-position: -1346px -424px;
>>>>>>> fdf2dd1f
  width: 105px;
  height: 105px;
}
.Mount_Head_BearCub-Zombie {
  background-image: url(/static/sprites/spritesmith-main-13.png);
<<<<<<< HEAD
  background-position: -1060px -1211px;
=======
  background-position: -1346px -530px;
>>>>>>> fdf2dd1f
  width: 105px;
  height: 105px;
}
.Mount_Head_Beetle-Base {
  background-image: url(/static/sprites/spritesmith-main-13.png);
<<<<<<< HEAD
  background-position: -1166px -1211px;
=======
  background-position: -1346px -636px;
>>>>>>> fdf2dd1f
  width: 105px;
  height: 105px;
}
.Mount_Head_Beetle-CottonCandyBlue {
  background-image: url(/static/sprites/spritesmith-main-13.png);
<<<<<<< HEAD
  background-position: -1272px -1211px;
=======
  background-position: -1346px -742px;
>>>>>>> fdf2dd1f
  width: 105px;
  height: 105px;
}
.Mount_Head_Beetle-CottonCandyPink {
  background-image: url(/static/sprites/spritesmith-main-13.png);
<<<<<<< HEAD
  background-position: -1381px 0px;
=======
  background-position: -1346px -848px;
>>>>>>> fdf2dd1f
  width: 105px;
  height: 105px;
}
.Mount_Head_Beetle-Desert {
  background-image: url(/static/sprites/spritesmith-main-13.png);
<<<<<<< HEAD
  background-position: -1381px -106px;
=======
  background-position: -1346px -954px;
>>>>>>> fdf2dd1f
  width: 105px;
  height: 105px;
}
.Mount_Head_Beetle-Golden {
  background-image: url(/static/sprites/spritesmith-main-13.png);
<<<<<<< HEAD
  background-position: -1381px -212px;
=======
  background-position: -1346px -1060px;
>>>>>>> fdf2dd1f
  width: 105px;
  height: 105px;
}
.Mount_Head_Beetle-Red {
  background-image: url(/static/sprites/spritesmith-main-13.png);
<<<<<<< HEAD
  background-position: -1381px -318px;
=======
  background-position: 0px -1249px;
>>>>>>> fdf2dd1f
  width: 105px;
  height: 105px;
}
.Mount_Head_Beetle-Shade {
  background-image: url(/static/sprites/spritesmith-main-13.png);
<<<<<<< HEAD
  background-position: -1381px -424px;
=======
  background-position: -106px -1249px;
>>>>>>> fdf2dd1f
  width: 105px;
  height: 105px;
}
.Mount_Head_Beetle-Skeleton {
  background-image: url(/static/sprites/spritesmith-main-13.png);
<<<<<<< HEAD
  background-position: -1381px -530px;
=======
  background-position: -212px -1249px;
>>>>>>> fdf2dd1f
  width: 105px;
  height: 105px;
}
.Mount_Head_Beetle-White {
  background-image: url(/static/sprites/spritesmith-main-13.png);
<<<<<<< HEAD
  background-position: -1381px -636px;
=======
  background-position: -318px -1249px;
>>>>>>> fdf2dd1f
  width: 105px;
  height: 105px;
}
.Mount_Head_Beetle-Zombie {
  background-image: url(/static/sprites/spritesmith-main-13.png);
<<<<<<< HEAD
  background-position: -1381px -742px;
=======
  background-position: -424px -1249px;
>>>>>>> fdf2dd1f
  width: 105px;
  height: 105px;
}
.Mount_Head_Bunny-Base {
  background-image: url(/static/sprites/spritesmith-main-13.png);
<<<<<<< HEAD
  background-position: -1381px -848px;
=======
  background-position: -530px -1249px;
>>>>>>> fdf2dd1f
  width: 105px;
  height: 105px;
}
.Mount_Head_Bunny-CottonCandyBlue {
  background-image: url(/static/sprites/spritesmith-main-13.png);
<<<<<<< HEAD
  background-position: -1381px -954px;
=======
  background-position: -636px -1249px;
>>>>>>> fdf2dd1f
  width: 105px;
  height: 105px;
}
.Mount_Head_Bunny-CottonCandyPink {
  background-image: url(/static/sprites/spritesmith-main-13.png);
<<<<<<< HEAD
  background-position: -1381px -1060px;
=======
  background-position: -742px -1249px;
>>>>>>> fdf2dd1f
  width: 105px;
  height: 105px;
}
.Mount_Head_Bunny-Desert {
  background-image: url(/static/sprites/spritesmith-main-13.png);
<<<<<<< HEAD
  background-position: -1381px -1166px;
=======
  background-position: -848px -1249px;
>>>>>>> fdf2dd1f
  width: 105px;
  height: 105px;
}
.Mount_Head_Bunny-Golden {
  background-image: url(/static/sprites/spritesmith-main-13.png);
<<<<<<< HEAD
  background-position: 0px -1317px;
=======
  background-position: -954px -1249px;
>>>>>>> fdf2dd1f
  width: 105px;
  height: 105px;
}
.Mount_Head_Bunny-Red {
  background-image: url(/static/sprites/spritesmith-main-13.png);
<<<<<<< HEAD
  background-position: -106px -1317px;
=======
  background-position: -1060px -1249px;
>>>>>>> fdf2dd1f
  width: 105px;
  height: 105px;
}
.Mount_Head_Bunny-Shade {
  background-image: url(/static/sprites/spritesmith-main-13.png);
<<<<<<< HEAD
  background-position: -212px -1317px;
=======
  background-position: -1166px -1249px;
>>>>>>> fdf2dd1f
  width: 105px;
  height: 105px;
}
.Mount_Head_Bunny-Skeleton {
  background-image: url(/static/sprites/spritesmith-main-13.png);
<<<<<<< HEAD
  background-position: -318px -1317px;
=======
  background-position: -1272px -1249px;
>>>>>>> fdf2dd1f
  width: 105px;
  height: 105px;
}
.Mount_Head_Bunny-White {
  background-image: url(/static/sprites/spritesmith-main-13.png);
<<<<<<< HEAD
  background-position: -424px -1317px;
=======
  background-position: -1452px 0px;
>>>>>>> fdf2dd1f
  width: 105px;
  height: 105px;
}
.Mount_Head_Bunny-Zombie {
  background-image: url(/static/sprites/spritesmith-main-13.png);
<<<<<<< HEAD
  background-position: -1699px -530px;
  width: 90px;
  height: 105px;
}
.Mount_Head_Jackalope-RoyalPurple {
  background-image: url(/static/sprites/spritesmith-main-13.png);
  background-position: -530px -1317px;
  width: 105px;
  height: 105px;
}
.Mount_Head_LionCub-Aquatic {
  background-image: url(/static/sprites/spritesmith-main-13.png);
  background-position: -742px -1317px;
  width: 105px;
  height: 105px;
}
.Mount_Head_LionCub-Base {
  background-image: url(/static/sprites/spritesmith-main-13.png);
  background-position: -848px -1317px;
=======
  background-position: -1452px -106px;
>>>>>>> fdf2dd1f
  width: 105px;
  height: 105px;
}
.Mount_Head_Butterfly-Base {
  background-image: url(/static/sprites/spritesmith-main-13.png);
<<<<<<< HEAD
  background-position: -954px -1317px;
  width: 105px;
  height: 105px;
}
.Mount_Head_LionCub-CottonCandyPink {
  background-image: url(/static/sprites/spritesmith-main-13.png);
  background-position: -1060px -1317px;
  width: 105px;
  height: 105px;
}
.Mount_Head_LionCub-Cupid {
  background-image: url(/static/sprites/spritesmith-main-13.png);
  background-position: -1166px -1317px;
  width: 105px;
  height: 105px;
}
.Mount_Head_LionCub-Desert {
  background-image: url(/static/sprites/spritesmith-main-13.png);
  background-position: -1272px -1317px;
  width: 105px;
  height: 105px;
}
.Mount_Head_LionCub-Ember {
  background-image: url(/static/sprites/spritesmith-main-13.png);
  background-position: -1378px -1317px;
  width: 105px;
  height: 105px;
}
.Mount_Head_LionCub-Ethereal {
  background-image: url(/static/sprites/spritesmith-main-13.png);
  background-position: -1487px 0px;
  width: 105px;
  height: 105px;
=======
  background-position: -272px -680px;
  width: 105px;
  height: 123px;
>>>>>>> fdf2dd1f
}
.Mount_Head_Butterfly-CottonCandyBlue {
  background-image: url(/static/sprites/spritesmith-main-13.png);
<<<<<<< HEAD
  background-position: -1487px -106px;
=======
  background-position: -378px -680px;
>>>>>>> fdf2dd1f
  width: 105px;
  height: 123px;
}
.Mount_Head_Butterfly-CottonCandyPink {
  background-image: url(/static/sprites/spritesmith-main-13.png);
<<<<<<< HEAD
  background-position: -1487px -212px;
=======
  background-position: -484px -680px;
>>>>>>> fdf2dd1f
  width: 105px;
  height: 123px;
}
.Mount_Head_Butterfly-Desert {
  background-image: url(/static/sprites/spritesmith-main-13.png);
<<<<<<< HEAD
  background-position: -1487px -318px;
=======
  background-position: -590px -680px;
>>>>>>> fdf2dd1f
  width: 105px;
  height: 123px;
}
.Mount_Head_Butterfly-Golden {
  background-image: url(/static/sprites/spritesmith-main-13.png);
<<<<<<< HEAD
  background-position: -1487px -424px;
=======
  background-position: -696px -680px;
>>>>>>> fdf2dd1f
  width: 105px;
  height: 123px;
}
.Mount_Head_Butterfly-Red {
  background-image: url(/static/sprites/spritesmith-main-13.png);
<<<<<<< HEAD
  background-position: -1487px -530px;
=======
  background-position: -816px 0px;
>>>>>>> fdf2dd1f
  width: 105px;
  height: 123px;
}
.Mount_Head_Butterfly-Shade {
  background-image: url(/static/sprites/spritesmith-main-13.png);
<<<<<<< HEAD
  background-position: -1487px -636px;
=======
  background-position: -816px -124px;
>>>>>>> fdf2dd1f
  width: 105px;
  height: 123px;
}
.Mount_Head_Butterfly-Skeleton {
  background-image: url(/static/sprites/spritesmith-main-13.png);
<<<<<<< HEAD
  background-position: -1487px -742px;
=======
  background-position: -816px -248px;
>>>>>>> fdf2dd1f
  width: 105px;
  height: 123px;
}
.Mount_Head_Butterfly-White {
  background-image: url(/static/sprites/spritesmith-main-13.png);
<<<<<<< HEAD
  background-position: -1487px -848px;
=======
  background-position: -816px -372px;
>>>>>>> fdf2dd1f
  width: 105px;
  height: 123px;
}
.Mount_Head_Butterfly-Zombie {
  background-image: url(/static/sprites/spritesmith-main-13.png);
<<<<<<< HEAD
  background-position: -1487px -954px;
=======
  background-position: -816px -496px;
>>>>>>> fdf2dd1f
  width: 105px;
  height: 123px;
}
.Mount_Head_Cactus-Aquatic {
  background-image: url(/static/sprites/spritesmith-main-13.png);
<<<<<<< HEAD
  background-position: -1487px -1060px;
=======
  background-position: 0px -1355px;
>>>>>>> fdf2dd1f
  width: 105px;
  height: 105px;
}
.Mount_Head_Cactus-Base {
  background-image: url(/static/sprites/spritesmith-main-13.png);
<<<<<<< HEAD
  background-position: -318px -354px;
  width: 105px;
  height: 110px;
}
.Mount_Head_LionCub-Spooky {
  background-image: url(/static/sprites/spritesmith-main-13.png);
  background-position: -1487px -1272px;
=======
  background-position: -106px -1355px;
>>>>>>> fdf2dd1f
  width: 105px;
  height: 105px;
}
.Mount_Head_Cactus-CottonCandyBlue {
  background-image: url(/static/sprites/spritesmith-main-13.png);
<<<<<<< HEAD
  background-position: 0px -1423px;
=======
  background-position: -212px -1355px;
>>>>>>> fdf2dd1f
  width: 105px;
  height: 105px;
}
.Mount_Head_Cactus-CottonCandyPink {
  background-image: url(/static/sprites/spritesmith-main-13.png);
<<<<<<< HEAD
  background-position: -106px -1423px;
=======
  background-position: -318px -1355px;
>>>>>>> fdf2dd1f
  width: 105px;
  height: 105px;
}
.Mount_Head_Cactus-Cupid {
  background-image: url(/static/sprites/spritesmith-main-13.png);
<<<<<<< HEAD
  background-position: -212px -1423px;
  width: 105px;
  height: 105px;
}
.Mount_Head_MagicalBee-Base {
  background-image: url(/static/sprites/spritesmith-main-13.png);
  background-position: -212px -354px;
  width: 105px;
  height: 114px;
}
.Mount_Head_Mammoth-Base {
=======
  background-position: -424px -1355px;
  width: 105px;
  height: 105px;
}
.Mount_Head_Cactus-Desert {
>>>>>>> fdf2dd1f
  background-image: url(/static/sprites/spritesmith-main-13.png);
  background-position: -530px -1355px;
  width: 105px;
<<<<<<< HEAD
  height: 123px;
}
.Mount_Head_MantisShrimp-Base {
  background-image: url(/static/sprites/spritesmith-main-13.png);
  background-position: -530px 0px;
  width: 108px;
=======
>>>>>>> fdf2dd1f
  height: 105px;
}
.Mount_Head_Cactus-Ember {
  background-image: url(/static/sprites/spritesmith-main-13.png);
<<<<<<< HEAD
  background-position: -636px -1423px;
=======
  background-position: -636px -1355px;
>>>>>>> fdf2dd1f
  width: 105px;
  height: 105px;
}
.Mount_Head_Cactus-Fairy {
  background-image: url(/static/sprites/spritesmith-main-13.png);
<<<<<<< HEAD
  background-position: -742px -1423px;
=======
  background-position: -742px -1355px;
>>>>>>> fdf2dd1f
  width: 105px;
  height: 105px;
}
.Mount_Head_Cactus-Floral {
  background-image: url(/static/sprites/spritesmith-main-13.png);
<<<<<<< HEAD
  background-position: -848px -1423px;
=======
  background-position: -848px -1355px;
>>>>>>> fdf2dd1f
  width: 105px;
  height: 105px;
}
.Mount_Head_Cactus-Ghost {
  background-image: url(/static/sprites/spritesmith-main-13.png);
<<<<<<< HEAD
  background-position: -954px -1423px;
=======
  background-position: -954px -1355px;
>>>>>>> fdf2dd1f
  width: 105px;
  height: 105px;
}
.Mount_Head_Cactus-Golden {
  background-image: url(/static/sprites/spritesmith-main-13.png);
<<<<<<< HEAD
  background-position: -1060px -1423px;
=======
  background-position: -1060px -1355px;
>>>>>>> fdf2dd1f
  width: 105px;
  height: 105px;
}
.Mount_Head_Cactus-Holly {
  background-image: url(/static/sprites/spritesmith-main-13.png);
<<<<<<< HEAD
  background-position: -1166px -1423px;
=======
  background-position: -1166px -1355px;
>>>>>>> fdf2dd1f
  width: 105px;
  height: 105px;
}
.Mount_Head_Cactus-Peppermint {
  background-image: url(/static/sprites/spritesmith-main-13.png);
<<<<<<< HEAD
  background-position: -1272px -1423px;
=======
  background-position: -1272px -1355px;
>>>>>>> fdf2dd1f
  width: 105px;
  height: 105px;
}
.Mount_Head_Cactus-Red {
  background-image: url(/static/sprites/spritesmith-main-13.png);
<<<<<<< HEAD
  background-position: -1378px -1423px;
=======
  background-position: -1378px -1355px;
>>>>>>> fdf2dd1f
  width: 105px;
  height: 105px;
}
.Mount_Head_Cactus-RoyalPurple {
  background-image: url(/static/sprites/spritesmith-main-13.png);
<<<<<<< HEAD
  background-position: -1484px -1423px;
=======
  background-position: -1558px 0px;
>>>>>>> fdf2dd1f
  width: 105px;
  height: 105px;
}
.Mount_Head_Cactus-Shade {
  background-image: url(/static/sprites/spritesmith-main-13.png);
<<<<<<< HEAD
  background-position: -1593px 0px;
=======
  background-position: -1558px -106px;
>>>>>>> fdf2dd1f
  width: 105px;
  height: 105px;
}
.Mount_Head_Cactus-Shimmer {
  background-image: url(/static/sprites/spritesmith-main-13.png);
<<<<<<< HEAD
  background-position: -1593px -106px;
=======
  background-position: -1558px -212px;
>>>>>>> fdf2dd1f
  width: 105px;
  height: 105px;
}
.Mount_Head_Cactus-Skeleton {
  background-image: url(/static/sprites/spritesmith-main-13.png);
<<<<<<< HEAD
  background-position: -1593px -212px;
=======
  background-position: -1558px -318px;
>>>>>>> fdf2dd1f
  width: 105px;
  height: 105px;
}
.Mount_Head_Cactus-Spooky {
  background-image: url(/static/sprites/spritesmith-main-13.png);
<<<<<<< HEAD
  background-position: -1593px -318px;
=======
  background-position: -1558px -424px;
>>>>>>> fdf2dd1f
  width: 105px;
  height: 105px;
}
.Mount_Head_Cactus-Thunderstorm {
  background-image: url(/static/sprites/spritesmith-main-13.png);
<<<<<<< HEAD
  background-position: -1593px -424px;
=======
  background-position: -1558px -530px;
>>>>>>> fdf2dd1f
  width: 105px;
  height: 105px;
}
.Mount_Head_Cactus-White {
  background-image: url(/static/sprites/spritesmith-main-13.png);
<<<<<<< HEAD
  background-position: -1593px -530px;
=======
  background-position: -1558px -636px;
>>>>>>> fdf2dd1f
  width: 105px;
  height: 105px;
}
.Mount_Head_Cactus-Zombie {
  background-image: url(/static/sprites/spritesmith-main-13.png);
<<<<<<< HEAD
  background-position: -1593px -636px;
=======
  background-position: -1558px -742px;
>>>>>>> fdf2dd1f
  width: 105px;
  height: 105px;
}
.Mount_Head_Cheetah-Base {
  background-image: url(/static/sprites/spritesmith-main-13.png);
<<<<<<< HEAD
  background-position: -1593px -742px;
=======
  background-position: -1558px -848px;
>>>>>>> fdf2dd1f
  width: 105px;
  height: 105px;
}
.Mount_Head_Cheetah-CottonCandyBlue {
  background-image: url(/static/sprites/spritesmith-main-13.png);
<<<<<<< HEAD
  background-position: -1593px -848px;
=======
  background-position: -1558px -954px;
>>>>>>> fdf2dd1f
  width: 105px;
  height: 105px;
}
.Mount_Head_Cheetah-CottonCandyPink {
  background-image: url(/static/sprites/spritesmith-main-13.png);
<<<<<<< HEAD
  background-position: -1593px -954px;
=======
  background-position: -1558px -1060px;
>>>>>>> fdf2dd1f
  width: 105px;
  height: 105px;
}
.Mount_Head_Cheetah-Desert {
  background-image: url(/static/sprites/spritesmith-main-13.png);
<<<<<<< HEAD
  background-position: -1593px -1060px;
=======
  background-position: -1558px -1166px;
>>>>>>> fdf2dd1f
  width: 105px;
  height: 105px;
}
.Mount_Head_Cheetah-Golden {
  background-image: url(/static/sprites/spritesmith-main-13.png);
<<<<<<< HEAD
  background-position: -1593px -1166px;
=======
  background-position: -1558px -1272px;
>>>>>>> fdf2dd1f
  width: 105px;
  height: 105px;
}
.Mount_Head_Cheetah-Red {
  background-image: url(/static/sprites/spritesmith-main-13.png);
<<<<<<< HEAD
  background-position: -1593px -1272px;
=======
  background-position: 0px -1461px;
>>>>>>> fdf2dd1f
  width: 105px;
  height: 105px;
}
.Mount_Head_Cheetah-Shade {
  background-image: url(/static/sprites/spritesmith-main-13.png);
<<<<<<< HEAD
  background-position: -1593px -1378px;
=======
  background-position: -106px -1461px;
>>>>>>> fdf2dd1f
  width: 105px;
  height: 105px;
}
.Mount_Head_Cheetah-Skeleton {
  background-image: url(/static/sprites/spritesmith-main-13.png);
<<<<<<< HEAD
  background-position: 0px -1529px;
=======
  background-position: -212px -1461px;
>>>>>>> fdf2dd1f
  width: 105px;
  height: 105px;
}
.Mount_Head_Cheetah-White {
  background-image: url(/static/sprites/spritesmith-main-13.png);
<<<<<<< HEAD
  background-position: -106px -1529px;
=======
  background-position: -318px -1461px;
>>>>>>> fdf2dd1f
  width: 105px;
  height: 105px;
}
.Mount_Head_Cheetah-Zombie {
  background-image: url(/static/sprites/spritesmith-main-13.png);
<<<<<<< HEAD
  background-position: -212px -1529px;
=======
  background-position: -424px -1461px;
>>>>>>> fdf2dd1f
  width: 105px;
  height: 105px;
}
.Mount_Head_Cow-Base {
  background-image: url(/static/sprites/spritesmith-main-13.png);
<<<<<<< HEAD
  background-position: -318px -1529px;
=======
  background-position: -530px -1461px;
>>>>>>> fdf2dd1f
  width: 105px;
  height: 105px;
}
.Mount_Head_Cow-CottonCandyBlue {
  background-image: url(/static/sprites/spritesmith-main-13.png);
<<<<<<< HEAD
  background-position: -424px -1529px;
=======
  background-position: -636px -1461px;
>>>>>>> fdf2dd1f
  width: 105px;
  height: 105px;
}
.Mount_Head_Cow-CottonCandyPink {
  background-image: url(/static/sprites/spritesmith-main-13.png);
<<<<<<< HEAD
  background-position: -530px -1529px;
=======
  background-position: -742px -1461px;
>>>>>>> fdf2dd1f
  width: 105px;
  height: 105px;
}
.Mount_Head_Cow-Desert {
  background-image: url(/static/sprites/spritesmith-main-13.png);
<<<<<<< HEAD
  background-position: -636px -1529px;
=======
  background-position: -848px -1461px;
>>>>>>> fdf2dd1f
  width: 105px;
  height: 105px;
}
.Mount_Head_Cow-Golden {
  background-image: url(/static/sprites/spritesmith-main-13.png);
<<<<<<< HEAD
  background-position: -742px -1529px;
=======
  background-position: -954px -1461px;
>>>>>>> fdf2dd1f
  width: 105px;
  height: 105px;
}
.Mount_Head_Cow-Red {
  background-image: url(/static/sprites/spritesmith-main-13.png);
<<<<<<< HEAD
  background-position: -848px -1529px;
=======
  background-position: -1060px -1461px;
>>>>>>> fdf2dd1f
  width: 105px;
  height: 105px;
}
.Mount_Head_Cow-Shade {
  background-image: url(/static/sprites/spritesmith-main-13.png);
<<<<<<< HEAD
  background-position: -954px -1529px;
=======
  background-position: -1166px -1461px;
>>>>>>> fdf2dd1f
  width: 105px;
  height: 105px;
}
.Mount_Head_Cow-Skeleton {
  background-image: url(/static/sprites/spritesmith-main-13.png);
<<<<<<< HEAD
  background-position: -1060px -1529px;
=======
  background-position: -1272px -1461px;
>>>>>>> fdf2dd1f
  width: 105px;
  height: 105px;
}
.Mount_Head_Cow-White {
  background-image: url(/static/sprites/spritesmith-main-13.png);
<<<<<<< HEAD
  background-position: -1166px -1529px;
=======
  background-position: -1378px -1461px;
>>>>>>> fdf2dd1f
  width: 105px;
  height: 105px;
}
.Mount_Head_Cow-Zombie {
  background-image: url(/static/sprites/spritesmith-main-13.png);
<<<<<<< HEAD
  background-position: -1272px -1529px;
=======
  background-position: -1484px -1461px;
>>>>>>> fdf2dd1f
  width: 105px;
  height: 105px;
}
.Mount_Head_Cuttlefish-Base {
  background-image: url(/static/sprites/spritesmith-main-13.png);
<<<<<<< HEAD
  background-position: -1378px -1529px;
=======
  background-position: -922px 0px;
>>>>>>> fdf2dd1f
  width: 105px;
  height: 114px;
}
.Mount_Head_Cuttlefish-CottonCandyBlue {
  background-image: url(/static/sprites/spritesmith-main-13.png);
<<<<<<< HEAD
  background-position: -1484px -1529px;
=======
  background-position: -922px -115px;
>>>>>>> fdf2dd1f
  width: 105px;
  height: 114px;
}
.Mount_Head_Cuttlefish-CottonCandyPink {
  background-image: url(/static/sprites/spritesmith-main-13.png);
<<<<<<< HEAD
  background-position: -1590px -1529px;
=======
  background-position: -922px -230px;
>>>>>>> fdf2dd1f
  width: 105px;
  height: 114px;
}
.Mount_Head_Cuttlefish-Desert {
  background-image: url(/static/sprites/spritesmith-main-13.png);
<<<<<<< HEAD
  background-position: -1699px 0px;
=======
  background-position: -922px -345px;
>>>>>>> fdf2dd1f
  width: 105px;
  height: 114px;
}
.Mount_Head_Cuttlefish-Golden {
  background-image: url(/static/sprites/spritesmith-main-13.png);
<<<<<<< HEAD
  background-position: -1699px -106px;
=======
  background-position: -922px -460px;
>>>>>>> fdf2dd1f
  width: 105px;
  height: 114px;
}
.Mount_Head_Cuttlefish-Red {
  background-image: url(/static/sprites/spritesmith-main-13.png);
<<<<<<< HEAD
  background-position: -1699px -212px;
=======
  background-position: -922px -575px;
>>>>>>> fdf2dd1f
  width: 105px;
  height: 114px;
}
.Mount_Head_Cuttlefish-Shade {
  background-image: url(/static/sprites/spritesmith-main-13.png);
<<<<<<< HEAD
  background-position: -1699px -318px;
=======
  background-position: -922px -690px;
>>>>>>> fdf2dd1f
  width: 105px;
  height: 114px;
}
.Mount_Head_Cuttlefish-Skeleton {
  background-image: url(/static/sprites/spritesmith-main-13.png);
<<<<<<< HEAD
  background-position: -636px -1317px;
=======
  background-position: 0px -816px;
>>>>>>> fdf2dd1f
  width: 105px;
  height: 114px;
}
.Mount_Head_Cuttlefish-White {
  background-image: url(/static/sprites/spritesmith-main-13.png);
<<<<<<< HEAD
  background-position: -1169px -212px;
=======
  background-position: -106px -816px;
  width: 105px;
  height: 114px;
}
.Mount_Head_Cuttlefish-Zombie {
  background-image: url(/static/sprites/spritesmith-main-13.png);
  background-position: -816px -620px;
  width: 105px;
  height: 114px;
}
.Mount_Head_Deer-Base {
  background-image: url(/static/sprites/spritesmith-main-13.png);
  background-position: -1664px -1060px;
  width: 105px;
  height: 105px;
}
.Mount_Head_Deer-CottonCandyBlue {
  background-image: url(/static/sprites/spritesmith-main-13.png);
  background-position: -1664px -1166px;
  width: 105px;
  height: 105px;
}
.Mount_Head_Deer-CottonCandyPink {
  background-image: url(/static/sprites/spritesmith-main-13.png);
  background-position: -1664px -1272px;
  width: 105px;
  height: 105px;
}
.Mount_Head_Deer-Desert {
  background-image: url(/static/sprites/spritesmith-main-13.png);
  background-position: -1664px -1378px;
  width: 105px;
  height: 105px;
}
.Mount_Head_Deer-Golden {
  background-image: url(/static/sprites/spritesmith-main-13.png);
  background-position: 0px -1567px;
  width: 105px;
  height: 105px;
}
.Mount_Head_Deer-Red {
  background-image: url(/static/sprites/spritesmith-main-13.png);
  background-position: -106px -1567px;
  width: 105px;
  height: 105px;
}
.Mount_Head_Deer-Shade {
  background-image: url(/static/sprites/spritesmith-main-13.png);
  background-position: -212px -1567px;
  width: 105px;
  height: 105px;
}
.Mount_Head_Deer-Skeleton {
  background-image: url(/static/sprites/spritesmith-main-13.png);
  background-position: -318px -1567px;
  width: 105px;
  height: 105px;
}
.Mount_Head_Deer-White {
  background-image: url(/static/sprites/spritesmith-main-13.png);
  background-position: -424px -1567px;
  width: 105px;
  height: 105px;
}
.Mount_Head_Deer-Zombie {
  background-image: url(/static/sprites/spritesmith-main-13.png);
  background-position: -530px -1567px;
  width: 105px;
  height: 105px;
}
.Mount_Head_Dragon-Aquatic {
  background-image: url(/static/sprites/spritesmith-main-13.png);
  background-position: -636px -1567px;
  width: 105px;
  height: 105px;
}
.Mount_Head_Dragon-Base {
  background-image: url(/static/sprites/spritesmith-main-13.png);
  background-position: -742px -1567px;
  width: 105px;
  height: 105px;
}
.Mount_Head_Dragon-CottonCandyBlue {
  background-image: url(/static/sprites/spritesmith-main-13.png);
  background-position: -848px -1567px;
  width: 105px;
  height: 105px;
}
.Mount_Head_Dragon-CottonCandyPink {
  background-image: url(/static/sprites/spritesmith-main-13.png);
  background-position: -954px -1567px;
  width: 105px;
  height: 105px;
}
.Mount_Head_Dragon-Cupid {
  background-image: url(/static/sprites/spritesmith-main-13.png);
  background-position: -1060px -1567px;
  width: 105px;
  height: 105px;
}
.Mount_Head_Dragon-Desert {
  background-image: url(/static/sprites/spritesmith-main-13.png);
  background-position: -1166px -1567px;
  width: 105px;
  height: 105px;
}
.Mount_Head_Dragon-Ember {
  background-image: url(/static/sprites/spritesmith-main-13.png);
  background-position: -1272px -1567px;
  width: 105px;
  height: 105px;
}
.Mount_Head_Dragon-Fairy {
  background-image: url(/static/sprites/spritesmith-main-13.png);
  background-position: -1378px -1567px;
>>>>>>> fdf2dd1f
  width: 105px;
  height: 105px;
}<|MERGE_RESOLUTION|>--- conflicted
+++ resolved
@@ -1,2487 +1,1350 @@
-<<<<<<< HEAD
+.Mount_Body_TRex-Base {
+  background-image: url(/static/sprites/spritesmith-main-13.png);
+  background-position: -680px 0px;
+  width: 135px;
+  height: 135px;
+}
+.Mount_Body_TRex-CottonCandyBlue {
+  background-image: url(/static/sprites/spritesmith-main-13.png);
+  background-position: -136px -544px;
+  width: 135px;
+  height: 135px;
+}
+.Mount_Body_TRex-CottonCandyPink {
+  background-image: url(/static/sprites/spritesmith-main-13.png);
+  background-position: 0px -136px;
+  width: 135px;
+  height: 135px;
+}
+.Mount_Body_TRex-Desert {
+  background-image: url(/static/sprites/spritesmith-main-13.png);
+  background-position: -136px -136px;
+  width: 135px;
+  height: 135px;
+}
+.Mount_Body_TRex-Golden {
+  background-image: url(/static/sprites/spritesmith-main-13.png);
+  background-position: -272px 0px;
+  width: 135px;
+  height: 135px;
+}
+.Mount_Body_TRex-Red {
+  background-image: url(/static/sprites/spritesmith-main-13.png);
+  background-position: -272px -136px;
+  width: 135px;
+  height: 135px;
+}
+.Mount_Body_TRex-Shade {
+  background-image: url(/static/sprites/spritesmith-main-13.png);
+  background-position: 0px -272px;
+  width: 135px;
+  height: 135px;
+}
+.Mount_Body_TRex-Skeleton {
+  background-image: url(/static/sprites/spritesmith-main-13.png);
+  background-position: -136px -272px;
+  width: 135px;
+  height: 135px;
+}
+.Mount_Body_TRex-White {
+  background-image: url(/static/sprites/spritesmith-main-13.png);
+  background-position: -272px -272px;
+  width: 135px;
+  height: 135px;
+}
+.Mount_Body_TRex-Zombie {
+  background-image: url(/static/sprites/spritesmith-main-13.png);
+  background-position: -408px 0px;
+  width: 135px;
+  height: 135px;
+}
+.Mount_Body_Treeling-Shade {
+  background-image: url(/static/sprites/spritesmith-main-13.png);
+  background-position: -848px -816px;
+  width: 105px;
+  height: 105px;
+}
+.Mount_Body_Treeling-Skeleton {
+  background-image: url(/static/sprites/spritesmith-main-13.png);
+  background-position: -530px -1143px;
+  width: 105px;
+  height: 105px;
+}
+.Mount_Body_Treeling-White {
+  background-image: url(/static/sprites/spritesmith-main-13.png);
+  background-position: -636px -816px;
+  width: 105px;
+  height: 105px;
+}
+.Mount_Body_Treeling-Zombie {
+  background-image: url(/static/sprites/spritesmith-main-13.png);
+  background-position: -742px -816px;
+  width: 105px;
+  height: 105px;
+}
+.Mount_Body_Triceratops-Base {
+  background-image: url(/static/sprites/spritesmith-main-13.png);
+  background-position: -1028px 0px;
+  width: 105px;
+  height: 105px;
+}
+.Mount_Body_Triceratops-CottonCandyBlue {
+  background-image: url(/static/sprites/spritesmith-main-13.png);
+  background-position: -1028px -106px;
+  width: 105px;
+  height: 105px;
+}
+.Mount_Body_Triceratops-CottonCandyPink {
+  background-image: url(/static/sprites/spritesmith-main-13.png);
+  background-position: -1028px -212px;
+  width: 105px;
+  height: 105px;
+}
+.Mount_Body_Triceratops-Desert {
+  background-image: url(/static/sprites/spritesmith-main-13.png);
+  background-position: -1028px -318px;
+  width: 105px;
+  height: 105px;
+}
+.Mount_Body_Triceratops-Golden {
+  background-image: url(/static/sprites/spritesmith-main-13.png);
+  background-position: -1028px -424px;
+  width: 105px;
+  height: 105px;
+}
+.Mount_Body_Triceratops-Red {
+  background-image: url(/static/sprites/spritesmith-main-13.png);
+  background-position: -1028px -530px;
+  width: 105px;
+  height: 105px;
+}
+.Mount_Body_Triceratops-Shade {
+  background-image: url(/static/sprites/spritesmith-main-13.png);
+  background-position: -1028px -636px;
+  width: 105px;
+  height: 105px;
+}
+.Mount_Body_Triceratops-Skeleton {
+  background-image: url(/static/sprites/spritesmith-main-13.png);
+  background-position: -1028px -742px;
+  width: 105px;
+  height: 105px;
+}
+.Mount_Body_Triceratops-White {
+  background-image: url(/static/sprites/spritesmith-main-13.png);
+  background-position: 0px -931px;
+  width: 105px;
+  height: 105px;
+}
+.Mount_Body_Triceratops-Zombie {
+  background-image: url(/static/sprites/spritesmith-main-13.png);
+  background-position: -106px -931px;
+  width: 105px;
+  height: 105px;
+}
+.Mount_Body_Turkey-Base {
+  background-image: url(/static/sprites/spritesmith-main-13.png);
+  background-position: -212px -931px;
+  width: 105px;
+  height: 105px;
+}
+.Mount_Body_Turkey-Gilded {
+  background-image: url(/static/sprites/spritesmith-main-13.png);
+  background-position: -318px -931px;
+  width: 105px;
+  height: 105px;
+}
+.Mount_Body_Turtle-Base {
+  background-image: url(/static/sprites/spritesmith-main-13.png);
+  background-position: -424px -931px;
+  width: 105px;
+  height: 105px;
+}
+.Mount_Body_Turtle-CottonCandyBlue {
+  background-image: url(/static/sprites/spritesmith-main-13.png);
+  background-position: -530px -931px;
+  width: 105px;
+  height: 105px;
+}
+.Mount_Body_Turtle-CottonCandyPink {
+  background-image: url(/static/sprites/spritesmith-main-13.png);
+  background-position: -636px -931px;
+  width: 105px;
+  height: 105px;
+}
+.Mount_Body_Turtle-Desert {
+  background-image: url(/static/sprites/spritesmith-main-13.png);
+  background-position: -742px -931px;
+  width: 105px;
+  height: 105px;
+}
+.Mount_Body_Turtle-Golden {
+  background-image: url(/static/sprites/spritesmith-main-13.png);
+  background-position: -848px -931px;
+  width: 105px;
+  height: 105px;
+}
+.Mount_Body_Turtle-Red {
+  background-image: url(/static/sprites/spritesmith-main-13.png);
+  background-position: -954px -931px;
+  width: 105px;
+  height: 105px;
+}
+.Mount_Body_Turtle-Shade {
+  background-image: url(/static/sprites/spritesmith-main-13.png);
+  background-position: -1134px 0px;
+  width: 105px;
+  height: 105px;
+}
+.Mount_Body_Turtle-Skeleton {
+  background-image: url(/static/sprites/spritesmith-main-13.png);
+  background-position: -1166px -1249px;
+  width: 105px;
+  height: 105px;
+}
+.Mount_Body_Turtle-White {
+  background-image: url(/static/sprites/spritesmith-main-13.png);
+  background-position: -1272px -1249px;
+  width: 105px;
+  height: 105px;
+}
+.Mount_Body_Turtle-Zombie {
+  background-image: url(/static/sprites/spritesmith-main-13.png);
+  background-position: -1452px 0px;
+  width: 105px;
+  height: 105px;
+}
+.Mount_Body_Unicorn-Base {
+  background-image: url(/static/sprites/spritesmith-main-13.png);
+  background-position: -1452px -106px;
+  width: 105px;
+  height: 105px;
+}
+.Mount_Body_Unicorn-CottonCandyBlue {
+  background-image: url(/static/sprites/spritesmith-main-13.png);
+  background-position: -1452px -212px;
+  width: 105px;
+  height: 105px;
+}
+.Mount_Body_Unicorn-CottonCandyPink {
+  background-image: url(/static/sprites/spritesmith-main-13.png);
+  background-position: -1452px -318px;
+  width: 105px;
+  height: 105px;
+}
+.Mount_Body_Unicorn-Desert {
+  background-image: url(/static/sprites/spritesmith-main-13.png);
+  background-position: -1452px -424px;
+  width: 105px;
+  height: 105px;
+}
+.Mount_Body_Unicorn-Golden {
+  background-image: url(/static/sprites/spritesmith-main-13.png);
+  background-position: -1452px -530px;
+  width: 105px;
+  height: 105px;
+}
+.Mount_Body_Unicorn-Red {
+  background-image: url(/static/sprites/spritesmith-main-13.png);
+  background-position: -1452px -636px;
+  width: 105px;
+  height: 105px;
+}
+.Mount_Body_Unicorn-Shade {
+  background-image: url(/static/sprites/spritesmith-main-13.png);
+  background-position: -1452px -742px;
+  width: 105px;
+  height: 105px;
+}
+.Mount_Body_Unicorn-Skeleton {
+  background-image: url(/static/sprites/spritesmith-main-13.png);
+  background-position: -1166px -1461px;
+  width: 105px;
+  height: 105px;
+}
+.Mount_Body_Unicorn-White {
+  background-image: url(/static/sprites/spritesmith-main-13.png);
+  background-position: -1272px -1461px;
+  width: 105px;
+  height: 105px;
+}
+.Mount_Body_Unicorn-Zombie {
+  background-image: url(/static/sprites/spritesmith-main-13.png);
+  background-position: -1378px -1461px;
+  width: 105px;
+  height: 105px;
+}
+.Mount_Body_Whale-Base {
+  background-image: url(/static/sprites/spritesmith-main-13.png);
+  background-position: -1484px -1461px;
+  width: 105px;
+  height: 105px;
+}
+.Mount_Body_Whale-CottonCandyBlue {
+  background-image: url(/static/sprites/spritesmith-main-13.png);
+  background-position: -1664px 0px;
+  width: 105px;
+  height: 105px;
+}
+.Mount_Body_Whale-CottonCandyPink {
+  background-image: url(/static/sprites/spritesmith-main-13.png);
+  background-position: -1664px -106px;
+  width: 105px;
+  height: 105px;
+}
+.Mount_Body_Whale-Desert {
+  background-image: url(/static/sprites/spritesmith-main-13.png);
+  background-position: -1664px -212px;
+  width: 105px;
+  height: 105px;
+}
+.Mount_Body_Whale-Golden {
+  background-image: url(/static/sprites/spritesmith-main-13.png);
+  background-position: -1664px -318px;
+  width: 105px;
+  height: 105px;
+}
+.Mount_Body_Whale-Red {
+  background-image: url(/static/sprites/spritesmith-main-13.png);
+  background-position: -1664px -424px;
+  width: 105px;
+  height: 105px;
+}
+.Mount_Body_Whale-Shade {
+  background-image: url(/static/sprites/spritesmith-main-13.png);
+  background-position: -1664px -530px;
+  width: 105px;
+  height: 105px;
+}
+.Mount_Body_Whale-Skeleton {
+  background-image: url(/static/sprites/spritesmith-main-13.png);
+  background-position: -318px -816px;
+  width: 105px;
+  height: 105px;
+}
+.Mount_Body_Whale-White {
+  background-image: url(/static/sprites/spritesmith-main-13.png);
+  background-position: -424px -816px;
+  width: 105px;
+  height: 105px;
+}
+.Mount_Body_Whale-Zombie {
+  background-image: url(/static/sprites/spritesmith-main-13.png);
+  background-position: -530px -816px;
+  width: 105px;
+  height: 105px;
+}
+.Mount_Body_Wolf-Aquatic {
+  background-image: url(/static/sprites/spritesmith-main-13.png);
+  background-position: -408px -136px;
+  width: 135px;
+  height: 135px;
+}
+.Mount_Body_Wolf-Base {
+  background-image: url(/static/sprites/spritesmith-main-13.png);
+  background-position: -408px -272px;
+  width: 135px;
+  height: 135px;
+}
+.Mount_Body_Wolf-CottonCandyBlue {
+  background-image: url(/static/sprites/spritesmith-main-13.png);
+  background-position: 0px -408px;
+  width: 135px;
+  height: 135px;
+}
+.Mount_Body_Wolf-CottonCandyPink {
+  background-image: url(/static/sprites/spritesmith-main-13.png);
+  background-position: -136px -408px;
+  width: 135px;
+  height: 135px;
+}
+.Mount_Body_Wolf-Cupid {
+  background-image: url(/static/sprites/spritesmith-main-13.png);
+  background-position: -272px -408px;
+  width: 135px;
+  height: 135px;
+}
+.Mount_Body_Wolf-Desert {
+  background-image: url(/static/sprites/spritesmith-main-13.png);
+  background-position: -408px -408px;
+  width: 135px;
+  height: 135px;
+}
+.Mount_Body_Wolf-Ember {
+  background-image: url(/static/sprites/spritesmith-main-13.png);
+  background-position: -544px 0px;
+  width: 135px;
+  height: 135px;
+}
+.Mount_Body_Wolf-Fairy {
+  background-image: url(/static/sprites/spritesmith-main-13.png);
+  background-position: -544px -136px;
+  width: 135px;
+  height: 135px;
+}
+.Mount_Body_Wolf-Floral {
+  background-image: url(/static/sprites/spritesmith-main-13.png);
+  background-position: -544px -272px;
+  width: 135px;
+  height: 135px;
+}
+.Mount_Body_Wolf-Ghost {
+  background-image: url(/static/sprites/spritesmith-main-13.png);
+  background-position: -544px -408px;
+  width: 135px;
+  height: 135px;
+}
+.Mount_Body_Wolf-Golden {
+  background-image: url(/static/sprites/spritesmith-main-13.png);
+  background-position: 0px -544px;
+  width: 135px;
+  height: 135px;
+}
+.Mount_Body_Wolf-Holly {
+  background-image: url(/static/sprites/spritesmith-main-13.png);
+  background-position: 0px 0px;
+  width: 135px;
+  height: 135px;
+}
+.Mount_Body_Wolf-Peppermint {
+  background-image: url(/static/sprites/spritesmith-main-13.png);
+  background-position: -272px -544px;
+  width: 135px;
+  height: 135px;
+}
+.Mount_Body_Wolf-Red {
+  background-image: url(/static/sprites/spritesmith-main-13.png);
+  background-position: -408px -544px;
+  width: 135px;
+  height: 135px;
+}
+.Mount_Body_Wolf-RoyalPurple {
+  background-image: url(/static/sprites/spritesmith-main-13.png);
+  background-position: -544px -544px;
+  width: 135px;
+  height: 135px;
+}
+.Mount_Body_Wolf-Shade {
+  background-image: url(/static/sprites/spritesmith-main-13.png);
+  background-position: -136px 0px;
+  width: 135px;
+  height: 135px;
+}
+.Mount_Body_Wolf-Shimmer {
+  background-image: url(/static/sprites/spritesmith-main-13.png);
+  background-position: -680px -136px;
+  width: 135px;
+  height: 135px;
+}
+.Mount_Body_Wolf-Skeleton {
+  background-image: url(/static/sprites/spritesmith-main-13.png);
+  background-position: -680px -272px;
+  width: 135px;
+  height: 135px;
+}
+.Mount_Body_Wolf-Spooky {
+  background-image: url(/static/sprites/spritesmith-main-13.png);
+  background-position: -680px -408px;
+  width: 135px;
+  height: 135px;
+}
+.Mount_Body_Wolf-Thunderstorm {
+  background-image: url(/static/sprites/spritesmith-main-13.png);
+  background-position: -680px -544px;
+  width: 135px;
+  height: 135px;
+}
+.Mount_Body_Wolf-White {
+  background-image: url(/static/sprites/spritesmith-main-13.png);
+  background-position: 0px -680px;
+  width: 135px;
+  height: 135px;
+}
+.Mount_Body_Wolf-Zombie {
+  background-image: url(/static/sprites/spritesmith-main-13.png);
+  background-position: -136px -680px;
+  width: 135px;
+  height: 135px;
+}
+.Mount_Head_Armadillo-Base {
+  background-image: url(/static/sprites/spritesmith-main-13.png);
+  background-position: -1134px -106px;
+  width: 105px;
+  height: 105px;
+}
+.Mount_Head_Armadillo-CottonCandyBlue {
+  background-image: url(/static/sprites/spritesmith-main-13.png);
+  background-position: -1134px -212px;
+  width: 105px;
+  height: 105px;
+}
+.Mount_Head_Armadillo-CottonCandyPink {
+  background-image: url(/static/sprites/spritesmith-main-13.png);
+  background-position: -1134px -318px;
+  width: 105px;
+  height: 105px;
+}
+.Mount_Head_Armadillo-Desert {
+  background-image: url(/static/sprites/spritesmith-main-13.png);
+  background-position: -1134px -424px;
+  width: 105px;
+  height: 105px;
+}
+.Mount_Head_Armadillo-Golden {
+  background-image: url(/static/sprites/spritesmith-main-13.png);
+  background-position: -1134px -530px;
+  width: 105px;
+  height: 105px;
+}
+.Mount_Head_Armadillo-Red {
+  background-image: url(/static/sprites/spritesmith-main-13.png);
+  background-position: -1134px -636px;
+  width: 105px;
+  height: 105px;
+}
+.Mount_Head_Armadillo-Shade {
+  background-image: url(/static/sprites/spritesmith-main-13.png);
+  background-position: -1134px -742px;
+  width: 105px;
+  height: 105px;
+}
+.Mount_Head_Armadillo-Skeleton {
+  background-image: url(/static/sprites/spritesmith-main-13.png);
+  background-position: -1134px -848px;
+  width: 105px;
+  height: 105px;
+}
+.Mount_Head_Armadillo-White {
+  background-image: url(/static/sprites/spritesmith-main-13.png);
+  background-position: 0px -1037px;
+  width: 105px;
+  height: 105px;
+}
+.Mount_Head_Armadillo-Zombie {
+  background-image: url(/static/sprites/spritesmith-main-13.png);
+  background-position: -106px -1037px;
+  width: 105px;
+  height: 105px;
+}
+.Mount_Head_Axolotl-Base {
+  background-image: url(/static/sprites/spritesmith-main-13.png);
+  background-position: -212px -1037px;
+  width: 105px;
+  height: 105px;
+}
+.Mount_Head_Axolotl-CottonCandyBlue {
+  background-image: url(/static/sprites/spritesmith-main-13.png);
+  background-position: -318px -1037px;
+  width: 105px;
+  height: 105px;
+}
+.Mount_Head_Axolotl-CottonCandyPink {
+  background-image: url(/static/sprites/spritesmith-main-13.png);
+  background-position: -424px -1037px;
+  width: 105px;
+  height: 105px;
+}
+.Mount_Head_Axolotl-Desert {
+  background-image: url(/static/sprites/spritesmith-main-13.png);
+  background-position: -530px -1037px;
+  width: 105px;
+  height: 105px;
+}
+.Mount_Head_Axolotl-Golden {
+  background-image: url(/static/sprites/spritesmith-main-13.png);
+  background-position: -636px -1037px;
+  width: 105px;
+  height: 105px;
+}
+.Mount_Head_Axolotl-Red {
+  background-image: url(/static/sprites/spritesmith-main-13.png);
+  background-position: -742px -1037px;
+  width: 105px;
+  height: 105px;
+}
+.Mount_Head_Axolotl-Shade {
+  background-image: url(/static/sprites/spritesmith-main-13.png);
+  background-position: -848px -1037px;
+  width: 105px;
+  height: 105px;
+}
+.Mount_Head_Axolotl-Skeleton {
+  background-image: url(/static/sprites/spritesmith-main-13.png);
+  background-position: -954px -1037px;
+  width: 105px;
+  height: 105px;
+}
+.Mount_Head_Axolotl-White {
+  background-image: url(/static/sprites/spritesmith-main-13.png);
+  background-position: -1060px -1037px;
+  width: 105px;
+  height: 105px;
+}
+.Mount_Head_Axolotl-Zombie {
+  background-image: url(/static/sprites/spritesmith-main-13.png);
+  background-position: -1240px 0px;
+  width: 105px;
+  height: 105px;
+}
+.Mount_Head_BearCub-Aquatic {
+  background-image: url(/static/sprites/spritesmith-main-13.png);
+  background-position: -1240px -106px;
+  width: 105px;
+  height: 105px;
+}
+.Mount_Head_BearCub-Base {
+  background-image: url(/static/sprites/spritesmith-main-13.png);
+  background-position: -1240px -212px;
+  width: 105px;
+  height: 105px;
+}
+.Mount_Head_BearCub-CottonCandyBlue {
+  background-image: url(/static/sprites/spritesmith-main-13.png);
+  background-position: -1240px -318px;
+  width: 105px;
+  height: 105px;
+}
+.Mount_Head_BearCub-CottonCandyPink {
+  background-image: url(/static/sprites/spritesmith-main-13.png);
+  background-position: -1240px -424px;
+  width: 105px;
+  height: 105px;
+}
+.Mount_Head_BearCub-Cupid {
+  background-image: url(/static/sprites/spritesmith-main-13.png);
+  background-position: -1240px -530px;
+  width: 105px;
+  height: 105px;
+}
+.Mount_Head_BearCub-Desert {
+  background-image: url(/static/sprites/spritesmith-main-13.png);
+  background-position: -1240px -636px;
+  width: 105px;
+  height: 105px;
+}
+.Mount_Head_BearCub-Ember {
+  background-image: url(/static/sprites/spritesmith-main-13.png);
+  background-position: -1240px -742px;
+  width: 105px;
+  height: 105px;
+}
+.Mount_Head_BearCub-Fairy {
+  background-image: url(/static/sprites/spritesmith-main-13.png);
+  background-position: -1240px -848px;
+  width: 105px;
+  height: 105px;
+}
+.Mount_Head_BearCub-Floral {
+  background-image: url(/static/sprites/spritesmith-main-13.png);
+  background-position: -1240px -954px;
+  width: 105px;
+  height: 105px;
+}
+.Mount_Head_BearCub-Ghost {
+  background-image: url(/static/sprites/spritesmith-main-13.png);
+  background-position: 0px -1143px;
+  width: 105px;
+  height: 105px;
+}
+.Mount_Head_BearCub-Golden {
+  background-image: url(/static/sprites/spritesmith-main-13.png);
+  background-position: -106px -1143px;
+  width: 105px;
+  height: 105px;
+}
+.Mount_Head_BearCub-Holly {
+  background-image: url(/static/sprites/spritesmith-main-13.png);
+  background-position: -212px -1143px;
+  width: 105px;
+  height: 105px;
+}
+.Mount_Head_BearCub-Peppermint {
+  background-image: url(/static/sprites/spritesmith-main-13.png);
+  background-position: -318px -1143px;
+  width: 105px;
+  height: 105px;
+}
+.Mount_Head_BearCub-Polar {
+  background-image: url(/static/sprites/spritesmith-main-13.png);
+  background-position: -424px -1143px;
+  width: 105px;
+  height: 105px;
+}
+.Mount_Head_BearCub-Red {
+  background-image: url(/static/sprites/spritesmith-main-13.png);
+  background-position: -212px -816px;
+  width: 105px;
+  height: 105px;
+}
+.Mount_Head_BearCub-RoyalPurple {
+  background-image: url(/static/sprites/spritesmith-main-13.png);
+  background-position: -636px -1143px;
+  width: 105px;
+  height: 105px;
+}
+.Mount_Head_BearCub-Shade {
+  background-image: url(/static/sprites/spritesmith-main-13.png);
+  background-position: -742px -1143px;
+  width: 105px;
+  height: 105px;
+}
+.Mount_Head_BearCub-Shimmer {
+  background-image: url(/static/sprites/spritesmith-main-13.png);
+  background-position: -848px -1143px;
+  width: 105px;
+  height: 105px;
+}
+.Mount_Head_BearCub-Skeleton {
+  background-image: url(/static/sprites/spritesmith-main-13.png);
+  background-position: -954px -1143px;
+  width: 105px;
+  height: 105px;
+}
+.Mount_Head_BearCub-Spooky {
+  background-image: url(/static/sprites/spritesmith-main-13.png);
+  background-position: -1060px -1143px;
+  width: 105px;
+  height: 105px;
+}
+.Mount_Head_BearCub-Thunderstorm {
+  background-image: url(/static/sprites/spritesmith-main-13.png);
+  background-position: -1166px -1143px;
+  width: 105px;
+  height: 105px;
+}
+.Mount_Head_BearCub-White {
+  background-image: url(/static/sprites/spritesmith-main-13.png);
+  background-position: -1346px 0px;
+  width: 105px;
+  height: 105px;
+}
+.Mount_Head_BearCub-Zombie {
+  background-image: url(/static/sprites/spritesmith-main-13.png);
+  background-position: -1346px -106px;
+  width: 105px;
+  height: 105px;
+}
+.Mount_Head_Beetle-Base {
+  background-image: url(/static/sprites/spritesmith-main-13.png);
+  background-position: -1346px -212px;
+  width: 105px;
+  height: 105px;
+}
+.Mount_Head_Beetle-CottonCandyBlue {
+  background-image: url(/static/sprites/spritesmith-main-13.png);
+  background-position: -1346px -318px;
+  width: 105px;
+  height: 105px;
+}
+.Mount_Head_Beetle-CottonCandyPink {
+  background-image: url(/static/sprites/spritesmith-main-13.png);
+  background-position: -1346px -424px;
+  width: 105px;
+  height: 105px;
+}
+.Mount_Head_Beetle-Desert {
+  background-image: url(/static/sprites/spritesmith-main-13.png);
+  background-position: -1346px -530px;
+  width: 105px;
+  height: 105px;
+}
+.Mount_Head_Beetle-Golden {
+  background-image: url(/static/sprites/spritesmith-main-13.png);
+  background-position: -1346px -636px;
+  width: 105px;
+  height: 105px;
+}
+.Mount_Head_Beetle-Red {
+  background-image: url(/static/sprites/spritesmith-main-13.png);
+  background-position: -1346px -742px;
+  width: 105px;
+  height: 105px;
+}
+.Mount_Head_Beetle-Shade {
+  background-image: url(/static/sprites/spritesmith-main-13.png);
+  background-position: -1346px -848px;
+  width: 105px;
+  height: 105px;
+}
+.Mount_Head_Beetle-Skeleton {
+  background-image: url(/static/sprites/spritesmith-main-13.png);
+  background-position: -1346px -954px;
+  width: 105px;
+  height: 105px;
+}
+.Mount_Head_Beetle-White {
+  background-image: url(/static/sprites/spritesmith-main-13.png);
+  background-position: -1346px -1060px;
+  width: 105px;
+  height: 105px;
+}
+.Mount_Head_Beetle-Zombie {
+  background-image: url(/static/sprites/spritesmith-main-13.png);
+  background-position: 0px -1249px;
+  width: 105px;
+  height: 105px;
+}
+.Mount_Head_Bunny-Base {
+  background-image: url(/static/sprites/spritesmith-main-13.png);
+  background-position: -106px -1249px;
+  width: 105px;
+  height: 105px;
+}
+.Mount_Head_Bunny-CottonCandyBlue {
+  background-image: url(/static/sprites/spritesmith-main-13.png);
+  background-position: -212px -1249px;
+  width: 105px;
+  height: 105px;
+}
+.Mount_Head_Bunny-CottonCandyPink {
+  background-image: url(/static/sprites/spritesmith-main-13.png);
+  background-position: -318px -1249px;
+  width: 105px;
+  height: 105px;
+}
+.Mount_Head_Bunny-Desert {
+  background-image: url(/static/sprites/spritesmith-main-13.png);
+  background-position: -424px -1249px;
+  width: 105px;
+  height: 105px;
+}
+.Mount_Head_Bunny-Golden {
+  background-image: url(/static/sprites/spritesmith-main-13.png);
+  background-position: -530px -1249px;
+  width: 105px;
+  height: 105px;
+}
+.Mount_Head_Bunny-Red {
+  background-image: url(/static/sprites/spritesmith-main-13.png);
+  background-position: -636px -1249px;
+  width: 105px;
+  height: 105px;
+}
+.Mount_Head_Bunny-Shade {
+  background-image: url(/static/sprites/spritesmith-main-13.png);
+  background-position: -742px -1249px;
+  width: 105px;
+  height: 105px;
+}
+.Mount_Head_Bunny-Skeleton {
+  background-image: url(/static/sprites/spritesmith-main-13.png);
+  background-position: -848px -1249px;
+  width: 105px;
+  height: 105px;
+}
+.Mount_Head_Bunny-White {
+  background-image: url(/static/sprites/spritesmith-main-13.png);
+  background-position: -954px -1249px;
+  width: 105px;
+  height: 105px;
+}
+.Mount_Head_Bunny-Zombie {
+  background-image: url(/static/sprites/spritesmith-main-13.png);
+  background-position: -1060px -1249px;
+  width: 105px;
+  height: 105px;
+}
+.Mount_Head_Butterfly-Base {
+  background-image: url(/static/sprites/spritesmith-main-13.png);
+  background-position: -272px -680px;
+  width: 105px;
+  height: 123px;
+}
+.Mount_Head_Butterfly-CottonCandyBlue {
+  background-image: url(/static/sprites/spritesmith-main-13.png);
+  background-position: -378px -680px;
+  width: 105px;
+  height: 123px;
+}
+.Mount_Head_Butterfly-CottonCandyPink {
+  background-image: url(/static/sprites/spritesmith-main-13.png);
+  background-position: -484px -680px;
+  width: 105px;
+  height: 123px;
+}
+.Mount_Head_Butterfly-Desert {
+  background-image: url(/static/sprites/spritesmith-main-13.png);
+  background-position: -590px -680px;
+  width: 105px;
+  height: 123px;
+}
+.Mount_Head_Butterfly-Golden {
+  background-image: url(/static/sprites/spritesmith-main-13.png);
+  background-position: -696px -680px;
+  width: 105px;
+  height: 123px;
+}
+.Mount_Head_Butterfly-Red {
+  background-image: url(/static/sprites/spritesmith-main-13.png);
+  background-position: -816px 0px;
+  width: 105px;
+  height: 123px;
+}
+.Mount_Head_Butterfly-Shade {
+  background-image: url(/static/sprites/spritesmith-main-13.png);
+  background-position: -816px -124px;
+  width: 105px;
+  height: 123px;
+}
+.Mount_Head_Butterfly-Skeleton {
+  background-image: url(/static/sprites/spritesmith-main-13.png);
+  background-position: -816px -248px;
+  width: 105px;
+  height: 123px;
+}
+.Mount_Head_Butterfly-White {
+  background-image: url(/static/sprites/spritesmith-main-13.png);
+  background-position: -816px -372px;
+  width: 105px;
+  height: 123px;
+}
+.Mount_Head_Butterfly-Zombie {
+  background-image: url(/static/sprites/spritesmith-main-13.png);
+  background-position: -816px -496px;
+  width: 105px;
+  height: 123px;
+}
+.Mount_Head_Cactus-Aquatic {
+  background-image: url(/static/sprites/spritesmith-main-13.png);
+  background-position: -1452px -848px;
+  width: 105px;
+  height: 105px;
+}
+.Mount_Head_Cactus-Base {
+  background-image: url(/static/sprites/spritesmith-main-13.png);
+  background-position: -1452px -954px;
+  width: 105px;
+  height: 105px;
+}
+.Mount_Head_Cactus-CottonCandyBlue {
+  background-image: url(/static/sprites/spritesmith-main-13.png);
+  background-position: -1452px -1060px;
+  width: 105px;
+  height: 105px;
+}
+.Mount_Head_Cactus-CottonCandyPink {
+  background-image: url(/static/sprites/spritesmith-main-13.png);
+  background-position: -1452px -1166px;
+  width: 105px;
+  height: 105px;
+}
+.Mount_Head_Cactus-Cupid {
+  background-image: url(/static/sprites/spritesmith-main-13.png);
+  background-position: 0px -1355px;
+  width: 105px;
+  height: 105px;
+}
+.Mount_Head_Cactus-Desert {
+  background-image: url(/static/sprites/spritesmith-main-13.png);
+  background-position: -106px -1355px;
+  width: 105px;
+  height: 105px;
+}
+.Mount_Head_Cactus-Ember {
+  background-image: url(/static/sprites/spritesmith-main-13.png);
+  background-position: -212px -1355px;
+  width: 105px;
+  height: 105px;
+}
+.Mount_Head_Cactus-Fairy {
+  background-image: url(/static/sprites/spritesmith-main-13.png);
+  background-position: -318px -1355px;
+  width: 105px;
+  height: 105px;
+}
+.Mount_Head_Cactus-Floral {
+  background-image: url(/static/sprites/spritesmith-main-13.png);
+  background-position: -424px -1355px;
+  width: 105px;
+  height: 105px;
+}
+.Mount_Head_Cactus-Ghost {
+  background-image: url(/static/sprites/spritesmith-main-13.png);
+  background-position: -530px -1355px;
+  width: 105px;
+  height: 105px;
+}
+.Mount_Head_Cactus-Golden {
+  background-image: url(/static/sprites/spritesmith-main-13.png);
+  background-position: -636px -1355px;
+  width: 105px;
+  height: 105px;
+}
+.Mount_Head_Cactus-Holly {
+  background-image: url(/static/sprites/spritesmith-main-13.png);
+  background-position: -742px -1355px;
+  width: 105px;
+  height: 105px;
+}
+.Mount_Head_Cactus-Peppermint {
+  background-image: url(/static/sprites/spritesmith-main-13.png);
+  background-position: -848px -1355px;
+  width: 105px;
+  height: 105px;
+}
+.Mount_Head_Cactus-Red {
+  background-image: url(/static/sprites/spritesmith-main-13.png);
+  background-position: -954px -1355px;
+  width: 105px;
+  height: 105px;
+}
+.Mount_Head_Cactus-RoyalPurple {
+  background-image: url(/static/sprites/spritesmith-main-13.png);
+  background-position: -1060px -1355px;
+  width: 105px;
+  height: 105px;
+}
+.Mount_Head_Cactus-Shade {
+  background-image: url(/static/sprites/spritesmith-main-13.png);
+  background-position: -1166px -1355px;
+  width: 105px;
+  height: 105px;
+}
+.Mount_Head_Cactus-Shimmer {
+  background-image: url(/static/sprites/spritesmith-main-13.png);
+  background-position: -1272px -1355px;
+  width: 105px;
+  height: 105px;
+}
+.Mount_Head_Cactus-Skeleton {
+  background-image: url(/static/sprites/spritesmith-main-13.png);
+  background-position: -1378px -1355px;
+  width: 105px;
+  height: 105px;
+}
+.Mount_Head_Cactus-Spooky {
+  background-image: url(/static/sprites/spritesmith-main-13.png);
+  background-position: -1558px 0px;
+  width: 105px;
+  height: 105px;
+}
+.Mount_Head_Cactus-Thunderstorm {
+  background-image: url(/static/sprites/spritesmith-main-13.png);
+  background-position: -1558px -106px;
+  width: 105px;
+  height: 105px;
+}
+.Mount_Head_Cactus-White {
+  background-image: url(/static/sprites/spritesmith-main-13.png);
+  background-position: -1558px -212px;
+  width: 105px;
+  height: 105px;
+}
+.Mount_Head_Cactus-Zombie {
+  background-image: url(/static/sprites/spritesmith-main-13.png);
+  background-position: -1558px -318px;
+  width: 105px;
+  height: 105px;
+}
+.Mount_Head_Cheetah-Base {
+  background-image: url(/static/sprites/spritesmith-main-13.png);
+  background-position: -1558px -424px;
+  width: 105px;
+  height: 105px;
+}
+.Mount_Head_Cheetah-CottonCandyBlue {
+  background-image: url(/static/sprites/spritesmith-main-13.png);
+  background-position: -1558px -530px;
+  width: 105px;
+  height: 105px;
+}
+.Mount_Head_Cheetah-CottonCandyPink {
+  background-image: url(/static/sprites/spritesmith-main-13.png);
+  background-position: -1558px -636px;
+  width: 105px;
+  height: 105px;
+}
+.Mount_Head_Cheetah-Desert {
+  background-image: url(/static/sprites/spritesmith-main-13.png);
+  background-position: -1558px -742px;
+  width: 105px;
+  height: 105px;
+}
+.Mount_Head_Cheetah-Golden {
+  background-image: url(/static/sprites/spritesmith-main-13.png);
+  background-position: -1558px -848px;
+  width: 105px;
+  height: 105px;
+}
+.Mount_Head_Cheetah-Red {
+  background-image: url(/static/sprites/spritesmith-main-13.png);
+  background-position: -1558px -954px;
+  width: 105px;
+  height: 105px;
+}
+.Mount_Head_Cheetah-Shade {
+  background-image: url(/static/sprites/spritesmith-main-13.png);
+  background-position: -1558px -1060px;
+  width: 105px;
+  height: 105px;
+}
+.Mount_Head_Cheetah-Skeleton {
+  background-image: url(/static/sprites/spritesmith-main-13.png);
+  background-position: -1558px -1166px;
+  width: 105px;
+  height: 105px;
+}
+.Mount_Head_Cheetah-White {
+  background-image: url(/static/sprites/spritesmith-main-13.png);
+  background-position: -1558px -1272px;
+  width: 105px;
+  height: 105px;
+}
+.Mount_Head_Cheetah-Zombie {
+  background-image: url(/static/sprites/spritesmith-main-13.png);
+  background-position: 0px -1461px;
+  width: 105px;
+  height: 105px;
+}
+.Mount_Head_Cow-Base {
+  background-image: url(/static/sprites/spritesmith-main-13.png);
+  background-position: -106px -1461px;
+  width: 105px;
+  height: 105px;
+}
+.Mount_Head_Cow-CottonCandyBlue {
+  background-image: url(/static/sprites/spritesmith-main-13.png);
+  background-position: -212px -1461px;
+  width: 105px;
+  height: 105px;
+}
+.Mount_Head_Cow-CottonCandyPink {
+  background-image: url(/static/sprites/spritesmith-main-13.png);
+  background-position: -318px -1461px;
+  width: 105px;
+  height: 105px;
+}
+.Mount_Head_Cow-Desert {
+  background-image: url(/static/sprites/spritesmith-main-13.png);
+  background-position: -424px -1461px;
+  width: 105px;
+  height: 105px;
+}
+.Mount_Head_Cow-Golden {
+  background-image: url(/static/sprites/spritesmith-main-13.png);
+  background-position: -530px -1461px;
+  width: 105px;
+  height: 105px;
+}
+.Mount_Head_Cow-Red {
+  background-image: url(/static/sprites/spritesmith-main-13.png);
+  background-position: -636px -1461px;
+  width: 105px;
+  height: 105px;
+}
+.Mount_Head_Cow-Shade {
+  background-image: url(/static/sprites/spritesmith-main-13.png);
+  background-position: -742px -1461px;
+  width: 105px;
+  height: 105px;
+}
+.Mount_Head_Cow-Skeleton {
+  background-image: url(/static/sprites/spritesmith-main-13.png);
+  background-position: -848px -1461px;
+  width: 105px;
+  height: 105px;
+}
+.Mount_Head_Cow-White {
+  background-image: url(/static/sprites/spritesmith-main-13.png);
+  background-position: -954px -1461px;
+  width: 105px;
+  height: 105px;
+}
+.Mount_Head_Cow-Zombie {
+  background-image: url(/static/sprites/spritesmith-main-13.png);
+  background-position: -1060px -1461px;
+  width: 105px;
+  height: 105px;
+}
+.Mount_Head_Cuttlefish-Base {
+  background-image: url(/static/sprites/spritesmith-main-13.png);
+  background-position: -922px 0px;
+  width: 105px;
+  height: 114px;
+}
+.Mount_Head_Cuttlefish-CottonCandyBlue {
+  background-image: url(/static/sprites/spritesmith-main-13.png);
+  background-position: -922px -115px;
+  width: 105px;
+  height: 114px;
+}
+.Mount_Head_Cuttlefish-CottonCandyPink {
+  background-image: url(/static/sprites/spritesmith-main-13.png);
+  background-position: -922px -230px;
+  width: 105px;
+  height: 114px;
+}
+.Mount_Head_Cuttlefish-Desert {
+  background-image: url(/static/sprites/spritesmith-main-13.png);
+  background-position: -922px -345px;
+  width: 105px;
+  height: 114px;
+}
 .Mount_Head_Cuttlefish-Golden {
   background-image: url(/static/sprites/spritesmith-main-13.png);
-  background-position: -106px -354px;
+  background-position: -922px -460px;
   width: 105px;
   height: 114px;
 }
 .Mount_Head_Cuttlefish-Red {
   background-image: url(/static/sprites/spritesmith-main-13.png);
-  background-position: 0px -354px;
+  background-position: -922px -575px;
   width: 105px;
   height: 114px;
 }
 .Mount_Head_Cuttlefish-Shade {
   background-image: url(/static/sprites/spritesmith-main-13.png);
-  background-position: -212px -239px;
+  background-position: -922px -690px;
   width: 105px;
   height: 114px;
 }
 .Mount_Head_Cuttlefish-Skeleton {
   background-image: url(/static/sprites/spritesmith-main-13.png);
-  background-position: -212px 0px;
+  background-position: 0px -816px;
   width: 105px;
   height: 114px;
 }
 .Mount_Head_Cuttlefish-White {
   background-image: url(/static/sprites/spritesmith-main-13.png);
-  background-position: 0px -124px;
+  background-position: -106px -816px;
   width: 105px;
   height: 114px;
 }
 .Mount_Head_Cuttlefish-Zombie {
   background-image: url(/static/sprites/spritesmith-main-13.png);
-  background-position: -106px -124px;
+  background-position: -816px -620px;
   width: 105px;
   height: 114px;
 }
 .Mount_Head_Deer-Base {
   background-image: url(/static/sprites/spritesmith-main-13.png);
-  background-position: -1169px -318px;
+  background-position: -1664px -636px;
   width: 105px;
   height: 105px;
 }
 .Mount_Head_Deer-CottonCandyBlue {
   background-image: url(/static/sprites/spritesmith-main-13.png);
-  background-position: -1169px -424px;
+  background-position: -1664px -742px;
   width: 105px;
   height: 105px;
 }
 .Mount_Head_Deer-CottonCandyPink {
   background-image: url(/static/sprites/spritesmith-main-13.png);
-  background-position: -1169px -530px;
+  background-position: -1664px -848px;
   width: 105px;
   height: 105px;
 }
 .Mount_Head_Deer-Desert {
   background-image: url(/static/sprites/spritesmith-main-13.png);
-  background-position: -1169px -636px;
+  background-position: -1664px -954px;
   width: 105px;
   height: 105px;
 }
 .Mount_Head_Deer-Golden {
   background-image: url(/static/sprites/spritesmith-main-13.png);
-  background-position: -1169px -742px;
+  background-position: -1664px -1060px;
   width: 105px;
   height: 105px;
 }
 .Mount_Head_Deer-Red {
   background-image: url(/static/sprites/spritesmith-main-13.png);
-  background-position: -1169px -848px;
+  background-position: -1664px -1166px;
   width: 105px;
   height: 105px;
 }
 .Mount_Head_Deer-Shade {
   background-image: url(/static/sprites/spritesmith-main-13.png);
-  background-position: -1169px -954px;
+  background-position: -1664px -1272px;
   width: 105px;
   height: 105px;
 }
 .Mount_Head_Deer-Skeleton {
   background-image: url(/static/sprites/spritesmith-main-13.png);
-  background-position: 0px -1105px;
+  background-position: -1664px -1378px;
   width: 105px;
   height: 105px;
 }
 .Mount_Head_Deer-White {
   background-image: url(/static/sprites/spritesmith-main-13.png);
-  background-position: -106px -1105px;
+  background-position: 0px -1567px;
   width: 105px;
   height: 105px;
 }
 .Mount_Head_Deer-Zombie {
   background-image: url(/static/sprites/spritesmith-main-13.png);
-  background-position: -318px -1105px;
+  background-position: -106px -1567px;
   width: 105px;
   height: 105px;
 }
 .Mount_Head_Dragon-Aquatic {
   background-image: url(/static/sprites/spritesmith-main-13.png);
-  background-position: -1487px -1166px;
+  background-position: -212px -1567px;
   width: 105px;
   height: 105px;
 }
 .Mount_Head_Dragon-Base {
   background-image: url(/static/sprites/spritesmith-main-13.png);
-  background-position: -318px -1423px;
+  background-position: -318px -1567px;
   width: 105px;
   height: 105px;
 }
 .Mount_Head_Dragon-CottonCandyBlue {
   background-image: url(/static/sprites/spritesmith-main-13.png);
-  background-position: -424px -1423px;
+  background-position: -424px -1567px;
   width: 105px;
   height: 105px;
 }
 .Mount_Head_Dragon-CottonCandyPink {
   background-image: url(/static/sprites/spritesmith-main-13.png);
-  background-position: -530px -1423px;
-  width: 105px;
-  height: 105px;
-=======
-.Mount_Body_TRex-Base {
-  background-image: url(/static/sprites/spritesmith-main-13.png);
-  background-position: -680px 0px;
-  width: 135px;
-  height: 135px;
->>>>>>> fdf2dd1f
-}
-.Mount_Body_TRex-CottonCandyBlue {
-  background-image: url(/static/sprites/spritesmith-main-13.png);
-<<<<<<< HEAD
-  background-position: -530px -106px;
-  width: 105px;
-  height: 105px;
-=======
-  background-position: -136px -544px;
-  width: 135px;
-  height: 135px;
->>>>>>> fdf2dd1f
-}
-.Mount_Body_TRex-CottonCandyPink {
-  background-image: url(/static/sprites/spritesmith-main-13.png);
-<<<<<<< HEAD
-  background-position: -530px -212px;
-  width: 105px;
-  height: 105px;
-=======
-  background-position: 0px -136px;
-  width: 135px;
-  height: 135px;
->>>>>>> fdf2dd1f
-}
-.Mount_Body_TRex-Desert {
-  background-image: url(/static/sprites/spritesmith-main-13.png);
-<<<<<<< HEAD
-  background-position: -530px -318px;
-  width: 105px;
-  height: 105px;
-=======
-  background-position: -136px -136px;
-  width: 135px;
-  height: 135px;
->>>>>>> fdf2dd1f
-}
-.Mount_Body_TRex-Golden {
-  background-image: url(/static/sprites/spritesmith-main-13.png);
-<<<<<<< HEAD
-  background-position: -424px -354px;
-  width: 105px;
-  height: 105px;
-=======
-  background-position: -272px 0px;
-  width: 135px;
-  height: 135px;
->>>>>>> fdf2dd1f
-}
-.Mount_Body_TRex-Red {
-  background-image: url(/static/sprites/spritesmith-main-13.png);
-<<<<<<< HEAD
-  background-position: 0px -469px;
-  width: 105px;
-  height: 105px;
-=======
-  background-position: -272px -136px;
-  width: 135px;
-  height: 135px;
->>>>>>> fdf2dd1f
-}
-.Mount_Body_TRex-Shade {
-  background-image: url(/static/sprites/spritesmith-main-13.png);
-<<<<<<< HEAD
-  background-position: -106px -469px;
-  width: 105px;
-  height: 105px;
-=======
-  background-position: 0px -272px;
-  width: 135px;
-  height: 135px;
->>>>>>> fdf2dd1f
-}
-.Mount_Body_TRex-Skeleton {
-  background-image: url(/static/sprites/spritesmith-main-13.png);
-<<<<<<< HEAD
-  background-position: -212px -469px;
-  width: 105px;
-  height: 105px;
-=======
-  background-position: -136px -272px;
-  width: 135px;
-  height: 135px;
->>>>>>> fdf2dd1f
-}
-.Mount_Body_TRex-White {
-  background-image: url(/static/sprites/spritesmith-main-13.png);
-<<<<<<< HEAD
-  background-position: -318px -469px;
-  width: 105px;
-  height: 105px;
-=======
-  background-position: -272px -272px;
-  width: 135px;
-  height: 135px;
->>>>>>> fdf2dd1f
-}
-.Mount_Body_TRex-Zombie {
-  background-image: url(/static/sprites/spritesmith-main-13.png);
-<<<<<<< HEAD
-  background-position: -424px -469px;
-  width: 105px;
-  height: 105px;
-=======
-  background-position: -408px 0px;
-  width: 135px;
-  height: 135px;
->>>>>>> fdf2dd1f
-}
-.Mount_Body_Treeling-CottonCandyPink {
-  background-image: url(/static/sprites/spritesmith-main-13.png);
-<<<<<<< HEAD
-  background-position: -530px -469px;
-=======
-  background-position: -1028px -530px;
->>>>>>> fdf2dd1f
-  width: 105px;
-  height: 105px;
-}
-.Mount_Body_Treeling-Desert {
-  background-image: url(/static/sprites/spritesmith-main-13.png);
-<<<<<<< HEAD
-  background-position: -639px 0px;
-=======
-  background-position: -530px -1143px;
->>>>>>> fdf2dd1f
-  width: 105px;
-  height: 105px;
-}
-.Mount_Body_Treeling-Golden {
-  background-image: url(/static/sprites/spritesmith-main-13.png);
-<<<<<<< HEAD
-  background-position: -639px -106px;
-=======
-  background-position: -1028px -636px;
->>>>>>> fdf2dd1f
-  width: 105px;
-  height: 105px;
-}
-.Mount_Body_Treeling-Red {
-  background-image: url(/static/sprites/spritesmith-main-13.png);
-<<<<<<< HEAD
-  background-position: -639px -212px;
-=======
-  background-position: -1028px -742px;
->>>>>>> fdf2dd1f
-  width: 105px;
-  height: 105px;
-}
-.Mount_Body_Treeling-Shade {
-  background-image: url(/static/sprites/spritesmith-main-13.png);
-<<<<<<< HEAD
-  background-position: -639px -318px;
-=======
-  background-position: -1028px -106px;
->>>>>>> fdf2dd1f
-  width: 105px;
-  height: 105px;
-}
-.Mount_Body_Treeling-Skeleton {
-  background-image: url(/static/sprites/spritesmith-main-13.png);
-<<<<<<< HEAD
-  background-position: -639px -424px;
-=======
-  background-position: -1028px -212px;
->>>>>>> fdf2dd1f
-  width: 105px;
-  height: 105px;
-}
-.Mount_Body_Treeling-White {
-  background-image: url(/static/sprites/spritesmith-main-13.png);
-<<<<<<< HEAD
-  background-position: 0px -575px;
-=======
-  background-position: -1028px -318px;
->>>>>>> fdf2dd1f
-  width: 105px;
-  height: 105px;
-}
-.Mount_Body_Treeling-Zombie {
-  background-image: url(/static/sprites/spritesmith-main-13.png);
-<<<<<<< HEAD
-  background-position: -106px -575px;
-=======
-  background-position: -1028px -424px;
->>>>>>> fdf2dd1f
-  width: 105px;
-  height: 105px;
-}
-.Mount_Body_Triceratops-Base {
-  background-image: url(/static/sprites/spritesmith-main-13.png);
-<<<<<<< HEAD
-  background-position: -212px -575px;
-=======
-  background-position: 0px -931px;
->>>>>>> fdf2dd1f
-  width: 105px;
-  height: 105px;
-}
-.Mount_Body_Triceratops-CottonCandyBlue {
-  background-image: url(/static/sprites/spritesmith-main-13.png);
-<<<<<<< HEAD
-  background-position: -318px -575px;
-=======
-  background-position: -106px -931px;
->>>>>>> fdf2dd1f
-  width: 105px;
-  height: 105px;
-}
-.Mount_Body_Triceratops-CottonCandyPink {
-  background-image: url(/static/sprites/spritesmith-main-13.png);
-<<<<<<< HEAD
-  background-position: -424px -575px;
-=======
-  background-position: -212px -931px;
->>>>>>> fdf2dd1f
-  width: 105px;
-  height: 105px;
-}
-.Mount_Body_Triceratops-Desert {
-  background-image: url(/static/sprites/spritesmith-main-13.png);
-<<<<<<< HEAD
-  background-position: -530px -575px;
-=======
-  background-position: -318px -931px;
->>>>>>> fdf2dd1f
-  width: 105px;
-  height: 105px;
-}
-.Mount_Body_Triceratops-Golden {
-  background-image: url(/static/sprites/spritesmith-main-13.png);
-<<<<<<< HEAD
-  background-position: -636px -575px;
-=======
-  background-position: -424px -931px;
->>>>>>> fdf2dd1f
-  width: 105px;
-  height: 105px;
-}
-.Mount_Body_Triceratops-Red {
-  background-image: url(/static/sprites/spritesmith-main-13.png);
-<<<<<<< HEAD
-  background-position: -745px 0px;
-=======
-  background-position: -530px -931px;
->>>>>>> fdf2dd1f
-  width: 105px;
-  height: 105px;
-}
-.Mount_Body_Triceratops-Shade {
-  background-image: url(/static/sprites/spritesmith-main-13.png);
-<<<<<<< HEAD
-  background-position: -745px -106px;
-=======
-  background-position: -636px -931px;
->>>>>>> fdf2dd1f
-  width: 105px;
-  height: 105px;
-}
-.Mount_Body_Triceratops-Skeleton {
-  background-image: url(/static/sprites/spritesmith-main-13.png);
-<<<<<<< HEAD
-  background-position: -745px -212px;
-=======
-  background-position: -742px -931px;
->>>>>>> fdf2dd1f
-  width: 105px;
-  height: 105px;
-}
-.Mount_Body_Triceratops-White {
-  background-image: url(/static/sprites/spritesmith-main-13.png);
-<<<<<<< HEAD
-  background-position: -745px -318px;
-=======
-  background-position: -848px -931px;
->>>>>>> fdf2dd1f
-  width: 105px;
-  height: 105px;
-}
-.Mount_Body_Triceratops-Zombie {
-  background-image: url(/static/sprites/spritesmith-main-13.png);
-<<<<<<< HEAD
-  background-position: -745px -424px;
-=======
-  background-position: -954px -931px;
->>>>>>> fdf2dd1f
-  width: 105px;
-  height: 105px;
-}
-.Mount_Body_Turkey-Base {
-  background-image: url(/static/sprites/spritesmith-main-13.png);
-<<<<<<< HEAD
-  background-position: -745px -530px;
-=======
-  background-position: -1134px 0px;
->>>>>>> fdf2dd1f
-  width: 105px;
-  height: 105px;
-}
-.Mount_Body_Turkey-Gilded {
-  background-image: url(/static/sprites/spritesmith-main-13.png);
-<<<<<<< HEAD
-  background-position: 0px -681px;
-=======
-  background-position: -1134px -106px;
->>>>>>> fdf2dd1f
-  width: 105px;
-  height: 105px;
-}
-.Mount_Body_Turtle-Base {
-  background-image: url(/static/sprites/spritesmith-main-13.png);
-<<<<<<< HEAD
-  background-position: -106px -681px;
-=======
-  background-position: -1134px -212px;
->>>>>>> fdf2dd1f
-  width: 105px;
-  height: 105px;
-}
-.Mount_Body_Turtle-CottonCandyBlue {
-  background-image: url(/static/sprites/spritesmith-main-13.png);
-<<<<<<< HEAD
-  background-position: -212px -681px;
-=======
-  background-position: -1134px -318px;
->>>>>>> fdf2dd1f
-  width: 105px;
-  height: 105px;
-}
-.Mount_Body_Turtle-CottonCandyPink {
-  background-image: url(/static/sprites/spritesmith-main-13.png);
-<<<<<<< HEAD
-  background-position: -318px -681px;
-=======
-  background-position: -1134px -424px;
->>>>>>> fdf2dd1f
-  width: 105px;
-  height: 105px;
-}
-.Mount_Body_Turtle-Desert {
-  background-image: url(/static/sprites/spritesmith-main-13.png);
-<<<<<<< HEAD
-  background-position: -424px -681px;
-=======
-  background-position: -1452px -212px;
->>>>>>> fdf2dd1f
-  width: 105px;
-  height: 105px;
-}
-.Mount_Body_Turtle-Golden {
-  background-image: url(/static/sprites/spritesmith-main-13.png);
-<<<<<<< HEAD
-  background-position: -530px -681px;
-=======
-  background-position: -1452px -318px;
->>>>>>> fdf2dd1f
-  width: 105px;
-  height: 105px;
-}
-.Mount_Body_Turtle-Red {
-  background-image: url(/static/sprites/spritesmith-main-13.png);
-<<<<<<< HEAD
-  background-position: -636px -681px;
-=======
-  background-position: -1452px -424px;
->>>>>>> fdf2dd1f
-  width: 105px;
-  height: 105px;
-}
-.Mount_Body_Turtle-Shade {
-  background-image: url(/static/sprites/spritesmith-main-13.png);
-<<<<<<< HEAD
-  background-position: -742px -681px;
-=======
-  background-position: -1452px -530px;
->>>>>>> fdf2dd1f
-  width: 105px;
-  height: 105px;
-}
-.Mount_Body_Turtle-Skeleton {
-  background-image: url(/static/sprites/spritesmith-main-13.png);
-<<<<<<< HEAD
-  background-position: -851px 0px;
-=======
-  background-position: -1452px -636px;
->>>>>>> fdf2dd1f
-  width: 105px;
-  height: 105px;
-}
-.Mount_Body_Turtle-White {
-  background-image: url(/static/sprites/spritesmith-main-13.png);
-<<<<<<< HEAD
-  background-position: -851px -106px;
-=======
-  background-position: -1452px -742px;
->>>>>>> fdf2dd1f
-  width: 105px;
-  height: 105px;
-}
-.Mount_Body_Turtle-Zombie {
-  background-image: url(/static/sprites/spritesmith-main-13.png);
-<<<<<<< HEAD
-  background-position: -851px -212px;
-=======
-  background-position: -1452px -848px;
->>>>>>> fdf2dd1f
-  width: 105px;
-  height: 105px;
-}
-.Mount_Body_Unicorn-Base {
-  background-image: url(/static/sprites/spritesmith-main-13.png);
-<<<<<<< HEAD
-  background-position: -851px -318px;
-=======
-  background-position: -1452px -954px;
->>>>>>> fdf2dd1f
-  width: 105px;
-  height: 105px;
-}
-.Mount_Body_Unicorn-CottonCandyBlue {
-  background-image: url(/static/sprites/spritesmith-main-13.png);
-<<<<<<< HEAD
-  background-position: -851px -424px;
-=======
-  background-position: -1452px -1060px;
->>>>>>> fdf2dd1f
-  width: 105px;
-  height: 105px;
-}
-.Mount_Body_Unicorn-CottonCandyPink {
-  background-image: url(/static/sprites/spritesmith-main-13.png);
-<<<<<<< HEAD
-  background-position: -851px -530px;
-=======
-  background-position: -1452px -1166px;
->>>>>>> fdf2dd1f
-  width: 105px;
-  height: 105px;
-}
-.Mount_Body_Unicorn-Desert {
-  background-image: url(/static/sprites/spritesmith-main-13.png);
-<<<<<<< HEAD
-  background-position: -851px -636px;
-=======
-  background-position: -1664px 0px;
->>>>>>> fdf2dd1f
-  width: 105px;
-  height: 105px;
-}
-.Mount_Body_Unicorn-Golden {
-  background-image: url(/static/sprites/spritesmith-main-13.png);
-<<<<<<< HEAD
-  background-position: 0px -787px;
-=======
-  background-position: -1664px -106px;
->>>>>>> fdf2dd1f
-  width: 105px;
-  height: 105px;
-}
-.Mount_Body_Unicorn-Red {
-  background-image: url(/static/sprites/spritesmith-main-13.png);
-<<<<<<< HEAD
-  background-position: -106px -787px;
-=======
-  background-position: -1664px -212px;
->>>>>>> fdf2dd1f
-  width: 105px;
-  height: 105px;
-}
-.Mount_Body_Unicorn-Shade {
-  background-image: url(/static/sprites/spritesmith-main-13.png);
-<<<<<<< HEAD
-  background-position: -212px -787px;
-=======
-  background-position: -1664px -318px;
->>>>>>> fdf2dd1f
-  width: 105px;
-  height: 105px;
-}
-.Mount_Body_Unicorn-Skeleton {
-  background-image: url(/static/sprites/spritesmith-main-13.png);
-<<<<<<< HEAD
-  background-position: -318px -787px;
-=======
-  background-position: -1664px -424px;
->>>>>>> fdf2dd1f
-  width: 105px;
-  height: 105px;
-}
-.Mount_Body_Unicorn-White {
-  background-image: url(/static/sprites/spritesmith-main-13.png);
-<<<<<<< HEAD
-  background-position: -424px -787px;
-=======
-  background-position: -1664px -530px;
->>>>>>> fdf2dd1f
-  width: 105px;
-  height: 105px;
-}
-.Mount_Body_Unicorn-Zombie {
-  background-image: url(/static/sprites/spritesmith-main-13.png);
-<<<<<<< HEAD
-  background-position: -530px -787px;
-=======
-  background-position: -1664px -636px;
->>>>>>> fdf2dd1f
-  width: 105px;
-  height: 105px;
-}
-.Mount_Body_Whale-Base {
-  background-image: url(/static/sprites/spritesmith-main-13.png);
-<<<<<<< HEAD
-  background-position: -636px -787px;
-=======
-  background-position: -1664px -742px;
->>>>>>> fdf2dd1f
-  width: 105px;
-  height: 105px;
-}
-.Mount_Body_Whale-CottonCandyBlue {
-  background-image: url(/static/sprites/spritesmith-main-13.png);
-<<<<<<< HEAD
-  background-position: -742px -787px;
-=======
-  background-position: -1664px -848px;
->>>>>>> fdf2dd1f
-  width: 105px;
-  height: 105px;
-}
-.Mount_Body_Whale-CottonCandyPink {
-  background-image: url(/static/sprites/spritesmith-main-13.png);
-<<<<<<< HEAD
-  background-position: -848px -787px;
-=======
-  background-position: -1664px -954px;
->>>>>>> fdf2dd1f
-  width: 105px;
-  height: 105px;
-}
-.Mount_Body_Whale-Desert {
-  background-image: url(/static/sprites/spritesmith-main-13.png);
-<<<<<<< HEAD
-  background-position: -957px 0px;
-=======
-  background-position: -318px -816px;
->>>>>>> fdf2dd1f
-  width: 105px;
-  height: 105px;
-}
-.Mount_Body_Whale-Golden {
-  background-image: url(/static/sprites/spritesmith-main-13.png);
-<<<<<<< HEAD
-  background-position: -957px -106px;
-=======
-  background-position: -424px -816px;
->>>>>>> fdf2dd1f
-  width: 105px;
-  height: 105px;
-}
-.Mount_Body_Whale-Red {
-  background-image: url(/static/sprites/spritesmith-main-13.png);
-<<<<<<< HEAD
-  background-position: -957px -212px;
-=======
-  background-position: -530px -816px;
->>>>>>> fdf2dd1f
-  width: 105px;
-  height: 105px;
-}
-.Mount_Body_Whale-Shade {
-  background-image: url(/static/sprites/spritesmith-main-13.png);
-<<<<<<< HEAD
-  background-position: -957px -318px;
-=======
-  background-position: -636px -816px;
->>>>>>> fdf2dd1f
-  width: 105px;
-  height: 105px;
-}
-.Mount_Body_Whale-Skeleton {
-  background-image: url(/static/sprites/spritesmith-main-13.png);
-<<<<<<< HEAD
-  background-position: -957px -424px;
-=======
-  background-position: -742px -816px;
->>>>>>> fdf2dd1f
-  width: 105px;
-  height: 105px;
-}
-.Mount_Body_Whale-White {
-  background-image: url(/static/sprites/spritesmith-main-13.png);
-<<<<<<< HEAD
-  background-position: -957px -530px;
-=======
-  background-position: -848px -816px;
->>>>>>> fdf2dd1f
-  width: 105px;
-  height: 105px;
-}
-.Mount_Body_Whale-Zombie {
-  background-image: url(/static/sprites/spritesmith-main-13.png);
-<<<<<<< HEAD
-  background-position: -957px -636px;
-=======
-  background-position: -1028px 0px;
->>>>>>> fdf2dd1f
-  width: 105px;
-  height: 105px;
-}
-.Mount_Body_Wolf-Aquatic {
-  background-image: url(/static/sprites/spritesmith-main-13.png);
-<<<<<<< HEAD
-  background-position: -957px -742px;
-  width: 105px;
-  height: 105px;
-=======
-  background-position: -408px -136px;
-  width: 135px;
-  height: 135px;
->>>>>>> fdf2dd1f
-}
-.Mount_Body_Wolf-Base {
-  background-image: url(/static/sprites/spritesmith-main-13.png);
-<<<<<<< HEAD
-  background-position: 0px -893px;
-  width: 105px;
-  height: 105px;
-=======
-  background-position: -408px -272px;
-  width: 135px;
-  height: 135px;
->>>>>>> fdf2dd1f
-}
-.Mount_Body_Wolf-CottonCandyBlue {
-  background-image: url(/static/sprites/spritesmith-main-13.png);
-<<<<<<< HEAD
-  background-position: -106px -893px;
-  width: 105px;
-  height: 105px;
-=======
-  background-position: 0px -408px;
-  width: 135px;
-  height: 135px;
->>>>>>> fdf2dd1f
-}
-.Mount_Body_Wolf-CottonCandyPink {
-  background-image: url(/static/sprites/spritesmith-main-13.png);
-<<<<<<< HEAD
-  background-position: -212px -893px;
-  width: 105px;
-  height: 105px;
-=======
-  background-position: -136px -408px;
-  width: 135px;
-  height: 135px;
->>>>>>> fdf2dd1f
-}
-.Mount_Body_Wolf-Cupid {
-  background-image: url(/static/sprites/spritesmith-main-13.png);
-<<<<<<< HEAD
-  background-position: -318px -893px;
-  width: 105px;
-  height: 105px;
-=======
-  background-position: -272px -408px;
-  width: 135px;
-  height: 135px;
->>>>>>> fdf2dd1f
-}
-.Mount_Body_Wolf-Desert {
-  background-image: url(/static/sprites/spritesmith-main-13.png);
-<<<<<<< HEAD
-  background-position: -424px -893px;
-  width: 105px;
-  height: 105px;
-=======
-  background-position: -408px -408px;
-  width: 135px;
-  height: 135px;
->>>>>>> fdf2dd1f
-}
-.Mount_Body_Wolf-Ember {
-  background-image: url(/static/sprites/spritesmith-main-13.png);
-<<<<<<< HEAD
-  background-position: -530px -893px;
-  width: 105px;
-  height: 105px;
-=======
-  background-position: -544px 0px;
-  width: 135px;
-  height: 135px;
->>>>>>> fdf2dd1f
-}
-.Mount_Body_Wolf-Fairy {
-  background-image: url(/static/sprites/spritesmith-main-13.png);
-<<<<<<< HEAD
-  background-position: -636px -893px;
-  width: 105px;
-  height: 105px;
-=======
-  background-position: -544px -136px;
-  width: 135px;
-  height: 135px;
->>>>>>> fdf2dd1f
-}
-.Mount_Body_Wolf-Floral {
-  background-image: url(/static/sprites/spritesmith-main-13.png);
-<<<<<<< HEAD
-  background-position: -742px -893px;
-  width: 105px;
-  height: 105px;
-=======
-  background-position: -544px -272px;
-  width: 135px;
-  height: 135px;
->>>>>>> fdf2dd1f
-}
-.Mount_Body_Wolf-Ghost {
-  background-image: url(/static/sprites/spritesmith-main-13.png);
-<<<<<<< HEAD
-  background-position: -848px -893px;
-  width: 105px;
-  height: 105px;
-=======
-  background-position: -544px -408px;
-  width: 135px;
-  height: 135px;
->>>>>>> fdf2dd1f
-}
-.Mount_Body_Wolf-Golden {
-  background-image: url(/static/sprites/spritesmith-main-13.png);
-<<<<<<< HEAD
-  background-position: -954px -893px;
-  width: 105px;
-  height: 105px;
-=======
-  background-position: 0px -544px;
-  width: 135px;
-  height: 135px;
->>>>>>> fdf2dd1f
-}
-.Mount_Body_Wolf-Holly {
-  background-image: url(/static/sprites/spritesmith-main-13.png);
-<<<<<<< HEAD
-  background-position: -1063px 0px;
-  width: 105px;
-  height: 105px;
-=======
-  background-position: 0px 0px;
-  width: 135px;
-  height: 135px;
->>>>>>> fdf2dd1f
-}
-.Mount_Body_Wolf-Peppermint {
-  background-image: url(/static/sprites/spritesmith-main-13.png);
-<<<<<<< HEAD
-  background-position: -1063px -106px;
-  width: 105px;
-  height: 105px;
-=======
-  background-position: -272px -544px;
-  width: 135px;
-  height: 135px;
->>>>>>> fdf2dd1f
-}
-.Mount_Body_Wolf-Red {
-  background-image: url(/static/sprites/spritesmith-main-13.png);
-<<<<<<< HEAD
-  background-position: -1063px -212px;
-  width: 105px;
-  height: 105px;
-=======
-  background-position: -408px -544px;
-  width: 135px;
-  height: 135px;
->>>>>>> fdf2dd1f
-}
-.Mount_Body_Wolf-RoyalPurple {
-  background-image: url(/static/sprites/spritesmith-main-13.png);
-<<<<<<< HEAD
-  background-position: -1063px -318px;
-  width: 105px;
-  height: 105px;
-=======
-  background-position: -544px -544px;
-  width: 135px;
-  height: 135px;
->>>>>>> fdf2dd1f
-}
-.Mount_Body_Wolf-Shade {
-  background-image: url(/static/sprites/spritesmith-main-13.png);
-<<<<<<< HEAD
-  background-position: -1063px -424px;
-  width: 105px;
-  height: 105px;
-=======
-  background-position: -136px 0px;
-  width: 135px;
-  height: 135px;
->>>>>>> fdf2dd1f
-}
-.Mount_Body_Wolf-Shimmer {
-  background-image: url(/static/sprites/spritesmith-main-13.png);
-<<<<<<< HEAD
-  background-position: -1063px -530px;
-  width: 105px;
-  height: 105px;
-=======
-  background-position: -680px -136px;
-  width: 135px;
-  height: 135px;
->>>>>>> fdf2dd1f
-}
-.Mount_Body_Wolf-Skeleton {
-  background-image: url(/static/sprites/spritesmith-main-13.png);
-<<<<<<< HEAD
-  background-position: -1063px -636px;
-  width: 105px;
-  height: 105px;
-=======
-  background-position: -680px -272px;
-  width: 135px;
-  height: 135px;
->>>>>>> fdf2dd1f
-}
-.Mount_Body_Wolf-Spooky {
-  background-image: url(/static/sprites/spritesmith-main-13.png);
-<<<<<<< HEAD
-  background-position: -1063px -742px;
-  width: 105px;
-  height: 105px;
-=======
-  background-position: -680px -408px;
-  width: 135px;
-  height: 135px;
->>>>>>> fdf2dd1f
-}
-.Mount_Body_Wolf-Thunderstorm {
-  background-image: url(/static/sprites/spritesmith-main-13.png);
-<<<<<<< HEAD
-  background-position: -1063px -848px;
-  width: 105px;
-  height: 105px;
-=======
-  background-position: -680px -544px;
-  width: 135px;
-  height: 135px;
->>>>>>> fdf2dd1f
-}
-.Mount_Body_Wolf-White {
-  background-image: url(/static/sprites/spritesmith-main-13.png);
-<<<<<<< HEAD
-  background-position: 0px -999px;
-  width: 105px;
-  height: 105px;
-=======
-  background-position: 0px -680px;
-  width: 135px;
-  height: 135px;
->>>>>>> fdf2dd1f
-}
-.Mount_Body_Wolf-Zombie {
-  background-image: url(/static/sprites/spritesmith-main-13.png);
-<<<<<<< HEAD
-  background-position: -106px -999px;
-  width: 105px;
-  height: 105px;
-=======
-  background-position: -136px -680px;
-  width: 135px;
-  height: 135px;
->>>>>>> fdf2dd1f
-}
-.Mount_Head_Armadillo-Base {
-  background-image: url(/static/sprites/spritesmith-main-13.png);
-<<<<<<< HEAD
-  background-position: -212px -999px;
-=======
-  background-position: -1134px -530px;
->>>>>>> fdf2dd1f
-  width: 105px;
-  height: 105px;
-}
-.Mount_Head_Armadillo-CottonCandyBlue {
-  background-image: url(/static/sprites/spritesmith-main-13.png);
-<<<<<<< HEAD
-  background-position: -318px -999px;
-=======
-  background-position: -1134px -636px;
->>>>>>> fdf2dd1f
-  width: 105px;
-  height: 105px;
-}
-.Mount_Head_Armadillo-CottonCandyPink {
-  background-image: url(/static/sprites/spritesmith-main-13.png);
-<<<<<<< HEAD
-  background-position: -424px -999px;
-=======
-  background-position: -1134px -742px;
->>>>>>> fdf2dd1f
-  width: 105px;
-  height: 105px;
-}
-.Mount_Head_Armadillo-Desert {
-  background-image: url(/static/sprites/spritesmith-main-13.png);
-<<<<<<< HEAD
-  background-position: -530px -999px;
-=======
-  background-position: -1134px -848px;
->>>>>>> fdf2dd1f
-  width: 105px;
-  height: 105px;
-}
-.Mount_Head_Armadillo-Golden {
-  background-image: url(/static/sprites/spritesmith-main-13.png);
-<<<<<<< HEAD
-  background-position: -636px -999px;
-=======
-  background-position: 0px -1037px;
->>>>>>> fdf2dd1f
-  width: 105px;
-  height: 105px;
-}
-.Mount_Head_Armadillo-Red {
-  background-image: url(/static/sprites/spritesmith-main-13.png);
-<<<<<<< HEAD
-  background-position: -742px -999px;
-=======
-  background-position: -106px -1037px;
->>>>>>> fdf2dd1f
-  width: 105px;
-  height: 105px;
-}
-.Mount_Head_Armadillo-Shade {
-  background-image: url(/static/sprites/spritesmith-main-13.png);
-<<<<<<< HEAD
-  background-position: -848px -999px;
-=======
-  background-position: -212px -1037px;
->>>>>>> fdf2dd1f
-  width: 105px;
-  height: 105px;
-}
-.Mount_Head_Armadillo-Skeleton {
-  background-image: url(/static/sprites/spritesmith-main-13.png);
-<<<<<<< HEAD
-  background-position: -954px -999px;
-=======
-  background-position: -318px -1037px;
->>>>>>> fdf2dd1f
-  width: 105px;
-  height: 105px;
-}
-.Mount_Head_Armadillo-White {
-  background-image: url(/static/sprites/spritesmith-main-13.png);
-<<<<<<< HEAD
-  background-position: -1060px -999px;
-=======
-  background-position: -424px -1037px;
->>>>>>> fdf2dd1f
-  width: 105px;
-  height: 105px;
-}
-.Mount_Head_Armadillo-Zombie {
-  background-image: url(/static/sprites/spritesmith-main-13.png);
-<<<<<<< HEAD
-  background-position: -1169px 0px;
-=======
-  background-position: -530px -1037px;
->>>>>>> fdf2dd1f
-  width: 105px;
-  height: 105px;
-}
-.Mount_Head_Axolotl-Base {
-  background-image: url(/static/sprites/spritesmith-main-13.png);
-<<<<<<< HEAD
-  background-position: -1169px -106px;
-  width: 105px;
-  height: 105px;
-}
-.Mount_Head_Frog-Base {
-  background-image: url(/static/sprites/spritesmith-main-13.png);
-  background-position: -212px -124px;
-  width: 105px;
-  height: 114px;
-}
-.Mount_Head_Frog-CottonCandyBlue {
-  background-image: url(/static/sprites/spritesmith-main-13.png);
-  background-position: -318px 0px;
-  width: 105px;
-  height: 114px;
-}
-.Mount_Head_Frog-CottonCandyPink {
-  background-image: url(/static/sprites/spritesmith-main-13.png);
-  background-position: -318px -115px;
-  width: 105px;
-  height: 114px;
-}
-.Mount_Head_Frog-Desert {
-  background-image: url(/static/sprites/spritesmith-main-13.png);
-  background-position: 0px -239px;
-  width: 105px;
-  height: 114px;
-}
-.Mount_Head_Frog-Golden {
-  background-image: url(/static/sprites/spritesmith-main-13.png);
-  background-position: -106px -239px;
-  width: 105px;
-  height: 114px;
-}
-.Mount_Head_Frog-Red {
-  background-image: url(/static/sprites/spritesmith-main-13.png);
-  background-position: -106px 0px;
-  width: 105px;
-  height: 114px;
-}
-.Mount_Head_Frog-Shade {
-  background-image: url(/static/sprites/spritesmith-main-13.png);
-  background-position: -318px -239px;
-  width: 105px;
-  height: 114px;
-}
-.Mount_Head_Frog-Skeleton {
-  background-image: url(/static/sprites/spritesmith-main-13.png);
-  background-position: -424px 0px;
-  width: 105px;
-  height: 114px;
-}
-.Mount_Head_Frog-White {
-  background-image: url(/static/sprites/spritesmith-main-13.png);
-  background-position: -424px -115px;
-  width: 105px;
-  height: 114px;
-}
-.Mount_Head_Frog-Zombie {
-  background-image: url(/static/sprites/spritesmith-main-13.png);
-  background-position: -424px -230px;
-  width: 105px;
-  height: 114px;
-}
-.Mount_Head_Gryphon-Base {
-  background-image: url(/static/sprites/spritesmith-main-13.png);
-  background-position: -212px -1105px;
-=======
-  background-position: -636px -1037px;
-  width: 105px;
-  height: 105px;
-}
-.Mount_Head_Axolotl-CottonCandyBlue {
-  background-image: url(/static/sprites/spritesmith-main-13.png);
-  background-position: -742px -1037px;
->>>>>>> fdf2dd1f
-  width: 105px;
-  height: 105px;
-}
-.Mount_Head_Axolotl-CottonCandyPink {
-  background-image: url(/static/sprites/spritesmith-main-13.png);
-<<<<<<< HEAD
-  background-position: -1699px -424px;
-=======
-  background-position: -848px -1037px;
->>>>>>> fdf2dd1f
-  width: 105px;
-  height: 105px;
-}
-.Mount_Head_Axolotl-Desert {
-  background-image: url(/static/sprites/spritesmith-main-13.png);
-<<<<<<< HEAD
-  background-position: -424px -1105px;
-=======
-  background-position: -954px -1037px;
->>>>>>> fdf2dd1f
-  width: 105px;
-  height: 105px;
-}
-.Mount_Head_Axolotl-Golden {
-  background-image: url(/static/sprites/spritesmith-main-13.png);
-<<<<<<< HEAD
-  background-position: -530px -1105px;
-=======
-  background-position: -1060px -1037px;
->>>>>>> fdf2dd1f
-  width: 105px;
-  height: 105px;
-}
-.Mount_Head_Axolotl-Red {
-  background-image: url(/static/sprites/spritesmith-main-13.png);
-<<<<<<< HEAD
-  background-position: -636px -1105px;
-=======
-  background-position: -1240px 0px;
->>>>>>> fdf2dd1f
-  width: 105px;
-  height: 105px;
-}
-.Mount_Head_Axolotl-Shade {
-  background-image: url(/static/sprites/spritesmith-main-13.png);
-<<<<<<< HEAD
-  background-position: -742px -1105px;
-=======
-  background-position: -1240px -106px;
->>>>>>> fdf2dd1f
-  width: 105px;
-  height: 105px;
-}
-.Mount_Head_Axolotl-Skeleton {
-  background-image: url(/static/sprites/spritesmith-main-13.png);
-<<<<<<< HEAD
-  background-position: -848px -1105px;
-=======
-  background-position: -1240px -212px;
->>>>>>> fdf2dd1f
-  width: 105px;
-  height: 105px;
-}
-.Mount_Head_Axolotl-White {
-  background-image: url(/static/sprites/spritesmith-main-13.png);
-<<<<<<< HEAD
-  background-position: -954px -1105px;
-=======
-  background-position: -1240px -318px;
->>>>>>> fdf2dd1f
-  width: 105px;
-  height: 105px;
-}
-.Mount_Head_Axolotl-Zombie {
-  background-image: url(/static/sprites/spritesmith-main-13.png);
-<<<<<<< HEAD
-  background-position: -1060px -1105px;
-=======
-  background-position: -1240px -424px;
->>>>>>> fdf2dd1f
-  width: 105px;
-  height: 105px;
-}
-.Mount_Head_BearCub-Aquatic {
-  background-image: url(/static/sprites/spritesmith-main-13.png);
-<<<<<<< HEAD
-  background-position: -1166px -1105px;
-=======
-  background-position: -1240px -530px;
->>>>>>> fdf2dd1f
-  width: 105px;
-  height: 105px;
-}
-.Mount_Head_BearCub-Base {
-  background-image: url(/static/sprites/spritesmith-main-13.png);
-<<<<<<< HEAD
-  background-position: -1275px 0px;
-=======
-  background-position: -1240px -636px;
->>>>>>> fdf2dd1f
-  width: 105px;
-  height: 105px;
-}
-.Mount_Head_BearCub-CottonCandyBlue {
-  background-image: url(/static/sprites/spritesmith-main-13.png);
-<<<<<<< HEAD
-  background-position: -1275px -106px;
-=======
-  background-position: -1240px -742px;
->>>>>>> fdf2dd1f
-  width: 105px;
-  height: 105px;
-}
-.Mount_Head_BearCub-CottonCandyPink {
-  background-image: url(/static/sprites/spritesmith-main-13.png);
-<<<<<<< HEAD
-  background-position: -1275px -212px;
-=======
-  background-position: -1240px -848px;
->>>>>>> fdf2dd1f
-  width: 105px;
-  height: 105px;
-}
-.Mount_Head_BearCub-Cupid {
-  background-image: url(/static/sprites/spritesmith-main-13.png);
-<<<<<<< HEAD
-  background-position: -1275px -318px;
-=======
-  background-position: -1240px -954px;
->>>>>>> fdf2dd1f
-  width: 105px;
-  height: 105px;
-}
-.Mount_Head_BearCub-Desert {
-  background-image: url(/static/sprites/spritesmith-main-13.png);
-<<<<<<< HEAD
-  background-position: -1275px -424px;
-=======
-  background-position: 0px -1143px;
->>>>>>> fdf2dd1f
-  width: 105px;
-  height: 105px;
-}
-.Mount_Head_BearCub-Ember {
-  background-image: url(/static/sprites/spritesmith-main-13.png);
-<<<<<<< HEAD
-  background-position: -1275px -530px;
-=======
-  background-position: -106px -1143px;
->>>>>>> fdf2dd1f
-  width: 105px;
-  height: 105px;
-}
-.Mount_Head_BearCub-Fairy {
-  background-image: url(/static/sprites/spritesmith-main-13.png);
-<<<<<<< HEAD
-  background-position: -1275px -636px;
-=======
-  background-position: -212px -1143px;
->>>>>>> fdf2dd1f
-  width: 105px;
-  height: 105px;
-}
-.Mount_Head_BearCub-Floral {
-  background-image: url(/static/sprites/spritesmith-main-13.png);
-<<<<<<< HEAD
-  background-position: -1275px -742px;
-=======
-  background-position: -318px -1143px;
->>>>>>> fdf2dd1f
-  width: 105px;
-  height: 105px;
-}
-.Mount_Head_BearCub-Ghost {
-  background-image: url(/static/sprites/spritesmith-main-13.png);
-<<<<<<< HEAD
-  background-position: -1275px -848px;
-=======
-  background-position: -424px -1143px;
->>>>>>> fdf2dd1f
-  width: 105px;
-  height: 105px;
-}
-.Mount_Head_BearCub-Golden {
-  background-image: url(/static/sprites/spritesmith-main-13.png);
-<<<<<<< HEAD
-  background-position: -1275px -954px;
-=======
-  background-position: -212px -816px;
->>>>>>> fdf2dd1f
-  width: 105px;
-  height: 105px;
-}
-.Mount_Head_BearCub-Holly {
-  background-image: url(/static/sprites/spritesmith-main-13.png);
-<<<<<<< HEAD
-  background-position: -1275px -1060px;
-=======
-  background-position: -636px -1143px;
->>>>>>> fdf2dd1f
-  width: 105px;
-  height: 105px;
-}
-.Mount_Head_BearCub-Peppermint {
-  background-image: url(/static/sprites/spritesmith-main-13.png);
-<<<<<<< HEAD
-  background-position: 0px -1211px;
-=======
-  background-position: -742px -1143px;
->>>>>>> fdf2dd1f
-  width: 105px;
-  height: 105px;
-}
-.Mount_Head_BearCub-Polar {
-  background-image: url(/static/sprites/spritesmith-main-13.png);
-<<<<<<< HEAD
-  background-position: -106px -1211px;
-=======
-  background-position: -848px -1143px;
->>>>>>> fdf2dd1f
-  width: 105px;
-  height: 105px;
-}
-.Mount_Head_BearCub-Red {
-  background-image: url(/static/sprites/spritesmith-main-13.png);
-<<<<<<< HEAD
-  background-position: -212px -1211px;
-=======
-  background-position: -954px -1143px;
->>>>>>> fdf2dd1f
-  width: 105px;
-  height: 105px;
-}
-.Mount_Head_BearCub-RoyalPurple {
-  background-image: url(/static/sprites/spritesmith-main-13.png);
-<<<<<<< HEAD
-  background-position: -318px -1211px;
-=======
-  background-position: -1060px -1143px;
->>>>>>> fdf2dd1f
-  width: 105px;
-  height: 105px;
-}
-.Mount_Head_BearCub-Shade {
-  background-image: url(/static/sprites/spritesmith-main-13.png);
-<<<<<<< HEAD
-  background-position: -424px -1211px;
-=======
-  background-position: -1166px -1143px;
->>>>>>> fdf2dd1f
-  width: 105px;
-  height: 105px;
-}
-.Mount_Head_BearCub-Shimmer {
-  background-image: url(/static/sprites/spritesmith-main-13.png);
-<<<<<<< HEAD
-  background-position: -530px -1211px;
-=======
-  background-position: -1346px 0px;
->>>>>>> fdf2dd1f
-  width: 105px;
-  height: 105px;
-}
-.Mount_Head_BearCub-Skeleton {
-  background-image: url(/static/sprites/spritesmith-main-13.png);
-<<<<<<< HEAD
-  background-position: -636px -1211px;
-=======
-  background-position: -1346px -106px;
->>>>>>> fdf2dd1f
-  width: 105px;
-  height: 105px;
-}
-.Mount_Head_BearCub-Spooky {
-  background-image: url(/static/sprites/spritesmith-main-13.png);
-<<<<<<< HEAD
-  background-position: -742px -1211px;
-=======
-  background-position: -1346px -212px;
->>>>>>> fdf2dd1f
-  width: 105px;
-  height: 105px;
-}
-.Mount_Head_BearCub-Thunderstorm {
-  background-image: url(/static/sprites/spritesmith-main-13.png);
-<<<<<<< HEAD
-  background-position: -848px -1211px;
-=======
-  background-position: -1346px -318px;
->>>>>>> fdf2dd1f
-  width: 105px;
-  height: 105px;
-}
-.Mount_Head_BearCub-White {
-  background-image: url(/static/sprites/spritesmith-main-13.png);
-<<<<<<< HEAD
-  background-position: -954px -1211px;
-=======
-  background-position: -1346px -424px;
->>>>>>> fdf2dd1f
-  width: 105px;
-  height: 105px;
-}
-.Mount_Head_BearCub-Zombie {
-  background-image: url(/static/sprites/spritesmith-main-13.png);
-<<<<<<< HEAD
-  background-position: -1060px -1211px;
-=======
-  background-position: -1346px -530px;
->>>>>>> fdf2dd1f
-  width: 105px;
-  height: 105px;
-}
-.Mount_Head_Beetle-Base {
-  background-image: url(/static/sprites/spritesmith-main-13.png);
-<<<<<<< HEAD
-  background-position: -1166px -1211px;
-=======
-  background-position: -1346px -636px;
->>>>>>> fdf2dd1f
-  width: 105px;
-  height: 105px;
-}
-.Mount_Head_Beetle-CottonCandyBlue {
-  background-image: url(/static/sprites/spritesmith-main-13.png);
-<<<<<<< HEAD
-  background-position: -1272px -1211px;
-=======
-  background-position: -1346px -742px;
->>>>>>> fdf2dd1f
-  width: 105px;
-  height: 105px;
-}
-.Mount_Head_Beetle-CottonCandyPink {
-  background-image: url(/static/sprites/spritesmith-main-13.png);
-<<<<<<< HEAD
-  background-position: -1381px 0px;
-=======
-  background-position: -1346px -848px;
->>>>>>> fdf2dd1f
-  width: 105px;
-  height: 105px;
-}
-.Mount_Head_Beetle-Desert {
-  background-image: url(/static/sprites/spritesmith-main-13.png);
-<<<<<<< HEAD
-  background-position: -1381px -106px;
-=======
-  background-position: -1346px -954px;
->>>>>>> fdf2dd1f
-  width: 105px;
-  height: 105px;
-}
-.Mount_Head_Beetle-Golden {
-  background-image: url(/static/sprites/spritesmith-main-13.png);
-<<<<<<< HEAD
-  background-position: -1381px -212px;
-=======
-  background-position: -1346px -1060px;
->>>>>>> fdf2dd1f
-  width: 105px;
-  height: 105px;
-}
-.Mount_Head_Beetle-Red {
-  background-image: url(/static/sprites/spritesmith-main-13.png);
-<<<<<<< HEAD
-  background-position: -1381px -318px;
-=======
-  background-position: 0px -1249px;
->>>>>>> fdf2dd1f
-  width: 105px;
-  height: 105px;
-}
-.Mount_Head_Beetle-Shade {
-  background-image: url(/static/sprites/spritesmith-main-13.png);
-<<<<<<< HEAD
-  background-position: -1381px -424px;
-=======
-  background-position: -106px -1249px;
->>>>>>> fdf2dd1f
-  width: 105px;
-  height: 105px;
-}
-.Mount_Head_Beetle-Skeleton {
-  background-image: url(/static/sprites/spritesmith-main-13.png);
-<<<<<<< HEAD
-  background-position: -1381px -530px;
-=======
-  background-position: -212px -1249px;
->>>>>>> fdf2dd1f
-  width: 105px;
-  height: 105px;
-}
-.Mount_Head_Beetle-White {
-  background-image: url(/static/sprites/spritesmith-main-13.png);
-<<<<<<< HEAD
-  background-position: -1381px -636px;
-=======
-  background-position: -318px -1249px;
->>>>>>> fdf2dd1f
-  width: 105px;
-  height: 105px;
-}
-.Mount_Head_Beetle-Zombie {
-  background-image: url(/static/sprites/spritesmith-main-13.png);
-<<<<<<< HEAD
-  background-position: -1381px -742px;
-=======
-  background-position: -424px -1249px;
->>>>>>> fdf2dd1f
-  width: 105px;
-  height: 105px;
-}
-.Mount_Head_Bunny-Base {
-  background-image: url(/static/sprites/spritesmith-main-13.png);
-<<<<<<< HEAD
-  background-position: -1381px -848px;
-=======
-  background-position: -530px -1249px;
->>>>>>> fdf2dd1f
-  width: 105px;
-  height: 105px;
-}
-.Mount_Head_Bunny-CottonCandyBlue {
-  background-image: url(/static/sprites/spritesmith-main-13.png);
-<<<<<<< HEAD
-  background-position: -1381px -954px;
-=======
-  background-position: -636px -1249px;
->>>>>>> fdf2dd1f
-  width: 105px;
-  height: 105px;
-}
-.Mount_Head_Bunny-CottonCandyPink {
-  background-image: url(/static/sprites/spritesmith-main-13.png);
-<<<<<<< HEAD
-  background-position: -1381px -1060px;
-=======
-  background-position: -742px -1249px;
->>>>>>> fdf2dd1f
-  width: 105px;
-  height: 105px;
-}
-.Mount_Head_Bunny-Desert {
-  background-image: url(/static/sprites/spritesmith-main-13.png);
-<<<<<<< HEAD
-  background-position: -1381px -1166px;
-=======
-  background-position: -848px -1249px;
->>>>>>> fdf2dd1f
-  width: 105px;
-  height: 105px;
-}
-.Mount_Head_Bunny-Golden {
-  background-image: url(/static/sprites/spritesmith-main-13.png);
-<<<<<<< HEAD
-  background-position: 0px -1317px;
-=======
-  background-position: -954px -1249px;
->>>>>>> fdf2dd1f
-  width: 105px;
-  height: 105px;
-}
-.Mount_Head_Bunny-Red {
-  background-image: url(/static/sprites/spritesmith-main-13.png);
-<<<<<<< HEAD
-  background-position: -106px -1317px;
-=======
-  background-position: -1060px -1249px;
->>>>>>> fdf2dd1f
-  width: 105px;
-  height: 105px;
-}
-.Mount_Head_Bunny-Shade {
-  background-image: url(/static/sprites/spritesmith-main-13.png);
-<<<<<<< HEAD
-  background-position: -212px -1317px;
-=======
-  background-position: -1166px -1249px;
->>>>>>> fdf2dd1f
-  width: 105px;
-  height: 105px;
-}
-.Mount_Head_Bunny-Skeleton {
-  background-image: url(/static/sprites/spritesmith-main-13.png);
-<<<<<<< HEAD
-  background-position: -318px -1317px;
-=======
-  background-position: -1272px -1249px;
->>>>>>> fdf2dd1f
-  width: 105px;
-  height: 105px;
-}
-.Mount_Head_Bunny-White {
-  background-image: url(/static/sprites/spritesmith-main-13.png);
-<<<<<<< HEAD
-  background-position: -424px -1317px;
-=======
-  background-position: -1452px 0px;
->>>>>>> fdf2dd1f
-  width: 105px;
-  height: 105px;
-}
-.Mount_Head_Bunny-Zombie {
-  background-image: url(/static/sprites/spritesmith-main-13.png);
-<<<<<<< HEAD
-  background-position: -1699px -530px;
-  width: 90px;
-  height: 105px;
-}
-.Mount_Head_Jackalope-RoyalPurple {
-  background-image: url(/static/sprites/spritesmith-main-13.png);
-  background-position: -530px -1317px;
-  width: 105px;
-  height: 105px;
-}
-.Mount_Head_LionCub-Aquatic {
-  background-image: url(/static/sprites/spritesmith-main-13.png);
-  background-position: -742px -1317px;
-  width: 105px;
-  height: 105px;
-}
-.Mount_Head_LionCub-Base {
-  background-image: url(/static/sprites/spritesmith-main-13.png);
-  background-position: -848px -1317px;
-=======
-  background-position: -1452px -106px;
->>>>>>> fdf2dd1f
-  width: 105px;
-  height: 105px;
-}
-.Mount_Head_Butterfly-Base {
-  background-image: url(/static/sprites/spritesmith-main-13.png);
-<<<<<<< HEAD
-  background-position: -954px -1317px;
-  width: 105px;
-  height: 105px;
-}
-.Mount_Head_LionCub-CottonCandyPink {
-  background-image: url(/static/sprites/spritesmith-main-13.png);
-  background-position: -1060px -1317px;
-  width: 105px;
-  height: 105px;
-}
-.Mount_Head_LionCub-Cupid {
-  background-image: url(/static/sprites/spritesmith-main-13.png);
-  background-position: -1166px -1317px;
-  width: 105px;
-  height: 105px;
-}
-.Mount_Head_LionCub-Desert {
-  background-image: url(/static/sprites/spritesmith-main-13.png);
-  background-position: -1272px -1317px;
-  width: 105px;
-  height: 105px;
-}
-.Mount_Head_LionCub-Ember {
-  background-image: url(/static/sprites/spritesmith-main-13.png);
-  background-position: -1378px -1317px;
-  width: 105px;
-  height: 105px;
-}
-.Mount_Head_LionCub-Ethereal {
-  background-image: url(/static/sprites/spritesmith-main-13.png);
-  background-position: -1487px 0px;
-  width: 105px;
-  height: 105px;
-=======
-  background-position: -272px -680px;
-  width: 105px;
-  height: 123px;
->>>>>>> fdf2dd1f
-}
-.Mount_Head_Butterfly-CottonCandyBlue {
-  background-image: url(/static/sprites/spritesmith-main-13.png);
-<<<<<<< HEAD
-  background-position: -1487px -106px;
-=======
-  background-position: -378px -680px;
->>>>>>> fdf2dd1f
-  width: 105px;
-  height: 123px;
-}
-.Mount_Head_Butterfly-CottonCandyPink {
-  background-image: url(/static/sprites/spritesmith-main-13.png);
-<<<<<<< HEAD
-  background-position: -1487px -212px;
-=======
-  background-position: -484px -680px;
->>>>>>> fdf2dd1f
-  width: 105px;
-  height: 123px;
-}
-.Mount_Head_Butterfly-Desert {
-  background-image: url(/static/sprites/spritesmith-main-13.png);
-<<<<<<< HEAD
-  background-position: -1487px -318px;
-=======
-  background-position: -590px -680px;
->>>>>>> fdf2dd1f
-  width: 105px;
-  height: 123px;
-}
-.Mount_Head_Butterfly-Golden {
-  background-image: url(/static/sprites/spritesmith-main-13.png);
-<<<<<<< HEAD
-  background-position: -1487px -424px;
-=======
-  background-position: -696px -680px;
->>>>>>> fdf2dd1f
-  width: 105px;
-  height: 123px;
-}
-.Mount_Head_Butterfly-Red {
-  background-image: url(/static/sprites/spritesmith-main-13.png);
-<<<<<<< HEAD
-  background-position: -1487px -530px;
-=======
-  background-position: -816px 0px;
->>>>>>> fdf2dd1f
-  width: 105px;
-  height: 123px;
-}
-.Mount_Head_Butterfly-Shade {
-  background-image: url(/static/sprites/spritesmith-main-13.png);
-<<<<<<< HEAD
-  background-position: -1487px -636px;
-=======
-  background-position: -816px -124px;
->>>>>>> fdf2dd1f
-  width: 105px;
-  height: 123px;
-}
-.Mount_Head_Butterfly-Skeleton {
-  background-image: url(/static/sprites/spritesmith-main-13.png);
-<<<<<<< HEAD
-  background-position: -1487px -742px;
-=======
-  background-position: -816px -248px;
->>>>>>> fdf2dd1f
-  width: 105px;
-  height: 123px;
-}
-.Mount_Head_Butterfly-White {
-  background-image: url(/static/sprites/spritesmith-main-13.png);
-<<<<<<< HEAD
-  background-position: -1487px -848px;
-=======
-  background-position: -816px -372px;
->>>>>>> fdf2dd1f
-  width: 105px;
-  height: 123px;
-}
-.Mount_Head_Butterfly-Zombie {
-  background-image: url(/static/sprites/spritesmith-main-13.png);
-<<<<<<< HEAD
-  background-position: -1487px -954px;
-=======
-  background-position: -816px -496px;
->>>>>>> fdf2dd1f
-  width: 105px;
-  height: 123px;
-}
-.Mount_Head_Cactus-Aquatic {
-  background-image: url(/static/sprites/spritesmith-main-13.png);
-<<<<<<< HEAD
-  background-position: -1487px -1060px;
-=======
-  background-position: 0px -1355px;
->>>>>>> fdf2dd1f
-  width: 105px;
-  height: 105px;
-}
-.Mount_Head_Cactus-Base {
-  background-image: url(/static/sprites/spritesmith-main-13.png);
-<<<<<<< HEAD
-  background-position: -318px -354px;
-  width: 105px;
-  height: 110px;
-}
-.Mount_Head_LionCub-Spooky {
-  background-image: url(/static/sprites/spritesmith-main-13.png);
-  background-position: -1487px -1272px;
-=======
-  background-position: -106px -1355px;
->>>>>>> fdf2dd1f
-  width: 105px;
-  height: 105px;
-}
-.Mount_Head_Cactus-CottonCandyBlue {
-  background-image: url(/static/sprites/spritesmith-main-13.png);
-<<<<<<< HEAD
-  background-position: 0px -1423px;
-=======
-  background-position: -212px -1355px;
->>>>>>> fdf2dd1f
-  width: 105px;
-  height: 105px;
-}
-.Mount_Head_Cactus-CottonCandyPink {
-  background-image: url(/static/sprites/spritesmith-main-13.png);
-<<<<<<< HEAD
-  background-position: -106px -1423px;
-=======
-  background-position: -318px -1355px;
->>>>>>> fdf2dd1f
-  width: 105px;
-  height: 105px;
-}
-.Mount_Head_Cactus-Cupid {
-  background-image: url(/static/sprites/spritesmith-main-13.png);
-<<<<<<< HEAD
-  background-position: -212px -1423px;
-  width: 105px;
-  height: 105px;
-}
-.Mount_Head_MagicalBee-Base {
-  background-image: url(/static/sprites/spritesmith-main-13.png);
-  background-position: -212px -354px;
-  width: 105px;
-  height: 114px;
-}
-.Mount_Head_Mammoth-Base {
-=======
-  background-position: -424px -1355px;
-  width: 105px;
-  height: 105px;
-}
-.Mount_Head_Cactus-Desert {
->>>>>>> fdf2dd1f
-  background-image: url(/static/sprites/spritesmith-main-13.png);
-  background-position: -530px -1355px;
-  width: 105px;
-<<<<<<< HEAD
-  height: 123px;
-}
-.Mount_Head_MantisShrimp-Base {
-  background-image: url(/static/sprites/spritesmith-main-13.png);
-  background-position: -530px 0px;
-  width: 108px;
-=======
->>>>>>> fdf2dd1f
-  height: 105px;
-}
-.Mount_Head_Cactus-Ember {
-  background-image: url(/static/sprites/spritesmith-main-13.png);
-<<<<<<< HEAD
-  background-position: -636px -1423px;
-=======
-  background-position: -636px -1355px;
->>>>>>> fdf2dd1f
-  width: 105px;
-  height: 105px;
-}
-.Mount_Head_Cactus-Fairy {
-  background-image: url(/static/sprites/spritesmith-main-13.png);
-<<<<<<< HEAD
-  background-position: -742px -1423px;
-=======
-  background-position: -742px -1355px;
->>>>>>> fdf2dd1f
-  width: 105px;
-  height: 105px;
-}
-.Mount_Head_Cactus-Floral {
-  background-image: url(/static/sprites/spritesmith-main-13.png);
-<<<<<<< HEAD
-  background-position: -848px -1423px;
-=======
-  background-position: -848px -1355px;
->>>>>>> fdf2dd1f
-  width: 105px;
-  height: 105px;
-}
-.Mount_Head_Cactus-Ghost {
-  background-image: url(/static/sprites/spritesmith-main-13.png);
-<<<<<<< HEAD
-  background-position: -954px -1423px;
-=======
-  background-position: -954px -1355px;
->>>>>>> fdf2dd1f
-  width: 105px;
-  height: 105px;
-}
-.Mount_Head_Cactus-Golden {
-  background-image: url(/static/sprites/spritesmith-main-13.png);
-<<<<<<< HEAD
-  background-position: -1060px -1423px;
-=======
-  background-position: -1060px -1355px;
->>>>>>> fdf2dd1f
-  width: 105px;
-  height: 105px;
-}
-.Mount_Head_Cactus-Holly {
-  background-image: url(/static/sprites/spritesmith-main-13.png);
-<<<<<<< HEAD
-  background-position: -1166px -1423px;
-=======
-  background-position: -1166px -1355px;
->>>>>>> fdf2dd1f
-  width: 105px;
-  height: 105px;
-}
-.Mount_Head_Cactus-Peppermint {
-  background-image: url(/static/sprites/spritesmith-main-13.png);
-<<<<<<< HEAD
-  background-position: -1272px -1423px;
-=======
-  background-position: -1272px -1355px;
->>>>>>> fdf2dd1f
-  width: 105px;
-  height: 105px;
-}
-.Mount_Head_Cactus-Red {
-  background-image: url(/static/sprites/spritesmith-main-13.png);
-<<<<<<< HEAD
-  background-position: -1378px -1423px;
-=======
-  background-position: -1378px -1355px;
->>>>>>> fdf2dd1f
-  width: 105px;
-  height: 105px;
-}
-.Mount_Head_Cactus-RoyalPurple {
-  background-image: url(/static/sprites/spritesmith-main-13.png);
-<<<<<<< HEAD
-  background-position: -1484px -1423px;
-=======
-  background-position: -1558px 0px;
->>>>>>> fdf2dd1f
-  width: 105px;
-  height: 105px;
-}
-.Mount_Head_Cactus-Shade {
-  background-image: url(/static/sprites/spritesmith-main-13.png);
-<<<<<<< HEAD
-  background-position: -1593px 0px;
-=======
-  background-position: -1558px -106px;
->>>>>>> fdf2dd1f
-  width: 105px;
-  height: 105px;
-}
-.Mount_Head_Cactus-Shimmer {
-  background-image: url(/static/sprites/spritesmith-main-13.png);
-<<<<<<< HEAD
-  background-position: -1593px -106px;
-=======
-  background-position: -1558px -212px;
->>>>>>> fdf2dd1f
-  width: 105px;
-  height: 105px;
-}
-.Mount_Head_Cactus-Skeleton {
-  background-image: url(/static/sprites/spritesmith-main-13.png);
-<<<<<<< HEAD
-  background-position: -1593px -212px;
-=======
-  background-position: -1558px -318px;
->>>>>>> fdf2dd1f
-  width: 105px;
-  height: 105px;
-}
-.Mount_Head_Cactus-Spooky {
-  background-image: url(/static/sprites/spritesmith-main-13.png);
-<<<<<<< HEAD
-  background-position: -1593px -318px;
-=======
-  background-position: -1558px -424px;
->>>>>>> fdf2dd1f
-  width: 105px;
-  height: 105px;
-}
-.Mount_Head_Cactus-Thunderstorm {
-  background-image: url(/static/sprites/spritesmith-main-13.png);
-<<<<<<< HEAD
-  background-position: -1593px -424px;
-=======
-  background-position: -1558px -530px;
->>>>>>> fdf2dd1f
-  width: 105px;
-  height: 105px;
-}
-.Mount_Head_Cactus-White {
-  background-image: url(/static/sprites/spritesmith-main-13.png);
-<<<<<<< HEAD
-  background-position: -1593px -530px;
-=======
-  background-position: -1558px -636px;
->>>>>>> fdf2dd1f
-  width: 105px;
-  height: 105px;
-}
-.Mount_Head_Cactus-Zombie {
-  background-image: url(/static/sprites/spritesmith-main-13.png);
-<<<<<<< HEAD
-  background-position: -1593px -636px;
-=======
-  background-position: -1558px -742px;
->>>>>>> fdf2dd1f
-  width: 105px;
-  height: 105px;
-}
-.Mount_Head_Cheetah-Base {
-  background-image: url(/static/sprites/spritesmith-main-13.png);
-<<<<<<< HEAD
-  background-position: -1593px -742px;
-=======
-  background-position: -1558px -848px;
->>>>>>> fdf2dd1f
-  width: 105px;
-  height: 105px;
-}
-.Mount_Head_Cheetah-CottonCandyBlue {
-  background-image: url(/static/sprites/spritesmith-main-13.png);
-<<<<<<< HEAD
-  background-position: -1593px -848px;
-=======
-  background-position: -1558px -954px;
->>>>>>> fdf2dd1f
-  width: 105px;
-  height: 105px;
-}
-.Mount_Head_Cheetah-CottonCandyPink {
-  background-image: url(/static/sprites/spritesmith-main-13.png);
-<<<<<<< HEAD
-  background-position: -1593px -954px;
-=======
-  background-position: -1558px -1060px;
->>>>>>> fdf2dd1f
-  width: 105px;
-  height: 105px;
-}
-.Mount_Head_Cheetah-Desert {
-  background-image: url(/static/sprites/spritesmith-main-13.png);
-<<<<<<< HEAD
-  background-position: -1593px -1060px;
-=======
-  background-position: -1558px -1166px;
->>>>>>> fdf2dd1f
-  width: 105px;
-  height: 105px;
-}
-.Mount_Head_Cheetah-Golden {
-  background-image: url(/static/sprites/spritesmith-main-13.png);
-<<<<<<< HEAD
-  background-position: -1593px -1166px;
-=======
-  background-position: -1558px -1272px;
->>>>>>> fdf2dd1f
-  width: 105px;
-  height: 105px;
-}
-.Mount_Head_Cheetah-Red {
-  background-image: url(/static/sprites/spritesmith-main-13.png);
-<<<<<<< HEAD
-  background-position: -1593px -1272px;
-=======
-  background-position: 0px -1461px;
->>>>>>> fdf2dd1f
-  width: 105px;
-  height: 105px;
-}
-.Mount_Head_Cheetah-Shade {
-  background-image: url(/static/sprites/spritesmith-main-13.png);
-<<<<<<< HEAD
-  background-position: -1593px -1378px;
-=======
-  background-position: -106px -1461px;
->>>>>>> fdf2dd1f
-  width: 105px;
-  height: 105px;
-}
-.Mount_Head_Cheetah-Skeleton {
-  background-image: url(/static/sprites/spritesmith-main-13.png);
-<<<<<<< HEAD
-  background-position: 0px -1529px;
-=======
-  background-position: -212px -1461px;
->>>>>>> fdf2dd1f
-  width: 105px;
-  height: 105px;
-}
-.Mount_Head_Cheetah-White {
-  background-image: url(/static/sprites/spritesmith-main-13.png);
-<<<<<<< HEAD
-  background-position: -106px -1529px;
-=======
-  background-position: -318px -1461px;
->>>>>>> fdf2dd1f
-  width: 105px;
-  height: 105px;
-}
-.Mount_Head_Cheetah-Zombie {
-  background-image: url(/static/sprites/spritesmith-main-13.png);
-<<<<<<< HEAD
-  background-position: -212px -1529px;
-=======
-  background-position: -424px -1461px;
->>>>>>> fdf2dd1f
-  width: 105px;
-  height: 105px;
-}
-.Mount_Head_Cow-Base {
-  background-image: url(/static/sprites/spritesmith-main-13.png);
-<<<<<<< HEAD
-  background-position: -318px -1529px;
-=======
-  background-position: -530px -1461px;
->>>>>>> fdf2dd1f
-  width: 105px;
-  height: 105px;
-}
-.Mount_Head_Cow-CottonCandyBlue {
-  background-image: url(/static/sprites/spritesmith-main-13.png);
-<<<<<<< HEAD
-  background-position: -424px -1529px;
-=======
-  background-position: -636px -1461px;
->>>>>>> fdf2dd1f
-  width: 105px;
-  height: 105px;
-}
-.Mount_Head_Cow-CottonCandyPink {
-  background-image: url(/static/sprites/spritesmith-main-13.png);
-<<<<<<< HEAD
-  background-position: -530px -1529px;
-=======
-  background-position: -742px -1461px;
->>>>>>> fdf2dd1f
-  width: 105px;
-  height: 105px;
-}
-.Mount_Head_Cow-Desert {
-  background-image: url(/static/sprites/spritesmith-main-13.png);
-<<<<<<< HEAD
-  background-position: -636px -1529px;
-=======
-  background-position: -848px -1461px;
->>>>>>> fdf2dd1f
-  width: 105px;
-  height: 105px;
-}
-.Mount_Head_Cow-Golden {
-  background-image: url(/static/sprites/spritesmith-main-13.png);
-<<<<<<< HEAD
-  background-position: -742px -1529px;
-=======
-  background-position: -954px -1461px;
->>>>>>> fdf2dd1f
-  width: 105px;
-  height: 105px;
-}
-.Mount_Head_Cow-Red {
-  background-image: url(/static/sprites/spritesmith-main-13.png);
-<<<<<<< HEAD
-  background-position: -848px -1529px;
-=======
-  background-position: -1060px -1461px;
->>>>>>> fdf2dd1f
-  width: 105px;
-  height: 105px;
-}
-.Mount_Head_Cow-Shade {
-  background-image: url(/static/sprites/spritesmith-main-13.png);
-<<<<<<< HEAD
-  background-position: -954px -1529px;
-=======
-  background-position: -1166px -1461px;
->>>>>>> fdf2dd1f
-  width: 105px;
-  height: 105px;
-}
-.Mount_Head_Cow-Skeleton {
-  background-image: url(/static/sprites/spritesmith-main-13.png);
-<<<<<<< HEAD
-  background-position: -1060px -1529px;
-=======
-  background-position: -1272px -1461px;
->>>>>>> fdf2dd1f
-  width: 105px;
-  height: 105px;
-}
-.Mount_Head_Cow-White {
-  background-image: url(/static/sprites/spritesmith-main-13.png);
-<<<<<<< HEAD
-  background-position: -1166px -1529px;
-=======
-  background-position: -1378px -1461px;
->>>>>>> fdf2dd1f
-  width: 105px;
-  height: 105px;
-}
-.Mount_Head_Cow-Zombie {
-  background-image: url(/static/sprites/spritesmith-main-13.png);
-<<<<<<< HEAD
-  background-position: -1272px -1529px;
-=======
-  background-position: -1484px -1461px;
->>>>>>> fdf2dd1f
-  width: 105px;
-  height: 105px;
-}
-.Mount_Head_Cuttlefish-Base {
-  background-image: url(/static/sprites/spritesmith-main-13.png);
-<<<<<<< HEAD
-  background-position: -1378px -1529px;
-=======
-  background-position: -922px 0px;
->>>>>>> fdf2dd1f
-  width: 105px;
-  height: 114px;
-}
-.Mount_Head_Cuttlefish-CottonCandyBlue {
-  background-image: url(/static/sprites/spritesmith-main-13.png);
-<<<<<<< HEAD
-  background-position: -1484px -1529px;
-=======
-  background-position: -922px -115px;
->>>>>>> fdf2dd1f
-  width: 105px;
-  height: 114px;
-}
-.Mount_Head_Cuttlefish-CottonCandyPink {
-  background-image: url(/static/sprites/spritesmith-main-13.png);
-<<<<<<< HEAD
-  background-position: -1590px -1529px;
-=======
-  background-position: -922px -230px;
->>>>>>> fdf2dd1f
-  width: 105px;
-  height: 114px;
-}
-.Mount_Head_Cuttlefish-Desert {
-  background-image: url(/static/sprites/spritesmith-main-13.png);
-<<<<<<< HEAD
-  background-position: -1699px 0px;
-=======
-  background-position: -922px -345px;
->>>>>>> fdf2dd1f
-  width: 105px;
-  height: 114px;
-}
-.Mount_Head_Cuttlefish-Golden {
-  background-image: url(/static/sprites/spritesmith-main-13.png);
-<<<<<<< HEAD
-  background-position: -1699px -106px;
-=======
-  background-position: -922px -460px;
->>>>>>> fdf2dd1f
-  width: 105px;
-  height: 114px;
-}
-.Mount_Head_Cuttlefish-Red {
-  background-image: url(/static/sprites/spritesmith-main-13.png);
-<<<<<<< HEAD
-  background-position: -1699px -212px;
-=======
-  background-position: -922px -575px;
->>>>>>> fdf2dd1f
-  width: 105px;
-  height: 114px;
-}
-.Mount_Head_Cuttlefish-Shade {
-  background-image: url(/static/sprites/spritesmith-main-13.png);
-<<<<<<< HEAD
-  background-position: -1699px -318px;
-=======
-  background-position: -922px -690px;
->>>>>>> fdf2dd1f
-  width: 105px;
-  height: 114px;
-}
-.Mount_Head_Cuttlefish-Skeleton {
-  background-image: url(/static/sprites/spritesmith-main-13.png);
-<<<<<<< HEAD
-  background-position: -636px -1317px;
-=======
-  background-position: 0px -816px;
->>>>>>> fdf2dd1f
-  width: 105px;
-  height: 114px;
-}
-.Mount_Head_Cuttlefish-White {
-  background-image: url(/static/sprites/spritesmith-main-13.png);
-<<<<<<< HEAD
-  background-position: -1169px -212px;
-=======
-  background-position: -106px -816px;
-  width: 105px;
-  height: 114px;
-}
-.Mount_Head_Cuttlefish-Zombie {
-  background-image: url(/static/sprites/spritesmith-main-13.png);
-  background-position: -816px -620px;
-  width: 105px;
-  height: 114px;
-}
-.Mount_Head_Deer-Base {
-  background-image: url(/static/sprites/spritesmith-main-13.png);
-  background-position: -1664px -1060px;
-  width: 105px;
-  height: 105px;
-}
-.Mount_Head_Deer-CottonCandyBlue {
-  background-image: url(/static/sprites/spritesmith-main-13.png);
-  background-position: -1664px -1166px;
-  width: 105px;
-  height: 105px;
-}
-.Mount_Head_Deer-CottonCandyPink {
-  background-image: url(/static/sprites/spritesmith-main-13.png);
-  background-position: -1664px -1272px;
-  width: 105px;
-  height: 105px;
-}
-.Mount_Head_Deer-Desert {
-  background-image: url(/static/sprites/spritesmith-main-13.png);
-  background-position: -1664px -1378px;
-  width: 105px;
-  height: 105px;
-}
-.Mount_Head_Deer-Golden {
-  background-image: url(/static/sprites/spritesmith-main-13.png);
-  background-position: 0px -1567px;
-  width: 105px;
-  height: 105px;
-}
-.Mount_Head_Deer-Red {
-  background-image: url(/static/sprites/spritesmith-main-13.png);
-  background-position: -106px -1567px;
-  width: 105px;
-  height: 105px;
-}
-.Mount_Head_Deer-Shade {
-  background-image: url(/static/sprites/spritesmith-main-13.png);
-  background-position: -212px -1567px;
-  width: 105px;
-  height: 105px;
-}
-.Mount_Head_Deer-Skeleton {
-  background-image: url(/static/sprites/spritesmith-main-13.png);
-  background-position: -318px -1567px;
-  width: 105px;
-  height: 105px;
-}
-.Mount_Head_Deer-White {
-  background-image: url(/static/sprites/spritesmith-main-13.png);
-  background-position: -424px -1567px;
-  width: 105px;
-  height: 105px;
-}
-.Mount_Head_Deer-Zombie {
-  background-image: url(/static/sprites/spritesmith-main-13.png);
   background-position: -530px -1567px;
   width: 105px;
   height: 105px;
 }
-.Mount_Head_Dragon-Aquatic {
+.Mount_Head_Dragon-Cupid {
   background-image: url(/static/sprites/spritesmith-main-13.png);
   background-position: -636px -1567px;
   width: 105px;
   height: 105px;
 }
-.Mount_Head_Dragon-Base {
+.Mount_Head_Dragon-Desert {
   background-image: url(/static/sprites/spritesmith-main-13.png);
   background-position: -742px -1567px;
   width: 105px;
   height: 105px;
 }
-.Mount_Head_Dragon-CottonCandyBlue {
+.Mount_Head_Dragon-Ember {
   background-image: url(/static/sprites/spritesmith-main-13.png);
   background-position: -848px -1567px;
   width: 105px;
   height: 105px;
 }
-.Mount_Head_Dragon-CottonCandyPink {
+.Mount_Head_Dragon-Fairy {
   background-image: url(/static/sprites/spritesmith-main-13.png);
   background-position: -954px -1567px;
   width: 105px;
   height: 105px;
 }
-.Mount_Head_Dragon-Cupid {
+.Mount_Head_Dragon-Floral {
   background-image: url(/static/sprites/spritesmith-main-13.png);
   background-position: -1060px -1567px;
   width: 105px;
   height: 105px;
 }
-.Mount_Head_Dragon-Desert {
+.Mount_Head_Dragon-Ghost {
   background-image: url(/static/sprites/spritesmith-main-13.png);
   background-position: -1166px -1567px;
   width: 105px;
   height: 105px;
 }
-.Mount_Head_Dragon-Ember {
+.Mount_Head_Dragon-Golden {
   background-image: url(/static/sprites/spritesmith-main-13.png);
   background-position: -1272px -1567px;
   width: 105px;
   height: 105px;
 }
-.Mount_Head_Dragon-Fairy {
+.Mount_Head_Dragon-Holly {
   background-image: url(/static/sprites/spritesmith-main-13.png);
   background-position: -1378px -1567px;
->>>>>>> fdf2dd1f
   width: 105px;
   height: 105px;
 }