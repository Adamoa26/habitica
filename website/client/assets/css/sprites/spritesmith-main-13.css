.Mount_Body_Sloth-Skeleton {
  background-image: url(/static/sprites/spritesmith-main-13.png);
  background-position: -636px -922px;
  width: 105px;
  height: 105px;
}
.Mount_Body_Sloth-White {
  background-image: url(/static/sprites/spritesmith-main-13.png);
  background-position: -1240px -530px;
  width: 105px;
  height: 105px;
}
.Mount_Body_Sloth-Zombie {
  background-image: url(/static/sprites/spritesmith-main-13.png);
  background-position: -742px -922px;
  width: 105px;
  height: 105px;
}
.Mount_Body_Snail-Base {
  background-image: url(/static/sprites/spritesmith-main-13.png);
  background-position: -848px -922px;
  width: 105px;
  height: 105px;
}
.Mount_Body_Snail-CottonCandyBlue {
  background-image: url(/static/sprites/spritesmith-main-13.png);
  background-position: -1028px 0px;
  width: 105px;
  height: 105px;
}
.Mount_Body_Snail-CottonCandyPink {
<<<<<<< HEAD
  background-image: url('~assets/images/sprites/spritesmith-main-13.png');
  background-position: -106px -922px;
=======
  background-image: url(/static/sprites/spritesmith-main-13.png);
  background-position: -1028px -106px;
>>>>>>> 6c65056e
  width: 105px;
  height: 105px;
}
.Mount_Body_Snail-Desert {
<<<<<<< HEAD
  background-image: url('~assets/images/sprites/spritesmith-main-13.png');
  background-position: -1240px -530px;
=======
  background-image: url(/static/sprites/spritesmith-main-13.png);
  background-position: -1028px -212px;
>>>>>>> 6c65056e
  width: 105px;
  height: 105px;
}
.Mount_Body_Snail-Golden {
<<<<<<< HEAD
  background-image: url('~assets/images/sprites/spritesmith-main-13.png');
  background-position: -212px -922px;
=======
  background-image: url(/static/sprites/spritesmith-main-13.png);
  background-position: -1028px -318px;
>>>>>>> 6c65056e
  width: 105px;
  height: 105px;
}
.Mount_Body_Snail-Red {
<<<<<<< HEAD
  background-image: url('~assets/images/sprites/spritesmith-main-13.png');
  background-position: -318px -922px;
=======
  background-image: url(/static/sprites/spritesmith-main-13.png);
  background-position: -1028px -424px;
>>>>>>> 6c65056e
  width: 105px;
  height: 105px;
}
.Mount_Body_Snail-Shade {
<<<<<<< HEAD
  background-image: url('~assets/images/sprites/spritesmith-main-13.png');
  background-position: -424px -922px;
=======
  background-image: url(/static/sprites/spritesmith-main-13.png);
  background-position: -1028px -530px;
>>>>>>> 6c65056e
  width: 105px;
  height: 105px;
}
.Mount_Body_Snail-Skeleton {
<<<<<<< HEAD
  background-image: url('~assets/images/sprites/spritesmith-main-13.png');
  background-position: -530px -922px;
=======
  background-image: url(/static/sprites/spritesmith-main-13.png);
  background-position: -1028px -636px;
>>>>>>> 6c65056e
  width: 105px;
  height: 105px;
}
.Mount_Body_Snail-White {
<<<<<<< HEAD
  background-image: url('~assets/images/sprites/spritesmith-main-13.png');
  background-position: -636px -922px;
=======
  background-image: url(/static/sprites/spritesmith-main-13.png);
  background-position: -1240px -954px;
>>>>>>> 6c65056e
  width: 105px;
  height: 105px;
}
.Mount_Body_Snail-Zombie {
<<<<<<< HEAD
  background-image: url('~assets/images/sprites/spritesmith-main-13.png');
  background-position: -742px -922px;
=======
  background-image: url(/static/sprites/spritesmith-main-13.png);
  background-position: -1240px -1060px;
>>>>>>> 6c65056e
  width: 105px;
  height: 105px;
}
.Mount_Body_Snake-Base {
<<<<<<< HEAD
  background-image: url('~assets/images/sprites/spritesmith-main-13.png');
  background-position: -848px -922px;
=======
  background-image: url(/static/sprites/spritesmith-main-13.png);
  background-position: 0px -1240px;
>>>>>>> 6c65056e
  width: 105px;
  height: 105px;
}
.Mount_Body_Snake-CottonCandyBlue {
<<<<<<< HEAD
  background-image: url('~assets/images/sprites/spritesmith-main-13.png');
  background-position: -1028px 0px;
=======
  background-image: url(/static/sprites/spritesmith-main-13.png);
  background-position: -106px -1240px;
>>>>>>> 6c65056e
  width: 105px;
  height: 105px;
}
.Mount_Body_Snake-CottonCandyPink {
<<<<<<< HEAD
  background-image: url('~assets/images/sprites/spritesmith-main-13.png');
  background-position: -1028px -106px;
=======
  background-image: url(/static/sprites/spritesmith-main-13.png);
  background-position: -212px -1240px;
>>>>>>> 6c65056e
  width: 105px;
  height: 105px;
}
.Mount_Body_Snake-Desert {
<<<<<<< HEAD
  background-image: url('~assets/images/sprites/spritesmith-main-13.png');
  background-position: -1240px -424px;
=======
  background-image: url(/static/sprites/spritesmith-main-13.png);
  background-position: -318px -1240px;
>>>>>>> 6c65056e
  width: 105px;
  height: 105px;
}
.Mount_Body_Snake-Golden {
<<<<<<< HEAD
  background-image: url('~assets/images/sprites/spritesmith-main-13.png');
  background-position: -1240px -636px;
=======
  background-image: url(/static/sprites/spritesmith-main-13.png);
  background-position: -424px -1240px;
>>>>>>> 6c65056e
  width: 105px;
  height: 105px;
}
.Mount_Body_Snake-Red {
<<<<<<< HEAD
  background-image: url('~assets/images/sprites/spritesmith-main-13.png');
  background-position: -1240px -742px;
=======
  background-image: url(/static/sprites/spritesmith-main-13.png);
  background-position: -530px -1240px;
>>>>>>> 6c65056e
  width: 105px;
  height: 105px;
}
.Mount_Body_Snake-Shade {
<<<<<<< HEAD
  background-image: url('~assets/images/sprites/spritesmith-main-13.png');
  background-position: -1240px -848px;
=======
  background-image: url(/static/sprites/spritesmith-main-13.png);
  background-position: -636px -1240px;
>>>>>>> 6c65056e
  width: 105px;
  height: 105px;
}
.Mount_Body_Snake-Skeleton {
<<<<<<< HEAD
  background-image: url('~assets/images/sprites/spritesmith-main-13.png');
  background-position: -1240px -954px;
=======
  background-image: url(/static/sprites/spritesmith-main-13.png);
  background-position: -742px -1240px;
>>>>>>> 6c65056e
  width: 105px;
  height: 105px;
}
.Mount_Body_Snake-White {
<<<<<<< HEAD
  background-image: url('~assets/images/sprites/spritesmith-main-13.png');
  background-position: -1240px -1060px;
=======
  background-image: url(/static/sprites/spritesmith-main-13.png);
  background-position: -848px -1240px;
>>>>>>> 6c65056e
  width: 105px;
  height: 105px;
}
.Mount_Body_Snake-Zombie {
<<<<<<< HEAD
  background-image: url('~assets/images/sprites/spritesmith-main-13.png');
  background-position: 0px -1240px;
=======
  background-image: url(/static/sprites/spritesmith-main-13.png);
  background-position: -954px -1240px;
>>>>>>> 6c65056e
  width: 105px;
  height: 105px;
}
.Mount_Body_Spider-Base {
<<<<<<< HEAD
  background-image: url('~assets/images/sprites/spritesmith-main-13.png');
  background-position: -106px -1240px;
=======
  background-image: url(/static/sprites/spritesmith-main-13.png);
  background-position: -1060px -1240px;
>>>>>>> 6c65056e
  width: 105px;
  height: 105px;
}
.Mount_Body_Spider-CottonCandyBlue {
<<<<<<< HEAD
  background-image: url('~assets/images/sprites/spritesmith-main-13.png');
  background-position: -212px -1240px;
=======
  background-image: url(/static/sprites/spritesmith-main-13.png);
  background-position: -1166px -1240px;
>>>>>>> 6c65056e
  width: 105px;
  height: 105px;
}
.Mount_Body_Spider-CottonCandyPink {
<<<<<<< HEAD
  background-image: url('~assets/images/sprites/spritesmith-main-13.png');
  background-position: -318px -1240px;
=======
  background-image: url(/static/sprites/spritesmith-main-13.png);
  background-position: -1346px 0px;
>>>>>>> 6c65056e
  width: 105px;
  height: 105px;
}
.Mount_Body_Spider-Desert {
<<<<<<< HEAD
  background-image: url('~assets/images/sprites/spritesmith-main-13.png');
  background-position: -424px -1240px;
=======
  background-image: url(/static/sprites/spritesmith-main-13.png);
  background-position: -1346px -106px;
>>>>>>> 6c65056e
  width: 105px;
  height: 105px;
}
.Mount_Body_Spider-Golden {
<<<<<<< HEAD
  background-image: url('~assets/images/sprites/spritesmith-main-13.png');
  background-position: -530px -1240px;
=======
  background-image: url(/static/sprites/spritesmith-main-13.png);
  background-position: -1346px -212px;
>>>>>>> 6c65056e
  width: 105px;
  height: 105px;
}
.Mount_Body_Spider-Red {
<<<<<<< HEAD
  background-image: url('~assets/images/sprites/spritesmith-main-13.png');
  background-position: -636px -1240px;
=======
  background-image: url(/static/sprites/spritesmith-main-13.png);
  background-position: -1346px -318px;
>>>>>>> 6c65056e
  width: 105px;
  height: 105px;
}
.Mount_Body_Spider-Shade {
<<<<<<< HEAD
  background-image: url('~assets/images/sprites/spritesmith-main-13.png');
  background-position: -742px -1240px;
=======
  background-image: url(/static/sprites/spritesmith-main-13.png);
  background-position: -1346px -424px;
>>>>>>> 6c65056e
  width: 105px;
  height: 105px;
}
.Mount_Body_Spider-Skeleton {
<<<<<<< HEAD
  background-image: url('~assets/images/sprites/spritesmith-main-13.png');
  background-position: -848px -1240px;
=======
  background-image: url(/static/sprites/spritesmith-main-13.png);
  background-position: -1346px -530px;
>>>>>>> 6c65056e
  width: 105px;
  height: 105px;
}
.Mount_Body_Spider-White {
<<<<<<< HEAD
  background-image: url('~assets/images/sprites/spritesmith-main-13.png');
  background-position: -954px -1240px;
=======
  background-image: url(/static/sprites/spritesmith-main-13.png);
  background-position: -1346px -636px;
>>>>>>> 6c65056e
  width: 105px;
  height: 105px;
}
.Mount_Body_Spider-Zombie {
<<<<<<< HEAD
  background-image: url('~assets/images/sprites/spritesmith-main-13.png');
  background-position: -1060px -1240px;
=======
  background-image: url(/static/sprites/spritesmith-main-13.png);
  background-position: -1346px -742px;
>>>>>>> 6c65056e
  width: 105px;
  height: 105px;
}
.Mount_Body_TRex-Base {
<<<<<<< HEAD
  background-image: url('~assets/images/sprites/spritesmith-main-13.png');
  background-position: -136px -544px;
=======
  background-image: url(/static/sprites/spritesmith-main-13.png);
  background-position: 0px -544px;
>>>>>>> 6c65056e
  width: 135px;
  height: 135px;
}
.Mount_Body_TRex-CottonCandyBlue {
<<<<<<< HEAD
  background-image: url('~assets/images/sprites/spritesmith-main-13.png');
  background-position: 0px -136px;
=======
  background-image: url(/static/sprites/spritesmith-main-13.png);
  background-position: -544px 0px;
>>>>>>> 6c65056e
  width: 135px;
  height: 135px;
}
.Mount_Body_TRex-CottonCandyPink {
<<<<<<< HEAD
  background-image: url('~assets/images/sprites/spritesmith-main-13.png');
  background-position: -136px -136px;
=======
  background-image: url(/static/sprites/spritesmith-main-13.png);
  background-position: 0px -136px;
>>>>>>> 6c65056e
  width: 135px;
  height: 135px;
}
.Mount_Body_TRex-Desert {
<<<<<<< HEAD
  background-image: url('~assets/images/sprites/spritesmith-main-13.png');
  background-position: -272px 0px;
=======
  background-image: url(/static/sprites/spritesmith-main-13.png);
  background-position: -136px -136px;
>>>>>>> 6c65056e
  width: 135px;
  height: 135px;
}
.Mount_Body_TRex-Golden {
<<<<<<< HEAD
  background-image: url('~assets/images/sprites/spritesmith-main-13.png');
  background-position: -272px -136px;
=======
  background-image: url(/static/sprites/spritesmith-main-13.png);
  background-position: -272px 0px;
>>>>>>> 6c65056e
  width: 135px;
  height: 135px;
}
.Mount_Body_TRex-Red {
<<<<<<< HEAD
  background-image: url('~assets/images/sprites/spritesmith-main-13.png');
  background-position: 0px -272px;
=======
  background-image: url(/static/sprites/spritesmith-main-13.png);
  background-position: -272px -136px;
>>>>>>> 6c65056e
  width: 135px;
  height: 135px;
}
.Mount_Body_TRex-Shade {
<<<<<<< HEAD
  background-image: url('~assets/images/sprites/spritesmith-main-13.png');
  background-position: -136px -272px;
=======
  background-image: url(/static/sprites/spritesmith-main-13.png);
  background-position: 0px -272px;
>>>>>>> 6c65056e
  width: 135px;
  height: 135px;
}
.Mount_Body_TRex-Skeleton {
<<<<<<< HEAD
  background-image: url('~assets/images/sprites/spritesmith-main-13.png');
  background-position: -272px -272px;
=======
  background-image: url(/static/sprites/spritesmith-main-13.png);
  background-position: -136px -272px;
>>>>>>> 6c65056e
  width: 135px;
  height: 135px;
}
.Mount_Body_TRex-White {
<<<<<<< HEAD
  background-image: url('~assets/images/sprites/spritesmith-main-13.png');
  background-position: -408px 0px;
=======
  background-image: url(/static/sprites/spritesmith-main-13.png);
  background-position: -272px -272px;
>>>>>>> 6c65056e
  width: 135px;
  height: 135px;
}
.Mount_Body_TRex-Zombie {
<<<<<<< HEAD
  background-image: url('~assets/images/sprites/spritesmith-main-13.png');
  background-position: -408px -136px;
=======
  background-image: url(/static/sprites/spritesmith-main-13.png);
  background-position: -408px 0px;
>>>>>>> 6c65056e
  width: 135px;
  height: 135px;
}
.Mount_Body_TigerCub-Aquatic {
<<<<<<< HEAD
  background-image: url('~assets/images/sprites/spritesmith-main-13.png');
  background-position: -1166px -1240px;
=======
  background-image: url(/static/sprites/spritesmith-main-13.png);
  background-position: -1664px 0px;
>>>>>>> 6c65056e
  width: 105px;
  height: 105px;
}
.Mount_Body_TigerCub-Base {
<<<<<<< HEAD
  background-image: url('~assets/images/sprites/spritesmith-main-13.png');
  background-position: -1346px 0px;
=======
  background-image: url(/static/sprites/spritesmith-main-13.png);
  background-position: -1664px -106px;
>>>>>>> 6c65056e
  width: 105px;
  height: 105px;
}
.Mount_Body_TigerCub-CottonCandyBlue {
<<<<<<< HEAD
  background-image: url('~assets/images/sprites/spritesmith-main-13.png');
  background-position: -1346px -106px;
=======
  background-image: url(/static/sprites/spritesmith-main-13.png);
  background-position: -1664px -212px;
>>>>>>> 6c65056e
  width: 105px;
  height: 105px;
}
.Mount_Body_TigerCub-CottonCandyPink {
<<<<<<< HEAD
  background-image: url('~assets/images/sprites/spritesmith-main-13.png');
  background-position: -1346px -212px;
=======
  background-image: url(/static/sprites/spritesmith-main-13.png);
  background-position: -1664px -318px;
>>>>>>> 6c65056e
  width: 105px;
  height: 105px;
}
.Mount_Body_TigerCub-Cupid {
<<<<<<< HEAD
  background-image: url('~assets/images/sprites/spritesmith-main-13.png');
  background-position: 0px -1558px;
=======
  background-image: url(/static/sprites/spritesmith-main-13.png);
  background-position: -1664px -424px;
>>>>>>> 6c65056e
  width: 105px;
  height: 105px;
}
.Mount_Body_TigerCub-Desert {
<<<<<<< HEAD
  background-image: url('~assets/images/sprites/spritesmith-main-13.png');
  background-position: -106px -1558px;
=======
  background-image: url(/static/sprites/spritesmith-main-13.png);
  background-position: -1664px -530px;
>>>>>>> 6c65056e
  width: 105px;
  height: 105px;
}
.Mount_Body_TigerCub-Ember {
<<<<<<< HEAD
  background-image: url('~assets/images/sprites/spritesmith-main-13.png');
  background-position: -212px -1558px;
=======
  background-image: url(/static/sprites/spritesmith-main-13.png);
  background-position: -1664px -636px;
>>>>>>> 6c65056e
  width: 105px;
  height: 105px;
}
.Mount_Body_TigerCub-Fairy {
<<<<<<< HEAD
  background-image: url('~assets/images/sprites/spritesmith-main-13.png');
  background-position: -318px -1558px;
=======
  background-image: url(/static/sprites/spritesmith-main-13.png);
  background-position: -1664px -742px;
>>>>>>> 6c65056e
  width: 105px;
  height: 105px;
}
.Mount_Body_TigerCub-Floral {
<<<<<<< HEAD
  background-image: url('~assets/images/sprites/spritesmith-main-13.png');
  background-position: -424px -1558px;
=======
  background-image: url(/static/sprites/spritesmith-main-13.png);
  background-position: -1664px -848px;
>>>>>>> 6c65056e
  width: 105px;
  height: 105px;
}
.Mount_Body_TigerCub-Ghost {
<<<<<<< HEAD
  background-image: url('~assets/images/sprites/spritesmith-main-13.png');
  background-position: -530px -1558px;
=======
  background-image: url(/static/sprites/spritesmith-main-13.png);
  background-position: -1664px -954px;
>>>>>>> 6c65056e
  width: 105px;
  height: 105px;
}
.Mount_Body_TigerCub-Golden {
<<<<<<< HEAD
  background-image: url('~assets/images/sprites/spritesmith-main-13.png');
  background-position: -636px -1558px;
=======
  background-image: url(/static/sprites/spritesmith-main-13.png);
  background-position: 0px -816px;
>>>>>>> 6c65056e
  width: 105px;
  height: 105px;
}
.Mount_Body_TigerCub-Holly {
<<<<<<< HEAD
  background-image: url('~assets/images/sprites/spritesmith-main-13.png');
  background-position: -742px -1558px;
=======
  background-image: url(/static/sprites/spritesmith-main-13.png);
  background-position: -106px -816px;
>>>>>>> 6c65056e
  width: 105px;
  height: 105px;
}
.Mount_Body_TigerCub-Peppermint {
<<<<<<< HEAD
  background-image: url('~assets/images/sprites/spritesmith-main-13.png');
  background-position: -848px -1558px;
=======
  background-image: url(/static/sprites/spritesmith-main-13.png);
  background-position: -212px -816px;
>>>>>>> 6c65056e
  width: 105px;
  height: 105px;
}
.Mount_Body_TigerCub-Red {
<<<<<<< HEAD
  background-image: url('~assets/images/sprites/spritesmith-main-13.png');
  background-position: -954px -1558px;
=======
  background-image: url(/static/sprites/spritesmith-main-13.png);
  background-position: -318px -816px;
>>>>>>> 6c65056e
  width: 105px;
  height: 105px;
}
.Mount_Body_TigerCub-RoyalPurple {
<<<<<<< HEAD
  background-image: url('~assets/images/sprites/spritesmith-main-13.png');
  background-position: -816px -620px;
=======
  background-image: url(/static/sprites/spritesmith-main-13.png);
  background-position: -424px -816px;
>>>>>>> 6c65056e
  width: 105px;
  height: 105px;
}
.Mount_Body_TigerCub-Shade {
<<<<<<< HEAD
  background-image: url('~assets/images/sprites/spritesmith-main-13.png');
  background-position: 0px -816px;
=======
  background-image: url(/static/sprites/spritesmith-main-13.png);
  background-position: -530px -816px;
>>>>>>> 6c65056e
  width: 105px;
  height: 105px;
}
.Mount_Body_TigerCub-Shimmer {
<<<<<<< HEAD
  background-image: url('~assets/images/sprites/spritesmith-main-13.png');
  background-position: -106px -816px;
=======
  background-image: url(/static/sprites/spritesmith-main-13.png);
  background-position: -636px -816px;
>>>>>>> 6c65056e
  width: 105px;
  height: 105px;
}
.Mount_Body_TigerCub-Skeleton {
<<<<<<< HEAD
  background-image: url('~assets/images/sprites/spritesmith-main-13.png');
  background-position: -212px -816px;
=======
  background-image: url(/static/sprites/spritesmith-main-13.png);
  background-position: -742px -816px;
>>>>>>> 6c65056e
  width: 105px;
  height: 105px;
}
.Mount_Body_TigerCub-Spooky {
<<<<<<< HEAD
  background-image: url('~assets/images/sprites/spritesmith-main-13.png');
  background-position: -318px -816px;
=======
  background-image: url(/static/sprites/spritesmith-main-13.png);
  background-position: -922px 0px;
>>>>>>> 6c65056e
  width: 105px;
  height: 105px;
}
.Mount_Body_TigerCub-Thunderstorm {
<<<<<<< HEAD
  background-image: url('~assets/images/sprites/spritesmith-main-13.png');
  background-position: -424px -816px;
=======
  background-image: url(/static/sprites/spritesmith-main-13.png);
  background-position: -922px -106px;
>>>>>>> 6c65056e
  width: 105px;
  height: 105px;
}
.Mount_Body_TigerCub-White {
<<<<<<< HEAD
  background-image: url('~assets/images/sprites/spritesmith-main-13.png');
  background-position: -530px -816px;
=======
  background-image: url(/static/sprites/spritesmith-main-13.png);
  background-position: -922px -212px;
>>>>>>> 6c65056e
  width: 105px;
  height: 105px;
}
.Mount_Body_TigerCub-Zombie {
<<<<<<< HEAD
  background-image: url('~assets/images/sprites/spritesmith-main-13.png');
  background-position: -636px -816px;
=======
  background-image: url(/static/sprites/spritesmith-main-13.png);
  background-position: -922px -318px;
>>>>>>> 6c65056e
  width: 105px;
  height: 105px;
}
.Mount_Body_Treeling-Base {
<<<<<<< HEAD
  background-image: url('~assets/images/sprites/spritesmith-main-13.png');
  background-position: -742px -816px;
=======
  background-image: url(/static/sprites/spritesmith-main-13.png);
  background-position: -922px -424px;
>>>>>>> 6c65056e
  width: 105px;
  height: 105px;
}
.Mount_Body_Treeling-CottonCandyBlue {
<<<<<<< HEAD
  background-image: url('~assets/images/sprites/spritesmith-main-13.png');
  background-position: -922px 0px;
=======
  background-image: url(/static/sprites/spritesmith-main-13.png);
  background-position: -922px -530px;
>>>>>>> 6c65056e
  width: 105px;
  height: 105px;
}
.Mount_Body_Treeling-CottonCandyPink {
<<<<<<< HEAD
  background-image: url('~assets/images/sprites/spritesmith-main-13.png');
  background-position: -922px -106px;
=======
  background-image: url(/static/sprites/spritesmith-main-13.png);
  background-position: -922px -636px;
>>>>>>> 6c65056e
  width: 105px;
  height: 105px;
}
.Mount_Body_Treeling-Desert {
<<<<<<< HEAD
  background-image: url('~assets/images/sprites/spritesmith-main-13.png');
  background-position: -922px -212px;
=======
  background-image: url(/static/sprites/spritesmith-main-13.png);
  background-position: -922px -742px;
>>>>>>> 6c65056e
  width: 105px;
  height: 105px;
}
.Mount_Body_Treeling-Golden {
<<<<<<< HEAD
  background-image: url('~assets/images/sprites/spritesmith-main-13.png');
  background-position: -922px -318px;
=======
  background-image: url(/static/sprites/spritesmith-main-13.png);
  background-position: 0px -922px;
>>>>>>> 6c65056e
  width: 105px;
  height: 105px;
}
.Mount_Body_Treeling-Red {
<<<<<<< HEAD
  background-image: url('~assets/images/sprites/spritesmith-main-13.png');
  background-position: -922px -424px;
=======
  background-image: url(/static/sprites/spritesmith-main-13.png);
  background-position: -106px -922px;
>>>>>>> 6c65056e
  width: 105px;
  height: 105px;
}
.Mount_Body_Treeling-Shade {
<<<<<<< HEAD
  background-image: url('~assets/images/sprites/spritesmith-main-13.png');
  background-position: -922px -530px;
=======
  background-image: url(/static/sprites/spritesmith-main-13.png);
  background-position: -212px -922px;
>>>>>>> 6c65056e
  width: 105px;
  height: 105px;
}
.Mount_Body_Treeling-Skeleton {
<<<<<<< HEAD
  background-image: url('~assets/images/sprites/spritesmith-main-13.png');
  background-position: -922px -636px;
=======
  background-image: url(/static/sprites/spritesmith-main-13.png);
  background-position: -318px -922px;
>>>>>>> 6c65056e
  width: 105px;
  height: 105px;
}
.Mount_Body_Treeling-White {
<<<<<<< HEAD
  background-image: url('~assets/images/sprites/spritesmith-main-13.png');
  background-position: -922px -742px;
=======
  background-image: url(/static/sprites/spritesmith-main-13.png);
  background-position: -424px -922px;
>>>>>>> 6c65056e
  width: 105px;
  height: 105px;
}
.Mount_Body_Treeling-Zombie {
<<<<<<< HEAD
  background-image: url('~assets/images/sprites/spritesmith-main-13.png');
  background-position: 0px -922px;
=======
  background-image: url(/static/sprites/spritesmith-main-13.png);
  background-position: -530px -922px;
>>>>>>> 6c65056e
  width: 105px;
  height: 105px;
}
.Mount_Body_Triceratops-Base {
<<<<<<< HEAD
  background-image: url('~assets/images/sprites/spritesmith-main-13.png');
  background-position: -1028px -212px;
=======
  background-image: url(/static/sprites/spritesmith-main-13.png);
  background-position: -1028px -742px;
>>>>>>> 6c65056e
  width: 105px;
  height: 105px;
}
.Mount_Body_Triceratops-CottonCandyBlue {
<<<<<<< HEAD
  background-image: url('~assets/images/sprites/spritesmith-main-13.png');
  background-position: -1028px -318px;
=======
  background-image: url(/static/sprites/spritesmith-main-13.png);
  background-position: -1028px -848px;
>>>>>>> 6c65056e
  width: 105px;
  height: 105px;
}
.Mount_Body_Triceratops-CottonCandyPink {
<<<<<<< HEAD
  background-image: url('~assets/images/sprites/spritesmith-main-13.png');
  background-position: -1028px -424px;
=======
  background-image: url(/static/sprites/spritesmith-main-13.png);
  background-position: 0px -1028px;
>>>>>>> 6c65056e
  width: 105px;
  height: 105px;
}
.Mount_Body_Triceratops-Desert {
<<<<<<< HEAD
  background-image: url('~assets/images/sprites/spritesmith-main-13.png');
  background-position: -1028px -530px;
=======
  background-image: url(/static/sprites/spritesmith-main-13.png);
  background-position: -106px -1028px;
>>>>>>> 6c65056e
  width: 105px;
  height: 105px;
}
.Mount_Body_Triceratops-Golden {
<<<<<<< HEAD
  background-image: url('~assets/images/sprites/spritesmith-main-13.png');
  background-position: -1028px -636px;
=======
  background-image: url(/static/sprites/spritesmith-main-13.png);
  background-position: -212px -1028px;
>>>>>>> 6c65056e
  width: 105px;
  height: 105px;
}
.Mount_Body_Triceratops-Red {
<<<<<<< HEAD
  background-image: url('~assets/images/sprites/spritesmith-main-13.png');
  background-position: -1028px -742px;
=======
  background-image: url(/static/sprites/spritesmith-main-13.png);
  background-position: -318px -1028px;
>>>>>>> 6c65056e
  width: 105px;
  height: 105px;
}
.Mount_Body_Triceratops-Shade {
<<<<<<< HEAD
  background-image: url('~assets/images/sprites/spritesmith-main-13.png');
  background-position: -1028px -848px;
=======
  background-image: url(/static/sprites/spritesmith-main-13.png);
  background-position: -424px -1028px;
>>>>>>> 6c65056e
  width: 105px;
  height: 105px;
}
.Mount_Body_Triceratops-Skeleton {
<<<<<<< HEAD
  background-image: url('~assets/images/sprites/spritesmith-main-13.png');
  background-position: 0px -1028px;
=======
  background-image: url(/static/sprites/spritesmith-main-13.png);
  background-position: -530px -1028px;
>>>>>>> 6c65056e
  width: 105px;
  height: 105px;
}
.Mount_Body_Triceratops-White {
<<<<<<< HEAD
  background-image: url('~assets/images/sprites/spritesmith-main-13.png');
  background-position: -106px -1028px;
=======
  background-image: url(/static/sprites/spritesmith-main-13.png);
  background-position: -636px -1028px;
>>>>>>> 6c65056e
  width: 105px;
  height: 105px;
}
.Mount_Body_Triceratops-Zombie {
<<<<<<< HEAD
  background-image: url('~assets/images/sprites/spritesmith-main-13.png');
  background-position: -212px -1028px;
=======
  background-image: url(/static/sprites/spritesmith-main-13.png);
  background-position: -742px -1028px;
>>>>>>> 6c65056e
  width: 105px;
  height: 105px;
}
.Mount_Body_Turkey-Base {
<<<<<<< HEAD
  background-image: url('~assets/images/sprites/spritesmith-main-13.png');
  background-position: -318px -1028px;
=======
  background-image: url(/static/sprites/spritesmith-main-13.png);
  background-position: -848px -1028px;
>>>>>>> 6c65056e
  width: 105px;
  height: 105px;
}
.Mount_Body_Turkey-Gilded {
<<<<<<< HEAD
  background-image: url('~assets/images/sprites/spritesmith-main-13.png');
  background-position: -424px -1028px;
=======
  background-image: url(/static/sprites/spritesmith-main-13.png);
  background-position: -954px -1028px;
>>>>>>> 6c65056e
  width: 105px;
  height: 105px;
}
.Mount_Body_Turtle-Base {
<<<<<<< HEAD
  background-image: url('~assets/images/sprites/spritesmith-main-13.png');
  background-position: -530px -1028px;
=======
  background-image: url(/static/sprites/spritesmith-main-13.png);
  background-position: -1134px 0px;
>>>>>>> 6c65056e
  width: 105px;
  height: 105px;
}
.Mount_Body_Turtle-CottonCandyBlue {
<<<<<<< HEAD
  background-image: url('~assets/images/sprites/spritesmith-main-13.png');
  background-position: -636px -1028px;
=======
  background-image: url(/static/sprites/spritesmith-main-13.png);
  background-position: -1134px -106px;
>>>>>>> 6c65056e
  width: 105px;
  height: 105px;
}
.Mount_Body_Turtle-CottonCandyPink {
<<<<<<< HEAD
  background-image: url('~assets/images/sprites/spritesmith-main-13.png');
  background-position: -742px -1028px;
=======
  background-image: url(/static/sprites/spritesmith-main-13.png);
  background-position: -1134px -212px;
>>>>>>> 6c65056e
  width: 105px;
  height: 105px;
}
.Mount_Body_Turtle-Desert {
<<<<<<< HEAD
  background-image: url('~assets/images/sprites/spritesmith-main-13.png');
  background-position: -848px -1028px;
=======
  background-image: url(/static/sprites/spritesmith-main-13.png);
  background-position: -1134px -318px;
>>>>>>> 6c65056e
  width: 105px;
  height: 105px;
}
.Mount_Body_Turtle-Golden {
<<<<<<< HEAD
  background-image: url('~assets/images/sprites/spritesmith-main-13.png');
  background-position: -954px -1028px;
=======
  background-image: url(/static/sprites/spritesmith-main-13.png);
  background-position: -1134px -424px;
>>>>>>> 6c65056e
  width: 105px;
  height: 105px;
}
.Mount_Body_Turtle-Red {
<<<<<<< HEAD
  background-image: url('~assets/images/sprites/spritesmith-main-13.png');
  background-position: -1134px 0px;
=======
  background-image: url(/static/sprites/spritesmith-main-13.png);
  background-position: -1134px -530px;
>>>>>>> 6c65056e
  width: 105px;
  height: 105px;
}
.Mount_Body_Turtle-Shade {
<<<<<<< HEAD
  background-image: url('~assets/images/sprites/spritesmith-main-13.png');
  background-position: -1134px -106px;
=======
  background-image: url(/static/sprites/spritesmith-main-13.png);
  background-position: -1134px -636px;
>>>>>>> 6c65056e
  width: 105px;
  height: 105px;
}
.Mount_Body_Turtle-Skeleton {
<<<<<<< HEAD
  background-image: url('~assets/images/sprites/spritesmith-main-13.png');
  background-position: -1134px -212px;
=======
  background-image: url(/static/sprites/spritesmith-main-13.png);
  background-position: -1134px -742px;
>>>>>>> 6c65056e
  width: 105px;
  height: 105px;
}
.Mount_Body_Turtle-White {
<<<<<<< HEAD
  background-image: url('~assets/images/sprites/spritesmith-main-13.png');
  background-position: -1134px -318px;
=======
  background-image: url(/static/sprites/spritesmith-main-13.png);
  background-position: -1134px -848px;
>>>>>>> 6c65056e
  width: 105px;
  height: 105px;
}
.Mount_Body_Turtle-Zombie {
<<<<<<< HEAD
  background-image: url('~assets/images/sprites/spritesmith-main-13.png');
  background-position: -1134px -424px;
=======
  background-image: url(/static/sprites/spritesmith-main-13.png);
  background-position: -1134px -954px;
>>>>>>> 6c65056e
  width: 105px;
  height: 105px;
}
.Mount_Body_Unicorn-Base {
<<<<<<< HEAD
  background-image: url('~assets/images/sprites/spritesmith-main-13.png');
  background-position: -1134px -530px;
=======
  background-image: url(/static/sprites/spritesmith-main-13.png);
  background-position: 0px -1134px;
>>>>>>> 6c65056e
  width: 105px;
  height: 105px;
}
.Mount_Body_Unicorn-CottonCandyBlue {
<<<<<<< HEAD
  background-image: url('~assets/images/sprites/spritesmith-main-13.png');
  background-position: -1134px -636px;
=======
  background-image: url(/static/sprites/spritesmith-main-13.png);
  background-position: -106px -1134px;
>>>>>>> 6c65056e
  width: 105px;
  height: 105px;
}
.Mount_Body_Unicorn-CottonCandyPink {
<<<<<<< HEAD
  background-image: url('~assets/images/sprites/spritesmith-main-13.png');
  background-position: -1134px -742px;
=======
  background-image: url(/static/sprites/spritesmith-main-13.png);
  background-position: -212px -1134px;
>>>>>>> 6c65056e
  width: 105px;
  height: 105px;
}
.Mount_Body_Unicorn-Desert {
<<<<<<< HEAD
  background-image: url('~assets/images/sprites/spritesmith-main-13.png');
  background-position: -1134px -848px;
=======
  background-image: url(/static/sprites/spritesmith-main-13.png);
  background-position: -318px -1134px;
>>>>>>> 6c65056e
  width: 105px;
  height: 105px;
}
.Mount_Body_Unicorn-Golden {
<<<<<<< HEAD
  background-image: url('~assets/images/sprites/spritesmith-main-13.png');
  background-position: -1134px -954px;
=======
  background-image: url(/static/sprites/spritesmith-main-13.png);
  background-position: -424px -1134px;
>>>>>>> 6c65056e
  width: 105px;
  height: 105px;
}
.Mount_Body_Unicorn-Red {
<<<<<<< HEAD
  background-image: url('~assets/images/sprites/spritesmith-main-13.png');
  background-position: 0px -1134px;
=======
  background-image: url(/static/sprites/spritesmith-main-13.png);
  background-position: -530px -1134px;
>>>>>>> 6c65056e
  width: 105px;
  height: 105px;
}
.Mount_Body_Unicorn-Shade {
<<<<<<< HEAD
  background-image: url('~assets/images/sprites/spritesmith-main-13.png');
  background-position: -106px -1134px;
=======
  background-image: url(/static/sprites/spritesmith-main-13.png);
  background-position: -636px -1134px;
>>>>>>> 6c65056e
  width: 105px;
  height: 105px;
}
.Mount_Body_Unicorn-Skeleton {
<<<<<<< HEAD
  background-image: url('~assets/images/sprites/spritesmith-main-13.png');
  background-position: -212px -1134px;
=======
  background-image: url(/static/sprites/spritesmith-main-13.png);
  background-position: -742px -1134px;
>>>>>>> 6c65056e
  width: 105px;
  height: 105px;
}
.Mount_Body_Unicorn-White {
<<<<<<< HEAD
  background-image: url('~assets/images/sprites/spritesmith-main-13.png');
  background-position: -318px -1134px;
=======
  background-image: url(/static/sprites/spritesmith-main-13.png);
  background-position: -848px -1134px;
>>>>>>> 6c65056e
  width: 105px;
  height: 105px;
}
.Mount_Body_Unicorn-Zombie {
<<<<<<< HEAD
  background-image: url('~assets/images/sprites/spritesmith-main-13.png');
  background-position: -424px -1134px;
=======
  background-image: url(/static/sprites/spritesmith-main-13.png);
  background-position: -954px -1134px;
>>>>>>> 6c65056e
  width: 105px;
  height: 105px;
}
.Mount_Body_Whale-Base {
<<<<<<< HEAD
  background-image: url('~assets/images/sprites/spritesmith-main-13.png');
  background-position: -530px -1134px;
=======
  background-image: url(/static/sprites/spritesmith-main-13.png);
  background-position: -1060px -1134px;
>>>>>>> 6c65056e
  width: 105px;
  height: 105px;
}
.Mount_Body_Whale-CottonCandyBlue {
<<<<<<< HEAD
  background-image: url('~assets/images/sprites/spritesmith-main-13.png');
  background-position: -636px -1134px;
=======
  background-image: url(/static/sprites/spritesmith-main-13.png);
  background-position: -1240px 0px;
>>>>>>> 6c65056e
  width: 105px;
  height: 105px;
}
.Mount_Body_Whale-CottonCandyPink {
<<<<<<< HEAD
  background-image: url('~assets/images/sprites/spritesmith-main-13.png');
  background-position: -742px -1134px;
=======
  background-image: url(/static/sprites/spritesmith-main-13.png);
  background-position: -1240px -106px;
>>>>>>> 6c65056e
  width: 105px;
  height: 105px;
}
.Mount_Body_Whale-Desert {
<<<<<<< HEAD
  background-image: url('~assets/images/sprites/spritesmith-main-13.png');
  background-position: -848px -1134px;
=======
  background-image: url(/static/sprites/spritesmith-main-13.png);
  background-position: -1240px -212px;
>>>>>>> 6c65056e
  width: 105px;
  height: 105px;
}
.Mount_Body_Whale-Golden {
<<<<<<< HEAD
  background-image: url('~assets/images/sprites/spritesmith-main-13.png');
  background-position: -954px -1134px;
=======
  background-image: url(/static/sprites/spritesmith-main-13.png);
  background-position: -1240px -318px;
>>>>>>> 6c65056e
  width: 105px;
  height: 105px;
}
.Mount_Body_Whale-Red {
<<<<<<< HEAD
  background-image: url('~assets/images/sprites/spritesmith-main-13.png');
  background-position: -1060px -1134px;
=======
  background-image: url(/static/sprites/spritesmith-main-13.png);
  background-position: -1240px -424px;
>>>>>>> 6c65056e
  width: 105px;
  height: 105px;
}
.Mount_Body_Whale-Shade {
<<<<<<< HEAD
  background-image: url('~assets/images/sprites/spritesmith-main-13.png');
  background-position: -1240px 0px;
=======
  background-image: url(/static/sprites/spritesmith-main-13.png);
  background-position: -816px -620px;
>>>>>>> 6c65056e
  width: 105px;
  height: 105px;
}
.Mount_Body_Whale-Skeleton {
<<<<<<< HEAD
  background-image: url('~assets/images/sprites/spritesmith-main-13.png');
  background-position: -1240px -106px;
=======
  background-image: url(/static/sprites/spritesmith-main-13.png);
  background-position: -1240px -636px;
>>>>>>> 6c65056e
  width: 105px;
  height: 105px;
}
.Mount_Body_Whale-White {
<<<<<<< HEAD
  background-image: url('~assets/images/sprites/spritesmith-main-13.png');
  background-position: -1240px -212px;
=======
  background-image: url(/static/sprites/spritesmith-main-13.png);
  background-position: -1240px -742px;
>>>>>>> 6c65056e
  width: 105px;
  height: 105px;
}
.Mount_Body_Whale-Zombie {
<<<<<<< HEAD
  background-image: url('~assets/images/sprites/spritesmith-main-13.png');
  background-position: -1240px -318px;
=======
  background-image: url(/static/sprites/spritesmith-main-13.png);
  background-position: -1240px -848px;
>>>>>>> 6c65056e
  width: 105px;
  height: 105px;
}
.Mount_Body_Wolf-Aquatic {
<<<<<<< HEAD
  background-image: url('~assets/images/sprites/spritesmith-main-13.png');
  background-position: -408px -272px;
=======
  background-image: url(/static/sprites/spritesmith-main-13.png);
  background-position: -408px -136px;
>>>>>>> 6c65056e
  width: 135px;
  height: 135px;
}
.Mount_Body_Wolf-Base {
<<<<<<< HEAD
  background-image: url('~assets/images/sprites/spritesmith-main-13.png');
  background-position: -136px 0px;
=======
  background-image: url(/static/sprites/spritesmith-main-13.png);
  background-position: -408px -272px;
>>>>>>> 6c65056e
  width: 135px;
  height: 135px;
}
.Mount_Body_Wolf-CottonCandyBlue {
  background-image: url('~assets/images/sprites/spritesmith-main-13.png');
  background-position: 0px -408px;
  width: 135px;
  height: 135px;
}
.Mount_Body_Wolf-CottonCandyPink {
  background-image: url('~assets/images/sprites/spritesmith-main-13.png');
  background-position: -136px -408px;
  width: 135px;
  height: 135px;
}
.Mount_Body_Wolf-Cupid {
  background-image: url('~assets/images/sprites/spritesmith-main-13.png');
  background-position: -272px -408px;
  width: 135px;
  height: 135px;
}
.Mount_Body_Wolf-Desert {
  background-image: url('~assets/images/sprites/spritesmith-main-13.png');
  background-position: -408px -408px;
  width: 135px;
  height: 135px;
}
.Mount_Body_Wolf-Ember {
<<<<<<< HEAD
  background-image: url('~assets/images/sprites/spritesmith-main-13.png');
  background-position: -544px 0px;
=======
  background-image: url(/static/sprites/spritesmith-main-13.png);
  background-position: 0px 0px;
>>>>>>> 6c65056e
  width: 135px;
  height: 135px;
}
.Mount_Body_Wolf-Fairy {
  background-image: url('~assets/images/sprites/spritesmith-main-13.png');
  background-position: -544px -136px;
  width: 135px;
  height: 135px;
}
.Mount_Body_Wolf-Floral {
  background-image: url('~assets/images/sprites/spritesmith-main-13.png');
  background-position: -544px -272px;
  width: 135px;
  height: 135px;
}
.Mount_Body_Wolf-Ghost {
  background-image: url('~assets/images/sprites/spritesmith-main-13.png');
  background-position: -544px -408px;
  width: 135px;
  height: 135px;
}
.Mount_Body_Wolf-Golden {
<<<<<<< HEAD
  background-image: url('~assets/images/sprites/spritesmith-main-13.png');
  background-position: 0px -544px;
=======
  background-image: url(/static/sprites/spritesmith-main-13.png);
  background-position: -136px 0px;
>>>>>>> 6c65056e
  width: 135px;
  height: 135px;
}
.Mount_Body_Wolf-Holly {
<<<<<<< HEAD
  background-image: url('~assets/images/sprites/spritesmith-main-13.png');
  background-position: 0px 0px;
=======
  background-image: url(/static/sprites/spritesmith-main-13.png);
  background-position: -136px -544px;
>>>>>>> 6c65056e
  width: 135px;
  height: 135px;
}
.Mount_Body_Wolf-Peppermint {
  background-image: url('~assets/images/sprites/spritesmith-main-13.png');
  background-position: -272px -544px;
  width: 135px;
  height: 135px;
}
.Mount_Body_Wolf-Red {
  background-image: url('~assets/images/sprites/spritesmith-main-13.png');
  background-position: -408px -544px;
  width: 135px;
  height: 135px;
}
.Mount_Body_Wolf-RoyalPurple {
  background-image: url('~assets/images/sprites/spritesmith-main-13.png');
  background-position: -544px -544px;
  width: 135px;
  height: 135px;
}
.Mount_Body_Wolf-Shade {
  background-image: url('~assets/images/sprites/spritesmith-main-13.png');
  background-position: -680px 0px;
  width: 135px;
  height: 135px;
}
.Mount_Body_Wolf-Shimmer {
  background-image: url('~assets/images/sprites/spritesmith-main-13.png');
  background-position: -680px -136px;
  width: 135px;
  height: 135px;
}
.Mount_Body_Wolf-Skeleton {
  background-image: url('~assets/images/sprites/spritesmith-main-13.png');
  background-position: -680px -272px;
  width: 135px;
  height: 135px;
}
.Mount_Body_Wolf-Spooky {
  background-image: url('~assets/images/sprites/spritesmith-main-13.png');
  background-position: -680px -408px;
  width: 135px;
  height: 135px;
}
.Mount_Body_Wolf-Thunderstorm {
  background-image: url('~assets/images/sprites/spritesmith-main-13.png');
  background-position: -680px -544px;
  width: 135px;
  height: 135px;
}
.Mount_Body_Wolf-White {
  background-image: url('~assets/images/sprites/spritesmith-main-13.png');
  background-position: 0px -680px;
  width: 135px;
  height: 135px;
}
.Mount_Body_Wolf-Zombie {
  background-image: url('~assets/images/sprites/spritesmith-main-13.png');
  background-position: -136px -680px;
  width: 135px;
  height: 135px;
}
<<<<<<< HEAD
.Mount_Head_Armadillo-Base {
  background-image: url('~assets/images/sprites/spritesmith-main-13.png');
  background-position: -1346px -318px;
  width: 105px;
  height: 105px;
}
.Mount_Head_Armadillo-CottonCandyBlue {
  background-image: url('~assets/images/sprites/spritesmith-main-13.png');
  background-position: -1346px -424px;
  width: 105px;
  height: 105px;
}
.Mount_Head_Armadillo-CottonCandyPink {
  background-image: url('~assets/images/sprites/spritesmith-main-13.png');
  background-position: -1346px -530px;
  width: 105px;
  height: 105px;
}
.Mount_Head_Armadillo-Desert {
  background-image: url('~assets/images/sprites/spritesmith-main-13.png');
  background-position: -1346px -636px;
  width: 105px;
  height: 105px;
}
.Mount_Head_Armadillo-Golden {
  background-image: url('~assets/images/sprites/spritesmith-main-13.png');
  background-position: -1346px -742px;
  width: 105px;
  height: 105px;
}
.Mount_Head_Armadillo-Red {
  background-image: url('~assets/images/sprites/spritesmith-main-13.png');
=======
.Mount_Body_Yarn-Base {
  background-image: url(/static/sprites/spritesmith-main-13.png);
>>>>>>> 6c65056e
  background-position: -1346px -848px;
  width: 105px;
  height: 105px;
}
<<<<<<< HEAD
.Mount_Head_Armadillo-Shade {
  background-image: url('~assets/images/sprites/spritesmith-main-13.png');
=======
.Mount_Body_Yarn-CottonCandyBlue {
  background-image: url(/static/sprites/spritesmith-main-13.png);
>>>>>>> 6c65056e
  background-position: -1346px -954px;
  width: 105px;
  height: 105px;
}
<<<<<<< HEAD
.Mount_Head_Armadillo-Skeleton {
  background-image: url('~assets/images/sprites/spritesmith-main-13.png');
=======
.Mount_Body_Yarn-CottonCandyPink {
  background-image: url(/static/sprites/spritesmith-main-13.png);
>>>>>>> 6c65056e
  background-position: -1346px -1060px;
  width: 105px;
  height: 105px;
}
<<<<<<< HEAD
.Mount_Head_Armadillo-White {
  background-image: url('~assets/images/sprites/spritesmith-main-13.png');
=======
.Mount_Body_Yarn-Desert {
  background-image: url(/static/sprites/spritesmith-main-13.png);
>>>>>>> 6c65056e
  background-position: -1346px -1166px;
  width: 105px;
  height: 105px;
}
<<<<<<< HEAD
.Mount_Head_Armadillo-Zombie {
  background-image: url('~assets/images/sprites/spritesmith-main-13.png');
=======
.Mount_Body_Yarn-Golden {
  background-image: url(/static/sprites/spritesmith-main-13.png);
>>>>>>> 6c65056e
  background-position: 0px -1346px;
  width: 105px;
  height: 105px;
}
<<<<<<< HEAD
.Mount_Head_Axolotl-Base {
  background-image: url('~assets/images/sprites/spritesmith-main-13.png');
=======
.Mount_Body_Yarn-Red {
  background-image: url(/static/sprites/spritesmith-main-13.png);
>>>>>>> 6c65056e
  background-position: -106px -1346px;
  width: 105px;
  height: 105px;
}
<<<<<<< HEAD
.Mount_Head_Axolotl-CottonCandyBlue {
  background-image: url('~assets/images/sprites/spritesmith-main-13.png');
=======
.Mount_Body_Yarn-Shade {
  background-image: url(/static/sprites/spritesmith-main-13.png);
>>>>>>> 6c65056e
  background-position: -212px -1346px;
  width: 105px;
  height: 105px;
}
<<<<<<< HEAD
.Mount_Head_Axolotl-CottonCandyPink {
  background-image: url('~assets/images/sprites/spritesmith-main-13.png');
=======
.Mount_Body_Yarn-Skeleton {
  background-image: url(/static/sprites/spritesmith-main-13.png);
>>>>>>> 6c65056e
  background-position: -318px -1346px;
  width: 105px;
  height: 105px;
}
<<<<<<< HEAD
.Mount_Head_Axolotl-Desert {
  background-image: url('~assets/images/sprites/spritesmith-main-13.png');
=======
.Mount_Body_Yarn-White {
  background-image: url(/static/sprites/spritesmith-main-13.png);
>>>>>>> 6c65056e
  background-position: -424px -1346px;
  width: 105px;
  height: 105px;
}
<<<<<<< HEAD
.Mount_Head_Axolotl-Golden {
  background-image: url('~assets/images/sprites/spritesmith-main-13.png');
=======
.Mount_Body_Yarn-Zombie {
  background-image: url(/static/sprites/spritesmith-main-13.png);
>>>>>>> 6c65056e
  background-position: -530px -1346px;
  width: 105px;
  height: 105px;
}
<<<<<<< HEAD
.Mount_Head_Axolotl-Red {
  background-image: url('~assets/images/sprites/spritesmith-main-13.png');
=======
.Mount_Head_Armadillo-Base {
  background-image: url(/static/sprites/spritesmith-main-13.png);
>>>>>>> 6c65056e
  background-position: -636px -1346px;
  width: 105px;
  height: 105px;
}
<<<<<<< HEAD
.Mount_Head_Axolotl-Shade {
  background-image: url('~assets/images/sprites/spritesmith-main-13.png');
=======
.Mount_Head_Armadillo-CottonCandyBlue {
  background-image: url(/static/sprites/spritesmith-main-13.png);
>>>>>>> 6c65056e
  background-position: -742px -1346px;
  width: 105px;
  height: 105px;
}
<<<<<<< HEAD
.Mount_Head_Axolotl-Skeleton {
  background-image: url('~assets/images/sprites/spritesmith-main-13.png');
=======
.Mount_Head_Armadillo-CottonCandyPink {
  background-image: url(/static/sprites/spritesmith-main-13.png);
>>>>>>> 6c65056e
  background-position: -848px -1346px;
  width: 105px;
  height: 105px;
}
<<<<<<< HEAD
.Mount_Head_Axolotl-White {
  background-image: url('~assets/images/sprites/spritesmith-main-13.png');
=======
.Mount_Head_Armadillo-Desert {
  background-image: url(/static/sprites/spritesmith-main-13.png);
>>>>>>> 6c65056e
  background-position: -954px -1346px;
  width: 105px;
  height: 105px;
}
<<<<<<< HEAD
.Mount_Head_Axolotl-Zombie {
  background-image: url('~assets/images/sprites/spritesmith-main-13.png');
=======
.Mount_Head_Armadillo-Golden {
  background-image: url(/static/sprites/spritesmith-main-13.png);
>>>>>>> 6c65056e
  background-position: -1060px -1346px;
  width: 105px;
  height: 105px;
}
<<<<<<< HEAD
.Mount_Head_BearCub-Aquatic {
  background-image: url('~assets/images/sprites/spritesmith-main-13.png');
=======
.Mount_Head_Armadillo-Red {
  background-image: url(/static/sprites/spritesmith-main-13.png);
>>>>>>> 6c65056e
  background-position: -1166px -1346px;
  width: 105px;
  height: 105px;
}
<<<<<<< HEAD
.Mount_Head_BearCub-Base {
  background-image: url('~assets/images/sprites/spritesmith-main-13.png');
=======
.Mount_Head_Armadillo-Shade {
  background-image: url(/static/sprites/spritesmith-main-13.png);
>>>>>>> 6c65056e
  background-position: -1272px -1346px;
  width: 105px;
  height: 105px;
}
<<<<<<< HEAD
.Mount_Head_BearCub-CottonCandyBlue {
  background-image: url('~assets/images/sprites/spritesmith-main-13.png');
=======
.Mount_Head_Armadillo-Skeleton {
  background-image: url(/static/sprites/spritesmith-main-13.png);
>>>>>>> 6c65056e
  background-position: -1452px 0px;
  width: 105px;
  height: 105px;
}
<<<<<<< HEAD
.Mount_Head_BearCub-CottonCandyPink {
  background-image: url('~assets/images/sprites/spritesmith-main-13.png');
=======
.Mount_Head_Armadillo-White {
  background-image: url(/static/sprites/spritesmith-main-13.png);
>>>>>>> 6c65056e
  background-position: -1452px -106px;
  width: 105px;
  height: 105px;
}
<<<<<<< HEAD
.Mount_Head_BearCub-Cupid {
  background-image: url('~assets/images/sprites/spritesmith-main-13.png');
=======
.Mount_Head_Armadillo-Zombie {
  background-image: url(/static/sprites/spritesmith-main-13.png);
>>>>>>> 6c65056e
  background-position: -1452px -212px;
  width: 105px;
  height: 105px;
}
<<<<<<< HEAD
.Mount_Head_BearCub-Desert {
  background-image: url('~assets/images/sprites/spritesmith-main-13.png');
=======
.Mount_Head_Axolotl-Base {
  background-image: url(/static/sprites/spritesmith-main-13.png);
>>>>>>> 6c65056e
  background-position: -1452px -318px;
  width: 105px;
  height: 105px;
}
<<<<<<< HEAD
.Mount_Head_BearCub-Ember {
  background-image: url('~assets/images/sprites/spritesmith-main-13.png');
=======
.Mount_Head_Axolotl-CottonCandyBlue {
  background-image: url(/static/sprites/spritesmith-main-13.png);
>>>>>>> 6c65056e
  background-position: -1452px -424px;
  width: 105px;
  height: 105px;
}
<<<<<<< HEAD
.Mount_Head_BearCub-Fairy {
  background-image: url('~assets/images/sprites/spritesmith-main-13.png');
=======
.Mount_Head_Axolotl-CottonCandyPink {
  background-image: url(/static/sprites/spritesmith-main-13.png);
>>>>>>> 6c65056e
  background-position: -1452px -530px;
  width: 105px;
  height: 105px;
}
<<<<<<< HEAD
.Mount_Head_BearCub-Floral {
  background-image: url('~assets/images/sprites/spritesmith-main-13.png');
=======
.Mount_Head_Axolotl-Desert {
  background-image: url(/static/sprites/spritesmith-main-13.png);
>>>>>>> 6c65056e
  background-position: -1452px -636px;
  width: 105px;
  height: 105px;
}
<<<<<<< HEAD
.Mount_Head_BearCub-Ghost {
  background-image: url('~assets/images/sprites/spritesmith-main-13.png');
=======
.Mount_Head_Axolotl-Golden {
  background-image: url(/static/sprites/spritesmith-main-13.png);
>>>>>>> 6c65056e
  background-position: -1452px -742px;
  width: 105px;
  height: 105px;
}
<<<<<<< HEAD
.Mount_Head_BearCub-Golden {
  background-image: url('~assets/images/sprites/spritesmith-main-13.png');
=======
.Mount_Head_Axolotl-Red {
  background-image: url(/static/sprites/spritesmith-main-13.png);
>>>>>>> 6c65056e
  background-position: -1452px -848px;
  width: 105px;
  height: 105px;
}
<<<<<<< HEAD
.Mount_Head_BearCub-Holly {
  background-image: url('~assets/images/sprites/spritesmith-main-13.png');
=======
.Mount_Head_Axolotl-Shade {
  background-image: url(/static/sprites/spritesmith-main-13.png);
>>>>>>> 6c65056e
  background-position: -1452px -954px;
  width: 105px;
  height: 105px;
}
<<<<<<< HEAD
.Mount_Head_BearCub-Peppermint {
  background-image: url('~assets/images/sprites/spritesmith-main-13.png');
=======
.Mount_Head_Axolotl-Skeleton {
  background-image: url(/static/sprites/spritesmith-main-13.png);
>>>>>>> 6c65056e
  background-position: -1452px -1060px;
  width: 105px;
  height: 105px;
}
<<<<<<< HEAD
.Mount_Head_BearCub-Polar {
  background-image: url('~assets/images/sprites/spritesmith-main-13.png');
=======
.Mount_Head_Axolotl-White {
  background-image: url(/static/sprites/spritesmith-main-13.png);
>>>>>>> 6c65056e
  background-position: -1452px -1166px;
  width: 105px;
  height: 105px;
}
<<<<<<< HEAD
.Mount_Head_BearCub-Red {
  background-image: url('~assets/images/sprites/spritesmith-main-13.png');
=======
.Mount_Head_Axolotl-Zombie {
  background-image: url(/static/sprites/spritesmith-main-13.png);
>>>>>>> 6c65056e
  background-position: -1452px -1272px;
  width: 105px;
  height: 105px;
}
<<<<<<< HEAD
.Mount_Head_BearCub-RoyalPurple {
  background-image: url('~assets/images/sprites/spritesmith-main-13.png');
=======
.Mount_Head_BearCub-Aquatic {
  background-image: url(/static/sprites/spritesmith-main-13.png);
>>>>>>> 6c65056e
  background-position: 0px -1452px;
  width: 105px;
  height: 105px;
}
<<<<<<< HEAD
.Mount_Head_BearCub-Shade {
  background-image: url('~assets/images/sprites/spritesmith-main-13.png');
=======
.Mount_Head_BearCub-Base {
  background-image: url(/static/sprites/spritesmith-main-13.png);
>>>>>>> 6c65056e
  background-position: -106px -1452px;
  width: 105px;
  height: 105px;
}
<<<<<<< HEAD
.Mount_Head_BearCub-Shimmer {
  background-image: url('~assets/images/sprites/spritesmith-main-13.png');
=======
.Mount_Head_BearCub-CottonCandyBlue {
  background-image: url(/static/sprites/spritesmith-main-13.png);
>>>>>>> 6c65056e
  background-position: -212px -1452px;
  width: 105px;
  height: 105px;
}
<<<<<<< HEAD
.Mount_Head_BearCub-Skeleton {
  background-image: url('~assets/images/sprites/spritesmith-main-13.png');
=======
.Mount_Head_BearCub-CottonCandyPink {
  background-image: url(/static/sprites/spritesmith-main-13.png);
>>>>>>> 6c65056e
  background-position: -318px -1452px;
  width: 105px;
  height: 105px;
}
<<<<<<< HEAD
.Mount_Head_BearCub-Spooky {
  background-image: url('~assets/images/sprites/spritesmith-main-13.png');
=======
.Mount_Head_BearCub-Cupid {
  background-image: url(/static/sprites/spritesmith-main-13.png);
>>>>>>> 6c65056e
  background-position: -424px -1452px;
  width: 105px;
  height: 105px;
}
<<<<<<< HEAD
.Mount_Head_BearCub-Thunderstorm {
  background-image: url('~assets/images/sprites/spritesmith-main-13.png');
=======
.Mount_Head_BearCub-Desert {
  background-image: url(/static/sprites/spritesmith-main-13.png);
>>>>>>> 6c65056e
  background-position: -530px -1452px;
  width: 105px;
  height: 105px;
}
<<<<<<< HEAD
.Mount_Head_BearCub-White {
  background-image: url('~assets/images/sprites/spritesmith-main-13.png');
=======
.Mount_Head_BearCub-Ember {
  background-image: url(/static/sprites/spritesmith-main-13.png);
>>>>>>> 6c65056e
  background-position: -636px -1452px;
  width: 105px;
  height: 105px;
}
<<<<<<< HEAD
.Mount_Head_BearCub-Zombie {
  background-image: url('~assets/images/sprites/spritesmith-main-13.png');
=======
.Mount_Head_BearCub-Fairy {
  background-image: url(/static/sprites/spritesmith-main-13.png);
>>>>>>> 6c65056e
  background-position: -742px -1452px;
  width: 105px;
  height: 105px;
}
<<<<<<< HEAD
.Mount_Head_Beetle-Base {
  background-image: url('~assets/images/sprites/spritesmith-main-13.png');
=======
.Mount_Head_BearCub-Floral {
  background-image: url(/static/sprites/spritesmith-main-13.png);
>>>>>>> 6c65056e
  background-position: -848px -1452px;
  width: 105px;
  height: 105px;
}
<<<<<<< HEAD
.Mount_Head_Beetle-CottonCandyBlue {
  background-image: url('~assets/images/sprites/spritesmith-main-13.png');
=======
.Mount_Head_BearCub-Ghost {
  background-image: url(/static/sprites/spritesmith-main-13.png);
>>>>>>> 6c65056e
  background-position: -954px -1452px;
  width: 105px;
  height: 105px;
}
<<<<<<< HEAD
.Mount_Head_Beetle-CottonCandyPink {
  background-image: url('~assets/images/sprites/spritesmith-main-13.png');
=======
.Mount_Head_BearCub-Golden {
  background-image: url(/static/sprites/spritesmith-main-13.png);
>>>>>>> 6c65056e
  background-position: -1060px -1452px;
  width: 105px;
  height: 105px;
}
<<<<<<< HEAD
.Mount_Head_Beetle-Desert {
  background-image: url('~assets/images/sprites/spritesmith-main-13.png');
=======
.Mount_Head_BearCub-Holly {
  background-image: url(/static/sprites/spritesmith-main-13.png);
>>>>>>> 6c65056e
  background-position: -1166px -1452px;
  width: 105px;
  height: 105px;
}
<<<<<<< HEAD
.Mount_Head_Beetle-Golden {
  background-image: url('~assets/images/sprites/spritesmith-main-13.png');
=======
.Mount_Head_BearCub-Peppermint {
  background-image: url(/static/sprites/spritesmith-main-13.png);
>>>>>>> 6c65056e
  background-position: -1272px -1452px;
  width: 105px;
  height: 105px;
}
<<<<<<< HEAD
.Mount_Head_Beetle-Red {
  background-image: url('~assets/images/sprites/spritesmith-main-13.png');
=======
.Mount_Head_BearCub-Polar {
  background-image: url(/static/sprites/spritesmith-main-13.png);
>>>>>>> 6c65056e
  background-position: -1378px -1452px;
  width: 105px;
  height: 105px;
}
<<<<<<< HEAD
.Mount_Head_Beetle-Shade {
  background-image: url('~assets/images/sprites/spritesmith-main-13.png');
=======
.Mount_Head_BearCub-Red {
  background-image: url(/static/sprites/spritesmith-main-13.png);
>>>>>>> 6c65056e
  background-position: -1558px 0px;
  width: 105px;
  height: 105px;
}
<<<<<<< HEAD
.Mount_Head_Beetle-Skeleton {
  background-image: url('~assets/images/sprites/spritesmith-main-13.png');
=======
.Mount_Head_BearCub-RoyalPurple {
  background-image: url(/static/sprites/spritesmith-main-13.png);
>>>>>>> 6c65056e
  background-position: -1558px -106px;
  width: 105px;
  height: 105px;
}
<<<<<<< HEAD
.Mount_Head_Beetle-White {
  background-image: url('~assets/images/sprites/spritesmith-main-13.png');
=======
.Mount_Head_BearCub-Shade {
  background-image: url(/static/sprites/spritesmith-main-13.png);
>>>>>>> 6c65056e
  background-position: -1558px -212px;
  width: 105px;
  height: 105px;
}
<<<<<<< HEAD
.Mount_Head_Beetle-Zombie {
  background-image: url('~assets/images/sprites/spritesmith-main-13.png');
=======
.Mount_Head_BearCub-Shimmer {
  background-image: url(/static/sprites/spritesmith-main-13.png);
>>>>>>> 6c65056e
  background-position: -1558px -318px;
  width: 105px;
  height: 105px;
}
<<<<<<< HEAD
.Mount_Head_Bunny-Base {
  background-image: url('~assets/images/sprites/spritesmith-main-13.png');
=======
.Mount_Head_BearCub-Skeleton {
  background-image: url(/static/sprites/spritesmith-main-13.png);
>>>>>>> 6c65056e
  background-position: -1558px -424px;
  width: 105px;
  height: 105px;
}
<<<<<<< HEAD
.Mount_Head_Bunny-CottonCandyBlue {
  background-image: url('~assets/images/sprites/spritesmith-main-13.png');
=======
.Mount_Head_BearCub-Spooky {
  background-image: url(/static/sprites/spritesmith-main-13.png);
>>>>>>> 6c65056e
  background-position: -1558px -530px;
  width: 105px;
  height: 105px;
}
<<<<<<< HEAD
.Mount_Head_Bunny-CottonCandyPink {
  background-image: url('~assets/images/sprites/spritesmith-main-13.png');
=======
.Mount_Head_BearCub-Thunderstorm {
  background-image: url(/static/sprites/spritesmith-main-13.png);
>>>>>>> 6c65056e
  background-position: -1558px -636px;
  width: 105px;
  height: 105px;
}
<<<<<<< HEAD
.Mount_Head_Bunny-Desert {
  background-image: url('~assets/images/sprites/spritesmith-main-13.png');
=======
.Mount_Head_BearCub-White {
  background-image: url(/static/sprites/spritesmith-main-13.png);
>>>>>>> 6c65056e
  background-position: -1558px -742px;
  width: 105px;
  height: 105px;
}
<<<<<<< HEAD
.Mount_Head_Bunny-Golden {
  background-image: url('~assets/images/sprites/spritesmith-main-13.png');
=======
.Mount_Head_BearCub-Zombie {
  background-image: url(/static/sprites/spritesmith-main-13.png);
>>>>>>> 6c65056e
  background-position: -1558px -848px;
  width: 105px;
  height: 105px;
}
<<<<<<< HEAD
.Mount_Head_Bunny-Red {
  background-image: url('~assets/images/sprites/spritesmith-main-13.png');
=======
.Mount_Head_Beetle-Base {
  background-image: url(/static/sprites/spritesmith-main-13.png);
>>>>>>> 6c65056e
  background-position: -1558px -954px;
  width: 105px;
  height: 105px;
}
<<<<<<< HEAD
.Mount_Head_Bunny-Shade {
  background-image: url('~assets/images/sprites/spritesmith-main-13.png');
=======
.Mount_Head_Beetle-CottonCandyBlue {
  background-image: url(/static/sprites/spritesmith-main-13.png);
>>>>>>> 6c65056e
  background-position: -1558px -1060px;
  width: 105px;
  height: 105px;
}
<<<<<<< HEAD
.Mount_Head_Bunny-Skeleton {
  background-image: url('~assets/images/sprites/spritesmith-main-13.png');
=======
.Mount_Head_Beetle-CottonCandyPink {
  background-image: url(/static/sprites/spritesmith-main-13.png);
>>>>>>> 6c65056e
  background-position: -1558px -1166px;
  width: 105px;
  height: 105px;
}
<<<<<<< HEAD
.Mount_Head_Bunny-White {
  background-image: url('~assets/images/sprites/spritesmith-main-13.png');
=======
.Mount_Head_Beetle-Desert {
  background-image: url(/static/sprites/spritesmith-main-13.png);
>>>>>>> 6c65056e
  background-position: -1558px -1272px;
  width: 105px;
  height: 105px;
}
<<<<<<< HEAD
.Mount_Head_Bunny-Zombie {
  background-image: url('~assets/images/sprites/spritesmith-main-13.png');
=======
.Mount_Head_Beetle-Golden {
  background-image: url(/static/sprites/spritesmith-main-13.png);
>>>>>>> 6c65056e
  background-position: -1558px -1378px;
  width: 105px;
  height: 105px;
}
<<<<<<< HEAD
.Mount_Head_Butterfly-Base {
  background-image: url('~assets/images/sprites/spritesmith-main-13.png');
  background-position: -272px -680px;
=======
.Mount_Head_Beetle-Red {
  background-image: url(/static/sprites/spritesmith-main-13.png);
  background-position: 0px -1558px;
>>>>>>> 6c65056e
  width: 105px;
  height: 105px;
}
<<<<<<< HEAD
.Mount_Head_Butterfly-CottonCandyBlue {
  background-image: url('~assets/images/sprites/spritesmith-main-13.png');
  background-position: -378px -680px;
=======
.Mount_Head_Beetle-Shade {
  background-image: url(/static/sprites/spritesmith-main-13.png);
  background-position: -106px -1558px;
>>>>>>> 6c65056e
  width: 105px;
  height: 105px;
}
<<<<<<< HEAD
.Mount_Head_Butterfly-CottonCandyPink {
  background-image: url('~assets/images/sprites/spritesmith-main-13.png');
  background-position: -484px -680px;
=======
.Mount_Head_Beetle-Skeleton {
  background-image: url(/static/sprites/spritesmith-main-13.png);
  background-position: -212px -1558px;
>>>>>>> 6c65056e
  width: 105px;
  height: 105px;
}
<<<<<<< HEAD
.Mount_Head_Butterfly-Desert {
  background-image: url('~assets/images/sprites/spritesmith-main-13.png');
  background-position: -590px -680px;
=======
.Mount_Head_Beetle-White {
  background-image: url(/static/sprites/spritesmith-main-13.png);
  background-position: -318px -1558px;
>>>>>>> 6c65056e
  width: 105px;
  height: 105px;
}
<<<<<<< HEAD
.Mount_Head_Butterfly-Golden {
  background-image: url('~assets/images/sprites/spritesmith-main-13.png');
  background-position: -696px -680px;
=======
.Mount_Head_Beetle-Zombie {
  background-image: url(/static/sprites/spritesmith-main-13.png);
  background-position: -424px -1558px;
>>>>>>> 6c65056e
  width: 105px;
  height: 105px;
}
<<<<<<< HEAD
.Mount_Head_Butterfly-Red {
  background-image: url('~assets/images/sprites/spritesmith-main-13.png');
  background-position: -816px 0px;
=======
.Mount_Head_Bunny-Base {
  background-image: url(/static/sprites/spritesmith-main-13.png);
  background-position: -530px -1558px;
>>>>>>> 6c65056e
  width: 105px;
  height: 105px;
}
<<<<<<< HEAD
.Mount_Head_Butterfly-Shade {
  background-image: url('~assets/images/sprites/spritesmith-main-13.png');
  background-position: -816px -124px;
=======
.Mount_Head_Bunny-CottonCandyBlue {
  background-image: url(/static/sprites/spritesmith-main-13.png);
  background-position: -636px -1558px;
>>>>>>> 6c65056e
  width: 105px;
  height: 105px;
}
<<<<<<< HEAD
.Mount_Head_Butterfly-Skeleton {
  background-image: url('~assets/images/sprites/spritesmith-main-13.png');
  background-position: -816px -248px;
=======
.Mount_Head_Bunny-CottonCandyPink {
  background-image: url(/static/sprites/spritesmith-main-13.png);
  background-position: -742px -1558px;
>>>>>>> 6c65056e
  width: 105px;
  height: 105px;
}
<<<<<<< HEAD
.Mount_Head_Butterfly-White {
  background-image: url('~assets/images/sprites/spritesmith-main-13.png');
  background-position: -816px -372px;
=======
.Mount_Head_Bunny-Desert {
  background-image: url(/static/sprites/spritesmith-main-13.png);
  background-position: -848px -1558px;
>>>>>>> 6c65056e
  width: 105px;
  height: 105px;
}
<<<<<<< HEAD
.Mount_Head_Butterfly-Zombie {
  background-image: url('~assets/images/sprites/spritesmith-main-13.png');
  background-position: -816px -496px;
=======
.Mount_Head_Bunny-Golden {
  background-image: url(/static/sprites/spritesmith-main-13.png);
  background-position: -954px -1558px;
>>>>>>> 6c65056e
  width: 105px;
  height: 105px;
}
<<<<<<< HEAD
.Mount_Head_Cactus-Aquatic {
  background-image: url('~assets/images/sprites/spritesmith-main-13.png');
=======
.Mount_Head_Bunny-Red {
  background-image: url(/static/sprites/spritesmith-main-13.png);
>>>>>>> 6c65056e
  background-position: -1060px -1558px;
  width: 105px;
  height: 105px;
}
<<<<<<< HEAD
.Mount_Head_Cactus-Base {
  background-image: url('~assets/images/sprites/spritesmith-main-13.png');
=======
.Mount_Head_Bunny-Shade {
  background-image: url(/static/sprites/spritesmith-main-13.png);
>>>>>>> 6c65056e
  background-position: -1166px -1558px;
  width: 105px;
  height: 105px;
}
<<<<<<< HEAD
.Mount_Head_Cactus-CottonCandyBlue {
  background-image: url('~assets/images/sprites/spritesmith-main-13.png');
=======
.Mount_Head_Bunny-Skeleton {
  background-image: url(/static/sprites/spritesmith-main-13.png);
>>>>>>> 6c65056e
  background-position: -1272px -1558px;
  width: 105px;
  height: 105px;
}
<<<<<<< HEAD
.Mount_Head_Cactus-CottonCandyPink {
  background-image: url('~assets/images/sprites/spritesmith-main-13.png');
=======
.Mount_Head_Bunny-White {
  background-image: url(/static/sprites/spritesmith-main-13.png);
>>>>>>> 6c65056e
  background-position: -1378px -1558px;
  width: 105px;
  height: 105px;
}
<<<<<<< HEAD
.Mount_Head_Cactus-Cupid {
  background-image: url('~assets/images/sprites/spritesmith-main-13.png');
=======
.Mount_Head_Bunny-Zombie {
  background-image: url(/static/sprites/spritesmith-main-13.png);
>>>>>>> 6c65056e
  background-position: -1484px -1558px;
  width: 105px;
  height: 105px;
}
<<<<<<< HEAD
.Mount_Head_Cactus-Desert {
  background-image: url('~assets/images/sprites/spritesmith-main-13.png');
  background-position: -1664px 0px;
=======
.Mount_Head_Butterfly-Base {
  background-image: url(/static/sprites/spritesmith-main-13.png);
  background-position: -378px -680px;
>>>>>>> 6c65056e
  width: 105px;
  height: 123px;
}
<<<<<<< HEAD
.Mount_Head_Cactus-Ember {
  background-image: url('~assets/images/sprites/spritesmith-main-13.png');
  background-position: -1664px -106px;
=======
.Mount_Head_Butterfly-CottonCandyBlue {
  background-image: url(/static/sprites/spritesmith-main-13.png);
  background-position: -484px -680px;
>>>>>>> 6c65056e
  width: 105px;
  height: 123px;
}
<<<<<<< HEAD
.Mount_Head_Cactus-Fairy {
  background-image: url('~assets/images/sprites/spritesmith-main-13.png');
  background-position: -1664px -212px;
=======
.Mount_Head_Butterfly-CottonCandyPink {
  background-image: url(/static/sprites/spritesmith-main-13.png);
  background-position: -590px -680px;
>>>>>>> 6c65056e
  width: 105px;
  height: 123px;
}
<<<<<<< HEAD
.Mount_Head_Cactus-Floral {
  background-image: url('~assets/images/sprites/spritesmith-main-13.png');
  background-position: -1664px -318px;
=======
.Mount_Head_Butterfly-Desert {
  background-image: url(/static/sprites/spritesmith-main-13.png);
  background-position: -696px -680px;
>>>>>>> 6c65056e
  width: 105px;
  height: 123px;
}
<<<<<<< HEAD
.Mount_Head_Cactus-Ghost {
  background-image: url('~assets/images/sprites/spritesmith-main-13.png');
  background-position: -1664px -424px;
=======
.Mount_Head_Butterfly-Golden {
  background-image: url(/static/sprites/spritesmith-main-13.png);
  background-position: -816px 0px;
>>>>>>> 6c65056e
  width: 105px;
  height: 123px;
}
<<<<<<< HEAD
.Mount_Head_Cactus-Golden {
  background-image: url('~assets/images/sprites/spritesmith-main-13.png');
  background-position: -1664px -530px;
=======
.Mount_Head_Butterfly-Red {
  background-image: url(/static/sprites/spritesmith-main-13.png);
  background-position: -816px -124px;
>>>>>>> 6c65056e
  width: 105px;
  height: 123px;
}
<<<<<<< HEAD
.Mount_Head_Cactus-Holly {
  background-image: url('~assets/images/sprites/spritesmith-main-13.png');
  background-position: -1664px -636px;
=======
.Mount_Head_Butterfly-Shade {
  background-image: url(/static/sprites/spritesmith-main-13.png);
  background-position: -816px -248px;
>>>>>>> 6c65056e
  width: 105px;
  height: 123px;
}
<<<<<<< HEAD
.Mount_Head_Cactus-Peppermint {
  background-image: url('~assets/images/sprites/spritesmith-main-13.png');
  background-position: -1664px -742px;
=======
.Mount_Head_Butterfly-Skeleton {
  background-image: url(/static/sprites/spritesmith-main-13.png);
  background-position: -816px -372px;
>>>>>>> 6c65056e
  width: 105px;
  height: 123px;
}
<<<<<<< HEAD
.Mount_Head_Cactus-Red {
  background-image: url('~assets/images/sprites/spritesmith-main-13.png');
  background-position: -1664px -848px;
=======
.Mount_Head_Butterfly-White {
  background-image: url(/static/sprites/spritesmith-main-13.png);
  background-position: -816px -496px;
>>>>>>> 6c65056e
  width: 105px;
  height: 123px;
}
<<<<<<< HEAD
.Mount_Head_Cactus-RoyalPurple {
  background-image: url('~assets/images/sprites/spritesmith-main-13.png');
  background-position: -1664px -954px;
=======
.Mount_Head_Butterfly-Zombie {
  background-image: url(/static/sprites/spritesmith-main-13.png);
  background-position: -272px -680px;
>>>>>>> 6c65056e
  width: 105px;
  height: 123px;
}
<<<<<<< HEAD
.Mount_Head_Cactus-Shade {
  background-image: url('~assets/images/sprites/spritesmith-main-13.png');
=======
.Mount_Head_Cactus-Aquatic {
  background-image: url(/static/sprites/spritesmith-main-13.png);
>>>>>>> 6c65056e
  background-position: -1664px -1060px;
  width: 105px;
  height: 105px;
}
<<<<<<< HEAD
.Mount_Head_Cactus-Shimmer {
  background-image: url('~assets/images/sprites/spritesmith-main-13.png');
=======
.Mount_Head_Cactus-Base {
  background-image: url(/static/sprites/spritesmith-main-13.png);
>>>>>>> 6c65056e
  background-position: -1664px -1166px;
  width: 105px;
  height: 105px;
}
<<<<<<< HEAD
.Mount_Head_Cactus-Skeleton {
  background-image: url('~assets/images/sprites/spritesmith-main-13.png');
=======
.Mount_Head_Cactus-CottonCandyBlue {
  background-image: url(/static/sprites/spritesmith-main-13.png);
>>>>>>> 6c65056e
  background-position: -1664px -1272px;
  width: 105px;
  height: 105px;
}
<<<<<<< HEAD
.Mount_Head_Cactus-Spooky {
  background-image: url('~assets/images/sprites/spritesmith-main-13.png');
=======
.Mount_Head_Cactus-CottonCandyPink {
  background-image: url(/static/sprites/spritesmith-main-13.png);
>>>>>>> 6c65056e
  background-position: -1664px -1378px;
  width: 105px;
  height: 105px;
}<|MERGE_RESOLUTION|>--- conflicted
+++ resolved
@@ -29,2397 +29,1327 @@
   height: 105px;
 }
 .Mount_Body_Snail-CottonCandyPink {
-<<<<<<< HEAD
-  background-image: url('~assets/images/sprites/spritesmith-main-13.png');
+  background-image: url(/static/sprites/spritesmith-main-13.png);
+  background-position: -1028px -106px;
+  width: 105px;
+  height: 105px;
+}
+.Mount_Body_Snail-Desert {
+  background-image: url(/static/sprites/spritesmith-main-13.png);
+  background-position: -1028px -212px;
+  width: 105px;
+  height: 105px;
+}
+.Mount_Body_Snail-Golden {
+  background-image: url(/static/sprites/spritesmith-main-13.png);
+  background-position: -1028px -318px;
+  width: 105px;
+  height: 105px;
+}
+.Mount_Body_Snail-Red {
+  background-image: url(/static/sprites/spritesmith-main-13.png);
+  background-position: -1028px -424px;
+  width: 105px;
+  height: 105px;
+}
+.Mount_Body_Snail-Shade {
+  background-image: url(/static/sprites/spritesmith-main-13.png);
+  background-position: -1028px -530px;
+  width: 105px;
+  height: 105px;
+}
+.Mount_Body_Snail-Skeleton {
+  background-image: url(/static/sprites/spritesmith-main-13.png);
+  background-position: -1028px -636px;
+  width: 105px;
+  height: 105px;
+}
+.Mount_Body_Snail-White {
+  background-image: url(/static/sprites/spritesmith-main-13.png);
+  background-position: -1240px -954px;
+  width: 105px;
+  height: 105px;
+}
+.Mount_Body_Snail-Zombie {
+  background-image: url(/static/sprites/spritesmith-main-13.png);
+  background-position: -1240px -1060px;
+  width: 105px;
+  height: 105px;
+}
+.Mount_Body_Snake-Base {
+  background-image: url(/static/sprites/spritesmith-main-13.png);
+  background-position: 0px -1240px;
+  width: 105px;
+  height: 105px;
+}
+.Mount_Body_Snake-CottonCandyBlue {
+  background-image: url(/static/sprites/spritesmith-main-13.png);
+  background-position: -106px -1240px;
+  width: 105px;
+  height: 105px;
+}
+.Mount_Body_Snake-CottonCandyPink {
+  background-image: url(/static/sprites/spritesmith-main-13.png);
+  background-position: -212px -1240px;
+  width: 105px;
+  height: 105px;
+}
+.Mount_Body_Snake-Desert {
+  background-image: url(/static/sprites/spritesmith-main-13.png);
+  background-position: -318px -1240px;
+  width: 105px;
+  height: 105px;
+}
+.Mount_Body_Snake-Golden {
+  background-image: url(/static/sprites/spritesmith-main-13.png);
+  background-position: -424px -1240px;
+  width: 105px;
+  height: 105px;
+}
+.Mount_Body_Snake-Red {
+  background-image: url(/static/sprites/spritesmith-main-13.png);
+  background-position: -530px -1240px;
+  width: 105px;
+  height: 105px;
+}
+.Mount_Body_Snake-Shade {
+  background-image: url(/static/sprites/spritesmith-main-13.png);
+  background-position: -636px -1240px;
+  width: 105px;
+  height: 105px;
+}
+.Mount_Body_Snake-Skeleton {
+  background-image: url(/static/sprites/spritesmith-main-13.png);
+  background-position: -742px -1240px;
+  width: 105px;
+  height: 105px;
+}
+.Mount_Body_Snake-White {
+  background-image: url(/static/sprites/spritesmith-main-13.png);
+  background-position: -848px -1240px;
+  width: 105px;
+  height: 105px;
+}
+.Mount_Body_Snake-Zombie {
+  background-image: url(/static/sprites/spritesmith-main-13.png);
+  background-position: -954px -1240px;
+  width: 105px;
+  height: 105px;
+}
+.Mount_Body_Spider-Base {
+  background-image: url(/static/sprites/spritesmith-main-13.png);
+  background-position: -1060px -1240px;
+  width: 105px;
+  height: 105px;
+}
+.Mount_Body_Spider-CottonCandyBlue {
+  background-image: url(/static/sprites/spritesmith-main-13.png);
+  background-position: -1166px -1240px;
+  width: 105px;
+  height: 105px;
+}
+.Mount_Body_Spider-CottonCandyPink {
+  background-image: url(/static/sprites/spritesmith-main-13.png);
+  background-position: -1346px 0px;
+  width: 105px;
+  height: 105px;
+}
+.Mount_Body_Spider-Desert {
+  background-image: url(/static/sprites/spritesmith-main-13.png);
+  background-position: -1346px -106px;
+  width: 105px;
+  height: 105px;
+}
+.Mount_Body_Spider-Golden {
+  background-image: url(/static/sprites/spritesmith-main-13.png);
+  background-position: -1346px -212px;
+  width: 105px;
+  height: 105px;
+}
+.Mount_Body_Spider-Red {
+  background-image: url(/static/sprites/spritesmith-main-13.png);
+  background-position: -1346px -318px;
+  width: 105px;
+  height: 105px;
+}
+.Mount_Body_Spider-Shade {
+  background-image: url(/static/sprites/spritesmith-main-13.png);
+  background-position: -1346px -424px;
+  width: 105px;
+  height: 105px;
+}
+.Mount_Body_Spider-Skeleton {
+  background-image: url(/static/sprites/spritesmith-main-13.png);
+  background-position: -1346px -530px;
+  width: 105px;
+  height: 105px;
+}
+.Mount_Body_Spider-White {
+  background-image: url(/static/sprites/spritesmith-main-13.png);
+  background-position: -1346px -636px;
+  width: 105px;
+  height: 105px;
+}
+.Mount_Body_Spider-Zombie {
+  background-image: url(/static/sprites/spritesmith-main-13.png);
+  background-position: -1346px -742px;
+  width: 105px;
+  height: 105px;
+}
+.Mount_Body_TRex-Base {
+  background-image: url(/static/sprites/spritesmith-main-13.png);
+  background-position: 0px -544px;
+  width: 135px;
+  height: 135px;
+}
+.Mount_Body_TRex-CottonCandyBlue {
+  background-image: url(/static/sprites/spritesmith-main-13.png);
+  background-position: -544px 0px;
+  width: 135px;
+  height: 135px;
+}
+.Mount_Body_TRex-CottonCandyPink {
+  background-image: url(/static/sprites/spritesmith-main-13.png);
+  background-position: 0px -136px;
+  width: 135px;
+  height: 135px;
+}
+.Mount_Body_TRex-Desert {
+  background-image: url(/static/sprites/spritesmith-main-13.png);
+  background-position: -136px -136px;
+  width: 135px;
+  height: 135px;
+}
+.Mount_Body_TRex-Golden {
+  background-image: url(/static/sprites/spritesmith-main-13.png);
+  background-position: -272px 0px;
+  width: 135px;
+  height: 135px;
+}
+.Mount_Body_TRex-Red {
+  background-image: url(/static/sprites/spritesmith-main-13.png);
+  background-position: -272px -136px;
+  width: 135px;
+  height: 135px;
+}
+.Mount_Body_TRex-Shade {
+  background-image: url(/static/sprites/spritesmith-main-13.png);
+  background-position: 0px -272px;
+  width: 135px;
+  height: 135px;
+}
+.Mount_Body_TRex-Skeleton {
+  background-image: url(/static/sprites/spritesmith-main-13.png);
+  background-position: -136px -272px;
+  width: 135px;
+  height: 135px;
+}
+.Mount_Body_TRex-White {
+  background-image: url(/static/sprites/spritesmith-main-13.png);
+  background-position: -272px -272px;
+  width: 135px;
+  height: 135px;
+}
+.Mount_Body_TRex-Zombie {
+  background-image: url(/static/sprites/spritesmith-main-13.png);
+  background-position: -408px 0px;
+  width: 135px;
+  height: 135px;
+}
+.Mount_Body_TigerCub-Aquatic {
+  background-image: url(/static/sprites/spritesmith-main-13.png);
+  background-position: -1664px 0px;
+  width: 105px;
+  height: 105px;
+}
+.Mount_Body_TigerCub-Base {
+  background-image: url(/static/sprites/spritesmith-main-13.png);
+  background-position: -1664px -106px;
+  width: 105px;
+  height: 105px;
+}
+.Mount_Body_TigerCub-CottonCandyBlue {
+  background-image: url(/static/sprites/spritesmith-main-13.png);
+  background-position: -1664px -212px;
+  width: 105px;
+  height: 105px;
+}
+.Mount_Body_TigerCub-CottonCandyPink {
+  background-image: url(/static/sprites/spritesmith-main-13.png);
+  background-position: -1664px -318px;
+  width: 105px;
+  height: 105px;
+}
+.Mount_Body_TigerCub-Cupid {
+  background-image: url(/static/sprites/spritesmith-main-13.png);
+  background-position: -1664px -424px;
+  width: 105px;
+  height: 105px;
+}
+.Mount_Body_TigerCub-Desert {
+  background-image: url(/static/sprites/spritesmith-main-13.png);
+  background-position: -1664px -530px;
+  width: 105px;
+  height: 105px;
+}
+.Mount_Body_TigerCub-Ember {
+  background-image: url(/static/sprites/spritesmith-main-13.png);
+  background-position: -1664px -636px;
+  width: 105px;
+  height: 105px;
+}
+.Mount_Body_TigerCub-Fairy {
+  background-image: url(/static/sprites/spritesmith-main-13.png);
+  background-position: -1664px -742px;
+  width: 105px;
+  height: 105px;
+}
+.Mount_Body_TigerCub-Floral {
+  background-image: url(/static/sprites/spritesmith-main-13.png);
+  background-position: -1664px -848px;
+  width: 105px;
+  height: 105px;
+}
+.Mount_Body_TigerCub-Ghost {
+  background-image: url(/static/sprites/spritesmith-main-13.png);
+  background-position: -1664px -954px;
+  width: 105px;
+  height: 105px;
+}
+.Mount_Body_TigerCub-Golden {
+  background-image: url(/static/sprites/spritesmith-main-13.png);
+  background-position: 0px -816px;
+  width: 105px;
+  height: 105px;
+}
+.Mount_Body_TigerCub-Holly {
+  background-image: url(/static/sprites/spritesmith-main-13.png);
+  background-position: -106px -816px;
+  width: 105px;
+  height: 105px;
+}
+.Mount_Body_TigerCub-Peppermint {
+  background-image: url(/static/sprites/spritesmith-main-13.png);
+  background-position: -212px -816px;
+  width: 105px;
+  height: 105px;
+}
+.Mount_Body_TigerCub-Red {
+  background-image: url(/static/sprites/spritesmith-main-13.png);
+  background-position: -318px -816px;
+  width: 105px;
+  height: 105px;
+}
+.Mount_Body_TigerCub-RoyalPurple {
+  background-image: url(/static/sprites/spritesmith-main-13.png);
+  background-position: -424px -816px;
+  width: 105px;
+  height: 105px;
+}
+.Mount_Body_TigerCub-Shade {
+  background-image: url(/static/sprites/spritesmith-main-13.png);
+  background-position: -530px -816px;
+  width: 105px;
+  height: 105px;
+}
+.Mount_Body_TigerCub-Shimmer {
+  background-image: url(/static/sprites/spritesmith-main-13.png);
+  background-position: -636px -816px;
+  width: 105px;
+  height: 105px;
+}
+.Mount_Body_TigerCub-Skeleton {
+  background-image: url(/static/sprites/spritesmith-main-13.png);
+  background-position: -742px -816px;
+  width: 105px;
+  height: 105px;
+}
+.Mount_Body_TigerCub-Spooky {
+  background-image: url(/static/sprites/spritesmith-main-13.png);
+  background-position: -922px 0px;
+  width: 105px;
+  height: 105px;
+}
+.Mount_Body_TigerCub-Thunderstorm {
+  background-image: url(/static/sprites/spritesmith-main-13.png);
+  background-position: -922px -106px;
+  width: 105px;
+  height: 105px;
+}
+.Mount_Body_TigerCub-White {
+  background-image: url(/static/sprites/spritesmith-main-13.png);
+  background-position: -922px -212px;
+  width: 105px;
+  height: 105px;
+}
+.Mount_Body_TigerCub-Zombie {
+  background-image: url(/static/sprites/spritesmith-main-13.png);
+  background-position: -922px -318px;
+  width: 105px;
+  height: 105px;
+}
+.Mount_Body_Treeling-Base {
+  background-image: url(/static/sprites/spritesmith-main-13.png);
+  background-position: -922px -424px;
+  width: 105px;
+  height: 105px;
+}
+.Mount_Body_Treeling-CottonCandyBlue {
+  background-image: url(/static/sprites/spritesmith-main-13.png);
+  background-position: -922px -530px;
+  width: 105px;
+  height: 105px;
+}
+.Mount_Body_Treeling-CottonCandyPink {
+  background-image: url(/static/sprites/spritesmith-main-13.png);
+  background-position: -922px -636px;
+  width: 105px;
+  height: 105px;
+}
+.Mount_Body_Treeling-Desert {
+  background-image: url(/static/sprites/spritesmith-main-13.png);
+  background-position: -922px -742px;
+  width: 105px;
+  height: 105px;
+}
+.Mount_Body_Treeling-Golden {
+  background-image: url(/static/sprites/spritesmith-main-13.png);
+  background-position: 0px -922px;
+  width: 105px;
+  height: 105px;
+}
+.Mount_Body_Treeling-Red {
+  background-image: url(/static/sprites/spritesmith-main-13.png);
   background-position: -106px -922px;
-=======
-  background-image: url(/static/sprites/spritesmith-main-13.png);
-  background-position: -1028px -106px;
->>>>>>> 6c65056e
-  width: 105px;
-  height: 105px;
-}
-.Mount_Body_Snail-Desert {
-<<<<<<< HEAD
-  background-image: url('~assets/images/sprites/spritesmith-main-13.png');
-  background-position: -1240px -530px;
-=======
-  background-image: url(/static/sprites/spritesmith-main-13.png);
-  background-position: -1028px -212px;
->>>>>>> 6c65056e
-  width: 105px;
-  height: 105px;
-}
-.Mount_Body_Snail-Golden {
-<<<<<<< HEAD
-  background-image: url('~assets/images/sprites/spritesmith-main-13.png');
+  width: 105px;
+  height: 105px;
+}
+.Mount_Body_Treeling-Shade {
+  background-image: url(/static/sprites/spritesmith-main-13.png);
   background-position: -212px -922px;
-=======
-  background-image: url(/static/sprites/spritesmith-main-13.png);
-  background-position: -1028px -318px;
->>>>>>> 6c65056e
-  width: 105px;
-  height: 105px;
-}
-.Mount_Body_Snail-Red {
-<<<<<<< HEAD
-  background-image: url('~assets/images/sprites/spritesmith-main-13.png');
+  width: 105px;
+  height: 105px;
+}
+.Mount_Body_Treeling-Skeleton {
+  background-image: url(/static/sprites/spritesmith-main-13.png);
   background-position: -318px -922px;
-=======
-  background-image: url(/static/sprites/spritesmith-main-13.png);
-  background-position: -1028px -424px;
->>>>>>> 6c65056e
-  width: 105px;
-  height: 105px;
-}
-.Mount_Body_Snail-Shade {
-<<<<<<< HEAD
-  background-image: url('~assets/images/sprites/spritesmith-main-13.png');
+  width: 105px;
+  height: 105px;
+}
+.Mount_Body_Treeling-White {
+  background-image: url(/static/sprites/spritesmith-main-13.png);
   background-position: -424px -922px;
-=======
-  background-image: url(/static/sprites/spritesmith-main-13.png);
-  background-position: -1028px -530px;
->>>>>>> 6c65056e
-  width: 105px;
-  height: 105px;
-}
-.Mount_Body_Snail-Skeleton {
-<<<<<<< HEAD
-  background-image: url('~assets/images/sprites/spritesmith-main-13.png');
+  width: 105px;
+  height: 105px;
+}
+.Mount_Body_Treeling-Zombie {
+  background-image: url(/static/sprites/spritesmith-main-13.png);
   background-position: -530px -922px;
-=======
-  background-image: url(/static/sprites/spritesmith-main-13.png);
-  background-position: -1028px -636px;
->>>>>>> 6c65056e
-  width: 105px;
-  height: 105px;
-}
-.Mount_Body_Snail-White {
-<<<<<<< HEAD
-  background-image: url('~assets/images/sprites/spritesmith-main-13.png');
-  background-position: -636px -922px;
-=======
-  background-image: url(/static/sprites/spritesmith-main-13.png);
-  background-position: -1240px -954px;
->>>>>>> 6c65056e
-  width: 105px;
-  height: 105px;
-}
-.Mount_Body_Snail-Zombie {
-<<<<<<< HEAD
-  background-image: url('~assets/images/sprites/spritesmith-main-13.png');
-  background-position: -742px -922px;
-=======
-  background-image: url(/static/sprites/spritesmith-main-13.png);
-  background-position: -1240px -1060px;
->>>>>>> 6c65056e
-  width: 105px;
-  height: 105px;
-}
-.Mount_Body_Snake-Base {
-<<<<<<< HEAD
-  background-image: url('~assets/images/sprites/spritesmith-main-13.png');
-  background-position: -848px -922px;
-=======
-  background-image: url(/static/sprites/spritesmith-main-13.png);
-  background-position: 0px -1240px;
->>>>>>> 6c65056e
-  width: 105px;
-  height: 105px;
-}
-.Mount_Body_Snake-CottonCandyBlue {
-<<<<<<< HEAD
-  background-image: url('~assets/images/sprites/spritesmith-main-13.png');
-  background-position: -1028px 0px;
-=======
-  background-image: url(/static/sprites/spritesmith-main-13.png);
-  background-position: -106px -1240px;
->>>>>>> 6c65056e
-  width: 105px;
-  height: 105px;
-}
-.Mount_Body_Snake-CottonCandyPink {
-<<<<<<< HEAD
-  background-image: url('~assets/images/sprites/spritesmith-main-13.png');
-  background-position: -1028px -106px;
-=======
-  background-image: url(/static/sprites/spritesmith-main-13.png);
-  background-position: -212px -1240px;
->>>>>>> 6c65056e
-  width: 105px;
-  height: 105px;
-}
-.Mount_Body_Snake-Desert {
-<<<<<<< HEAD
-  background-image: url('~assets/images/sprites/spritesmith-main-13.png');
+  width: 105px;
+  height: 105px;
+}
+.Mount_Body_Triceratops-Base {
+  background-image: url(/static/sprites/spritesmith-main-13.png);
+  background-position: -1028px -742px;
+  width: 105px;
+  height: 105px;
+}
+.Mount_Body_Triceratops-CottonCandyBlue {
+  background-image: url(/static/sprites/spritesmith-main-13.png);
+  background-position: -1028px -848px;
+  width: 105px;
+  height: 105px;
+}
+.Mount_Body_Triceratops-CottonCandyPink {
+  background-image: url(/static/sprites/spritesmith-main-13.png);
+  background-position: 0px -1028px;
+  width: 105px;
+  height: 105px;
+}
+.Mount_Body_Triceratops-Desert {
+  background-image: url(/static/sprites/spritesmith-main-13.png);
+  background-position: -106px -1028px;
+  width: 105px;
+  height: 105px;
+}
+.Mount_Body_Triceratops-Golden {
+  background-image: url(/static/sprites/spritesmith-main-13.png);
+  background-position: -212px -1028px;
+  width: 105px;
+  height: 105px;
+}
+.Mount_Body_Triceratops-Red {
+  background-image: url(/static/sprites/spritesmith-main-13.png);
+  background-position: -318px -1028px;
+  width: 105px;
+  height: 105px;
+}
+.Mount_Body_Triceratops-Shade {
+  background-image: url(/static/sprites/spritesmith-main-13.png);
+  background-position: -424px -1028px;
+  width: 105px;
+  height: 105px;
+}
+.Mount_Body_Triceratops-Skeleton {
+  background-image: url(/static/sprites/spritesmith-main-13.png);
+  background-position: -530px -1028px;
+  width: 105px;
+  height: 105px;
+}
+.Mount_Body_Triceratops-White {
+  background-image: url(/static/sprites/spritesmith-main-13.png);
+  background-position: -636px -1028px;
+  width: 105px;
+  height: 105px;
+}
+.Mount_Body_Triceratops-Zombie {
+  background-image: url(/static/sprites/spritesmith-main-13.png);
+  background-position: -742px -1028px;
+  width: 105px;
+  height: 105px;
+}
+.Mount_Body_Turkey-Base {
+  background-image: url(/static/sprites/spritesmith-main-13.png);
+  background-position: -848px -1028px;
+  width: 105px;
+  height: 105px;
+}
+.Mount_Body_Turkey-Gilded {
+  background-image: url(/static/sprites/spritesmith-main-13.png);
+  background-position: -954px -1028px;
+  width: 105px;
+  height: 105px;
+}
+.Mount_Body_Turtle-Base {
+  background-image: url(/static/sprites/spritesmith-main-13.png);
+  background-position: -1134px 0px;
+  width: 105px;
+  height: 105px;
+}
+.Mount_Body_Turtle-CottonCandyBlue {
+  background-image: url(/static/sprites/spritesmith-main-13.png);
+  background-position: -1134px -106px;
+  width: 105px;
+  height: 105px;
+}
+.Mount_Body_Turtle-CottonCandyPink {
+  background-image: url(/static/sprites/spritesmith-main-13.png);
+  background-position: -1134px -212px;
+  width: 105px;
+  height: 105px;
+}
+.Mount_Body_Turtle-Desert {
+  background-image: url(/static/sprites/spritesmith-main-13.png);
+  background-position: -1134px -318px;
+  width: 105px;
+  height: 105px;
+}
+.Mount_Body_Turtle-Golden {
+  background-image: url(/static/sprites/spritesmith-main-13.png);
+  background-position: -1134px -424px;
+  width: 105px;
+  height: 105px;
+}
+.Mount_Body_Turtle-Red {
+  background-image: url(/static/sprites/spritesmith-main-13.png);
+  background-position: -1134px -530px;
+  width: 105px;
+  height: 105px;
+}
+.Mount_Body_Turtle-Shade {
+  background-image: url(/static/sprites/spritesmith-main-13.png);
+  background-position: -1134px -636px;
+  width: 105px;
+  height: 105px;
+}
+.Mount_Body_Turtle-Skeleton {
+  background-image: url(/static/sprites/spritesmith-main-13.png);
+  background-position: -1134px -742px;
+  width: 105px;
+  height: 105px;
+}
+.Mount_Body_Turtle-White {
+  background-image: url(/static/sprites/spritesmith-main-13.png);
+  background-position: -1134px -848px;
+  width: 105px;
+  height: 105px;
+}
+.Mount_Body_Turtle-Zombie {
+  background-image: url(/static/sprites/spritesmith-main-13.png);
+  background-position: -1134px -954px;
+  width: 105px;
+  height: 105px;
+}
+.Mount_Body_Unicorn-Base {
+  background-image: url(/static/sprites/spritesmith-main-13.png);
+  background-position: 0px -1134px;
+  width: 105px;
+  height: 105px;
+}
+.Mount_Body_Unicorn-CottonCandyBlue {
+  background-image: url(/static/sprites/spritesmith-main-13.png);
+  background-position: -106px -1134px;
+  width: 105px;
+  height: 105px;
+}
+.Mount_Body_Unicorn-CottonCandyPink {
+  background-image: url(/static/sprites/spritesmith-main-13.png);
+  background-position: -212px -1134px;
+  width: 105px;
+  height: 105px;
+}
+.Mount_Body_Unicorn-Desert {
+  background-image: url(/static/sprites/spritesmith-main-13.png);
+  background-position: -318px -1134px;
+  width: 105px;
+  height: 105px;
+}
+.Mount_Body_Unicorn-Golden {
+  background-image: url(/static/sprites/spritesmith-main-13.png);
+  background-position: -424px -1134px;
+  width: 105px;
+  height: 105px;
+}
+.Mount_Body_Unicorn-Red {
+  background-image: url(/static/sprites/spritesmith-main-13.png);
+  background-position: -530px -1134px;
+  width: 105px;
+  height: 105px;
+}
+.Mount_Body_Unicorn-Shade {
+  background-image: url(/static/sprites/spritesmith-main-13.png);
+  background-position: -636px -1134px;
+  width: 105px;
+  height: 105px;
+}
+.Mount_Body_Unicorn-Skeleton {
+  background-image: url(/static/sprites/spritesmith-main-13.png);
+  background-position: -742px -1134px;
+  width: 105px;
+  height: 105px;
+}
+.Mount_Body_Unicorn-White {
+  background-image: url(/static/sprites/spritesmith-main-13.png);
+  background-position: -848px -1134px;
+  width: 105px;
+  height: 105px;
+}
+.Mount_Body_Unicorn-Zombie {
+  background-image: url(/static/sprites/spritesmith-main-13.png);
+  background-position: -954px -1134px;
+  width: 105px;
+  height: 105px;
+}
+.Mount_Body_Whale-Base {
+  background-image: url(/static/sprites/spritesmith-main-13.png);
+  background-position: -1060px -1134px;
+  width: 105px;
+  height: 105px;
+}
+.Mount_Body_Whale-CottonCandyBlue {
+  background-image: url(/static/sprites/spritesmith-main-13.png);
+  background-position: -1240px 0px;
+  width: 105px;
+  height: 105px;
+}
+.Mount_Body_Whale-CottonCandyPink {
+  background-image: url(/static/sprites/spritesmith-main-13.png);
+  background-position: -1240px -106px;
+  width: 105px;
+  height: 105px;
+}
+.Mount_Body_Whale-Desert {
+  background-image: url(/static/sprites/spritesmith-main-13.png);
+  background-position: -1240px -212px;
+  width: 105px;
+  height: 105px;
+}
+.Mount_Body_Whale-Golden {
+  background-image: url(/static/sprites/spritesmith-main-13.png);
+  background-position: -1240px -318px;
+  width: 105px;
+  height: 105px;
+}
+.Mount_Body_Whale-Red {
+  background-image: url(/static/sprites/spritesmith-main-13.png);
   background-position: -1240px -424px;
-=======
-  background-image: url(/static/sprites/spritesmith-main-13.png);
-  background-position: -318px -1240px;
->>>>>>> 6c65056e
-  width: 105px;
-  height: 105px;
-}
-.Mount_Body_Snake-Golden {
-<<<<<<< HEAD
-  background-image: url('~assets/images/sprites/spritesmith-main-13.png');
+  width: 105px;
+  height: 105px;
+}
+.Mount_Body_Whale-Shade {
+  background-image: url(/static/sprites/spritesmith-main-13.png);
+  background-position: -816px -620px;
+  width: 105px;
+  height: 105px;
+}
+.Mount_Body_Whale-Skeleton {
+  background-image: url(/static/sprites/spritesmith-main-13.png);
   background-position: -1240px -636px;
-=======
-  background-image: url(/static/sprites/spritesmith-main-13.png);
-  background-position: -424px -1240px;
->>>>>>> 6c65056e
-  width: 105px;
-  height: 105px;
-}
-.Mount_Body_Snake-Red {
-<<<<<<< HEAD
-  background-image: url('~assets/images/sprites/spritesmith-main-13.png');
+  width: 105px;
+  height: 105px;
+}
+.Mount_Body_Whale-White {
+  background-image: url(/static/sprites/spritesmith-main-13.png);
   background-position: -1240px -742px;
-=======
-  background-image: url(/static/sprites/spritesmith-main-13.png);
-  background-position: -530px -1240px;
->>>>>>> 6c65056e
-  width: 105px;
-  height: 105px;
-}
-.Mount_Body_Snake-Shade {
-<<<<<<< HEAD
-  background-image: url('~assets/images/sprites/spritesmith-main-13.png');
+  width: 105px;
+  height: 105px;
+}
+.Mount_Body_Whale-Zombie {
+  background-image: url(/static/sprites/spritesmith-main-13.png);
   background-position: -1240px -848px;
-=======
-  background-image: url(/static/sprites/spritesmith-main-13.png);
-  background-position: -636px -1240px;
->>>>>>> 6c65056e
-  width: 105px;
-  height: 105px;
-}
-.Mount_Body_Snake-Skeleton {
-<<<<<<< HEAD
-  background-image: url('~assets/images/sprites/spritesmith-main-13.png');
-  background-position: -1240px -954px;
-=======
-  background-image: url(/static/sprites/spritesmith-main-13.png);
-  background-position: -742px -1240px;
->>>>>>> 6c65056e
-  width: 105px;
-  height: 105px;
-}
-.Mount_Body_Snake-White {
-<<<<<<< HEAD
-  background-image: url('~assets/images/sprites/spritesmith-main-13.png');
-  background-position: -1240px -1060px;
-=======
-  background-image: url(/static/sprites/spritesmith-main-13.png);
-  background-position: -848px -1240px;
->>>>>>> 6c65056e
-  width: 105px;
-  height: 105px;
-}
-.Mount_Body_Snake-Zombie {
-<<<<<<< HEAD
-  background-image: url('~assets/images/sprites/spritesmith-main-13.png');
-  background-position: 0px -1240px;
-=======
-  background-image: url(/static/sprites/spritesmith-main-13.png);
-  background-position: -954px -1240px;
->>>>>>> 6c65056e
-  width: 105px;
-  height: 105px;
-}
-.Mount_Body_Spider-Base {
-<<<<<<< HEAD
-  background-image: url('~assets/images/sprites/spritesmith-main-13.png');
-  background-position: -106px -1240px;
-=======
-  background-image: url(/static/sprites/spritesmith-main-13.png);
-  background-position: -1060px -1240px;
->>>>>>> 6c65056e
-  width: 105px;
-  height: 105px;
-}
-.Mount_Body_Spider-CottonCandyBlue {
-<<<<<<< HEAD
-  background-image: url('~assets/images/sprites/spritesmith-main-13.png');
-  background-position: -212px -1240px;
-=======
-  background-image: url(/static/sprites/spritesmith-main-13.png);
-  background-position: -1166px -1240px;
->>>>>>> 6c65056e
-  width: 105px;
-  height: 105px;
-}
-.Mount_Body_Spider-CottonCandyPink {
-<<<<<<< HEAD
-  background-image: url('~assets/images/sprites/spritesmith-main-13.png');
-  background-position: -318px -1240px;
-=======
-  background-image: url(/static/sprites/spritesmith-main-13.png);
-  background-position: -1346px 0px;
->>>>>>> 6c65056e
-  width: 105px;
-  height: 105px;
-}
-.Mount_Body_Spider-Desert {
-<<<<<<< HEAD
-  background-image: url('~assets/images/sprites/spritesmith-main-13.png');
-  background-position: -424px -1240px;
-=======
-  background-image: url(/static/sprites/spritesmith-main-13.png);
-  background-position: -1346px -106px;
->>>>>>> 6c65056e
-  width: 105px;
-  height: 105px;
-}
-.Mount_Body_Spider-Golden {
-<<<<<<< HEAD
-  background-image: url('~assets/images/sprites/spritesmith-main-13.png');
-  background-position: -530px -1240px;
-=======
-  background-image: url(/static/sprites/spritesmith-main-13.png);
-  background-position: -1346px -212px;
->>>>>>> 6c65056e
-  width: 105px;
-  height: 105px;
-}
-.Mount_Body_Spider-Red {
-<<<<<<< HEAD
-  background-image: url('~assets/images/sprites/spritesmith-main-13.png');
-  background-position: -636px -1240px;
-=======
-  background-image: url(/static/sprites/spritesmith-main-13.png);
-  background-position: -1346px -318px;
->>>>>>> 6c65056e
-  width: 105px;
-  height: 105px;
-}
-.Mount_Body_Spider-Shade {
-<<<<<<< HEAD
-  background-image: url('~assets/images/sprites/spritesmith-main-13.png');
-  background-position: -742px -1240px;
-=======
-  background-image: url(/static/sprites/spritesmith-main-13.png);
-  background-position: -1346px -424px;
->>>>>>> 6c65056e
-  width: 105px;
-  height: 105px;
-}
-.Mount_Body_Spider-Skeleton {
-<<<<<<< HEAD
-  background-image: url('~assets/images/sprites/spritesmith-main-13.png');
-  background-position: -848px -1240px;
-=======
-  background-image: url(/static/sprites/spritesmith-main-13.png);
-  background-position: -1346px -530px;
->>>>>>> 6c65056e
-  width: 105px;
-  height: 105px;
-}
-.Mount_Body_Spider-White {
-<<<<<<< HEAD
-  background-image: url('~assets/images/sprites/spritesmith-main-13.png');
-  background-position: -954px -1240px;
-=======
-  background-image: url(/static/sprites/spritesmith-main-13.png);
-  background-position: -1346px -636px;
->>>>>>> 6c65056e
-  width: 105px;
-  height: 105px;
-}
-.Mount_Body_Spider-Zombie {
-<<<<<<< HEAD
-  background-image: url('~assets/images/sprites/spritesmith-main-13.png');
-  background-position: -1060px -1240px;
-=======
-  background-image: url(/static/sprites/spritesmith-main-13.png);
-  background-position: -1346px -742px;
->>>>>>> 6c65056e
-  width: 105px;
-  height: 105px;
-}
-.Mount_Body_TRex-Base {
-<<<<<<< HEAD
-  background-image: url('~assets/images/sprites/spritesmith-main-13.png');
+  width: 105px;
+  height: 105px;
+}
+.Mount_Body_Wolf-Aquatic {
+  background-image: url(/static/sprites/spritesmith-main-13.png);
+  background-position: -408px -136px;
+  width: 135px;
+  height: 135px;
+}
+.Mount_Body_Wolf-Base {
+  background-image: url(/static/sprites/spritesmith-main-13.png);
+  background-position: -408px -272px;
+  width: 135px;
+  height: 135px;
+}
+.Mount_Body_Wolf-CottonCandyBlue {
+  background-image: url(/static/sprites/spritesmith-main-13.png);
+  background-position: 0px -408px;
+  width: 135px;
+  height: 135px;
+}
+.Mount_Body_Wolf-CottonCandyPink {
+  background-image: url(/static/sprites/spritesmith-main-13.png);
+  background-position: -136px -408px;
+  width: 135px;
+  height: 135px;
+}
+.Mount_Body_Wolf-Cupid {
+  background-image: url(/static/sprites/spritesmith-main-13.png);
+  background-position: -272px -408px;
+  width: 135px;
+  height: 135px;
+}
+.Mount_Body_Wolf-Desert {
+  background-image: url(/static/sprites/spritesmith-main-13.png);
+  background-position: -408px -408px;
+  width: 135px;
+  height: 135px;
+}
+.Mount_Body_Wolf-Ember {
+  background-image: url(/static/sprites/spritesmith-main-13.png);
+  background-position: 0px 0px;
+  width: 135px;
+  height: 135px;
+}
+.Mount_Body_Wolf-Fairy {
+  background-image: url(/static/sprites/spritesmith-main-13.png);
+  background-position: -544px -136px;
+  width: 135px;
+  height: 135px;
+}
+.Mount_Body_Wolf-Floral {
+  background-image: url(/static/sprites/spritesmith-main-13.png);
+  background-position: -544px -272px;
+  width: 135px;
+  height: 135px;
+}
+.Mount_Body_Wolf-Ghost {
+  background-image: url(/static/sprites/spritesmith-main-13.png);
+  background-position: -544px -408px;
+  width: 135px;
+  height: 135px;
+}
+.Mount_Body_Wolf-Golden {
+  background-image: url(/static/sprites/spritesmith-main-13.png);
+  background-position: -136px 0px;
+  width: 135px;
+  height: 135px;
+}
+.Mount_Body_Wolf-Holly {
+  background-image: url(/static/sprites/spritesmith-main-13.png);
   background-position: -136px -544px;
-=======
-  background-image: url(/static/sprites/spritesmith-main-13.png);
-  background-position: 0px -544px;
->>>>>>> 6c65056e
-  width: 135px;
-  height: 135px;
-}
-.Mount_Body_TRex-CottonCandyBlue {
-<<<<<<< HEAD
-  background-image: url('~assets/images/sprites/spritesmith-main-13.png');
-  background-position: 0px -136px;
-=======
-  background-image: url(/static/sprites/spritesmith-main-13.png);
-  background-position: -544px 0px;
->>>>>>> 6c65056e
-  width: 135px;
-  height: 135px;
-}
-.Mount_Body_TRex-CottonCandyPink {
-<<<<<<< HEAD
-  background-image: url('~assets/images/sprites/spritesmith-main-13.png');
-  background-position: -136px -136px;
-=======
-  background-image: url(/static/sprites/spritesmith-main-13.png);
-  background-position: 0px -136px;
->>>>>>> 6c65056e
-  width: 135px;
-  height: 135px;
-}
-.Mount_Body_TRex-Desert {
-<<<<<<< HEAD
-  background-image: url('~assets/images/sprites/spritesmith-main-13.png');
-  background-position: -272px 0px;
-=======
-  background-image: url(/static/sprites/spritesmith-main-13.png);
-  background-position: -136px -136px;
->>>>>>> 6c65056e
-  width: 135px;
-  height: 135px;
-}
-.Mount_Body_TRex-Golden {
-<<<<<<< HEAD
-  background-image: url('~assets/images/sprites/spritesmith-main-13.png');
-  background-position: -272px -136px;
-=======
-  background-image: url(/static/sprites/spritesmith-main-13.png);
-  background-position: -272px 0px;
->>>>>>> 6c65056e
-  width: 135px;
-  height: 135px;
-}
-.Mount_Body_TRex-Red {
-<<<<<<< HEAD
-  background-image: url('~assets/images/sprites/spritesmith-main-13.png');
-  background-position: 0px -272px;
-=======
-  background-image: url(/static/sprites/spritesmith-main-13.png);
-  background-position: -272px -136px;
->>>>>>> 6c65056e
-  width: 135px;
-  height: 135px;
-}
-.Mount_Body_TRex-Shade {
-<<<<<<< HEAD
-  background-image: url('~assets/images/sprites/spritesmith-main-13.png');
-  background-position: -136px -272px;
-=======
-  background-image: url(/static/sprites/spritesmith-main-13.png);
-  background-position: 0px -272px;
->>>>>>> 6c65056e
-  width: 135px;
-  height: 135px;
-}
-.Mount_Body_TRex-Skeleton {
-<<<<<<< HEAD
-  background-image: url('~assets/images/sprites/spritesmith-main-13.png');
-  background-position: -272px -272px;
-=======
-  background-image: url(/static/sprites/spritesmith-main-13.png);
-  background-position: -136px -272px;
->>>>>>> 6c65056e
-  width: 135px;
-  height: 135px;
-}
-.Mount_Body_TRex-White {
-<<<<<<< HEAD
-  background-image: url('~assets/images/sprites/spritesmith-main-13.png');
-  background-position: -408px 0px;
-=======
-  background-image: url(/static/sprites/spritesmith-main-13.png);
-  background-position: -272px -272px;
->>>>>>> 6c65056e
-  width: 135px;
-  height: 135px;
-}
-.Mount_Body_TRex-Zombie {
-<<<<<<< HEAD
-  background-image: url('~assets/images/sprites/spritesmith-main-13.png');
-  background-position: -408px -136px;
-=======
-  background-image: url(/static/sprites/spritesmith-main-13.png);
-  background-position: -408px 0px;
->>>>>>> 6c65056e
-  width: 135px;
-  height: 135px;
-}
-.Mount_Body_TigerCub-Aquatic {
-<<<<<<< HEAD
-  background-image: url('~assets/images/sprites/spritesmith-main-13.png');
-  background-position: -1166px -1240px;
-=======
-  background-image: url(/static/sprites/spritesmith-main-13.png);
-  background-position: -1664px 0px;
->>>>>>> 6c65056e
-  width: 105px;
-  height: 105px;
-}
-.Mount_Body_TigerCub-Base {
-<<<<<<< HEAD
-  background-image: url('~assets/images/sprites/spritesmith-main-13.png');
-  background-position: -1346px 0px;
-=======
-  background-image: url(/static/sprites/spritesmith-main-13.png);
-  background-position: -1664px -106px;
->>>>>>> 6c65056e
-  width: 105px;
-  height: 105px;
-}
-.Mount_Body_TigerCub-CottonCandyBlue {
-<<<<<<< HEAD
-  background-image: url('~assets/images/sprites/spritesmith-main-13.png');
-  background-position: -1346px -106px;
-=======
-  background-image: url(/static/sprites/spritesmith-main-13.png);
-  background-position: -1664px -212px;
->>>>>>> 6c65056e
-  width: 105px;
-  height: 105px;
-}
-.Mount_Body_TigerCub-CottonCandyPink {
-<<<<<<< HEAD
-  background-image: url('~assets/images/sprites/spritesmith-main-13.png');
-  background-position: -1346px -212px;
-=======
-  background-image: url(/static/sprites/spritesmith-main-13.png);
-  background-position: -1664px -318px;
->>>>>>> 6c65056e
-  width: 105px;
-  height: 105px;
-}
-.Mount_Body_TigerCub-Cupid {
-<<<<<<< HEAD
-  background-image: url('~assets/images/sprites/spritesmith-main-13.png');
+  width: 135px;
+  height: 135px;
+}
+.Mount_Body_Wolf-Peppermint {
+  background-image: url(/static/sprites/spritesmith-main-13.png);
+  background-position: -272px -544px;
+  width: 135px;
+  height: 135px;
+}
+.Mount_Body_Wolf-Red {
+  background-image: url(/static/sprites/spritesmith-main-13.png);
+  background-position: -408px -544px;
+  width: 135px;
+  height: 135px;
+}
+.Mount_Body_Wolf-RoyalPurple {
+  background-image: url(/static/sprites/spritesmith-main-13.png);
+  background-position: -544px -544px;
+  width: 135px;
+  height: 135px;
+}
+.Mount_Body_Wolf-Shade {
+  background-image: url(/static/sprites/spritesmith-main-13.png);
+  background-position: -680px 0px;
+  width: 135px;
+  height: 135px;
+}
+.Mount_Body_Wolf-Shimmer {
+  background-image: url(/static/sprites/spritesmith-main-13.png);
+  background-position: -680px -136px;
+  width: 135px;
+  height: 135px;
+}
+.Mount_Body_Wolf-Skeleton {
+  background-image: url(/static/sprites/spritesmith-main-13.png);
+  background-position: -680px -272px;
+  width: 135px;
+  height: 135px;
+}
+.Mount_Body_Wolf-Spooky {
+  background-image: url(/static/sprites/spritesmith-main-13.png);
+  background-position: -680px -408px;
+  width: 135px;
+  height: 135px;
+}
+.Mount_Body_Wolf-Thunderstorm {
+  background-image: url(/static/sprites/spritesmith-main-13.png);
+  background-position: -680px -544px;
+  width: 135px;
+  height: 135px;
+}
+.Mount_Body_Wolf-White {
+  background-image: url(/static/sprites/spritesmith-main-13.png);
+  background-position: 0px -680px;
+  width: 135px;
+  height: 135px;
+}
+.Mount_Body_Wolf-Zombie {
+  background-image: url(/static/sprites/spritesmith-main-13.png);
+  background-position: -136px -680px;
+  width: 135px;
+  height: 135px;
+}
+.Mount_Body_Yarn-Base {
+  background-image: url(/static/sprites/spritesmith-main-13.png);
+  background-position: -1346px -848px;
+  width: 105px;
+  height: 105px;
+}
+.Mount_Body_Yarn-CottonCandyBlue {
+  background-image: url(/static/sprites/spritesmith-main-13.png);
+  background-position: -1346px -954px;
+  width: 105px;
+  height: 105px;
+}
+.Mount_Body_Yarn-CottonCandyPink {
+  background-image: url(/static/sprites/spritesmith-main-13.png);
+  background-position: -1346px -1060px;
+  width: 105px;
+  height: 105px;
+}
+.Mount_Body_Yarn-Desert {
+  background-image: url(/static/sprites/spritesmith-main-13.png);
+  background-position: -1346px -1166px;
+  width: 105px;
+  height: 105px;
+}
+.Mount_Body_Yarn-Golden {
+  background-image: url(/static/sprites/spritesmith-main-13.png);
+  background-position: 0px -1346px;
+  width: 105px;
+  height: 105px;
+}
+.Mount_Body_Yarn-Red {
+  background-image: url(/static/sprites/spritesmith-main-13.png);
+  background-position: -106px -1346px;
+  width: 105px;
+  height: 105px;
+}
+.Mount_Body_Yarn-Shade {
+  background-image: url(/static/sprites/spritesmith-main-13.png);
+  background-position: -212px -1346px;
+  width: 105px;
+  height: 105px;
+}
+.Mount_Body_Yarn-Skeleton {
+  background-image: url(/static/sprites/spritesmith-main-13.png);
+  background-position: -318px -1346px;
+  width: 105px;
+  height: 105px;
+}
+.Mount_Body_Yarn-White {
+  background-image: url(/static/sprites/spritesmith-main-13.png);
+  background-position: -424px -1346px;
+  width: 105px;
+  height: 105px;
+}
+.Mount_Body_Yarn-Zombie {
+  background-image: url(/static/sprites/spritesmith-main-13.png);
+  background-position: -530px -1346px;
+  width: 105px;
+  height: 105px;
+}
+.Mount_Head_Armadillo-Base {
+  background-image: url(/static/sprites/spritesmith-main-13.png);
+  background-position: -636px -1346px;
+  width: 105px;
+  height: 105px;
+}
+.Mount_Head_Armadillo-CottonCandyBlue {
+  background-image: url(/static/sprites/spritesmith-main-13.png);
+  background-position: -742px -1346px;
+  width: 105px;
+  height: 105px;
+}
+.Mount_Head_Armadillo-CottonCandyPink {
+  background-image: url(/static/sprites/spritesmith-main-13.png);
+  background-position: -848px -1346px;
+  width: 105px;
+  height: 105px;
+}
+.Mount_Head_Armadillo-Desert {
+  background-image: url(/static/sprites/spritesmith-main-13.png);
+  background-position: -954px -1346px;
+  width: 105px;
+  height: 105px;
+}
+.Mount_Head_Armadillo-Golden {
+  background-image: url(/static/sprites/spritesmith-main-13.png);
+  background-position: -1060px -1346px;
+  width: 105px;
+  height: 105px;
+}
+.Mount_Head_Armadillo-Red {
+  background-image: url(/static/sprites/spritesmith-main-13.png);
+  background-position: -1166px -1346px;
+  width: 105px;
+  height: 105px;
+}
+.Mount_Head_Armadillo-Shade {
+  background-image: url(/static/sprites/spritesmith-main-13.png);
+  background-position: -1272px -1346px;
+  width: 105px;
+  height: 105px;
+}
+.Mount_Head_Armadillo-Skeleton {
+  background-image: url(/static/sprites/spritesmith-main-13.png);
+  background-position: -1452px 0px;
+  width: 105px;
+  height: 105px;
+}
+.Mount_Head_Armadillo-White {
+  background-image: url(/static/sprites/spritesmith-main-13.png);
+  background-position: -1452px -106px;
+  width: 105px;
+  height: 105px;
+}
+.Mount_Head_Armadillo-Zombie {
+  background-image: url(/static/sprites/spritesmith-main-13.png);
+  background-position: -1452px -212px;
+  width: 105px;
+  height: 105px;
+}
+.Mount_Head_Axolotl-Base {
+  background-image: url(/static/sprites/spritesmith-main-13.png);
+  background-position: -1452px -318px;
+  width: 105px;
+  height: 105px;
+}
+.Mount_Head_Axolotl-CottonCandyBlue {
+  background-image: url(/static/sprites/spritesmith-main-13.png);
+  background-position: -1452px -424px;
+  width: 105px;
+  height: 105px;
+}
+.Mount_Head_Axolotl-CottonCandyPink {
+  background-image: url(/static/sprites/spritesmith-main-13.png);
+  background-position: -1452px -530px;
+  width: 105px;
+  height: 105px;
+}
+.Mount_Head_Axolotl-Desert {
+  background-image: url(/static/sprites/spritesmith-main-13.png);
+  background-position: -1452px -636px;
+  width: 105px;
+  height: 105px;
+}
+.Mount_Head_Axolotl-Golden {
+  background-image: url(/static/sprites/spritesmith-main-13.png);
+  background-position: -1452px -742px;
+  width: 105px;
+  height: 105px;
+}
+.Mount_Head_Axolotl-Red {
+  background-image: url(/static/sprites/spritesmith-main-13.png);
+  background-position: -1452px -848px;
+  width: 105px;
+  height: 105px;
+}
+.Mount_Head_Axolotl-Shade {
+  background-image: url(/static/sprites/spritesmith-main-13.png);
+  background-position: -1452px -954px;
+  width: 105px;
+  height: 105px;
+}
+.Mount_Head_Axolotl-Skeleton {
+  background-image: url(/static/sprites/spritesmith-main-13.png);
+  background-position: -1452px -1060px;
+  width: 105px;
+  height: 105px;
+}
+.Mount_Head_Axolotl-White {
+  background-image: url(/static/sprites/spritesmith-main-13.png);
+  background-position: -1452px -1166px;
+  width: 105px;
+  height: 105px;
+}
+.Mount_Head_Axolotl-Zombie {
+  background-image: url(/static/sprites/spritesmith-main-13.png);
+  background-position: -1452px -1272px;
+  width: 105px;
+  height: 105px;
+}
+.Mount_Head_BearCub-Aquatic {
+  background-image: url(/static/sprites/spritesmith-main-13.png);
+  background-position: 0px -1452px;
+  width: 105px;
+  height: 105px;
+}
+.Mount_Head_BearCub-Base {
+  background-image: url(/static/sprites/spritesmith-main-13.png);
+  background-position: -106px -1452px;
+  width: 105px;
+  height: 105px;
+}
+.Mount_Head_BearCub-CottonCandyBlue {
+  background-image: url(/static/sprites/spritesmith-main-13.png);
+  background-position: -212px -1452px;
+  width: 105px;
+  height: 105px;
+}
+.Mount_Head_BearCub-CottonCandyPink {
+  background-image: url(/static/sprites/spritesmith-main-13.png);
+  background-position: -318px -1452px;
+  width: 105px;
+  height: 105px;
+}
+.Mount_Head_BearCub-Cupid {
+  background-image: url(/static/sprites/spritesmith-main-13.png);
+  background-position: -424px -1452px;
+  width: 105px;
+  height: 105px;
+}
+.Mount_Head_BearCub-Desert {
+  background-image: url(/static/sprites/spritesmith-main-13.png);
+  background-position: -530px -1452px;
+  width: 105px;
+  height: 105px;
+}
+.Mount_Head_BearCub-Ember {
+  background-image: url(/static/sprites/spritesmith-main-13.png);
+  background-position: -636px -1452px;
+  width: 105px;
+  height: 105px;
+}
+.Mount_Head_BearCub-Fairy {
+  background-image: url(/static/sprites/spritesmith-main-13.png);
+  background-position: -742px -1452px;
+  width: 105px;
+  height: 105px;
+}
+.Mount_Head_BearCub-Floral {
+  background-image: url(/static/sprites/spritesmith-main-13.png);
+  background-position: -848px -1452px;
+  width: 105px;
+  height: 105px;
+}
+.Mount_Head_BearCub-Ghost {
+  background-image: url(/static/sprites/spritesmith-main-13.png);
+  background-position: -954px -1452px;
+  width: 105px;
+  height: 105px;
+}
+.Mount_Head_BearCub-Golden {
+  background-image: url(/static/sprites/spritesmith-main-13.png);
+  background-position: -1060px -1452px;
+  width: 105px;
+  height: 105px;
+}
+.Mount_Head_BearCub-Holly {
+  background-image: url(/static/sprites/spritesmith-main-13.png);
+  background-position: -1166px -1452px;
+  width: 105px;
+  height: 105px;
+}
+.Mount_Head_BearCub-Peppermint {
+  background-image: url(/static/sprites/spritesmith-main-13.png);
+  background-position: -1272px -1452px;
+  width: 105px;
+  height: 105px;
+}
+.Mount_Head_BearCub-Polar {
+  background-image: url(/static/sprites/spritesmith-main-13.png);
+  background-position: -1378px -1452px;
+  width: 105px;
+  height: 105px;
+}
+.Mount_Head_BearCub-Red {
+  background-image: url(/static/sprites/spritesmith-main-13.png);
+  background-position: -1558px 0px;
+  width: 105px;
+  height: 105px;
+}
+.Mount_Head_BearCub-RoyalPurple {
+  background-image: url(/static/sprites/spritesmith-main-13.png);
+  background-position: -1558px -106px;
+  width: 105px;
+  height: 105px;
+}
+.Mount_Head_BearCub-Shade {
+  background-image: url(/static/sprites/spritesmith-main-13.png);
+  background-position: -1558px -212px;
+  width: 105px;
+  height: 105px;
+}
+.Mount_Head_BearCub-Shimmer {
+  background-image: url(/static/sprites/spritesmith-main-13.png);
+  background-position: -1558px -318px;
+  width: 105px;
+  height: 105px;
+}
+.Mount_Head_BearCub-Skeleton {
+  background-image: url(/static/sprites/spritesmith-main-13.png);
+  background-position: -1558px -424px;
+  width: 105px;
+  height: 105px;
+}
+.Mount_Head_BearCub-Spooky {
+  background-image: url(/static/sprites/spritesmith-main-13.png);
+  background-position: -1558px -530px;
+  width: 105px;
+  height: 105px;
+}
+.Mount_Head_BearCub-Thunderstorm {
+  background-image: url(/static/sprites/spritesmith-main-13.png);
+  background-position: -1558px -636px;
+  width: 105px;
+  height: 105px;
+}
+.Mount_Head_BearCub-White {
+  background-image: url(/static/sprites/spritesmith-main-13.png);
+  background-position: -1558px -742px;
+  width: 105px;
+  height: 105px;
+}
+.Mount_Head_BearCub-Zombie {
+  background-image: url(/static/sprites/spritesmith-main-13.png);
+  background-position: -1558px -848px;
+  width: 105px;
+  height: 105px;
+}
+.Mount_Head_Beetle-Base {
+  background-image: url(/static/sprites/spritesmith-main-13.png);
+  background-position: -1558px -954px;
+  width: 105px;
+  height: 105px;
+}
+.Mount_Head_Beetle-CottonCandyBlue {
+  background-image: url(/static/sprites/spritesmith-main-13.png);
+  background-position: -1558px -1060px;
+  width: 105px;
+  height: 105px;
+}
+.Mount_Head_Beetle-CottonCandyPink {
+  background-image: url(/static/sprites/spritesmith-main-13.png);
+  background-position: -1558px -1166px;
+  width: 105px;
+  height: 105px;
+}
+.Mount_Head_Beetle-Desert {
+  background-image: url(/static/sprites/spritesmith-main-13.png);
+  background-position: -1558px -1272px;
+  width: 105px;
+  height: 105px;
+}
+.Mount_Head_Beetle-Golden {
+  background-image: url(/static/sprites/spritesmith-main-13.png);
+  background-position: -1558px -1378px;
+  width: 105px;
+  height: 105px;
+}
+.Mount_Head_Beetle-Red {
+  background-image: url(/static/sprites/spritesmith-main-13.png);
   background-position: 0px -1558px;
-=======
-  background-image: url(/static/sprites/spritesmith-main-13.png);
-  background-position: -1664px -424px;
->>>>>>> 6c65056e
-  width: 105px;
-  height: 105px;
-}
-.Mount_Body_TigerCub-Desert {
-<<<<<<< HEAD
-  background-image: url('~assets/images/sprites/spritesmith-main-13.png');
+  width: 105px;
+  height: 105px;
+}
+.Mount_Head_Beetle-Shade {
+  background-image: url(/static/sprites/spritesmith-main-13.png);
   background-position: -106px -1558px;
-=======
-  background-image: url(/static/sprites/spritesmith-main-13.png);
-  background-position: -1664px -530px;
->>>>>>> 6c65056e
-  width: 105px;
-  height: 105px;
-}
-.Mount_Body_TigerCub-Ember {
-<<<<<<< HEAD
-  background-image: url('~assets/images/sprites/spritesmith-main-13.png');
+  width: 105px;
+  height: 105px;
+}
+.Mount_Head_Beetle-Skeleton {
+  background-image: url(/static/sprites/spritesmith-main-13.png);
   background-position: -212px -1558px;
-=======
-  background-image: url(/static/sprites/spritesmith-main-13.png);
-  background-position: -1664px -636px;
->>>>>>> 6c65056e
-  width: 105px;
-  height: 105px;
-}
-.Mount_Body_TigerCub-Fairy {
-<<<<<<< HEAD
-  background-image: url('~assets/images/sprites/spritesmith-main-13.png');
+  width: 105px;
+  height: 105px;
+}
+.Mount_Head_Beetle-White {
+  background-image: url(/static/sprites/spritesmith-main-13.png);
   background-position: -318px -1558px;
-=======
-  background-image: url(/static/sprites/spritesmith-main-13.png);
-  background-position: -1664px -742px;
->>>>>>> 6c65056e
-  width: 105px;
-  height: 105px;
-}
-.Mount_Body_TigerCub-Floral {
-<<<<<<< HEAD
-  background-image: url('~assets/images/sprites/spritesmith-main-13.png');
+  width: 105px;
+  height: 105px;
+}
+.Mount_Head_Beetle-Zombie {
+  background-image: url(/static/sprites/spritesmith-main-13.png);
   background-position: -424px -1558px;
-=======
-  background-image: url(/static/sprites/spritesmith-main-13.png);
-  background-position: -1664px -848px;
->>>>>>> 6c65056e
-  width: 105px;
-  height: 105px;
-}
-.Mount_Body_TigerCub-Ghost {
-<<<<<<< HEAD
-  background-image: url('~assets/images/sprites/spritesmith-main-13.png');
+  width: 105px;
+  height: 105px;
+}
+.Mount_Head_Bunny-Base {
+  background-image: url(/static/sprites/spritesmith-main-13.png);
   background-position: -530px -1558px;
-=======
-  background-image: url(/static/sprites/spritesmith-main-13.png);
-  background-position: -1664px -954px;
->>>>>>> 6c65056e
-  width: 105px;
-  height: 105px;
-}
-.Mount_Body_TigerCub-Golden {
-<<<<<<< HEAD
-  background-image: url('~assets/images/sprites/spritesmith-main-13.png');
+  width: 105px;
+  height: 105px;
+}
+.Mount_Head_Bunny-CottonCandyBlue {
+  background-image: url(/static/sprites/spritesmith-main-13.png);
   background-position: -636px -1558px;
-=======
-  background-image: url(/static/sprites/spritesmith-main-13.png);
-  background-position: 0px -816px;
->>>>>>> 6c65056e
-  width: 105px;
-  height: 105px;
-}
-.Mount_Body_TigerCub-Holly {
-<<<<<<< HEAD
-  background-image: url('~assets/images/sprites/spritesmith-main-13.png');
+  width: 105px;
+  height: 105px;
+}
+.Mount_Head_Bunny-CottonCandyPink {
+  background-image: url(/static/sprites/spritesmith-main-13.png);
   background-position: -742px -1558px;
-=======
-  background-image: url(/static/sprites/spritesmith-main-13.png);
-  background-position: -106px -816px;
->>>>>>> 6c65056e
-  width: 105px;
-  height: 105px;
-}
-.Mount_Body_TigerCub-Peppermint {
-<<<<<<< HEAD
-  background-image: url('~assets/images/sprites/spritesmith-main-13.png');
+  width: 105px;
+  height: 105px;
+}
+.Mount_Head_Bunny-Desert {
+  background-image: url(/static/sprites/spritesmith-main-13.png);
   background-position: -848px -1558px;
-=======
-  background-image: url(/static/sprites/spritesmith-main-13.png);
-  background-position: -212px -816px;
->>>>>>> 6c65056e
-  width: 105px;
-  height: 105px;
-}
-.Mount_Body_TigerCub-Red {
-<<<<<<< HEAD
-  background-image: url('~assets/images/sprites/spritesmith-main-13.png');
+  width: 105px;
+  height: 105px;
+}
+.Mount_Head_Bunny-Golden {
+  background-image: url(/static/sprites/spritesmith-main-13.png);
   background-position: -954px -1558px;
-=======
-  background-image: url(/static/sprites/spritesmith-main-13.png);
-  background-position: -318px -816px;
->>>>>>> 6c65056e
-  width: 105px;
-  height: 105px;
-}
-.Mount_Body_TigerCub-RoyalPurple {
-<<<<<<< HEAD
-  background-image: url('~assets/images/sprites/spritesmith-main-13.png');
-  background-position: -816px -620px;
-=======
-  background-image: url(/static/sprites/spritesmith-main-13.png);
-  background-position: -424px -816px;
->>>>>>> 6c65056e
-  width: 105px;
-  height: 105px;
-}
-.Mount_Body_TigerCub-Shade {
-<<<<<<< HEAD
-  background-image: url('~assets/images/sprites/spritesmith-main-13.png');
-  background-position: 0px -816px;
-=======
-  background-image: url(/static/sprites/spritesmith-main-13.png);
-  background-position: -530px -816px;
->>>>>>> 6c65056e
-  width: 105px;
-  height: 105px;
-}
-.Mount_Body_TigerCub-Shimmer {
-<<<<<<< HEAD
-  background-image: url('~assets/images/sprites/spritesmith-main-13.png');
-  background-position: -106px -816px;
-=======
-  background-image: url(/static/sprites/spritesmith-main-13.png);
-  background-position: -636px -816px;
->>>>>>> 6c65056e
-  width: 105px;
-  height: 105px;
-}
-.Mount_Body_TigerCub-Skeleton {
-<<<<<<< HEAD
-  background-image: url('~assets/images/sprites/spritesmith-main-13.png');
-  background-position: -212px -816px;
-=======
-  background-image: url(/static/sprites/spritesmith-main-13.png);
-  background-position: -742px -816px;
->>>>>>> 6c65056e
-  width: 105px;
-  height: 105px;
-}
-.Mount_Body_TigerCub-Spooky {
-<<<<<<< HEAD
-  background-image: url('~assets/images/sprites/spritesmith-main-13.png');
-  background-position: -318px -816px;
-=======
-  background-image: url(/static/sprites/spritesmith-main-13.png);
-  background-position: -922px 0px;
->>>>>>> 6c65056e
-  width: 105px;
-  height: 105px;
-}
-.Mount_Body_TigerCub-Thunderstorm {
-<<<<<<< HEAD
-  background-image: url('~assets/images/sprites/spritesmith-main-13.png');
-  background-position: -424px -816px;
-=======
-  background-image: url(/static/sprites/spritesmith-main-13.png);
-  background-position: -922px -106px;
->>>>>>> 6c65056e
-  width: 105px;
-  height: 105px;
-}
-.Mount_Body_TigerCub-White {
-<<<<<<< HEAD
-  background-image: url('~assets/images/sprites/spritesmith-main-13.png');
-  background-position: -530px -816px;
-=======
-  background-image: url(/static/sprites/spritesmith-main-13.png);
-  background-position: -922px -212px;
->>>>>>> 6c65056e
-  width: 105px;
-  height: 105px;
-}
-.Mount_Body_TigerCub-Zombie {
-<<<<<<< HEAD
-  background-image: url('~assets/images/sprites/spritesmith-main-13.png');
-  background-position: -636px -816px;
-=======
-  background-image: url(/static/sprites/spritesmith-main-13.png);
-  background-position: -922px -318px;
->>>>>>> 6c65056e
-  width: 105px;
-  height: 105px;
-}
-.Mount_Body_Treeling-Base {
-<<<<<<< HEAD
-  background-image: url('~assets/images/sprites/spritesmith-main-13.png');
-  background-position: -742px -816px;
-=======
-  background-image: url(/static/sprites/spritesmith-main-13.png);
-  background-position: -922px -424px;
->>>>>>> 6c65056e
-  width: 105px;
-  height: 105px;
-}
-.Mount_Body_Treeling-CottonCandyBlue {
-<<<<<<< HEAD
-  background-image: url('~assets/images/sprites/spritesmith-main-13.png');
-  background-position: -922px 0px;
-=======
-  background-image: url(/static/sprites/spritesmith-main-13.png);
-  background-position: -922px -530px;
->>>>>>> 6c65056e
-  width: 105px;
-  height: 105px;
-}
-.Mount_Body_Treeling-CottonCandyPink {
-<<<<<<< HEAD
-  background-image: url('~assets/images/sprites/spritesmith-main-13.png');
-  background-position: -922px -106px;
-=======
-  background-image: url(/static/sprites/spritesmith-main-13.png);
-  background-position: -922px -636px;
->>>>>>> 6c65056e
-  width: 105px;
-  height: 105px;
-}
-.Mount_Body_Treeling-Desert {
-<<<<<<< HEAD
-  background-image: url('~assets/images/sprites/spritesmith-main-13.png');
-  background-position: -922px -212px;
-=======
-  background-image: url(/static/sprites/spritesmith-main-13.png);
-  background-position: -922px -742px;
->>>>>>> 6c65056e
-  width: 105px;
-  height: 105px;
-}
-.Mount_Body_Treeling-Golden {
-<<<<<<< HEAD
-  background-image: url('~assets/images/sprites/spritesmith-main-13.png');
-  background-position: -922px -318px;
-=======
-  background-image: url(/static/sprites/spritesmith-main-13.png);
-  background-position: 0px -922px;
->>>>>>> 6c65056e
-  width: 105px;
-  height: 105px;
-}
-.Mount_Body_Treeling-Red {
-<<<<<<< HEAD
-  background-image: url('~assets/images/sprites/spritesmith-main-13.png');
-  background-position: -922px -424px;
-=======
-  background-image: url(/static/sprites/spritesmith-main-13.png);
-  background-position: -106px -922px;
->>>>>>> 6c65056e
-  width: 105px;
-  height: 105px;
-}
-.Mount_Body_Treeling-Shade {
-<<<<<<< HEAD
-  background-image: url('~assets/images/sprites/spritesmith-main-13.png');
-  background-position: -922px -530px;
-=======
-  background-image: url(/static/sprites/spritesmith-main-13.png);
-  background-position: -212px -922px;
->>>>>>> 6c65056e
-  width: 105px;
-  height: 105px;
-}
-.Mount_Body_Treeling-Skeleton {
-<<<<<<< HEAD
-  background-image: url('~assets/images/sprites/spritesmith-main-13.png');
-  background-position: -922px -636px;
-=======
-  background-image: url(/static/sprites/spritesmith-main-13.png);
-  background-position: -318px -922px;
->>>>>>> 6c65056e
-  width: 105px;
-  height: 105px;
-}
-.Mount_Body_Treeling-White {
-<<<<<<< HEAD
-  background-image: url('~assets/images/sprites/spritesmith-main-13.png');
-  background-position: -922px -742px;
-=======
-  background-image: url(/static/sprites/spritesmith-main-13.png);
-  background-position: -424px -922px;
->>>>>>> 6c65056e
-  width: 105px;
-  height: 105px;
-}
-.Mount_Body_Treeling-Zombie {
-<<<<<<< HEAD
-  background-image: url('~assets/images/sprites/spritesmith-main-13.png');
-  background-position: 0px -922px;
-=======
-  background-image: url(/static/sprites/spritesmith-main-13.png);
-  background-position: -530px -922px;
->>>>>>> 6c65056e
-  width: 105px;
-  height: 105px;
-}
-.Mount_Body_Triceratops-Base {
-<<<<<<< HEAD
-  background-image: url('~assets/images/sprites/spritesmith-main-13.png');
-  background-position: -1028px -212px;
-=======
-  background-image: url(/static/sprites/spritesmith-main-13.png);
-  background-position: -1028px -742px;
->>>>>>> 6c65056e
-  width: 105px;
-  height: 105px;
-}
-.Mount_Body_Triceratops-CottonCandyBlue {
-<<<<<<< HEAD
-  background-image: url('~assets/images/sprites/spritesmith-main-13.png');
-  background-position: -1028px -318px;
-=======
-  background-image: url(/static/sprites/spritesmith-main-13.png);
-  background-position: -1028px -848px;
->>>>>>> 6c65056e
-  width: 105px;
-  height: 105px;
-}
-.Mount_Body_Triceratops-CottonCandyPink {
-<<<<<<< HEAD
-  background-image: url('~assets/images/sprites/spritesmith-main-13.png');
-  background-position: -1028px -424px;
-=======
-  background-image: url(/static/sprites/spritesmith-main-13.png);
-  background-position: 0px -1028px;
->>>>>>> 6c65056e
-  width: 105px;
-  height: 105px;
-}
-.Mount_Body_Triceratops-Desert {
-<<<<<<< HEAD
-  background-image: url('~assets/images/sprites/spritesmith-main-13.png');
-  background-position: -1028px -530px;
-=======
-  background-image: url(/static/sprites/spritesmith-main-13.png);
-  background-position: -106px -1028px;
->>>>>>> 6c65056e
-  width: 105px;
-  height: 105px;
-}
-.Mount_Body_Triceratops-Golden {
-<<<<<<< HEAD
-  background-image: url('~assets/images/sprites/spritesmith-main-13.png');
-  background-position: -1028px -636px;
-=======
-  background-image: url(/static/sprites/spritesmith-main-13.png);
-  background-position: -212px -1028px;
->>>>>>> 6c65056e
-  width: 105px;
-  height: 105px;
-}
-.Mount_Body_Triceratops-Red {
-<<<<<<< HEAD
-  background-image: url('~assets/images/sprites/spritesmith-main-13.png');
-  background-position: -1028px -742px;
-=======
-  background-image: url(/static/sprites/spritesmith-main-13.png);
-  background-position: -318px -1028px;
->>>>>>> 6c65056e
-  width: 105px;
-  height: 105px;
-}
-.Mount_Body_Triceratops-Shade {
-<<<<<<< HEAD
-  background-image: url('~assets/images/sprites/spritesmith-main-13.png');
-  background-position: -1028px -848px;
-=======
-  background-image: url(/static/sprites/spritesmith-main-13.png);
-  background-position: -424px -1028px;
->>>>>>> 6c65056e
-  width: 105px;
-  height: 105px;
-}
-.Mount_Body_Triceratops-Skeleton {
-<<<<<<< HEAD
-  background-image: url('~assets/images/sprites/spritesmith-main-13.png');
-  background-position: 0px -1028px;
-=======
-  background-image: url(/static/sprites/spritesmith-main-13.png);
-  background-position: -530px -1028px;
->>>>>>> 6c65056e
-  width: 105px;
-  height: 105px;
-}
-.Mount_Body_Triceratops-White {
-<<<<<<< HEAD
-  background-image: url('~assets/images/sprites/spritesmith-main-13.png');
-  background-position: -106px -1028px;
-=======
-  background-image: url(/static/sprites/spritesmith-main-13.png);
-  background-position: -636px -1028px;
->>>>>>> 6c65056e
-  width: 105px;
-  height: 105px;
-}
-.Mount_Body_Triceratops-Zombie {
-<<<<<<< HEAD
-  background-image: url('~assets/images/sprites/spritesmith-main-13.png');
-  background-position: -212px -1028px;
-=======
-  background-image: url(/static/sprites/spritesmith-main-13.png);
-  background-position: -742px -1028px;
->>>>>>> 6c65056e
-  width: 105px;
-  height: 105px;
-}
-.Mount_Body_Turkey-Base {
-<<<<<<< HEAD
-  background-image: url('~assets/images/sprites/spritesmith-main-13.png');
-  background-position: -318px -1028px;
-=======
-  background-image: url(/static/sprites/spritesmith-main-13.png);
-  background-position: -848px -1028px;
->>>>>>> 6c65056e
-  width: 105px;
-  height: 105px;
-}
-.Mount_Body_Turkey-Gilded {
-<<<<<<< HEAD
-  background-image: url('~assets/images/sprites/spritesmith-main-13.png');
-  background-position: -424px -1028px;
-=======
-  background-image: url(/static/sprites/spritesmith-main-13.png);
-  background-position: -954px -1028px;
->>>>>>> 6c65056e
-  width: 105px;
-  height: 105px;
-}
-.Mount_Body_Turtle-Base {
-<<<<<<< HEAD
-  background-image: url('~assets/images/sprites/spritesmith-main-13.png');
-  background-position: -530px -1028px;
-=======
-  background-image: url(/static/sprites/spritesmith-main-13.png);
-  background-position: -1134px 0px;
->>>>>>> 6c65056e
-  width: 105px;
-  height: 105px;
-}
-.Mount_Body_Turtle-CottonCandyBlue {
-<<<<<<< HEAD
-  background-image: url('~assets/images/sprites/spritesmith-main-13.png');
-  background-position: -636px -1028px;
-=======
-  background-image: url(/static/sprites/spritesmith-main-13.png);
-  background-position: -1134px -106px;
->>>>>>> 6c65056e
-  width: 105px;
-  height: 105px;
-}
-.Mount_Body_Turtle-CottonCandyPink {
-<<<<<<< HEAD
-  background-image: url('~assets/images/sprites/spritesmith-main-13.png');
-  background-position: -742px -1028px;
-=======
-  background-image: url(/static/sprites/spritesmith-main-13.png);
-  background-position: -1134px -212px;
->>>>>>> 6c65056e
-  width: 105px;
-  height: 105px;
-}
-.Mount_Body_Turtle-Desert {
-<<<<<<< HEAD
-  background-image: url('~assets/images/sprites/spritesmith-main-13.png');
-  background-position: -848px -1028px;
-=======
-  background-image: url(/static/sprites/spritesmith-main-13.png);
-  background-position: -1134px -318px;
->>>>>>> 6c65056e
-  width: 105px;
-  height: 105px;
-}
-.Mount_Body_Turtle-Golden {
-<<<<<<< HEAD
-  background-image: url('~assets/images/sprites/spritesmith-main-13.png');
-  background-position: -954px -1028px;
-=======
-  background-image: url(/static/sprites/spritesmith-main-13.png);
-  background-position: -1134px -424px;
->>>>>>> 6c65056e
-  width: 105px;
-  height: 105px;
-}
-.Mount_Body_Turtle-Red {
-<<<<<<< HEAD
-  background-image: url('~assets/images/sprites/spritesmith-main-13.png');
-  background-position: -1134px 0px;
-=======
-  background-image: url(/static/sprites/spritesmith-main-13.png);
-  background-position: -1134px -530px;
->>>>>>> 6c65056e
-  width: 105px;
-  height: 105px;
-}
-.Mount_Body_Turtle-Shade {
-<<<<<<< HEAD
-  background-image: url('~assets/images/sprites/spritesmith-main-13.png');
-  background-position: -1134px -106px;
-=======
-  background-image: url(/static/sprites/spritesmith-main-13.png);
-  background-position: -1134px -636px;
->>>>>>> 6c65056e
-  width: 105px;
-  height: 105px;
-}
-.Mount_Body_Turtle-Skeleton {
-<<<<<<< HEAD
-  background-image: url('~assets/images/sprites/spritesmith-main-13.png');
-  background-position: -1134px -212px;
-=======
-  background-image: url(/static/sprites/spritesmith-main-13.png);
-  background-position: -1134px -742px;
->>>>>>> 6c65056e
-  width: 105px;
-  height: 105px;
-}
-.Mount_Body_Turtle-White {
-<<<<<<< HEAD
-  background-image: url('~assets/images/sprites/spritesmith-main-13.png');
-  background-position: -1134px -318px;
-=======
-  background-image: url(/static/sprites/spritesmith-main-13.png);
-  background-position: -1134px -848px;
->>>>>>> 6c65056e
-  width: 105px;
-  height: 105px;
-}
-.Mount_Body_Turtle-Zombie {
-<<<<<<< HEAD
-  background-image: url('~assets/images/sprites/spritesmith-main-13.png');
-  background-position: -1134px -424px;
-=======
-  background-image: url(/static/sprites/spritesmith-main-13.png);
-  background-position: -1134px -954px;
->>>>>>> 6c65056e
-  width: 105px;
-  height: 105px;
-}
-.Mount_Body_Unicorn-Base {
-<<<<<<< HEAD
-  background-image: url('~assets/images/sprites/spritesmith-main-13.png');
-  background-position: -1134px -530px;
-=======
-  background-image: url(/static/sprites/spritesmith-main-13.png);
-  background-position: 0px -1134px;
->>>>>>> 6c65056e
-  width: 105px;
-  height: 105px;
-}
-.Mount_Body_Unicorn-CottonCandyBlue {
-<<<<<<< HEAD
-  background-image: url('~assets/images/sprites/spritesmith-main-13.png');
-  background-position: -1134px -636px;
-=======
-  background-image: url(/static/sprites/spritesmith-main-13.png);
-  background-position: -106px -1134px;
->>>>>>> 6c65056e
-  width: 105px;
-  height: 105px;
-}
-.Mount_Body_Unicorn-CottonCandyPink {
-<<<<<<< HEAD
-  background-image: url('~assets/images/sprites/spritesmith-main-13.png');
-  background-position: -1134px -742px;
-=======
-  background-image: url(/static/sprites/spritesmith-main-13.png);
-  background-position: -212px -1134px;
->>>>>>> 6c65056e
-  width: 105px;
-  height: 105px;
-}
-.Mount_Body_Unicorn-Desert {
-<<<<<<< HEAD
-  background-image: url('~assets/images/sprites/spritesmith-main-13.png');
-  background-position: -1134px -848px;
-=======
-  background-image: url(/static/sprites/spritesmith-main-13.png);
-  background-position: -318px -1134px;
->>>>>>> 6c65056e
-  width: 105px;
-  height: 105px;
-}
-.Mount_Body_Unicorn-Golden {
-<<<<<<< HEAD
-  background-image: url('~assets/images/sprites/spritesmith-main-13.png');
-  background-position: -1134px -954px;
-=======
-  background-image: url(/static/sprites/spritesmith-main-13.png);
-  background-position: -424px -1134px;
->>>>>>> 6c65056e
-  width: 105px;
-  height: 105px;
-}
-.Mount_Body_Unicorn-Red {
-<<<<<<< HEAD
-  background-image: url('~assets/images/sprites/spritesmith-main-13.png');
-  background-position: 0px -1134px;
-=======
-  background-image: url(/static/sprites/spritesmith-main-13.png);
-  background-position: -530px -1134px;
->>>>>>> 6c65056e
-  width: 105px;
-  height: 105px;
-}
-.Mount_Body_Unicorn-Shade {
-<<<<<<< HEAD
-  background-image: url('~assets/images/sprites/spritesmith-main-13.png');
-  background-position: -106px -1134px;
-=======
-  background-image: url(/static/sprites/spritesmith-main-13.png);
-  background-position: -636px -1134px;
->>>>>>> 6c65056e
-  width: 105px;
-  height: 105px;
-}
-.Mount_Body_Unicorn-Skeleton {
-<<<<<<< HEAD
-  background-image: url('~assets/images/sprites/spritesmith-main-13.png');
-  background-position: -212px -1134px;
-=======
-  background-image: url(/static/sprites/spritesmith-main-13.png);
-  background-position: -742px -1134px;
->>>>>>> 6c65056e
-  width: 105px;
-  height: 105px;
-}
-.Mount_Body_Unicorn-White {
-<<<<<<< HEAD
-  background-image: url('~assets/images/sprites/spritesmith-main-13.png');
-  background-position: -318px -1134px;
-=======
-  background-image: url(/static/sprites/spritesmith-main-13.png);
-  background-position: -848px -1134px;
->>>>>>> 6c65056e
-  width: 105px;
-  height: 105px;
-}
-.Mount_Body_Unicorn-Zombie {
-<<<<<<< HEAD
-  background-image: url('~assets/images/sprites/spritesmith-main-13.png');
-  background-position: -424px -1134px;
-=======
-  background-image: url(/static/sprites/spritesmith-main-13.png);
-  background-position: -954px -1134px;
->>>>>>> 6c65056e
-  width: 105px;
-  height: 105px;
-}
-.Mount_Body_Whale-Base {
-<<<<<<< HEAD
-  background-image: url('~assets/images/sprites/spritesmith-main-13.png');
-  background-position: -530px -1134px;
-=======
-  background-image: url(/static/sprites/spritesmith-main-13.png);
-  background-position: -1060px -1134px;
->>>>>>> 6c65056e
-  width: 105px;
-  height: 105px;
-}
-.Mount_Body_Whale-CottonCandyBlue {
-<<<<<<< HEAD
-  background-image: url('~assets/images/sprites/spritesmith-main-13.png');
-  background-position: -636px -1134px;
-=======
-  background-image: url(/static/sprites/spritesmith-main-13.png);
-  background-position: -1240px 0px;
->>>>>>> 6c65056e
-  width: 105px;
-  height: 105px;
-}
-.Mount_Body_Whale-CottonCandyPink {
-<<<<<<< HEAD
-  background-image: url('~assets/images/sprites/spritesmith-main-13.png');
-  background-position: -742px -1134px;
-=======
-  background-image: url(/static/sprites/spritesmith-main-13.png);
-  background-position: -1240px -106px;
->>>>>>> 6c65056e
-  width: 105px;
-  height: 105px;
-}
-.Mount_Body_Whale-Desert {
-<<<<<<< HEAD
-  background-image: url('~assets/images/sprites/spritesmith-main-13.png');
-  background-position: -848px -1134px;
-=======
-  background-image: url(/static/sprites/spritesmith-main-13.png);
-  background-position: -1240px -212px;
->>>>>>> 6c65056e
-  width: 105px;
-  height: 105px;
-}
-.Mount_Body_Whale-Golden {
-<<<<<<< HEAD
-  background-image: url('~assets/images/sprites/spritesmith-main-13.png');
-  background-position: -954px -1134px;
-=======
-  background-image: url(/static/sprites/spritesmith-main-13.png);
-  background-position: -1240px -318px;
->>>>>>> 6c65056e
-  width: 105px;
-  height: 105px;
-}
-.Mount_Body_Whale-Red {
-<<<<<<< HEAD
-  background-image: url('~assets/images/sprites/spritesmith-main-13.png');
-  background-position: -1060px -1134px;
-=======
-  background-image: url(/static/sprites/spritesmith-main-13.png);
-  background-position: -1240px -424px;
->>>>>>> 6c65056e
-  width: 105px;
-  height: 105px;
-}
-.Mount_Body_Whale-Shade {
-<<<<<<< HEAD
-  background-image: url('~assets/images/sprites/spritesmith-main-13.png');
-  background-position: -1240px 0px;
-=======
-  background-image: url(/static/sprites/spritesmith-main-13.png);
-  background-position: -816px -620px;
->>>>>>> 6c65056e
-  width: 105px;
-  height: 105px;
-}
-.Mount_Body_Whale-Skeleton {
-<<<<<<< HEAD
-  background-image: url('~assets/images/sprites/spritesmith-main-13.png');
-  background-position: -1240px -106px;
-=======
-  background-image: url(/static/sprites/spritesmith-main-13.png);
-  background-position: -1240px -636px;
->>>>>>> 6c65056e
-  width: 105px;
-  height: 105px;
-}
-.Mount_Body_Whale-White {
-<<<<<<< HEAD
-  background-image: url('~assets/images/sprites/spritesmith-main-13.png');
-  background-position: -1240px -212px;
-=======
-  background-image: url(/static/sprites/spritesmith-main-13.png);
-  background-position: -1240px -742px;
->>>>>>> 6c65056e
-  width: 105px;
-  height: 105px;
-}
-.Mount_Body_Whale-Zombie {
-<<<<<<< HEAD
-  background-image: url('~assets/images/sprites/spritesmith-main-13.png');
-  background-position: -1240px -318px;
-=======
-  background-image: url(/static/sprites/spritesmith-main-13.png);
-  background-position: -1240px -848px;
->>>>>>> 6c65056e
-  width: 105px;
-  height: 105px;
-}
-.Mount_Body_Wolf-Aquatic {
-<<<<<<< HEAD
-  background-image: url('~assets/images/sprites/spritesmith-main-13.png');
-  background-position: -408px -272px;
-=======
-  background-image: url(/static/sprites/spritesmith-main-13.png);
-  background-position: -408px -136px;
->>>>>>> 6c65056e
-  width: 135px;
-  height: 135px;
-}
-.Mount_Body_Wolf-Base {
-<<<<<<< HEAD
-  background-image: url('~assets/images/sprites/spritesmith-main-13.png');
-  background-position: -136px 0px;
-=======
-  background-image: url(/static/sprites/spritesmith-main-13.png);
-  background-position: -408px -272px;
->>>>>>> 6c65056e
-  width: 135px;
-  height: 135px;
-}
-.Mount_Body_Wolf-CottonCandyBlue {
-  background-image: url('~assets/images/sprites/spritesmith-main-13.png');
-  background-position: 0px -408px;
-  width: 135px;
-  height: 135px;
-}
-.Mount_Body_Wolf-CottonCandyPink {
-  background-image: url('~assets/images/sprites/spritesmith-main-13.png');
-  background-position: -136px -408px;
-  width: 135px;
-  height: 135px;
-}
-.Mount_Body_Wolf-Cupid {
-  background-image: url('~assets/images/sprites/spritesmith-main-13.png');
-  background-position: -272px -408px;
-  width: 135px;
-  height: 135px;
-}
-.Mount_Body_Wolf-Desert {
-  background-image: url('~assets/images/sprites/spritesmith-main-13.png');
-  background-position: -408px -408px;
-  width: 135px;
-  height: 135px;
-}
-.Mount_Body_Wolf-Ember {
-<<<<<<< HEAD
-  background-image: url('~assets/images/sprites/spritesmith-main-13.png');
-  background-position: -544px 0px;
-=======
-  background-image: url(/static/sprites/spritesmith-main-13.png);
-  background-position: 0px 0px;
->>>>>>> 6c65056e
-  width: 135px;
-  height: 135px;
-}
-.Mount_Body_Wolf-Fairy {
-  background-image: url('~assets/images/sprites/spritesmith-main-13.png');
-  background-position: -544px -136px;
-  width: 135px;
-  height: 135px;
-}
-.Mount_Body_Wolf-Floral {
-  background-image: url('~assets/images/sprites/spritesmith-main-13.png');
-  background-position: -544px -272px;
-  width: 135px;
-  height: 135px;
-}
-.Mount_Body_Wolf-Ghost {
-  background-image: url('~assets/images/sprites/spritesmith-main-13.png');
-  background-position: -544px -408px;
-  width: 135px;
-  height: 135px;
-}
-.Mount_Body_Wolf-Golden {
-<<<<<<< HEAD
-  background-image: url('~assets/images/sprites/spritesmith-main-13.png');
-  background-position: 0px -544px;
-=======
-  background-image: url(/static/sprites/spritesmith-main-13.png);
-  background-position: -136px 0px;
->>>>>>> 6c65056e
-  width: 135px;
-  height: 135px;
-}
-.Mount_Body_Wolf-Holly {
-<<<<<<< HEAD
-  background-image: url('~assets/images/sprites/spritesmith-main-13.png');
-  background-position: 0px 0px;
-=======
-  background-image: url(/static/sprites/spritesmith-main-13.png);
-  background-position: -136px -544px;
->>>>>>> 6c65056e
-  width: 135px;
-  height: 135px;
-}
-.Mount_Body_Wolf-Peppermint {
-  background-image: url('~assets/images/sprites/spritesmith-main-13.png');
-  background-position: -272px -544px;
-  width: 135px;
-  height: 135px;
-}
-.Mount_Body_Wolf-Red {
-  background-image: url('~assets/images/sprites/spritesmith-main-13.png');
-  background-position: -408px -544px;
-  width: 135px;
-  height: 135px;
-}
-.Mount_Body_Wolf-RoyalPurple {
-  background-image: url('~assets/images/sprites/spritesmith-main-13.png');
-  background-position: -544px -544px;
-  width: 135px;
-  height: 135px;
-}
-.Mount_Body_Wolf-Shade {
-  background-image: url('~assets/images/sprites/spritesmith-main-13.png');
-  background-position: -680px 0px;
-  width: 135px;
-  height: 135px;
-}
-.Mount_Body_Wolf-Shimmer {
-  background-image: url('~assets/images/sprites/spritesmith-main-13.png');
-  background-position: -680px -136px;
-  width: 135px;
-  height: 135px;
-}
-.Mount_Body_Wolf-Skeleton {
-  background-image: url('~assets/images/sprites/spritesmith-main-13.png');
-  background-position: -680px -272px;
-  width: 135px;
-  height: 135px;
-}
-.Mount_Body_Wolf-Spooky {
-  background-image: url('~assets/images/sprites/spritesmith-main-13.png');
-  background-position: -680px -408px;
-  width: 135px;
-  height: 135px;
-}
-.Mount_Body_Wolf-Thunderstorm {
-  background-image: url('~assets/images/sprites/spritesmith-main-13.png');
-  background-position: -680px -544px;
-  width: 135px;
-  height: 135px;
-}
-.Mount_Body_Wolf-White {
-  background-image: url('~assets/images/sprites/spritesmith-main-13.png');
-  background-position: 0px -680px;
-  width: 135px;
-  height: 135px;
-}
-.Mount_Body_Wolf-Zombie {
-  background-image: url('~assets/images/sprites/spritesmith-main-13.png');
-  background-position: -136px -680px;
-  width: 135px;
-  height: 135px;
-}
-<<<<<<< HEAD
-.Mount_Head_Armadillo-Base {
-  background-image: url('~assets/images/sprites/spritesmith-main-13.png');
-  background-position: -1346px -318px;
-  width: 105px;
-  height: 105px;
-}
-.Mount_Head_Armadillo-CottonCandyBlue {
-  background-image: url('~assets/images/sprites/spritesmith-main-13.png');
-  background-position: -1346px -424px;
-  width: 105px;
-  height: 105px;
-}
-.Mount_Head_Armadillo-CottonCandyPink {
-  background-image: url('~assets/images/sprites/spritesmith-main-13.png');
-  background-position: -1346px -530px;
-  width: 105px;
-  height: 105px;
-}
-.Mount_Head_Armadillo-Desert {
-  background-image: url('~assets/images/sprites/spritesmith-main-13.png');
-  background-position: -1346px -636px;
-  width: 105px;
-  height: 105px;
-}
-.Mount_Head_Armadillo-Golden {
-  background-image: url('~assets/images/sprites/spritesmith-main-13.png');
-  background-position: -1346px -742px;
-  width: 105px;
-  height: 105px;
-}
-.Mount_Head_Armadillo-Red {
-  background-image: url('~assets/images/sprites/spritesmith-main-13.png');
-=======
-.Mount_Body_Yarn-Base {
-  background-image: url(/static/sprites/spritesmith-main-13.png);
->>>>>>> 6c65056e
-  background-position: -1346px -848px;
-  width: 105px;
-  height: 105px;
-}
-<<<<<<< HEAD
-.Mount_Head_Armadillo-Shade {
-  background-image: url('~assets/images/sprites/spritesmith-main-13.png');
-=======
-.Mount_Body_Yarn-CottonCandyBlue {
-  background-image: url(/static/sprites/spritesmith-main-13.png);
->>>>>>> 6c65056e
-  background-position: -1346px -954px;
-  width: 105px;
-  height: 105px;
-}
-<<<<<<< HEAD
-.Mount_Head_Armadillo-Skeleton {
-  background-image: url('~assets/images/sprites/spritesmith-main-13.png');
-=======
-.Mount_Body_Yarn-CottonCandyPink {
-  background-image: url(/static/sprites/spritesmith-main-13.png);
->>>>>>> 6c65056e
-  background-position: -1346px -1060px;
-  width: 105px;
-  height: 105px;
-}
-<<<<<<< HEAD
-.Mount_Head_Armadillo-White {
-  background-image: url('~assets/images/sprites/spritesmith-main-13.png');
-=======
-.Mount_Body_Yarn-Desert {
-  background-image: url(/static/sprites/spritesmith-main-13.png);
->>>>>>> 6c65056e
-  background-position: -1346px -1166px;
-  width: 105px;
-  height: 105px;
-}
-<<<<<<< HEAD
-.Mount_Head_Armadillo-Zombie {
-  background-image: url('~assets/images/sprites/spritesmith-main-13.png');
-=======
-.Mount_Body_Yarn-Golden {
-  background-image: url(/static/sprites/spritesmith-main-13.png);
->>>>>>> 6c65056e
-  background-position: 0px -1346px;
-  width: 105px;
-  height: 105px;
-}
-<<<<<<< HEAD
-.Mount_Head_Axolotl-Base {
-  background-image: url('~assets/images/sprites/spritesmith-main-13.png');
-=======
-.Mount_Body_Yarn-Red {
-  background-image: url(/static/sprites/spritesmith-main-13.png);
->>>>>>> 6c65056e
-  background-position: -106px -1346px;
-  width: 105px;
-  height: 105px;
-}
-<<<<<<< HEAD
-.Mount_Head_Axolotl-CottonCandyBlue {
-  background-image: url('~assets/images/sprites/spritesmith-main-13.png');
-=======
-.Mount_Body_Yarn-Shade {
-  background-image: url(/static/sprites/spritesmith-main-13.png);
->>>>>>> 6c65056e
-  background-position: -212px -1346px;
-  width: 105px;
-  height: 105px;
-}
-<<<<<<< HEAD
-.Mount_Head_Axolotl-CottonCandyPink {
-  background-image: url('~assets/images/sprites/spritesmith-main-13.png');
-=======
-.Mount_Body_Yarn-Skeleton {
-  background-image: url(/static/sprites/spritesmith-main-13.png);
->>>>>>> 6c65056e
-  background-position: -318px -1346px;
-  width: 105px;
-  height: 105px;
-}
-<<<<<<< HEAD
-.Mount_Head_Axolotl-Desert {
-  background-image: url('~assets/images/sprites/spritesmith-main-13.png');
-=======
-.Mount_Body_Yarn-White {
-  background-image: url(/static/sprites/spritesmith-main-13.png);
->>>>>>> 6c65056e
-  background-position: -424px -1346px;
-  width: 105px;
-  height: 105px;
-}
-<<<<<<< HEAD
-.Mount_Head_Axolotl-Golden {
-  background-image: url('~assets/images/sprites/spritesmith-main-13.png');
-=======
-.Mount_Body_Yarn-Zombie {
-  background-image: url(/static/sprites/spritesmith-main-13.png);
->>>>>>> 6c65056e
-  background-position: -530px -1346px;
-  width: 105px;
-  height: 105px;
-}
-<<<<<<< HEAD
-.Mount_Head_Axolotl-Red {
-  background-image: url('~assets/images/sprites/spritesmith-main-13.png');
-=======
-.Mount_Head_Armadillo-Base {
-  background-image: url(/static/sprites/spritesmith-main-13.png);
->>>>>>> 6c65056e
-  background-position: -636px -1346px;
-  width: 105px;
-  height: 105px;
-}
-<<<<<<< HEAD
-.Mount_Head_Axolotl-Shade {
-  background-image: url('~assets/images/sprites/spritesmith-main-13.png');
-=======
-.Mount_Head_Armadillo-CottonCandyBlue {
-  background-image: url(/static/sprites/spritesmith-main-13.png);
->>>>>>> 6c65056e
-  background-position: -742px -1346px;
-  width: 105px;
-  height: 105px;
-}
-<<<<<<< HEAD
-.Mount_Head_Axolotl-Skeleton {
-  background-image: url('~assets/images/sprites/spritesmith-main-13.png');
-=======
-.Mount_Head_Armadillo-CottonCandyPink {
-  background-image: url(/static/sprites/spritesmith-main-13.png);
->>>>>>> 6c65056e
-  background-position: -848px -1346px;
-  width: 105px;
-  height: 105px;
-}
-<<<<<<< HEAD
-.Mount_Head_Axolotl-White {
-  background-image: url('~assets/images/sprites/spritesmith-main-13.png');
-=======
-.Mount_Head_Armadillo-Desert {
-  background-image: url(/static/sprites/spritesmith-main-13.png);
->>>>>>> 6c65056e
-  background-position: -954px -1346px;
-  width: 105px;
-  height: 105px;
-}
-<<<<<<< HEAD
-.Mount_Head_Axolotl-Zombie {
-  background-image: url('~assets/images/sprites/spritesmith-main-13.png');
-=======
-.Mount_Head_Armadillo-Golden {
-  background-image: url(/static/sprites/spritesmith-main-13.png);
->>>>>>> 6c65056e
-  background-position: -1060px -1346px;
-  width: 105px;
-  height: 105px;
-}
-<<<<<<< HEAD
-.Mount_Head_BearCub-Aquatic {
-  background-image: url('~assets/images/sprites/spritesmith-main-13.png');
-=======
-.Mount_Head_Armadillo-Red {
-  background-image: url(/static/sprites/spritesmith-main-13.png);
->>>>>>> 6c65056e
-  background-position: -1166px -1346px;
-  width: 105px;
-  height: 105px;
-}
-<<<<<<< HEAD
-.Mount_Head_BearCub-Base {
-  background-image: url('~assets/images/sprites/spritesmith-main-13.png');
-=======
-.Mount_Head_Armadillo-Shade {
-  background-image: url(/static/sprites/spritesmith-main-13.png);
->>>>>>> 6c65056e
-  background-position: -1272px -1346px;
-  width: 105px;
-  height: 105px;
-}
-<<<<<<< HEAD
-.Mount_Head_BearCub-CottonCandyBlue {
-  background-image: url('~assets/images/sprites/spritesmith-main-13.png');
-=======
-.Mount_Head_Armadillo-Skeleton {
-  background-image: url(/static/sprites/spritesmith-main-13.png);
->>>>>>> 6c65056e
-  background-position: -1452px 0px;
-  width: 105px;
-  height: 105px;
-}
-<<<<<<< HEAD
-.Mount_Head_BearCub-CottonCandyPink {
-  background-image: url('~assets/images/sprites/spritesmith-main-13.png');
-=======
-.Mount_Head_Armadillo-White {
-  background-image: url(/static/sprites/spritesmith-main-13.png);
->>>>>>> 6c65056e
-  background-position: -1452px -106px;
-  width: 105px;
-  height: 105px;
-}
-<<<<<<< HEAD
-.Mount_Head_BearCub-Cupid {
-  background-image: url('~assets/images/sprites/spritesmith-main-13.png');
-=======
-.Mount_Head_Armadillo-Zombie {
-  background-image: url(/static/sprites/spritesmith-main-13.png);
->>>>>>> 6c65056e
-  background-position: -1452px -212px;
-  width: 105px;
-  height: 105px;
-}
-<<<<<<< HEAD
-.Mount_Head_BearCub-Desert {
-  background-image: url('~assets/images/sprites/spritesmith-main-13.png');
-=======
-.Mount_Head_Axolotl-Base {
-  background-image: url(/static/sprites/spritesmith-main-13.png);
->>>>>>> 6c65056e
-  background-position: -1452px -318px;
-  width: 105px;
-  height: 105px;
-}
-<<<<<<< HEAD
-.Mount_Head_BearCub-Ember {
-  background-image: url('~assets/images/sprites/spritesmith-main-13.png');
-=======
-.Mount_Head_Axolotl-CottonCandyBlue {
-  background-image: url(/static/sprites/spritesmith-main-13.png);
->>>>>>> 6c65056e
-  background-position: -1452px -424px;
-  width: 105px;
-  height: 105px;
-}
-<<<<<<< HEAD
-.Mount_Head_BearCub-Fairy {
-  background-image: url('~assets/images/sprites/spritesmith-main-13.png');
-=======
-.Mount_Head_Axolotl-CottonCandyPink {
-  background-image: url(/static/sprites/spritesmith-main-13.png);
->>>>>>> 6c65056e
-  background-position: -1452px -530px;
-  width: 105px;
-  height: 105px;
-}
-<<<<<<< HEAD
-.Mount_Head_BearCub-Floral {
-  background-image: url('~assets/images/sprites/spritesmith-main-13.png');
-=======
-.Mount_Head_Axolotl-Desert {
-  background-image: url(/static/sprites/spritesmith-main-13.png);
->>>>>>> 6c65056e
-  background-position: -1452px -636px;
-  width: 105px;
-  height: 105px;
-}
-<<<<<<< HEAD
-.Mount_Head_BearCub-Ghost {
-  background-image: url('~assets/images/sprites/spritesmith-main-13.png');
-=======
-.Mount_Head_Axolotl-Golden {
-  background-image: url(/static/sprites/spritesmith-main-13.png);
->>>>>>> 6c65056e
-  background-position: -1452px -742px;
-  width: 105px;
-  height: 105px;
-}
-<<<<<<< HEAD
-.Mount_Head_BearCub-Golden {
-  background-image: url('~assets/images/sprites/spritesmith-main-13.png');
-=======
-.Mount_Head_Axolotl-Red {
-  background-image: url(/static/sprites/spritesmith-main-13.png);
->>>>>>> 6c65056e
-  background-position: -1452px -848px;
-  width: 105px;
-  height: 105px;
-}
-<<<<<<< HEAD
-.Mount_Head_BearCub-Holly {
-  background-image: url('~assets/images/sprites/spritesmith-main-13.png');
-=======
-.Mount_Head_Axolotl-Shade {
-  background-image: url(/static/sprites/spritesmith-main-13.png);
->>>>>>> 6c65056e
-  background-position: -1452px -954px;
-  width: 105px;
-  height: 105px;
-}
-<<<<<<< HEAD
-.Mount_Head_BearCub-Peppermint {
-  background-image: url('~assets/images/sprites/spritesmith-main-13.png');
-=======
-.Mount_Head_Axolotl-Skeleton {
-  background-image: url(/static/sprites/spritesmith-main-13.png);
->>>>>>> 6c65056e
-  background-position: -1452px -1060px;
-  width: 105px;
-  height: 105px;
-}
-<<<<<<< HEAD
-.Mount_Head_BearCub-Polar {
-  background-image: url('~assets/images/sprites/spritesmith-main-13.png');
-=======
-.Mount_Head_Axolotl-White {
-  background-image: url(/static/sprites/spritesmith-main-13.png);
->>>>>>> 6c65056e
-  background-position: -1452px -1166px;
-  width: 105px;
-  height: 105px;
-}
-<<<<<<< HEAD
-.Mount_Head_BearCub-Red {
-  background-image: url('~assets/images/sprites/spritesmith-main-13.png');
-=======
-.Mount_Head_Axolotl-Zombie {
-  background-image: url(/static/sprites/spritesmith-main-13.png);
->>>>>>> 6c65056e
-  background-position: -1452px -1272px;
-  width: 105px;
-  height: 105px;
-}
-<<<<<<< HEAD
-.Mount_Head_BearCub-RoyalPurple {
-  background-image: url('~assets/images/sprites/spritesmith-main-13.png');
-=======
-.Mount_Head_BearCub-Aquatic {
-  background-image: url(/static/sprites/spritesmith-main-13.png);
->>>>>>> 6c65056e
-  background-position: 0px -1452px;
-  width: 105px;
-  height: 105px;
-}
-<<<<<<< HEAD
-.Mount_Head_BearCub-Shade {
-  background-image: url('~assets/images/sprites/spritesmith-main-13.png');
-=======
-.Mount_Head_BearCub-Base {
-  background-image: url(/static/sprites/spritesmith-main-13.png);
->>>>>>> 6c65056e
-  background-position: -106px -1452px;
-  width: 105px;
-  height: 105px;
-}
-<<<<<<< HEAD
-.Mount_Head_BearCub-Shimmer {
-  background-image: url('~assets/images/sprites/spritesmith-main-13.png');
-=======
-.Mount_Head_BearCub-CottonCandyBlue {
-  background-image: url(/static/sprites/spritesmith-main-13.png);
->>>>>>> 6c65056e
-  background-position: -212px -1452px;
-  width: 105px;
-  height: 105px;
-}
-<<<<<<< HEAD
-.Mount_Head_BearCub-Skeleton {
-  background-image: url('~assets/images/sprites/spritesmith-main-13.png');
-=======
-.Mount_Head_BearCub-CottonCandyPink {
-  background-image: url(/static/sprites/spritesmith-main-13.png);
->>>>>>> 6c65056e
-  background-position: -318px -1452px;
-  width: 105px;
-  height: 105px;
-}
-<<<<<<< HEAD
-.Mount_Head_BearCub-Spooky {
-  background-image: url('~assets/images/sprites/spritesmith-main-13.png');
-=======
-.Mount_Head_BearCub-Cupid {
-  background-image: url(/static/sprites/spritesmith-main-13.png);
->>>>>>> 6c65056e
-  background-position: -424px -1452px;
-  width: 105px;
-  height: 105px;
-}
-<<<<<<< HEAD
-.Mount_Head_BearCub-Thunderstorm {
-  background-image: url('~assets/images/sprites/spritesmith-main-13.png');
-=======
-.Mount_Head_BearCub-Desert {
-  background-image: url(/static/sprites/spritesmith-main-13.png);
->>>>>>> 6c65056e
-  background-position: -530px -1452px;
-  width: 105px;
-  height: 105px;
-}
-<<<<<<< HEAD
-.Mount_Head_BearCub-White {
-  background-image: url('~assets/images/sprites/spritesmith-main-13.png');
-=======
-.Mount_Head_BearCub-Ember {
-  background-image: url(/static/sprites/spritesmith-main-13.png);
->>>>>>> 6c65056e
-  background-position: -636px -1452px;
-  width: 105px;
-  height: 105px;
-}
-<<<<<<< HEAD
-.Mount_Head_BearCub-Zombie {
-  background-image: url('~assets/images/sprites/spritesmith-main-13.png');
-=======
-.Mount_Head_BearCub-Fairy {
-  background-image: url(/static/sprites/spritesmith-main-13.png);
->>>>>>> 6c65056e
-  background-position: -742px -1452px;
-  width: 105px;
-  height: 105px;
-}
-<<<<<<< HEAD
-.Mount_Head_Beetle-Base {
-  background-image: url('~assets/images/sprites/spritesmith-main-13.png');
-=======
-.Mount_Head_BearCub-Floral {
-  background-image: url(/static/sprites/spritesmith-main-13.png);
->>>>>>> 6c65056e
-  background-position: -848px -1452px;
-  width: 105px;
-  height: 105px;
-}
-<<<<<<< HEAD
-.Mount_Head_Beetle-CottonCandyBlue {
-  background-image: url('~assets/images/sprites/spritesmith-main-13.png');
-=======
-.Mount_Head_BearCub-Ghost {
-  background-image: url(/static/sprites/spritesmith-main-13.png);
->>>>>>> 6c65056e
-  background-position: -954px -1452px;
-  width: 105px;
-  height: 105px;
-}
-<<<<<<< HEAD
-.Mount_Head_Beetle-CottonCandyPink {
-  background-image: url('~assets/images/sprites/spritesmith-main-13.png');
-=======
-.Mount_Head_BearCub-Golden {
-  background-image: url(/static/sprites/spritesmith-main-13.png);
->>>>>>> 6c65056e
-  background-position: -1060px -1452px;
-  width: 105px;
-  height: 105px;
-}
-<<<<<<< HEAD
-.Mount_Head_Beetle-Desert {
-  background-image: url('~assets/images/sprites/spritesmith-main-13.png');
-=======
-.Mount_Head_BearCub-Holly {
-  background-image: url(/static/sprites/spritesmith-main-13.png);
->>>>>>> 6c65056e
-  background-position: -1166px -1452px;
-  width: 105px;
-  height: 105px;
-}
-<<<<<<< HEAD
-.Mount_Head_Beetle-Golden {
-  background-image: url('~assets/images/sprites/spritesmith-main-13.png');
-=======
-.Mount_Head_BearCub-Peppermint {
-  background-image: url(/static/sprites/spritesmith-main-13.png);
->>>>>>> 6c65056e
-  background-position: -1272px -1452px;
-  width: 105px;
-  height: 105px;
-}
-<<<<<<< HEAD
-.Mount_Head_Beetle-Red {
-  background-image: url('~assets/images/sprites/spritesmith-main-13.png');
-=======
-.Mount_Head_BearCub-Polar {
-  background-image: url(/static/sprites/spritesmith-main-13.png);
->>>>>>> 6c65056e
-  background-position: -1378px -1452px;
-  width: 105px;
-  height: 105px;
-}
-<<<<<<< HEAD
-.Mount_Head_Beetle-Shade {
-  background-image: url('~assets/images/sprites/spritesmith-main-13.png');
-=======
-.Mount_Head_BearCub-Red {
-  background-image: url(/static/sprites/spritesmith-main-13.png);
->>>>>>> 6c65056e
-  background-position: -1558px 0px;
-  width: 105px;
-  height: 105px;
-}
-<<<<<<< HEAD
-.Mount_Head_Beetle-Skeleton {
-  background-image: url('~assets/images/sprites/spritesmith-main-13.png');
-=======
-.Mount_Head_BearCub-RoyalPurple {
-  background-image: url(/static/sprites/spritesmith-main-13.png);
->>>>>>> 6c65056e
-  background-position: -1558px -106px;
-  width: 105px;
-  height: 105px;
-}
-<<<<<<< HEAD
-.Mount_Head_Beetle-White {
-  background-image: url('~assets/images/sprites/spritesmith-main-13.png');
-=======
-.Mount_Head_BearCub-Shade {
-  background-image: url(/static/sprites/spritesmith-main-13.png);
->>>>>>> 6c65056e
-  background-position: -1558px -212px;
-  width: 105px;
-  height: 105px;
-}
-<<<<<<< HEAD
-.Mount_Head_Beetle-Zombie {
-  background-image: url('~assets/images/sprites/spritesmith-main-13.png');
-=======
-.Mount_Head_BearCub-Shimmer {
-  background-image: url(/static/sprites/spritesmith-main-13.png);
->>>>>>> 6c65056e
-  background-position: -1558px -318px;
-  width: 105px;
-  height: 105px;
-}
-<<<<<<< HEAD
-.Mount_Head_Bunny-Base {
-  background-image: url('~assets/images/sprites/spritesmith-main-13.png');
-=======
-.Mount_Head_BearCub-Skeleton {
-  background-image: url(/static/sprites/spritesmith-main-13.png);
->>>>>>> 6c65056e
-  background-position: -1558px -424px;
-  width: 105px;
-  height: 105px;
-}
-<<<<<<< HEAD
-.Mount_Head_Bunny-CottonCandyBlue {
-  background-image: url('~assets/images/sprites/spritesmith-main-13.png');
-=======
-.Mount_Head_BearCub-Spooky {
-  background-image: url(/static/sprites/spritesmith-main-13.png);
->>>>>>> 6c65056e
-  background-position: -1558px -530px;
-  width: 105px;
-  height: 105px;
-}
-<<<<<<< HEAD
-.Mount_Head_Bunny-CottonCandyPink {
-  background-image: url('~assets/images/sprites/spritesmith-main-13.png');
-=======
-.Mount_Head_BearCub-Thunderstorm {
-  background-image: url(/static/sprites/spritesmith-main-13.png);
->>>>>>> 6c65056e
-  background-position: -1558px -636px;
-  width: 105px;
-  height: 105px;
-}
-<<<<<<< HEAD
-.Mount_Head_Bunny-Desert {
-  background-image: url('~assets/images/sprites/spritesmith-main-13.png');
-=======
-.Mount_Head_BearCub-White {
-  background-image: url(/static/sprites/spritesmith-main-13.png);
->>>>>>> 6c65056e
-  background-position: -1558px -742px;
-  width: 105px;
-  height: 105px;
-}
-<<<<<<< HEAD
-.Mount_Head_Bunny-Golden {
-  background-image: url('~assets/images/sprites/spritesmith-main-13.png');
-=======
-.Mount_Head_BearCub-Zombie {
-  background-image: url(/static/sprites/spritesmith-main-13.png);
->>>>>>> 6c65056e
-  background-position: -1558px -848px;
-  width: 105px;
-  height: 105px;
-}
-<<<<<<< HEAD
+  width: 105px;
+  height: 105px;
+}
 .Mount_Head_Bunny-Red {
-  background-image: url('~assets/images/sprites/spritesmith-main-13.png');
-=======
-.Mount_Head_Beetle-Base {
-  background-image: url(/static/sprites/spritesmith-main-13.png);
->>>>>>> 6c65056e
-  background-position: -1558px -954px;
-  width: 105px;
-  height: 105px;
-}
-<<<<<<< HEAD
+  background-image: url(/static/sprites/spritesmith-main-13.png);
+  background-position: -1060px -1558px;
+  width: 105px;
+  height: 105px;
+}
 .Mount_Head_Bunny-Shade {
-  background-image: url('~assets/images/sprites/spritesmith-main-13.png');
-=======
-.Mount_Head_Beetle-CottonCandyBlue {
-  background-image: url(/static/sprites/spritesmith-main-13.png);
->>>>>>> 6c65056e
-  background-position: -1558px -1060px;
-  width: 105px;
-  height: 105px;
-}
-<<<<<<< HEAD
+  background-image: url(/static/sprites/spritesmith-main-13.png);
+  background-position: -1166px -1558px;
+  width: 105px;
+  height: 105px;
+}
 .Mount_Head_Bunny-Skeleton {
-  background-image: url('~assets/images/sprites/spritesmith-main-13.png');
-=======
-.Mount_Head_Beetle-CottonCandyPink {
-  background-image: url(/static/sprites/spritesmith-main-13.png);
->>>>>>> 6c65056e
-  background-position: -1558px -1166px;
-  width: 105px;
-  height: 105px;
-}
-<<<<<<< HEAD
+  background-image: url(/static/sprites/spritesmith-main-13.png);
+  background-position: -1272px -1558px;
+  width: 105px;
+  height: 105px;
+}
 .Mount_Head_Bunny-White {
-  background-image: url('~assets/images/sprites/spritesmith-main-13.png');
-=======
-.Mount_Head_Beetle-Desert {
-  background-image: url(/static/sprites/spritesmith-main-13.png);
->>>>>>> 6c65056e
-  background-position: -1558px -1272px;
-  width: 105px;
-  height: 105px;
-}
-<<<<<<< HEAD
+  background-image: url(/static/sprites/spritesmith-main-13.png);
+  background-position: -1378px -1558px;
+  width: 105px;
+  height: 105px;
+}
 .Mount_Head_Bunny-Zombie {
-  background-image: url('~assets/images/sprites/spritesmith-main-13.png');
-=======
-.Mount_Head_Beetle-Golden {
-  background-image: url(/static/sprites/spritesmith-main-13.png);
->>>>>>> 6c65056e
-  background-position: -1558px -1378px;
-  width: 105px;
-  height: 105px;
-}
-<<<<<<< HEAD
+  background-image: url(/static/sprites/spritesmith-main-13.png);
+  background-position: -1484px -1558px;
+  width: 105px;
+  height: 105px;
+}
 .Mount_Head_Butterfly-Base {
-  background-image: url('~assets/images/sprites/spritesmith-main-13.png');
+  background-image: url(/static/sprites/spritesmith-main-13.png);
+  background-position: -378px -680px;
+  width: 105px;
+  height: 123px;
+}
+.Mount_Head_Butterfly-CottonCandyBlue {
+  background-image: url(/static/sprites/spritesmith-main-13.png);
+  background-position: -484px -680px;
+  width: 105px;
+  height: 123px;
+}
+.Mount_Head_Butterfly-CottonCandyPink {
+  background-image: url(/static/sprites/spritesmith-main-13.png);
+  background-position: -590px -680px;
+  width: 105px;
+  height: 123px;
+}
+.Mount_Head_Butterfly-Desert {
+  background-image: url(/static/sprites/spritesmith-main-13.png);
+  background-position: -696px -680px;
+  width: 105px;
+  height: 123px;
+}
+.Mount_Head_Butterfly-Golden {
+  background-image: url(/static/sprites/spritesmith-main-13.png);
+  background-position: -816px 0px;
+  width: 105px;
+  height: 123px;
+}
+.Mount_Head_Butterfly-Red {
+  background-image: url(/static/sprites/spritesmith-main-13.png);
+  background-position: -816px -124px;
+  width: 105px;
+  height: 123px;
+}
+.Mount_Head_Butterfly-Shade {
+  background-image: url(/static/sprites/spritesmith-main-13.png);
+  background-position: -816px -248px;
+  width: 105px;
+  height: 123px;
+}
+.Mount_Head_Butterfly-Skeleton {
+  background-image: url(/static/sprites/spritesmith-main-13.png);
+  background-position: -816px -372px;
+  width: 105px;
+  height: 123px;
+}
+.Mount_Head_Butterfly-White {
+  background-image: url(/static/sprites/spritesmith-main-13.png);
+  background-position: -816px -496px;
+  width: 105px;
+  height: 123px;
+}
+.Mount_Head_Butterfly-Zombie {
+  background-image: url(/static/sprites/spritesmith-main-13.png);
   background-position: -272px -680px;
-=======
-.Mount_Head_Beetle-Red {
-  background-image: url(/static/sprites/spritesmith-main-13.png);
-  background-position: 0px -1558px;
->>>>>>> 6c65056e
-  width: 105px;
-  height: 105px;
-}
-<<<<<<< HEAD
-.Mount_Head_Butterfly-CottonCandyBlue {
-  background-image: url('~assets/images/sprites/spritesmith-main-13.png');
-  background-position: -378px -680px;
-=======
-.Mount_Head_Beetle-Shade {
-  background-image: url(/static/sprites/spritesmith-main-13.png);
-  background-position: -106px -1558px;
->>>>>>> 6c65056e
-  width: 105px;
-  height: 105px;
-}
-<<<<<<< HEAD
-.Mount_Head_Butterfly-CottonCandyPink {
-  background-image: url('~assets/images/sprites/spritesmith-main-13.png');
-  background-position: -484px -680px;
-=======
-.Mount_Head_Beetle-Skeleton {
-  background-image: url(/static/sprites/spritesmith-main-13.png);
-  background-position: -212px -1558px;
->>>>>>> 6c65056e
-  width: 105px;
-  height: 105px;
-}
-<<<<<<< HEAD
-.Mount_Head_Butterfly-Desert {
-  background-image: url('~assets/images/sprites/spritesmith-main-13.png');
-  background-position: -590px -680px;
-=======
-.Mount_Head_Beetle-White {
-  background-image: url(/static/sprites/spritesmith-main-13.png);
-  background-position: -318px -1558px;
->>>>>>> 6c65056e
-  width: 105px;
-  height: 105px;
-}
-<<<<<<< HEAD
-.Mount_Head_Butterfly-Golden {
-  background-image: url('~assets/images/sprites/spritesmith-main-13.png');
-  background-position: -696px -680px;
-=======
-.Mount_Head_Beetle-Zombie {
-  background-image: url(/static/sprites/spritesmith-main-13.png);
-  background-position: -424px -1558px;
->>>>>>> 6c65056e
-  width: 105px;
-  height: 105px;
-}
-<<<<<<< HEAD
-.Mount_Head_Butterfly-Red {
-  background-image: url('~assets/images/sprites/spritesmith-main-13.png');
-  background-position: -816px 0px;
-=======
-.Mount_Head_Bunny-Base {
-  background-image: url(/static/sprites/spritesmith-main-13.png);
-  background-position: -530px -1558px;
->>>>>>> 6c65056e
-  width: 105px;
-  height: 105px;
-}
-<<<<<<< HEAD
-.Mount_Head_Butterfly-Shade {
-  background-image: url('~assets/images/sprites/spritesmith-main-13.png');
-  background-position: -816px -124px;
-=======
-.Mount_Head_Bunny-CottonCandyBlue {
-  background-image: url(/static/sprites/spritesmith-main-13.png);
-  background-position: -636px -1558px;
->>>>>>> 6c65056e
-  width: 105px;
-  height: 105px;
-}
-<<<<<<< HEAD
-.Mount_Head_Butterfly-Skeleton {
-  background-image: url('~assets/images/sprites/spritesmith-main-13.png');
-  background-position: -816px -248px;
-=======
-.Mount_Head_Bunny-CottonCandyPink {
-  background-image: url(/static/sprites/spritesmith-main-13.png);
-  background-position: -742px -1558px;
->>>>>>> 6c65056e
-  width: 105px;
-  height: 105px;
-}
-<<<<<<< HEAD
-.Mount_Head_Butterfly-White {
-  background-image: url('~assets/images/sprites/spritesmith-main-13.png');
-  background-position: -816px -372px;
-=======
-.Mount_Head_Bunny-Desert {
-  background-image: url(/static/sprites/spritesmith-main-13.png);
-  background-position: -848px -1558px;
->>>>>>> 6c65056e
-  width: 105px;
-  height: 105px;
-}
-<<<<<<< HEAD
-.Mount_Head_Butterfly-Zombie {
-  background-image: url('~assets/images/sprites/spritesmith-main-13.png');
-  background-position: -816px -496px;
-=======
-.Mount_Head_Bunny-Golden {
-  background-image: url(/static/sprites/spritesmith-main-13.png);
-  background-position: -954px -1558px;
->>>>>>> 6c65056e
-  width: 105px;
-  height: 105px;
-}
-<<<<<<< HEAD
+  width: 105px;
+  height: 123px;
+}
 .Mount_Head_Cactus-Aquatic {
-  background-image: url('~assets/images/sprites/spritesmith-main-13.png');
-=======
-.Mount_Head_Bunny-Red {
-  background-image: url(/static/sprites/spritesmith-main-13.png);
->>>>>>> 6c65056e
-  background-position: -1060px -1558px;
-  width: 105px;
-  height: 105px;
-}
-<<<<<<< HEAD
+  background-image: url(/static/sprites/spritesmith-main-13.png);
+  background-position: -1664px -1060px;
+  width: 105px;
+  height: 105px;
+}
 .Mount_Head_Cactus-Base {
-  background-image: url('~assets/images/sprites/spritesmith-main-13.png');
-=======
-.Mount_Head_Bunny-Shade {
-  background-image: url(/static/sprites/spritesmith-main-13.png);
->>>>>>> 6c65056e
-  background-position: -1166px -1558px;
-  width: 105px;
-  height: 105px;
-}
-<<<<<<< HEAD
+  background-image: url(/static/sprites/spritesmith-main-13.png);
+  background-position: -1664px -1166px;
+  width: 105px;
+  height: 105px;
+}
 .Mount_Head_Cactus-CottonCandyBlue {
-  background-image: url('~assets/images/sprites/spritesmith-main-13.png');
-=======
-.Mount_Head_Bunny-Skeleton {
-  background-image: url(/static/sprites/spritesmith-main-13.png);
->>>>>>> 6c65056e
-  background-position: -1272px -1558px;
-  width: 105px;
-  height: 105px;
-}
-<<<<<<< HEAD
+  background-image: url(/static/sprites/spritesmith-main-13.png);
+  background-position: -1664px -1272px;
+  width: 105px;
+  height: 105px;
+}
 .Mount_Head_Cactus-CottonCandyPink {
-  background-image: url('~assets/images/sprites/spritesmith-main-13.png');
-=======
-.Mount_Head_Bunny-White {
-  background-image: url(/static/sprites/spritesmith-main-13.png);
->>>>>>> 6c65056e
-  background-position: -1378px -1558px;
-  width: 105px;
-  height: 105px;
-}
-<<<<<<< HEAD
-.Mount_Head_Cactus-Cupid {
-  background-image: url('~assets/images/sprites/spritesmith-main-13.png');
-=======
-.Mount_Head_Bunny-Zombie {
-  background-image: url(/static/sprites/spritesmith-main-13.png);
->>>>>>> 6c65056e
-  background-position: -1484px -1558px;
-  width: 105px;
-  height: 105px;
-}
-<<<<<<< HEAD
-.Mount_Head_Cactus-Desert {
-  background-image: url('~assets/images/sprites/spritesmith-main-13.png');
-  background-position: -1664px 0px;
-=======
-.Mount_Head_Butterfly-Base {
-  background-image: url(/static/sprites/spritesmith-main-13.png);
-  background-position: -378px -680px;
->>>>>>> 6c65056e
-  width: 105px;
-  height: 123px;
-}
-<<<<<<< HEAD
-.Mount_Head_Cactus-Ember {
-  background-image: url('~assets/images/sprites/spritesmith-main-13.png');
-  background-position: -1664px -106px;
-=======
-.Mount_Head_Butterfly-CottonCandyBlue {
-  background-image: url(/static/sprites/spritesmith-main-13.png);
-  background-position: -484px -680px;
->>>>>>> 6c65056e
-  width: 105px;
-  height: 123px;
-}
-<<<<<<< HEAD
-.Mount_Head_Cactus-Fairy {
-  background-image: url('~assets/images/sprites/spritesmith-main-13.png');
-  background-position: -1664px -212px;
-=======
-.Mount_Head_Butterfly-CottonCandyPink {
-  background-image: url(/static/sprites/spritesmith-main-13.png);
-  background-position: -590px -680px;
->>>>>>> 6c65056e
-  width: 105px;
-  height: 123px;
-}
-<<<<<<< HEAD
-.Mount_Head_Cactus-Floral {
-  background-image: url('~assets/images/sprites/spritesmith-main-13.png');
-  background-position: -1664px -318px;
-=======
-.Mount_Head_Butterfly-Desert {
-  background-image: url(/static/sprites/spritesmith-main-13.png);
-  background-position: -696px -680px;
->>>>>>> 6c65056e
-  width: 105px;
-  height: 123px;
-}
-<<<<<<< HEAD
-.Mount_Head_Cactus-Ghost {
-  background-image: url('~assets/images/sprites/spritesmith-main-13.png');
-  background-position: -1664px -424px;
-=======
-.Mount_Head_Butterfly-Golden {
-  background-image: url(/static/sprites/spritesmith-main-13.png);
-  background-position: -816px 0px;
->>>>>>> 6c65056e
-  width: 105px;
-  height: 123px;
-}
-<<<<<<< HEAD
-.Mount_Head_Cactus-Golden {
-  background-image: url('~assets/images/sprites/spritesmith-main-13.png');
-  background-position: -1664px -530px;
-=======
-.Mount_Head_Butterfly-Red {
-  background-image: url(/static/sprites/spritesmith-main-13.png);
-  background-position: -816px -124px;
->>>>>>> 6c65056e
-  width: 105px;
-  height: 123px;
-}
-<<<<<<< HEAD
-.Mount_Head_Cactus-Holly {
-  background-image: url('~assets/images/sprites/spritesmith-main-13.png');
-  background-position: -1664px -636px;
-=======
-.Mount_Head_Butterfly-Shade {
-  background-image: url(/static/sprites/spritesmith-main-13.png);
-  background-position: -816px -248px;
->>>>>>> 6c65056e
-  width: 105px;
-  height: 123px;
-}
-<<<<<<< HEAD
-.Mount_Head_Cactus-Peppermint {
-  background-image: url('~assets/images/sprites/spritesmith-main-13.png');
-  background-position: -1664px -742px;
-=======
-.Mount_Head_Butterfly-Skeleton {
-  background-image: url(/static/sprites/spritesmith-main-13.png);
-  background-position: -816px -372px;
->>>>>>> 6c65056e
-  width: 105px;
-  height: 123px;
-}
-<<<<<<< HEAD
-.Mount_Head_Cactus-Red {
-  background-image: url('~assets/images/sprites/spritesmith-main-13.png');
-  background-position: -1664px -848px;
-=======
-.Mount_Head_Butterfly-White {
-  background-image: url(/static/sprites/spritesmith-main-13.png);
-  background-position: -816px -496px;
->>>>>>> 6c65056e
-  width: 105px;
-  height: 123px;
-}
-<<<<<<< HEAD
-.Mount_Head_Cactus-RoyalPurple {
-  background-image: url('~assets/images/sprites/spritesmith-main-13.png');
-  background-position: -1664px -954px;
-=======
-.Mount_Head_Butterfly-Zombie {
-  background-image: url(/static/sprites/spritesmith-main-13.png);
-  background-position: -272px -680px;
->>>>>>> 6c65056e
-  width: 105px;
-  height: 123px;
-}
-<<<<<<< HEAD
-.Mount_Head_Cactus-Shade {
-  background-image: url('~assets/images/sprites/spritesmith-main-13.png');
-=======
-.Mount_Head_Cactus-Aquatic {
-  background-image: url(/static/sprites/spritesmith-main-13.png);
->>>>>>> 6c65056e
-  background-position: -1664px -1060px;
-  width: 105px;
-  height: 105px;
-}
-<<<<<<< HEAD
-.Mount_Head_Cactus-Shimmer {
-  background-image: url('~assets/images/sprites/spritesmith-main-13.png');
-=======
-.Mount_Head_Cactus-Base {
-  background-image: url(/static/sprites/spritesmith-main-13.png);
->>>>>>> 6c65056e
-  background-position: -1664px -1166px;
-  width: 105px;
-  height: 105px;
-}
-<<<<<<< HEAD
-.Mount_Head_Cactus-Skeleton {
-  background-image: url('~assets/images/sprites/spritesmith-main-13.png');
-=======
-.Mount_Head_Cactus-CottonCandyBlue {
-  background-image: url(/static/sprites/spritesmith-main-13.png);
->>>>>>> 6c65056e
-  background-position: -1664px -1272px;
-  width: 105px;
-  height: 105px;
-}
-<<<<<<< HEAD
-.Mount_Head_Cactus-Spooky {
-  background-image: url('~assets/images/sprites/spritesmith-main-13.png');
-=======
-.Mount_Head_Cactus-CottonCandyPink {
-  background-image: url(/static/sprites/spritesmith-main-13.png);
->>>>>>> 6c65056e
+  background-image: url(/static/sprites/spritesmith-main-13.png);
   background-position: -1664px -1378px;
   width: 105px;
   height: 105px;
