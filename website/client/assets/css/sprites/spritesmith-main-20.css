<<<<<<< HEAD
.Pet-Rock-Skeleton {
=======
.Pet-Rat-Skeleton {
>>>>>>> 17fb6816
  background-image: url('~assets/images/sprites/spritesmith-main-20.png');
  background-position: -82px 0px;
  width: 81px;
  height: 99px;
}
<<<<<<< HEAD
.Pet-Rock-White {
  background-image: url('~assets/images/sprites/spritesmith-main-20.png');
  background-position: -82px -900px;
=======
.Pet-Rat-White {
  background-image: url('~assets/images/sprites/spritesmith-main-20.png');
  background-position: -492px -900px;
  width: 81px;
  height: 99px;
}
.Pet-Rat-Zombie {
  background-image: url('~assets/images/sprites/spritesmith-main-20.png');
  background-position: -164px 0px;
  width: 81px;
  height: 99px;
}
.Pet-Rock-Base {
  background-image: url('~assets/images/sprites/spritesmith-main-20.png');
  background-position: 0px -100px;
  width: 81px;
  height: 99px;
}
.Pet-Rock-CottonCandyBlue {
  background-image: url('~assets/images/sprites/spritesmith-main-20.png');
  background-position: -82px -100px;
  width: 81px;
  height: 99px;
}
.Pet-Rock-CottonCandyPink {
  background-image: url('~assets/images/sprites/spritesmith-main-20.png');
  background-position: -164px -100px;
  width: 81px;
  height: 99px;
}
.Pet-Rock-Desert {
  background-image: url('~assets/images/sprites/spritesmith-main-20.png');
  background-position: -246px 0px;
  width: 81px;
  height: 99px;
}
.Pet-Rock-Golden {
  background-image: url('~assets/images/sprites/spritesmith-main-20.png');
  background-position: -246px -100px;
  width: 81px;
  height: 99px;
}
.Pet-Rock-Red {
  background-image: url('~assets/images/sprites/spritesmith-main-20.png');
  background-position: 0px -200px;
  width: 81px;
  height: 99px;
}
.Pet-Rock-Shade {
  background-image: url('~assets/images/sprites/spritesmith-main-20.png');
  background-position: -82px -200px;
  width: 81px;
  height: 99px;
}
.Pet-Rock-Skeleton {
  background-image: url('~assets/images/sprites/spritesmith-main-20.png');
  background-position: -164px -200px;
  width: 81px;
  height: 99px;
}
.Pet-Rock-White {
  background-image: url('~assets/images/sprites/spritesmith-main-20.png');
  background-position: -246px -200px;
>>>>>>> 17fb6816
  width: 81px;
  height: 99px;
}
.Pet-Rock-Zombie {
  background-image: url('~assets/images/sprites/spritesmith-main-20.png');
<<<<<<< HEAD
  background-position: -164px 0px;
=======
  background-position: -328px 0px;
>>>>>>> 17fb6816
  width: 81px;
  height: 99px;
}
.Pet-Rooster-Base {
  background-image: url('~assets/images/sprites/spritesmith-main-20.png');
<<<<<<< HEAD
  background-position: 0px -100px;
=======
  background-position: -328px -100px;
>>>>>>> 17fb6816
  width: 81px;
  height: 99px;
}
.Pet-Rooster-CottonCandyBlue {
  background-image: url('~assets/images/sprites/spritesmith-main-20.png');
<<<<<<< HEAD
  background-position: -82px -100px;
=======
  background-position: -328px -200px;
>>>>>>> 17fb6816
  width: 81px;
  height: 99px;
}
.Pet-Rooster-CottonCandyPink {
  background-image: url('~assets/images/sprites/spritesmith-main-20.png');
<<<<<<< HEAD
  background-position: -164px -100px;
=======
  background-position: 0px -300px;
>>>>>>> 17fb6816
  width: 81px;
  height: 99px;
}
.Pet-Rooster-Desert {
  background-image: url('~assets/images/sprites/spritesmith-main-20.png');
<<<<<<< HEAD
  background-position: -246px 0px;
=======
  background-position: -82px -300px;
>>>>>>> 17fb6816
  width: 81px;
  height: 99px;
}
.Pet-Rooster-Golden {
  background-image: url('~assets/images/sprites/spritesmith-main-20.png');
<<<<<<< HEAD
  background-position: -246px -100px;
=======
  background-position: -164px -300px;
>>>>>>> 17fb6816
  width: 81px;
  height: 99px;
}
.Pet-Rooster-Red {
  background-image: url('~assets/images/sprites/spritesmith-main-20.png');
<<<<<<< HEAD
  background-position: 0px -200px;
=======
  background-position: -246px -300px;
>>>>>>> 17fb6816
  width: 81px;
  height: 99px;
}
.Pet-Rooster-Shade {
  background-image: url('~assets/images/sprites/spritesmith-main-20.png');
<<<<<<< HEAD
  background-position: -82px -200px;
=======
  background-position: -328px -300px;
>>>>>>> 17fb6816
  width: 81px;
  height: 99px;
}
.Pet-Rooster-Skeleton {
  background-image: url('~assets/images/sprites/spritesmith-main-20.png');
<<<<<<< HEAD
  background-position: -164px -200px;
=======
  background-position: -410px 0px;
>>>>>>> 17fb6816
  width: 81px;
  height: 99px;
}
.Pet-Rooster-White {
  background-image: url('~assets/images/sprites/spritesmith-main-20.png');
<<<<<<< HEAD
  background-position: -246px -200px;
=======
  background-position: -410px -100px;
>>>>>>> 17fb6816
  width: 81px;
  height: 99px;
}
.Pet-Rooster-Zombie {
  background-image: url('~assets/images/sprites/spritesmith-main-20.png');
<<<<<<< HEAD
  background-position: -328px 0px;
=======
  background-position: -410px -200px;
>>>>>>> 17fb6816
  width: 81px;
  height: 99px;
}
.Pet-Sabretooth-Base {
  background-image: url('~assets/images/sprites/spritesmith-main-20.png');
<<<<<<< HEAD
  background-position: -328px -100px;
=======
  background-position: -410px -300px;
>>>>>>> 17fb6816
  width: 81px;
  height: 99px;
}
.Pet-Sabretooth-CottonCandyBlue {
  background-image: url('~assets/images/sprites/spritesmith-main-20.png');
<<<<<<< HEAD
  background-position: -328px -200px;
=======
  background-position: -492px 0px;
>>>>>>> 17fb6816
  width: 81px;
  height: 99px;
}
.Pet-Sabretooth-CottonCandyPink {
  background-image: url('~assets/images/sprites/spritesmith-main-20.png');
<<<<<<< HEAD
  background-position: 0px -300px;
=======
  background-position: -492px -100px;
>>>>>>> 17fb6816
  width: 81px;
  height: 99px;
}
.Pet-Sabretooth-Desert {
  background-image: url('~assets/images/sprites/spritesmith-main-20.png');
<<<<<<< HEAD
  background-position: -82px -300px;
=======
  background-position: -492px -200px;
>>>>>>> 17fb6816
  width: 81px;
  height: 99px;
}
.Pet-Sabretooth-Golden {
  background-image: url('~assets/images/sprites/spritesmith-main-20.png');
<<<<<<< HEAD
  background-position: -164px -300px;
=======
  background-position: -492px -300px;
>>>>>>> 17fb6816
  width: 81px;
  height: 99px;
}
.Pet-Sabretooth-Red {
  background-image: url('~assets/images/sprites/spritesmith-main-20.png');
<<<<<<< HEAD
  background-position: -246px -300px;
=======
  background-position: 0px -400px;
>>>>>>> 17fb6816
  width: 81px;
  height: 99px;
}
.Pet-Sabretooth-Shade {
  background-image: url('~assets/images/sprites/spritesmith-main-20.png');
<<<<<<< HEAD
  background-position: -328px -300px;
=======
  background-position: -82px -400px;
>>>>>>> 17fb6816
  width: 81px;
  height: 99px;
}
.Pet-Sabretooth-Skeleton {
  background-image: url('~assets/images/sprites/spritesmith-main-20.png');
<<<<<<< HEAD
  background-position: -410px 0px;
=======
  background-position: -164px -400px;
>>>>>>> 17fb6816
  width: 81px;
  height: 99px;
}
.Pet-Sabretooth-White {
  background-image: url('~assets/images/sprites/spritesmith-main-20.png');
<<<<<<< HEAD
  background-position: -410px -100px;
=======
  background-position: -246px -400px;
>>>>>>> 17fb6816
  width: 81px;
  height: 99px;
}
.Pet-Sabretooth-Zombie {
  background-image: url('~assets/images/sprites/spritesmith-main-20.png');
<<<<<<< HEAD
  background-position: -410px -200px;
=======
  background-position: -328px -400px;
>>>>>>> 17fb6816
  width: 81px;
  height: 99px;
}
.Pet-Seahorse-Base {
  background-image: url('~assets/images/sprites/spritesmith-main-20.png');
<<<<<<< HEAD
  background-position: -410px -300px;
=======
  background-position: -410px -400px;
>>>>>>> 17fb6816
  width: 81px;
  height: 99px;
}
.Pet-Seahorse-CottonCandyBlue {
  background-image: url('~assets/images/sprites/spritesmith-main-20.png');
<<<<<<< HEAD
  background-position: -492px 0px;
=======
  background-position: -492px -400px;
>>>>>>> 17fb6816
  width: 81px;
  height: 99px;
}
.Pet-Seahorse-CottonCandyPink {
  background-image: url('~assets/images/sprites/spritesmith-main-20.png');
<<<<<<< HEAD
  background-position: -492px -100px;
=======
  background-position: -574px 0px;
>>>>>>> 17fb6816
  width: 81px;
  height: 99px;
}
.Pet-Seahorse-Desert {
  background-image: url('~assets/images/sprites/spritesmith-main-20.png');
<<<<<<< HEAD
  background-position: -492px -200px;
=======
  background-position: -574px -100px;
>>>>>>> 17fb6816
  width: 81px;
  height: 99px;
}
.Pet-Seahorse-Golden {
  background-image: url('~assets/images/sprites/spritesmith-main-20.png');
<<<<<<< HEAD
  background-position: -492px -300px;
=======
  background-position: -574px -200px;
>>>>>>> 17fb6816
  width: 81px;
  height: 99px;
}
.Pet-Seahorse-Red {
  background-image: url('~assets/images/sprites/spritesmith-main-20.png');
<<<<<<< HEAD
  background-position: 0px -400px;
=======
  background-position: -574px -300px;
>>>>>>> 17fb6816
  width: 81px;
  height: 99px;
}
.Pet-Seahorse-Shade {
  background-image: url('~assets/images/sprites/spritesmith-main-20.png');
<<<<<<< HEAD
  background-position: -82px -400px;
=======
  background-position: -574px -400px;
>>>>>>> 17fb6816
  width: 81px;
  height: 99px;
}
.Pet-Seahorse-Skeleton {
  background-image: url('~assets/images/sprites/spritesmith-main-20.png');
<<<<<<< HEAD
  background-position: -164px -400px;
=======
  background-position: 0px -500px;
>>>>>>> 17fb6816
  width: 81px;
  height: 99px;
}
.Pet-Seahorse-White {
  background-image: url('~assets/images/sprites/spritesmith-main-20.png');
<<<<<<< HEAD
  background-position: -246px -400px;
=======
  background-position: -82px -500px;
>>>>>>> 17fb6816
  width: 81px;
  height: 99px;
}
.Pet-Seahorse-Zombie {
  background-image: url('~assets/images/sprites/spritesmith-main-20.png');
<<<<<<< HEAD
  background-position: -328px -400px;
=======
  background-position: -164px -500px;
>>>>>>> 17fb6816
  width: 81px;
  height: 99px;
}
.Pet-Sheep-Base {
  background-image: url('~assets/images/sprites/spritesmith-main-20.png');
<<<<<<< HEAD
  background-position: -410px -400px;
=======
  background-position: -246px -500px;
>>>>>>> 17fb6816
  width: 81px;
  height: 99px;
}
.Pet-Sheep-CottonCandyBlue {
  background-image: url('~assets/images/sprites/spritesmith-main-20.png');
<<<<<<< HEAD
  background-position: -492px -400px;
=======
  background-position: -328px -500px;
>>>>>>> 17fb6816
  width: 81px;
  height: 99px;
}
.Pet-Sheep-CottonCandyPink {
  background-image: url('~assets/images/sprites/spritesmith-main-20.png');
<<<<<<< HEAD
  background-position: -574px 0px;
=======
  background-position: -410px -500px;
>>>>>>> 17fb6816
  width: 81px;
  height: 99px;
}
.Pet-Sheep-Desert {
  background-image: url('~assets/images/sprites/spritesmith-main-20.png');
<<<<<<< HEAD
  background-position: -574px -100px;
=======
  background-position: -492px -500px;
>>>>>>> 17fb6816
  width: 81px;
  height: 99px;
}
.Pet-Sheep-Golden {
  background-image: url('~assets/images/sprites/spritesmith-main-20.png');
<<<<<<< HEAD
  background-position: -574px -200px;
=======
  background-position: -574px -500px;
>>>>>>> 17fb6816
  width: 81px;
  height: 99px;
}
.Pet-Sheep-Red {
  background-image: url('~assets/images/sprites/spritesmith-main-20.png');
<<<<<<< HEAD
  background-position: -574px -300px;
=======
  background-position: -656px 0px;
>>>>>>> 17fb6816
  width: 81px;
  height: 99px;
}
.Pet-Sheep-Shade {
  background-image: url('~assets/images/sprites/spritesmith-main-20.png');
<<<<<<< HEAD
  background-position: -574px -400px;
=======
  background-position: -656px -100px;
>>>>>>> 17fb6816
  width: 81px;
  height: 99px;
}
.Pet-Sheep-Skeleton {
  background-image: url('~assets/images/sprites/spritesmith-main-20.png');
<<<<<<< HEAD
  background-position: 0px -500px;
=======
  background-position: -656px -200px;
>>>>>>> 17fb6816
  width: 81px;
  height: 99px;
}
.Pet-Sheep-White {
  background-image: url('~assets/images/sprites/spritesmith-main-20.png');
<<<<<<< HEAD
  background-position: -82px -500px;
=======
  background-position: -656px -300px;
>>>>>>> 17fb6816
  width: 81px;
  height: 99px;
}
.Pet-Sheep-Zombie {
  background-image: url('~assets/images/sprites/spritesmith-main-20.png');
<<<<<<< HEAD
  background-position: -164px -500px;
=======
  background-position: -656px -400px;
>>>>>>> 17fb6816
  width: 81px;
  height: 99px;
}
.Pet-Slime-Base {
  background-image: url('~assets/images/sprites/spritesmith-main-20.png');
<<<<<<< HEAD
  background-position: -246px -500px;
=======
  background-position: -656px -500px;
>>>>>>> 17fb6816
  width: 81px;
  height: 99px;
}
.Pet-Slime-CottonCandyBlue {
  background-image: url('~assets/images/sprites/spritesmith-main-20.png');
<<<<<<< HEAD
  background-position: -328px -500px;
=======
  background-position: 0px -600px;
>>>>>>> 17fb6816
  width: 81px;
  height: 99px;
}
.Pet-Slime-CottonCandyPink {
  background-image: url('~assets/images/sprites/spritesmith-main-20.png');
<<<<<<< HEAD
  background-position: -410px -500px;
=======
  background-position: -82px -600px;
>>>>>>> 17fb6816
  width: 81px;
  height: 99px;
}
.Pet-Slime-Desert {
  background-image: url('~assets/images/sprites/spritesmith-main-20.png');
<<<<<<< HEAD
  background-position: -492px -500px;
=======
  background-position: -164px -600px;
>>>>>>> 17fb6816
  width: 81px;
  height: 99px;
}
.Pet-Slime-Golden {
  background-image: url('~assets/images/sprites/spritesmith-main-20.png');
<<<<<<< HEAD
  background-position: -574px -500px;
=======
  background-position: -246px -600px;
>>>>>>> 17fb6816
  width: 81px;
  height: 99px;
}
.Pet-Slime-Red {
  background-image: url('~assets/images/sprites/spritesmith-main-20.png');
<<<<<<< HEAD
  background-position: -656px 0px;
=======
  background-position: -328px -600px;
>>>>>>> 17fb6816
  width: 81px;
  height: 99px;
}
.Pet-Slime-Shade {
  background-image: url('~assets/images/sprites/spritesmith-main-20.png');
<<<<<<< HEAD
  background-position: -656px -100px;
=======
  background-position: -410px -600px;
>>>>>>> 17fb6816
  width: 81px;
  height: 99px;
}
.Pet-Slime-Skeleton {
  background-image: url('~assets/images/sprites/spritesmith-main-20.png');
<<<<<<< HEAD
  background-position: -656px -200px;
=======
  background-position: -492px -600px;
>>>>>>> 17fb6816
  width: 81px;
  height: 99px;
}
.Pet-Slime-White {
  background-image: url('~assets/images/sprites/spritesmith-main-20.png');
<<<<<<< HEAD
  background-position: -656px -300px;
=======
  background-position: -574px -600px;
>>>>>>> 17fb6816
  width: 81px;
  height: 99px;
}
.Pet-Slime-Zombie {
  background-image: url('~assets/images/sprites/spritesmith-main-20.png');
<<<<<<< HEAD
  background-position: -656px -400px;
=======
  background-position: -656px -600px;
>>>>>>> 17fb6816
  width: 81px;
  height: 99px;
}
.Pet-Sloth-Base {
  background-image: url('~assets/images/sprites/spritesmith-main-20.png');
<<<<<<< HEAD
  background-position: -656px -500px;
=======
  background-position: -738px 0px;
>>>>>>> 17fb6816
  width: 81px;
  height: 99px;
}
.Pet-Sloth-CottonCandyBlue {
  background-image: url('~assets/images/sprites/spritesmith-main-20.png');
<<<<<<< HEAD
  background-position: 0px -600px;
=======
  background-position: -738px -100px;
>>>>>>> 17fb6816
  width: 81px;
  height: 99px;
}
.Pet-Sloth-CottonCandyPink {
  background-image: url('~assets/images/sprites/spritesmith-main-20.png');
<<<<<<< HEAD
  background-position: -82px -600px;
=======
  background-position: -738px -200px;
>>>>>>> 17fb6816
  width: 81px;
  height: 99px;
}
.Pet-Sloth-Desert {
  background-image: url('~assets/images/sprites/spritesmith-main-20.png');
<<<<<<< HEAD
  background-position: -164px -600px;
=======
  background-position: -738px -300px;
>>>>>>> 17fb6816
  width: 81px;
  height: 99px;
}
.Pet-Sloth-Golden {
  background-image: url('~assets/images/sprites/spritesmith-main-20.png');
<<<<<<< HEAD
  background-position: -246px -600px;
=======
  background-position: -738px -400px;
>>>>>>> 17fb6816
  width: 81px;
  height: 99px;
}
.Pet-Sloth-Red {
  background-image: url('~assets/images/sprites/spritesmith-main-20.png');
<<<<<<< HEAD
  background-position: -328px -600px;
=======
  background-position: -738px -500px;
>>>>>>> 17fb6816
  width: 81px;
  height: 99px;
}
.Pet-Sloth-Shade {
  background-image: url('~assets/images/sprites/spritesmith-main-20.png');
<<<<<<< HEAD
  background-position: -410px -600px;
=======
  background-position: -738px -600px;
>>>>>>> 17fb6816
  width: 81px;
  height: 99px;
}
.Pet-Sloth-Skeleton {
  background-image: url('~assets/images/sprites/spritesmith-main-20.png');
<<<<<<< HEAD
  background-position: -492px -600px;
=======
  background-position: 0px -700px;
>>>>>>> 17fb6816
  width: 81px;
  height: 99px;
}
.Pet-Sloth-White {
  background-image: url('~assets/images/sprites/spritesmith-main-20.png');
<<<<<<< HEAD
  background-position: -574px -600px;
=======
  background-position: -82px -700px;
>>>>>>> 17fb6816
  width: 81px;
  height: 99px;
}
.Pet-Sloth-Zombie {
  background-image: url('~assets/images/sprites/spritesmith-main-20.png');
<<<<<<< HEAD
  background-position: -656px -600px;
=======
  background-position: -164px -700px;
>>>>>>> 17fb6816
  width: 81px;
  height: 99px;
}
.Pet-Snail-Base {
  background-image: url('~assets/images/sprites/spritesmith-main-20.png');
<<<<<<< HEAD
  background-position: -738px 0px;
=======
  background-position: -246px -700px;
>>>>>>> 17fb6816
  width: 81px;
  height: 99px;
}
.Pet-Snail-CottonCandyBlue {
  background-image: url('~assets/images/sprites/spritesmith-main-20.png');
<<<<<<< HEAD
  background-position: -738px -100px;
=======
  background-position: -328px -700px;
>>>>>>> 17fb6816
  width: 81px;
  height: 99px;
}
.Pet-Snail-CottonCandyPink {
  background-image: url('~assets/images/sprites/spritesmith-main-20.png');
<<<<<<< HEAD
  background-position: -738px -200px;
=======
  background-position: -410px -700px;
>>>>>>> 17fb6816
  width: 81px;
  height: 99px;
}
.Pet-Snail-Desert {
  background-image: url('~assets/images/sprites/spritesmith-main-20.png');
<<<<<<< HEAD
  background-position: -738px -300px;
=======
  background-position: -492px -700px;
>>>>>>> 17fb6816
  width: 81px;
  height: 99px;
}
.Pet-Snail-Golden {
  background-image: url('~assets/images/sprites/spritesmith-main-20.png');
<<<<<<< HEAD
  background-position: -738px -400px;
=======
  background-position: -574px -700px;
>>>>>>> 17fb6816
  width: 81px;
  height: 99px;
}
.Pet-Snail-Red {
  background-image: url('~assets/images/sprites/spritesmith-main-20.png');
<<<<<<< HEAD
  background-position: -738px -500px;
=======
  background-position: -656px -700px;
>>>>>>> 17fb6816
  width: 81px;
  height: 99px;
}
.Pet-Snail-Shade {
  background-image: url('~assets/images/sprites/spritesmith-main-20.png');
<<<<<<< HEAD
  background-position: -738px -600px;
=======
  background-position: -738px -700px;
>>>>>>> 17fb6816
  width: 81px;
  height: 99px;
}
.Pet-Snail-Skeleton {
  background-image: url('~assets/images/sprites/spritesmith-main-20.png');
<<<<<<< HEAD
  background-position: 0px -700px;
=======
  background-position: -820px 0px;
>>>>>>> 17fb6816
  width: 81px;
  height: 99px;
}
.Pet-Snail-White {
  background-image: url('~assets/images/sprites/spritesmith-main-20.png');
<<<<<<< HEAD
  background-position: -82px -700px;
=======
  background-position: -820px -100px;
>>>>>>> 17fb6816
  width: 81px;
  height: 99px;
}
.Pet-Snail-Zombie {
  background-image: url('~assets/images/sprites/spritesmith-main-20.png');
<<<<<<< HEAD
  background-position: -164px -700px;
=======
  background-position: -820px -200px;
>>>>>>> 17fb6816
  width: 81px;
  height: 99px;
}
.Pet-Snake-Base {
  background-image: url('~assets/images/sprites/spritesmith-main-20.png');
<<<<<<< HEAD
  background-position: -246px -700px;
=======
  background-position: -820px -300px;
>>>>>>> 17fb6816
  width: 81px;
  height: 99px;
}
.Pet-Snake-CottonCandyBlue {
  background-image: url('~assets/images/sprites/spritesmith-main-20.png');
<<<<<<< HEAD
  background-position: -328px -700px;
=======
  background-position: -820px -400px;
>>>>>>> 17fb6816
  width: 81px;
  height: 99px;
}
.Pet-Snake-CottonCandyPink {
  background-image: url('~assets/images/sprites/spritesmith-main-20.png');
<<<<<<< HEAD
  background-position: -410px -700px;
=======
  background-position: -820px -500px;
>>>>>>> 17fb6816
  width: 81px;
  height: 99px;
}
.Pet-Snake-Desert {
  background-image: url('~assets/images/sprites/spritesmith-main-20.png');
<<<<<<< HEAD
  background-position: -492px -700px;
=======
  background-position: -820px -600px;
>>>>>>> 17fb6816
  width: 81px;
  height: 99px;
}
.Pet-Snake-Golden {
  background-image: url('~assets/images/sprites/spritesmith-main-20.png');
<<<<<<< HEAD
  background-position: -574px -700px;
=======
  background-position: -820px -700px;
>>>>>>> 17fb6816
  width: 81px;
  height: 99px;
}
.Pet-Snake-Red {
  background-image: url('~assets/images/sprites/spritesmith-main-20.png');
<<<<<<< HEAD
  background-position: -656px -700px;
=======
  background-position: 0px -800px;
>>>>>>> 17fb6816
  width: 81px;
  height: 99px;
}
.Pet-Snake-Shade {
  background-image: url('~assets/images/sprites/spritesmith-main-20.png');
<<<<<<< HEAD
  background-position: -738px -700px;
=======
  background-position: -82px -800px;
>>>>>>> 17fb6816
  width: 81px;
  height: 99px;
}
.Pet-Snake-Skeleton {
  background-image: url('~assets/images/sprites/spritesmith-main-20.png');
<<<<<<< HEAD
  background-position: -820px 0px;
=======
  background-position: -164px -800px;
>>>>>>> 17fb6816
  width: 81px;
  height: 99px;
}
.Pet-Snake-White {
  background-image: url('~assets/images/sprites/spritesmith-main-20.png');
<<<<<<< HEAD
  background-position: -820px -100px;
=======
  background-position: -246px -800px;
>>>>>>> 17fb6816
  width: 81px;
  height: 99px;
}
.Pet-Snake-Zombie {
  background-image: url('~assets/images/sprites/spritesmith-main-20.png');
<<<<<<< HEAD
  background-position: -820px -200px;
=======
  background-position: -328px -800px;
>>>>>>> 17fb6816
  width: 81px;
  height: 99px;
}
.Pet-Spider-Base {
  background-image: url('~assets/images/sprites/spritesmith-main-20.png');
<<<<<<< HEAD
  background-position: -820px -300px;
=======
  background-position: -410px -800px;
>>>>>>> 17fb6816
  width: 81px;
  height: 99px;
}
.Pet-Spider-CottonCandyBlue {
  background-image: url('~assets/images/sprites/spritesmith-main-20.png');
<<<<<<< HEAD
  background-position: -820px -400px;
=======
  background-position: -492px -800px;
>>>>>>> 17fb6816
  width: 81px;
  height: 99px;
}
.Pet-Spider-CottonCandyPink {
  background-image: url('~assets/images/sprites/spritesmith-main-20.png');
<<<<<<< HEAD
  background-position: -820px -500px;
=======
  background-position: -574px -800px;
>>>>>>> 17fb6816
  width: 81px;
  height: 99px;
}
.Pet-Spider-Desert {
  background-image: url('~assets/images/sprites/spritesmith-main-20.png');
<<<<<<< HEAD
  background-position: -820px -600px;
=======
  background-position: -656px -800px;
>>>>>>> 17fb6816
  width: 81px;
  height: 99px;
}
.Pet-Spider-Golden {
  background-image: url('~assets/images/sprites/spritesmith-main-20.png');
<<<<<<< HEAD
  background-position: -820px -700px;
=======
  background-position: -738px -800px;
>>>>>>> 17fb6816
  width: 81px;
  height: 99px;
}
.Pet-Spider-Red {
  background-image: url('~assets/images/sprites/spritesmith-main-20.png');
<<<<<<< HEAD
  background-position: 0px -800px;
=======
  background-position: -820px -800px;
>>>>>>> 17fb6816
  width: 81px;
  height: 99px;
}
.Pet-Spider-Shade {
  background-image: url('~assets/images/sprites/spritesmith-main-20.png');
<<<<<<< HEAD
  background-position: -82px -800px;
=======
  background-position: -902px 0px;
>>>>>>> 17fb6816
  width: 81px;
  height: 99px;
}
.Pet-Spider-Skeleton {
  background-image: url('~assets/images/sprites/spritesmith-main-20.png');
<<<<<<< HEAD
  background-position: -164px -800px;
=======
  background-position: -902px -100px;
>>>>>>> 17fb6816
  width: 81px;
  height: 99px;
}
.Pet-Spider-White {
  background-image: url('~assets/images/sprites/spritesmith-main-20.png');
<<<<<<< HEAD
  background-position: -246px -800px;
=======
  background-position: -902px -200px;
>>>>>>> 17fb6816
  width: 81px;
  height: 99px;
}
.Pet-Spider-Zombie {
  background-image: url('~assets/images/sprites/spritesmith-main-20.png');
<<<<<<< HEAD
  background-position: -328px -800px;
=======
  background-position: -902px -300px;
>>>>>>> 17fb6816
  width: 81px;
  height: 99px;
}
.Pet-TRex-Base {
  background-image: url('~assets/images/sprites/spritesmith-main-20.png');
<<<<<<< HEAD
  background-position: -820px -900px;
=======
  background-position: -1066px -700px;
>>>>>>> 17fb6816
  width: 81px;
  height: 99px;
}
.Pet-TRex-CottonCandyBlue {
  background-image: url('~assets/images/sprites/spritesmith-main-20.png');
<<<<<<< HEAD
  background-position: -902px -900px;
=======
  background-position: -1066px -800px;
>>>>>>> 17fb6816
  width: 81px;
  height: 99px;
}
.Pet-TRex-CottonCandyPink {
  background-image: url('~assets/images/sprites/spritesmith-main-20.png');
<<<<<<< HEAD
  background-position: -984px -900px;
=======
  background-position: -1066px -900px;
>>>>>>> 17fb6816
  width: 81px;
  height: 99px;
}
.Pet-TRex-Desert {
  background-image: url('~assets/images/sprites/spritesmith-main-20.png');
<<<<<<< HEAD
  background-position: -1066px 0px;
=======
  background-position: 0px -1000px;
>>>>>>> 17fb6816
  width: 81px;
  height: 99px;
}
.Pet-TRex-Golden {
  background-image: url('~assets/images/sprites/spritesmith-main-20.png');
<<<<<<< HEAD
  background-position: -1066px -100px;
=======
  background-position: -82px -1000px;
>>>>>>> 17fb6816
  width: 81px;
  height: 99px;
}
.Pet-TRex-Red {
  background-image: url('~assets/images/sprites/spritesmith-main-20.png');
<<<<<<< HEAD
  background-position: -1066px -200px;
=======
  background-position: -164px -1000px;
>>>>>>> 17fb6816
  width: 81px;
  height: 99px;
}
.Pet-TRex-Shade {
  background-image: url('~assets/images/sprites/spritesmith-main-20.png');
<<<<<<< HEAD
  background-position: -1066px -300px;
=======
  background-position: -246px -1000px;
>>>>>>> 17fb6816
  width: 81px;
  height: 99px;
}
.Pet-TRex-Skeleton {
  background-image: url('~assets/images/sprites/spritesmith-main-20.png');
<<<<<<< HEAD
  background-position: -1066px -400px;
=======
  background-position: -328px -1000px;
>>>>>>> 17fb6816
  width: 81px;
  height: 99px;
}
.Pet-TRex-White {
  background-image: url('~assets/images/sprites/spritesmith-main-20.png');
<<<<<<< HEAD
  background-position: -1066px -500px;
=======
  background-position: -410px -1000px;
>>>>>>> 17fb6816
  width: 81px;
  height: 99px;
}
.Pet-TRex-Zombie {
  background-image: url('~assets/images/sprites/spritesmith-main-20.png');
<<<<<<< HEAD
  background-position: -1066px -600px;
=======
  background-position: -492px -1000px;
>>>>>>> 17fb6816
  width: 81px;
  height: 99px;
}
.Pet-Tiger-Veteran {
  background-image: url('~assets/images/sprites/spritesmith-main-20.png');
<<<<<<< HEAD
  background-position: -410px -800px;
=======
  background-position: -902px -400px;
>>>>>>> 17fb6816
  width: 81px;
  height: 99px;
}
.Pet-TigerCub-Aquatic {
  background-image: url('~assets/images/sprites/spritesmith-main-20.png');
<<<<<<< HEAD
  background-position: -492px -800px;
=======
  background-position: -902px -500px;
>>>>>>> 17fb6816
  width: 81px;
  height: 99px;
}
.Pet-TigerCub-Base {
  background-image: url('~assets/images/sprites/spritesmith-main-20.png');
<<<<<<< HEAD
  background-position: -574px -800px;
=======
  background-position: -902px -600px;
>>>>>>> 17fb6816
  width: 81px;
  height: 99px;
}
.Pet-TigerCub-CottonCandyBlue {
  background-image: url('~assets/images/sprites/spritesmith-main-20.png');
<<<<<<< HEAD
  background-position: -656px -800px;
=======
  background-position: -902px -700px;
>>>>>>> 17fb6816
  width: 81px;
  height: 99px;
}
.Pet-TigerCub-CottonCandyPink {
  background-image: url('~assets/images/sprites/spritesmith-main-20.png');
<<<<<<< HEAD
  background-position: -738px -800px;
=======
  background-position: -902px -800px;
>>>>>>> 17fb6816
  width: 81px;
  height: 99px;
}
.Pet-TigerCub-Cupid {
  background-image: url('~assets/images/sprites/spritesmith-main-20.png');
<<<<<<< HEAD
  background-position: -820px -800px;
=======
  background-position: -984px 0px;
>>>>>>> 17fb6816
  width: 81px;
  height: 99px;
}
.Pet-TigerCub-Desert {
  background-image: url('~assets/images/sprites/spritesmith-main-20.png');
<<<<<<< HEAD
  background-position: -902px 0px;
=======
  background-position: -984px -100px;
>>>>>>> 17fb6816
  width: 81px;
  height: 99px;
}
.Pet-TigerCub-Ember {
  background-image: url('~assets/images/sprites/spritesmith-main-20.png');
<<<<<<< HEAD
  background-position: -902px -100px;
=======
  background-position: -984px -200px;
>>>>>>> 17fb6816
  width: 81px;
  height: 99px;
}
.Pet-TigerCub-Fairy {
  background-image: url('~assets/images/sprites/spritesmith-main-20.png');
<<<<<<< HEAD
  background-position: -902px -200px;
=======
  background-position: -984px -300px;
>>>>>>> 17fb6816
  width: 81px;
  height: 99px;
}
.Pet-TigerCub-Floral {
  background-image: url('~assets/images/sprites/spritesmith-main-20.png');
<<<<<<< HEAD
  background-position: -902px -300px;
=======
  background-position: -984px -400px;
>>>>>>> 17fb6816
  width: 81px;
  height: 99px;
}
.Pet-TigerCub-Ghost {
  background-image: url('~assets/images/sprites/spritesmith-main-20.png');
<<<<<<< HEAD
  background-position: -902px -400px;
=======
  background-position: -984px -500px;
>>>>>>> 17fb6816
  width: 81px;
  height: 99px;
}
.Pet-TigerCub-Golden {
  background-image: url('~assets/images/sprites/spritesmith-main-20.png');
<<<<<<< HEAD
  background-position: -902px -500px;
=======
  background-position: -984px -600px;
>>>>>>> 17fb6816
  width: 81px;
  height: 99px;
}
.Pet-TigerCub-Holly {
  background-image: url('~assets/images/sprites/spritesmith-main-20.png');
<<<<<<< HEAD
  background-position: -902px -600px;
=======
  background-position: -984px -700px;
>>>>>>> 17fb6816
  width: 81px;
  height: 99px;
}
.Pet-TigerCub-Peppermint {
  background-image: url('~assets/images/sprites/spritesmith-main-20.png');
<<<<<<< HEAD
  background-position: -902px -700px;
=======
  background-position: -984px -800px;
>>>>>>> 17fb6816
  width: 81px;
  height: 99px;
}
.Pet-TigerCub-Red {
  background-image: url('~assets/images/sprites/spritesmith-main-20.png');
<<<<<<< HEAD
  background-position: -902px -800px;
=======
  background-position: 0px -900px;
>>>>>>> 17fb6816
  width: 81px;
  height: 99px;
}
.Pet-TigerCub-RoyalPurple {
  background-image: url('~assets/images/sprites/spritesmith-main-20.png');
<<<<<<< HEAD
  background-position: -984px 0px;
=======
  background-position: -82px -900px;
>>>>>>> 17fb6816
  width: 81px;
  height: 99px;
}
.Pet-TigerCub-Shade {
  background-image: url('~assets/images/sprites/spritesmith-main-20.png');
<<<<<<< HEAD
  background-position: -984px -100px;
=======
  background-position: -164px -900px;
>>>>>>> 17fb6816
  width: 81px;
  height: 99px;
}
.Pet-TigerCub-Shimmer {
  background-image: url('~assets/images/sprites/spritesmith-main-20.png');
<<<<<<< HEAD
  background-position: -984px -200px;
=======
  background-position: -246px -900px;
>>>>>>> 17fb6816
  width: 81px;
  height: 99px;
}
.Pet-TigerCub-Skeleton {
  background-image: url('~assets/images/sprites/spritesmith-main-20.png');
<<<<<<< HEAD
  background-position: -984px -300px;
=======
  background-position: -328px -900px;
>>>>>>> 17fb6816
  width: 81px;
  height: 99px;
}
.Pet-TigerCub-Spooky {
  background-image: url('~assets/images/sprites/spritesmith-main-20.png');
<<<<<<< HEAD
  background-position: -984px -400px;
=======
  background-position: -410px -900px;
>>>>>>> 17fb6816
  width: 81px;
  height: 99px;
}
.Pet-TigerCub-StarryNight {
  background-image: url('~assets/images/sprites/spritesmith-main-20.png');
<<<<<<< HEAD
  background-position: -984px -500px;
=======
  background-position: 0px 0px;
>>>>>>> 17fb6816
  width: 81px;
  height: 99px;
}
.Pet-TigerCub-Thunderstorm {
  background-image: url('~assets/images/sprites/spritesmith-main-20.png');
<<<<<<< HEAD
  background-position: -984px -600px;
=======
  background-position: -574px -900px;
>>>>>>> 17fb6816
  width: 81px;
  height: 99px;
}
.Pet-TigerCub-White {
  background-image: url('~assets/images/sprites/spritesmith-main-20.png');
<<<<<<< HEAD
  background-position: -984px -700px;
=======
  background-position: -656px -900px;
>>>>>>> 17fb6816
  width: 81px;
  height: 99px;
}
.Pet-TigerCub-Zombie {
  background-image: url('~assets/images/sprites/spritesmith-main-20.png');
<<<<<<< HEAD
  background-position: -984px -800px;
=======
  background-position: -738px -900px;
>>>>>>> 17fb6816
  width: 81px;
  height: 99px;
}
.Pet-Treeling-Base {
  background-image: url('~assets/images/sprites/spritesmith-main-20.png');
<<<<<<< HEAD
  background-position: 0px -900px;
=======
  background-position: -820px -900px;
>>>>>>> 17fb6816
  width: 81px;
  height: 99px;
}
.Pet-Treeling-CottonCandyBlue {
  background-image: url('~assets/images/sprites/spritesmith-main-20.png');
<<<<<<< HEAD
  background-position: 0px 0px;
=======
  background-position: -902px -900px;
>>>>>>> 17fb6816
  width: 81px;
  height: 99px;
}
.Pet-Treeling-CottonCandyPink {
  background-image: url('~assets/images/sprites/spritesmith-main-20.png');
<<<<<<< HEAD
  background-position: -164px -900px;
=======
  background-position: -984px -900px;
>>>>>>> 17fb6816
  width: 81px;
  height: 99px;
}
.Pet-Treeling-Desert {
  background-image: url('~assets/images/sprites/spritesmith-main-20.png');
<<<<<<< HEAD
  background-position: -246px -900px;
=======
  background-position: -1066px 0px;
>>>>>>> 17fb6816
  width: 81px;
  height: 99px;
}
.Pet-Treeling-Golden {
  background-image: url('~assets/images/sprites/spritesmith-main-20.png');
<<<<<<< HEAD
  background-position: -328px -900px;
=======
  background-position: -1066px -100px;
>>>>>>> 17fb6816
  width: 81px;
  height: 99px;
}
.Pet-Treeling-Red {
  background-image: url('~assets/images/sprites/spritesmith-main-20.png');
<<<<<<< HEAD
  background-position: -410px -900px;
=======
  background-position: -1066px -200px;
>>>>>>> 17fb6816
  width: 81px;
  height: 99px;
}
.Pet-Treeling-Shade {
  background-image: url('~assets/images/sprites/spritesmith-main-20.png');
<<<<<<< HEAD
  background-position: -492px -900px;
=======
  background-position: -1066px -300px;
>>>>>>> 17fb6816
  width: 81px;
  height: 99px;
}
.Pet-Treeling-Skeleton {
  background-image: url('~assets/images/sprites/spritesmith-main-20.png');
<<<<<<< HEAD
  background-position: -574px -900px;
=======
  background-position: -1066px -400px;
>>>>>>> 17fb6816
  width: 81px;
  height: 99px;
}
.Pet-Treeling-White {
  background-image: url('~assets/images/sprites/spritesmith-main-20.png');
<<<<<<< HEAD
  background-position: -656px -900px;
=======
  background-position: -1066px -500px;
>>>>>>> 17fb6816
  width: 81px;
  height: 99px;
}
.Pet-Treeling-Zombie {
  background-image: url('~assets/images/sprites/spritesmith-main-20.png');
<<<<<<< HEAD
  background-position: -738px -900px;
=======
  background-position: -1066px -600px;
>>>>>>> 17fb6816
  width: 81px;
  height: 99px;
}
.Pet-Triceratops-Base {
  background-image: url('~assets/images/sprites/spritesmith-main-20.png');
<<<<<<< HEAD
  background-position: -1066px -700px;
=======
  background-position: -574px -1000px;
>>>>>>> 17fb6816
  width: 81px;
  height: 99px;
}
.Pet-Triceratops-CottonCandyBlue {
  background-image: url('~assets/images/sprites/spritesmith-main-20.png');
<<<<<<< HEAD
  background-position: -1066px -800px;
=======
  background-position: -656px -1000px;
>>>>>>> 17fb6816
  width: 81px;
  height: 99px;
}
.Pet-Triceratops-CottonCandyPink {
  background-image: url('~assets/images/sprites/spritesmith-main-20.png');
<<<<<<< HEAD
  background-position: -1066px -900px;
=======
  background-position: -738px -1000px;
>>>>>>> 17fb6816
  width: 81px;
  height: 99px;
}
.Pet-Triceratops-Desert {
  background-image: url('~assets/images/sprites/spritesmith-main-20.png');
<<<<<<< HEAD
  background-position: 0px -1000px;
=======
  background-position: -820px -1000px;
>>>>>>> 17fb6816
  width: 81px;
  height: 99px;
}
.Pet-Triceratops-Golden {
  background-image: url('~assets/images/sprites/spritesmith-main-20.png');
<<<<<<< HEAD
  background-position: -82px -1000px;
=======
  background-position: -902px -1000px;
>>>>>>> 17fb6816
  width: 81px;
  height: 99px;
}
.Pet-Triceratops-Red {
  background-image: url('~assets/images/sprites/spritesmith-main-20.png');
<<<<<<< HEAD
  background-position: -164px -1000px;
=======
  background-position: -984px -1000px;
>>>>>>> 17fb6816
  width: 81px;
  height: 99px;
}
.Pet-Triceratops-Shade {
  background-image: url('~assets/images/sprites/spritesmith-main-20.png');
<<<<<<< HEAD
  background-position: -246px -1000px;
=======
  background-position: -1066px -1000px;
>>>>>>> 17fb6816
  width: 81px;
  height: 99px;
}
.Pet-Triceratops-Skeleton {
  background-image: url('~assets/images/sprites/spritesmith-main-20.png');
<<<<<<< HEAD
  background-position: -328px -1000px;
=======
  background-position: -1148px 0px;
>>>>>>> 17fb6816
  width: 81px;
  height: 99px;
}
.Pet-Triceratops-White {
  background-image: url('~assets/images/sprites/spritesmith-main-20.png');
<<<<<<< HEAD
  background-position: -410px -1000px;
=======
  background-position: -1148px -100px;
>>>>>>> 17fb6816
  width: 81px;
  height: 99px;
}
.Pet-Triceratops-Zombie {
  background-image: url('~assets/images/sprites/spritesmith-main-20.png');
<<<<<<< HEAD
  background-position: -492px -1000px;
=======
  background-position: -1148px -200px;
>>>>>>> 17fb6816
  width: 81px;
  height: 99px;
}
.Pet-Turkey-Base {
  background-image: url('~assets/images/sprites/spritesmith-main-20.png');
<<<<<<< HEAD
  background-position: -574px -1000px;
=======
  background-position: -1148px -300px;
>>>>>>> 17fb6816
  width: 81px;
  height: 99px;
}
.Pet-Turkey-Gilded {
  background-image: url('~assets/images/sprites/spritesmith-main-20.png');
<<<<<<< HEAD
  background-position: -656px -1000px;
=======
  background-position: -1148px -400px;
>>>>>>> 17fb6816
  width: 81px;
  height: 99px;
}
.Pet-Turtle-Base {
  background-image: url('~assets/images/sprites/spritesmith-main-20.png');
<<<<<<< HEAD
  background-position: -738px -1000px;
=======
  background-position: -1148px -500px;
>>>>>>> 17fb6816
  width: 81px;
  height: 99px;
}
.Pet-Turtle-CottonCandyBlue {
  background-image: url('~assets/images/sprites/spritesmith-main-20.png');
<<<<<<< HEAD
  background-position: -820px -1000px;
=======
  background-position: -1148px -600px;
>>>>>>> 17fb6816
  width: 81px;
  height: 99px;
}
.Pet-Turtle-CottonCandyPink {
  background-image: url('~assets/images/sprites/spritesmith-main-20.png');
<<<<<<< HEAD
  background-position: -902px -1000px;
=======
  background-position: -1148px -700px;
>>>>>>> 17fb6816
  width: 81px;
  height: 99px;
}
.Pet-Turtle-Desert {
  background-image: url('~assets/images/sprites/spritesmith-main-20.png');
<<<<<<< HEAD
  background-position: -984px -1000px;
=======
  background-position: -1148px -800px;
>>>>>>> 17fb6816
  width: 81px;
  height: 99px;
}
.Pet-Turtle-Golden {
  background-image: url('~assets/images/sprites/spritesmith-main-20.png');
<<<<<<< HEAD
  background-position: -1066px -1000px;
=======
  background-position: -1148px -900px;
>>>>>>> 17fb6816
  width: 81px;
  height: 99px;
}
.Pet-Turtle-Red {
  background-image: url('~assets/images/sprites/spritesmith-main-20.png');
<<<<<<< HEAD
  background-position: -1148px 0px;
=======
  background-position: -1148px -1000px;
>>>>>>> 17fb6816
  width: 81px;
  height: 99px;
}
.Pet-Turtle-Shade {
  background-image: url('~assets/images/sprites/spritesmith-main-20.png');
<<<<<<< HEAD
  background-position: -1148px -100px;
=======
  background-position: 0px -1100px;
>>>>>>> 17fb6816
  width: 81px;
  height: 99px;
}
.Pet-Turtle-Skeleton {
  background-image: url('~assets/images/sprites/spritesmith-main-20.png');
<<<<<<< HEAD
  background-position: -1148px -200px;
=======
  background-position: -82px -1100px;
>>>>>>> 17fb6816
  width: 81px;
  height: 99px;
}
.Pet-Turtle-White {
  background-image: url('~assets/images/sprites/spritesmith-main-20.png');
<<<<<<< HEAD
  background-position: -1148px -300px;
=======
  background-position: -164px -1100px;
>>>>>>> 17fb6816
  width: 81px;
  height: 99px;
}
.Pet-Turtle-Zombie {
  background-image: url('~assets/images/sprites/spritesmith-main-20.png');
<<<<<<< HEAD
  background-position: -1148px -400px;
=======
  background-position: -246px -1100px;
>>>>>>> 17fb6816
  width: 81px;
  height: 99px;
}
.Pet-Unicorn-Base {
  background-image: url('~assets/images/sprites/spritesmith-main-20.png');
<<<<<<< HEAD
  background-position: -1148px -500px;
=======
  background-position: -328px -1100px;
>>>>>>> 17fb6816
  width: 81px;
  height: 99px;
}
.Pet-Unicorn-CottonCandyBlue {
  background-image: url('~assets/images/sprites/spritesmith-main-20.png');
<<<<<<< HEAD
  background-position: -1148px -600px;
=======
  background-position: -410px -1100px;
>>>>>>> 17fb6816
  width: 81px;
  height: 99px;
}
.Pet-Unicorn-CottonCandyPink {
  background-image: url('~assets/images/sprites/spritesmith-main-20.png');
<<<<<<< HEAD
  background-position: -1148px -700px;
=======
  background-position: -492px -1100px;
>>>>>>> 17fb6816
  width: 81px;
  height: 99px;
}
.Pet-Unicorn-Desert {
  background-image: url('~assets/images/sprites/spritesmith-main-20.png');
<<<<<<< HEAD
  background-position: -1148px -800px;
=======
  background-position: -574px -1100px;
>>>>>>> 17fb6816
  width: 81px;
  height: 99px;
}
.Pet-Unicorn-Golden {
  background-image: url('~assets/images/sprites/spritesmith-main-20.png');
<<<<<<< HEAD
  background-position: -1148px -900px;
=======
  background-position: -656px -1100px;
>>>>>>> 17fb6816
  width: 81px;
  height: 99px;
}
.Pet-Unicorn-Red {
  background-image: url('~assets/images/sprites/spritesmith-main-20.png');
<<<<<<< HEAD
  background-position: -1148px -1000px;
=======
  background-position: -738px -1100px;
>>>>>>> 17fb6816
  width: 81px;
  height: 99px;
}
.Pet-Unicorn-Shade {
  background-image: url('~assets/images/sprites/spritesmith-main-20.png');
<<<<<<< HEAD
  background-position: 0px -1100px;
=======
  background-position: -820px -1100px;
>>>>>>> 17fb6816
  width: 81px;
  height: 99px;
}
.Pet-Unicorn-Skeleton {
  background-image: url('~assets/images/sprites/spritesmith-main-20.png');
<<<<<<< HEAD
  background-position: -82px -1100px;
=======
  background-position: -902px -1100px;
>>>>>>> 17fb6816
  width: 81px;
  height: 99px;
}
.Pet-Unicorn-White {
  background-image: url('~assets/images/sprites/spritesmith-main-20.png');
<<<<<<< HEAD
  background-position: -164px -1100px;
=======
  background-position: -984px -1100px;
>>>>>>> 17fb6816
  width: 81px;
  height: 99px;
}
.Pet-Unicorn-Zombie {
  background-image: url('~assets/images/sprites/spritesmith-main-20.png');
<<<<<<< HEAD
  background-position: -246px -1100px;
=======
  background-position: -1066px -1100px;
>>>>>>> 17fb6816
  width: 81px;
  height: 99px;
}
.Pet-Whale-Base {
  background-image: url('~assets/images/sprites/spritesmith-main-20.png');
<<<<<<< HEAD
  background-position: -328px -1100px;
=======
  background-position: -1148px -1100px;
>>>>>>> 17fb6816
  width: 81px;
  height: 99px;
}
.Pet-Whale-CottonCandyBlue {
  background-image: url('~assets/images/sprites/spritesmith-main-20.png');
<<<<<<< HEAD
  background-position: -410px -1100px;
=======
  background-position: -1230px 0px;
>>>>>>> 17fb6816
  width: 81px;
  height: 99px;
}
.Pet-Whale-CottonCandyPink {
  background-image: url('~assets/images/sprites/spritesmith-main-20.png');
<<<<<<< HEAD
  background-position: -492px -1100px;
=======
  background-position: -1230px -100px;
>>>>>>> 17fb6816
  width: 81px;
  height: 99px;
}
.Pet-Whale-Desert {
  background-image: url('~assets/images/sprites/spritesmith-main-20.png');
<<<<<<< HEAD
  background-position: -574px -1100px;
=======
  background-position: -1230px -200px;
>>>>>>> 17fb6816
  width: 81px;
  height: 99px;
}
.Pet-Whale-Golden {
  background-image: url('~assets/images/sprites/spritesmith-main-20.png');
<<<<<<< HEAD
  background-position: -656px -1100px;
=======
  background-position: -1230px -300px;
>>>>>>> 17fb6816
  width: 81px;
  height: 99px;
}
.Pet-Whale-Red {
  background-image: url('~assets/images/sprites/spritesmith-main-20.png');
<<<<<<< HEAD
  background-position: -738px -1100px;
=======
  background-position: -1230px -400px;
>>>>>>> 17fb6816
  width: 81px;
  height: 99px;
}
.Pet-Whale-Shade {
  background-image: url('~assets/images/sprites/spritesmith-main-20.png');
<<<<<<< HEAD
  background-position: -820px -1100px;
=======
  background-position: -1230px -500px;
>>>>>>> 17fb6816
  width: 81px;
  height: 99px;
}
.Pet-Whale-Skeleton {
  background-image: url('~assets/images/sprites/spritesmith-main-20.png');
<<<<<<< HEAD
  background-position: -902px -1100px;
=======
  background-position: -1230px -600px;
>>>>>>> 17fb6816
  width: 81px;
  height: 99px;
}
.Pet-Whale-White {
  background-image: url('~assets/images/sprites/spritesmith-main-20.png');
<<<<<<< HEAD
  background-position: -984px -1100px;
=======
  background-position: -1230px -700px;
>>>>>>> 17fb6816
  width: 81px;
  height: 99px;
}
.Pet-Whale-Zombie {
  background-image: url('~assets/images/sprites/spritesmith-main-20.png');
<<<<<<< HEAD
  background-position: -1066px -1100px;
=======
  background-position: -1230px -800px;
>>>>>>> 17fb6816
  width: 81px;
  height: 99px;
}
.Pet-Wolf-Aquatic {
  background-image: url('~assets/images/sprites/spritesmith-main-20.png');
<<<<<<< HEAD
  background-position: -1148px -1100px;
=======
  background-position: -1230px -900px;
>>>>>>> 17fb6816
  width: 81px;
  height: 99px;
}
.Pet-Wolf-Base {
  background-image: url('~assets/images/sprites/spritesmith-main-20.png');
<<<<<<< HEAD
  background-position: -1230px 0px;
=======
  background-position: -1230px -1000px;
>>>>>>> 17fb6816
  width: 81px;
  height: 99px;
}
.Pet-Wolf-CottonCandyBlue {
  background-image: url('~assets/images/sprites/spritesmith-main-20.png');
<<<<<<< HEAD
  background-position: -1230px -100px;
=======
  background-position: -1230px -1100px;
>>>>>>> 17fb6816
  width: 81px;
  height: 99px;
}
.Pet-Wolf-CottonCandyPink {
  background-image: url('~assets/images/sprites/spritesmith-main-20.png');
<<<<<<< HEAD
  background-position: -1230px -200px;
=======
  background-position: 0px -1200px;
>>>>>>> 17fb6816
  width: 81px;
  height: 99px;
}
.Pet-Wolf-Cupid {
  background-image: url('~assets/images/sprites/spritesmith-main-20.png');
<<<<<<< HEAD
  background-position: -1230px -300px;
=======
  background-position: -82px -1200px;
>>>>>>> 17fb6816
  width: 81px;
  height: 99px;
}
.Pet-Wolf-Desert {
  background-image: url('~assets/images/sprites/spritesmith-main-20.png');
<<<<<<< HEAD
  background-position: -1230px -400px;
=======
  background-position: -164px -1200px;
>>>>>>> 17fb6816
  width: 81px;
  height: 99px;
}
.Pet-Wolf-Ember {
  background-image: url('~assets/images/sprites/spritesmith-main-20.png');
<<<<<<< HEAD
  background-position: -1230px -500px;
=======
  background-position: -246px -1200px;
>>>>>>> 17fb6816
  width: 81px;
  height: 99px;
}
.Pet-Wolf-Fairy {
  background-image: url('~assets/images/sprites/spritesmith-main-20.png');
<<<<<<< HEAD
  background-position: -1230px -600px;
=======
  background-position: -328px -1200px;
>>>>>>> 17fb6816
  width: 81px;
  height: 99px;
}
.Pet-Wolf-Floral {
  background-image: url('~assets/images/sprites/spritesmith-main-20.png');
<<<<<<< HEAD
  background-position: -1230px -700px;
=======
  background-position: -410px -1200px;
>>>>>>> 17fb6816
  width: 81px;
  height: 99px;
}
.Pet-Wolf-Ghost {
  background-image: url('~assets/images/sprites/spritesmith-main-20.png');
<<<<<<< HEAD
  background-position: -1230px -800px;
=======
  background-position: -492px -1200px;
>>>>>>> 17fb6816
  width: 81px;
  height: 99px;
}
.Pet-Wolf-Golden {
  background-image: url('~assets/images/sprites/spritesmith-main-20.png');
<<<<<<< HEAD
  background-position: -1230px -900px;
=======
  background-position: -574px -1200px;
>>>>>>> 17fb6816
  width: 81px;
  height: 99px;
}
.Pet-Wolf-Holly {
  background-image: url('~assets/images/sprites/spritesmith-main-20.png');
<<<<<<< HEAD
  background-position: -1230px -1000px;
=======
  background-position: -656px -1200px;
>>>>>>> 17fb6816
  width: 81px;
  height: 99px;
}
.Pet-Wolf-Peppermint {
  background-image: url('~assets/images/sprites/spritesmith-main-20.png');
<<<<<<< HEAD
  background-position: -1230px -1100px;
=======
  background-position: -738px -1200px;
>>>>>>> 17fb6816
  width: 81px;
  height: 99px;
}
.Pet-Wolf-Red {
  background-image: url('~assets/images/sprites/spritesmith-main-20.png');
<<<<<<< HEAD
  background-position: 0px -1200px;
=======
  background-position: -820px -1200px;
>>>>>>> 17fb6816
  width: 81px;
  height: 99px;
}
.Pet-Wolf-RoyalPurple {
  background-image: url('~assets/images/sprites/spritesmith-main-20.png');
<<<<<<< HEAD
  background-position: -82px -1200px;
=======
  background-position: -902px -1200px;
>>>>>>> 17fb6816
  width: 81px;
  height: 99px;
}
.Pet-Wolf-Shade {
  background-image: url('~assets/images/sprites/spritesmith-main-20.png');
<<<<<<< HEAD
  background-position: -164px -1200px;
=======
  background-position: -984px -1200px;
>>>>>>> 17fb6816
  width: 81px;
  height: 99px;
}
.Pet-Wolf-Shimmer {
  background-image: url('~assets/images/sprites/spritesmith-main-20.png');
<<<<<<< HEAD
  background-position: -246px -1200px;
=======
  background-position: -1066px -1200px;
>>>>>>> 17fb6816
  width: 81px;
  height: 99px;
}
.Pet-Wolf-Skeleton {
  background-image: url('~assets/images/sprites/spritesmith-main-20.png');
<<<<<<< HEAD
  background-position: -328px -1200px;
=======
  background-position: -1148px -1200px;
>>>>>>> 17fb6816
  width: 81px;
  height: 99px;
}
.Pet-Wolf-Spooky {
  background-image: url('~assets/images/sprites/spritesmith-main-20.png');
<<<<<<< HEAD
  background-position: -410px -1200px;
=======
  background-position: -1230px -1200px;
>>>>>>> 17fb6816
  width: 81px;
  height: 99px;
}
.Pet-Wolf-StarryNight {
  background-image: url('~assets/images/sprites/spritesmith-main-20.png');
<<<<<<< HEAD
  background-position: -492px -1200px;
=======
  background-position: -1312px 0px;
>>>>>>> 17fb6816
  width: 81px;
  height: 99px;
}
.Pet-Wolf-Thunderstorm {
  background-image: url('~assets/images/sprites/spritesmith-main-20.png');
<<<<<<< HEAD
  background-position: -574px -1200px;
=======
  background-position: -1312px -100px;
>>>>>>> 17fb6816
  width: 81px;
  height: 99px;
}
.Pet-Wolf-Veteran {
  background-image: url('~assets/images/sprites/spritesmith-main-20.png');
<<<<<<< HEAD
  background-position: -656px -1200px;
=======
  background-position: -1312px -200px;
>>>>>>> 17fb6816
  width: 81px;
  height: 99px;
}
.Pet-Wolf-White {
  background-image: url('~assets/images/sprites/spritesmith-main-20.png');
<<<<<<< HEAD
  background-position: -738px -1200px;
=======
  background-position: -1312px -300px;
>>>>>>> 17fb6816
  width: 81px;
  height: 99px;
}
.Pet-Wolf-Zombie {
  background-image: url('~assets/images/sprites/spritesmith-main-20.png');
<<<<<<< HEAD
  background-position: -820px -1200px;
=======
  background-position: -1312px -400px;
>>>>>>> 17fb6816
  width: 81px;
  height: 99px;
}
.Pet-Yarn-Base {
  background-image: url('~assets/images/sprites/spritesmith-main-20.png');
<<<<<<< HEAD
  background-position: -902px -1200px;
=======
  background-position: -1312px -500px;
>>>>>>> 17fb6816
  width: 81px;
  height: 99px;
}
.Pet-Yarn-CottonCandyBlue {
  background-image: url('~assets/images/sprites/spritesmith-main-20.png');
<<<<<<< HEAD
  background-position: -984px -1200px;
=======
  background-position: -1312px -600px;
>>>>>>> 17fb6816
  width: 81px;
  height: 99px;
}
.Pet-Yarn-CottonCandyPink {
  background-image: url('~assets/images/sprites/spritesmith-main-20.png');
<<<<<<< HEAD
  background-position: -1066px -1200px;
=======
  background-position: -1312px -700px;
>>>>>>> 17fb6816
  width: 81px;
  height: 99px;
}
.Pet-Yarn-Desert {
  background-image: url('~assets/images/sprites/spritesmith-main-20.png');
<<<<<<< HEAD
  background-position: -1148px -1200px;
=======
  background-position: -1312px -800px;
>>>>>>> 17fb6816
  width: 81px;
  height: 99px;
}
.Pet-Yarn-Golden {
  background-image: url('~assets/images/sprites/spritesmith-main-20.png');
<<<<<<< HEAD
  background-position: -1230px -1200px;
=======
  background-position: -1312px -900px;
>>>>>>> 17fb6816
  width: 81px;
  height: 99px;
}
.Pet-Yarn-Red {
  background-image: url('~assets/images/sprites/spritesmith-main-20.png');
<<<<<<< HEAD
  background-position: -1312px 0px;
=======
  background-position: -1312px -1000px;
>>>>>>> 17fb6816
  width: 81px;
  height: 99px;
}
.Pet-Yarn-Shade {
  background-image: url('~assets/images/sprites/spritesmith-main-20.png');
<<<<<<< HEAD
  background-position: -1312px -100px;
=======
  background-position: -1312px -1100px;
>>>>>>> 17fb6816
  width: 81px;
  height: 99px;
}
.Pet-Yarn-Skeleton {
  background-image: url('~assets/images/sprites/spritesmith-main-20.png');
<<<<<<< HEAD
  background-position: -1312px -200px;
=======
  background-position: -1312px -1200px;
>>>>>>> 17fb6816
  width: 81px;
  height: 99px;
}
.Pet-Yarn-White {
  background-image: url('~assets/images/sprites/spritesmith-main-20.png');
<<<<<<< HEAD
  background-position: -1312px -300px;
=======
  background-position: -1394px 0px;
>>>>>>> 17fb6816
  width: 81px;
  height: 99px;
}
.Pet-Yarn-Zombie {
  background-image: url('~assets/images/sprites/spritesmith-main-20.png');
<<<<<<< HEAD
  background-position: -1312px -400px;
=======
  background-position: -1394px -100px;
>>>>>>> 17fb6816
  width: 81px;
  height: 99px;
}
.Pet_HatchingPotion_Aquatic {
  background-image: url('~assets/images/sprites/spritesmith-main-20.png');
<<<<<<< HEAD
  background-position: -1312px -569px;
=======
  background-position: -1394px -269px;
>>>>>>> 17fb6816
  width: 68px;
  height: 68px;
}
.Pet_HatchingPotion_Base {
  background-image: url('~assets/images/sprites/spritesmith-main-20.png');
<<<<<<< HEAD
  background-position: -69px -1300px;
=======
  background-position: -1394px -1028px;
>>>>>>> 17fb6816
  width: 68px;
  height: 68px;
}
.Pet_HatchingPotion_CottonCandyBlue {
  background-image: url('~assets/images/sprites/spritesmith-main-20.png');
<<<<<<< HEAD
  background-position: -1312px -638px;
=======
  background-position: -1394px -338px;
>>>>>>> 17fb6816
  width: 68px;
  height: 68px;
}
.Pet_HatchingPotion_CottonCandyPink {
  background-image: url('~assets/images/sprites/spritesmith-main-20.png');
<<<<<<< HEAD
  background-position: -1312px -707px;
=======
  background-position: -1394px -407px;
>>>>>>> 17fb6816
  width: 68px;
  height: 68px;
}
.Pet_HatchingPotion_Cupid {
  background-image: url('~assets/images/sprites/spritesmith-main-20.png');
<<<<<<< HEAD
  background-position: -1312px -776px;
=======
  background-position: -1394px -476px;
>>>>>>> 17fb6816
  width: 68px;
  height: 68px;
}
.Pet_HatchingPotion_Desert {
  background-image: url('~assets/images/sprites/spritesmith-main-20.png');
<<<<<<< HEAD
  background-position: -1312px -845px;
=======
  background-position: -1394px -545px;
>>>>>>> 17fb6816
  width: 68px;
  height: 68px;
}
.Pet_HatchingPotion_Ember {
  background-image: url('~assets/images/sprites/spritesmith-main-20.png');
<<<<<<< HEAD
  background-position: -1312px -914px;
=======
  background-position: -1394px -614px;
>>>>>>> 17fb6816
  width: 68px;
  height: 68px;
}
.Pet_HatchingPotion_Fairy {
  background-image: url('~assets/images/sprites/spritesmith-main-20.png');
<<<<<<< HEAD
  background-position: -1312px -983px;
=======
  background-position: -1394px -683px;
>>>>>>> 17fb6816
  width: 68px;
  height: 68px;
}
.Pet_HatchingPotion_Floral {
  background-image: url('~assets/images/sprites/spritesmith-main-20.png');
<<<<<<< HEAD
  background-position: -1312px -1052px;
=======
  background-position: -1394px -752px;
>>>>>>> 17fb6816
  width: 68px;
  height: 68px;
}
.Pet_HatchingPotion_Ghost {
  background-image: url('~assets/images/sprites/spritesmith-main-20.png');
<<<<<<< HEAD
  background-position: -1312px -1121px;
=======
  background-position: -1394px -821px;
>>>>>>> 17fb6816
  width: 68px;
  height: 68px;
}
.Pet_HatchingPotion_Golden {
  background-image: url('~assets/images/sprites/spritesmith-main-20.png');
<<<<<<< HEAD
  background-position: -1312px -1190px;
=======
  background-position: -1394px -890px;
>>>>>>> 17fb6816
  width: 68px;
  height: 68px;
}
.Pet_HatchingPotion_Holly {
  background-image: url('~assets/images/sprites/spritesmith-main-20.png');
<<<<<<< HEAD
  background-position: 0px -1300px;
=======
  background-position: -1394px -959px;
>>>>>>> 17fb6816
  width: 68px;
  height: 68px;
}
.Pet_HatchingPotion_Peppermint {
  background-image: url('~assets/images/sprites/spritesmith-main-20.png');
<<<<<<< HEAD
  background-position: -1312px -500px;
=======
  background-position: -1394px -200px;
>>>>>>> 17fb6816
  width: 68px;
  height: 68px;
}
.Pet_HatchingPotion_Purple {
  background-image: url('~assets/images/sprites/spritesmith-main-20.png');
<<<<<<< HEAD
  background-position: -138px -1300px;
=======
  background-position: -1394px -1097px;
>>>>>>> 17fb6816
  width: 68px;
  height: 68px;
}
.Pet_HatchingPotion_Red {
  background-image: url('~assets/images/sprites/spritesmith-main-20.png');
<<<<<<< HEAD
  background-position: -207px -1300px;
=======
  background-position: -1394px -1166px;
>>>>>>> 17fb6816
  width: 68px;
  height: 68px;
}
.Pet_HatchingPotion_RoyalPurple {
  background-image: url('~assets/images/sprites/spritesmith-main-20.png');
<<<<<<< HEAD
  background-position: -276px -1300px;
=======
  background-position: 0px -1300px;
>>>>>>> 17fb6816
  width: 68px;
  height: 68px;
}
.Pet_HatchingPotion_Shade {
  background-image: url('~assets/images/sprites/spritesmith-main-20.png');
<<<<<<< HEAD
  background-position: -345px -1300px;
=======
  background-position: -69px -1300px;
>>>>>>> 17fb6816
  width: 68px;
  height: 68px;
}
.Pet_HatchingPotion_Shimmer {
  background-image: url('~assets/images/sprites/spritesmith-main-20.png');
<<<<<<< HEAD
  background-position: -414px -1300px;
=======
  background-position: -138px -1300px;
>>>>>>> 17fb6816
  width: 68px;
  height: 68px;
}
.Pet_HatchingPotion_Skeleton {
  background-image: url('~assets/images/sprites/spritesmith-main-20.png');
<<<<<<< HEAD
  background-position: -483px -1300px;
=======
  background-position: -207px -1300px;
>>>>>>> 17fb6816
  width: 68px;
  height: 68px;
}
.Pet_HatchingPotion_Spooky {
  background-image: url('~assets/images/sprites/spritesmith-main-20.png');
<<<<<<< HEAD
  background-position: -552px -1300px;
=======
  background-position: -276px -1300px;
>>>>>>> 17fb6816
  width: 68px;
  height: 68px;
}
.Pet_HatchingPotion_StarryNight {
  background-image: url('~assets/images/sprites/spritesmith-main-20.png');
<<<<<<< HEAD
  background-position: -621px -1300px;
=======
  background-position: -345px -1300px;
>>>>>>> 17fb6816
  width: 68px;
  height: 68px;
}
.Pet_HatchingPotion_Thunderstorm {
  background-image: url('~assets/images/sprites/spritesmith-main-20.png');
<<<<<<< HEAD
  background-position: -690px -1300px;
=======
  background-position: -414px -1300px;
>>>>>>> 17fb6816
  width: 68px;
  height: 68px;
}
.Pet_HatchingPotion_White {
  background-image: url('~assets/images/sprites/spritesmith-main-20.png');
<<<<<<< HEAD
  background-position: -759px -1300px;
=======
  background-position: -483px -1300px;
>>>>>>> 17fb6816
  width: 68px;
  height: 68px;
}
.Pet_HatchingPotion_Zombie {
  background-image: url('~assets/images/sprites/spritesmith-main-20.png');
<<<<<<< HEAD
  background-position: -828px -1300px;
=======
  background-position: -552px -1300px;
>>>>>>> 17fb6816
  width: 68px;
  height: 68px;
}<|MERGE_RESOLUTION|>--- conflicted
+++ resolved
@@ -1,2432 +1,1506 @@
-<<<<<<< HEAD
+.Pet-Rat-Desert {
+  background-image: url('~assets/images/sprites/spritesmith-main-20.png');
+  background-position: -82px 0px;
+  width: 81px;
+  height: 99px;
+}
+.Pet-Rat-Golden {
+  background-image: url('~assets/images/sprites/spritesmith-main-20.png');
+  background-position: -656px -900px;
+  width: 81px;
+  height: 99px;
+}
+.Pet-Rat-Red {
+  background-image: url('~assets/images/sprites/spritesmith-main-20.png');
+  background-position: -164px 0px;
+  width: 81px;
+  height: 99px;
+}
+.Pet-Rat-Shade {
+  background-image: url('~assets/images/sprites/spritesmith-main-20.png');
+  background-position: 0px -100px;
+  width: 81px;
+  height: 99px;
+}
+.Pet-Rat-Skeleton {
+  background-image: url('~assets/images/sprites/spritesmith-main-20.png');
+  background-position: -82px -100px;
+  width: 81px;
+  height: 99px;
+}
+.Pet-Rat-White {
+  background-image: url('~assets/images/sprites/spritesmith-main-20.png');
+  background-position: -164px -100px;
+  width: 81px;
+  height: 99px;
+}
+.Pet-Rat-Zombie {
+  background-image: url('~assets/images/sprites/spritesmith-main-20.png');
+  background-position: -246px 0px;
+  width: 81px;
+  height: 99px;
+}
+.Pet-Rock-Base {
+  background-image: url('~assets/images/sprites/spritesmith-main-20.png');
+  background-position: -246px -100px;
+  width: 81px;
+  height: 99px;
+}
+.Pet-Rock-CottonCandyBlue {
+  background-image: url('~assets/images/sprites/spritesmith-main-20.png');
+  background-position: 0px -200px;
+  width: 81px;
+  height: 99px;
+}
+.Pet-Rock-CottonCandyPink {
+  background-image: url('~assets/images/sprites/spritesmith-main-20.png');
+  background-position: -82px -200px;
+  width: 81px;
+  height: 99px;
+}
+.Pet-Rock-Desert {
+  background-image: url('~assets/images/sprites/spritesmith-main-20.png');
+  background-position: -164px -200px;
+  width: 81px;
+  height: 99px;
+}
+.Pet-Rock-Golden {
+  background-image: url('~assets/images/sprites/spritesmith-main-20.png');
+  background-position: -246px -200px;
+  width: 81px;
+  height: 99px;
+}
+.Pet-Rock-Red {
+  background-image: url('~assets/images/sprites/spritesmith-main-20.png');
+  background-position: -328px 0px;
+  width: 81px;
+  height: 99px;
+}
+.Pet-Rock-Shade {
+  background-image: url('~assets/images/sprites/spritesmith-main-20.png');
+  background-position: -328px -100px;
+  width: 81px;
+  height: 99px;
+}
 .Pet-Rock-Skeleton {
-=======
-.Pet-Rat-Skeleton {
->>>>>>> 17fb6816
-  background-image: url('~assets/images/sprites/spritesmith-main-20.png');
-  background-position: -82px 0px;
-  width: 81px;
-  height: 99px;
-}
-<<<<<<< HEAD
+  background-image: url('~assets/images/sprites/spritesmith-main-20.png');
+  background-position: -328px -200px;
+  width: 81px;
+  height: 99px;
+}
 .Pet-Rock-White {
   background-image: url('~assets/images/sprites/spritesmith-main-20.png');
+  background-position: 0px -300px;
+  width: 81px;
+  height: 99px;
+}
+.Pet-Rock-Zombie {
+  background-image: url('~assets/images/sprites/spritesmith-main-20.png');
+  background-position: -82px -300px;
+  width: 81px;
+  height: 99px;
+}
+.Pet-Rooster-Base {
+  background-image: url('~assets/images/sprites/spritesmith-main-20.png');
+  background-position: -164px -300px;
+  width: 81px;
+  height: 99px;
+}
+.Pet-Rooster-CottonCandyBlue {
+  background-image: url('~assets/images/sprites/spritesmith-main-20.png');
+  background-position: -246px -300px;
+  width: 81px;
+  height: 99px;
+}
+.Pet-Rooster-CottonCandyPink {
+  background-image: url('~assets/images/sprites/spritesmith-main-20.png');
+  background-position: -328px -300px;
+  width: 81px;
+  height: 99px;
+}
+.Pet-Rooster-Desert {
+  background-image: url('~assets/images/sprites/spritesmith-main-20.png');
+  background-position: -410px 0px;
+  width: 81px;
+  height: 99px;
+}
+.Pet-Rooster-Golden {
+  background-image: url('~assets/images/sprites/spritesmith-main-20.png');
+  background-position: -410px -100px;
+  width: 81px;
+  height: 99px;
+}
+.Pet-Rooster-Red {
+  background-image: url('~assets/images/sprites/spritesmith-main-20.png');
+  background-position: -410px -200px;
+  width: 81px;
+  height: 99px;
+}
+.Pet-Rooster-Shade {
+  background-image: url('~assets/images/sprites/spritesmith-main-20.png');
+  background-position: -410px -300px;
+  width: 81px;
+  height: 99px;
+}
+.Pet-Rooster-Skeleton {
+  background-image: url('~assets/images/sprites/spritesmith-main-20.png');
+  background-position: -492px 0px;
+  width: 81px;
+  height: 99px;
+}
+.Pet-Rooster-White {
+  background-image: url('~assets/images/sprites/spritesmith-main-20.png');
+  background-position: -492px -100px;
+  width: 81px;
+  height: 99px;
+}
+.Pet-Rooster-Zombie {
+  background-image: url('~assets/images/sprites/spritesmith-main-20.png');
+  background-position: -492px -200px;
+  width: 81px;
+  height: 99px;
+}
+.Pet-Sabretooth-Base {
+  background-image: url('~assets/images/sprites/spritesmith-main-20.png');
+  background-position: -492px -300px;
+  width: 81px;
+  height: 99px;
+}
+.Pet-Sabretooth-CottonCandyBlue {
+  background-image: url('~assets/images/sprites/spritesmith-main-20.png');
+  background-position: 0px -400px;
+  width: 81px;
+  height: 99px;
+}
+.Pet-Sabretooth-CottonCandyPink {
+  background-image: url('~assets/images/sprites/spritesmith-main-20.png');
+  background-position: -82px -400px;
+  width: 81px;
+  height: 99px;
+}
+.Pet-Sabretooth-Desert {
+  background-image: url('~assets/images/sprites/spritesmith-main-20.png');
+  background-position: -164px -400px;
+  width: 81px;
+  height: 99px;
+}
+.Pet-Sabretooth-Golden {
+  background-image: url('~assets/images/sprites/spritesmith-main-20.png');
+  background-position: -246px -400px;
+  width: 81px;
+  height: 99px;
+}
+.Pet-Sabretooth-Red {
+  background-image: url('~assets/images/sprites/spritesmith-main-20.png');
+  background-position: -328px -400px;
+  width: 81px;
+  height: 99px;
+}
+.Pet-Sabretooth-Shade {
+  background-image: url('~assets/images/sprites/spritesmith-main-20.png');
+  background-position: -410px -400px;
+  width: 81px;
+  height: 99px;
+}
+.Pet-Sabretooth-Skeleton {
+  background-image: url('~assets/images/sprites/spritesmith-main-20.png');
+  background-position: -492px -400px;
+  width: 81px;
+  height: 99px;
+}
+.Pet-Sabretooth-White {
+  background-image: url('~assets/images/sprites/spritesmith-main-20.png');
+  background-position: -574px 0px;
+  width: 81px;
+  height: 99px;
+}
+.Pet-Sabretooth-Zombie {
+  background-image: url('~assets/images/sprites/spritesmith-main-20.png');
+  background-position: -574px -100px;
+  width: 81px;
+  height: 99px;
+}
+.Pet-Seahorse-Base {
+  background-image: url('~assets/images/sprites/spritesmith-main-20.png');
+  background-position: -574px -200px;
+  width: 81px;
+  height: 99px;
+}
+.Pet-Seahorse-CottonCandyBlue {
+  background-image: url('~assets/images/sprites/spritesmith-main-20.png');
+  background-position: -574px -300px;
+  width: 81px;
+  height: 99px;
+}
+.Pet-Seahorse-CottonCandyPink {
+  background-image: url('~assets/images/sprites/spritesmith-main-20.png');
+  background-position: -574px -400px;
+  width: 81px;
+  height: 99px;
+}
+.Pet-Seahorse-Desert {
+  background-image: url('~assets/images/sprites/spritesmith-main-20.png');
+  background-position: 0px -500px;
+  width: 81px;
+  height: 99px;
+}
+.Pet-Seahorse-Golden {
+  background-image: url('~assets/images/sprites/spritesmith-main-20.png');
+  background-position: -82px -500px;
+  width: 81px;
+  height: 99px;
+}
+.Pet-Seahorse-Red {
+  background-image: url('~assets/images/sprites/spritesmith-main-20.png');
+  background-position: -164px -500px;
+  width: 81px;
+  height: 99px;
+}
+.Pet-Seahorse-Shade {
+  background-image: url('~assets/images/sprites/spritesmith-main-20.png');
+  background-position: -246px -500px;
+  width: 81px;
+  height: 99px;
+}
+.Pet-Seahorse-Skeleton {
+  background-image: url('~assets/images/sprites/spritesmith-main-20.png');
+  background-position: -328px -500px;
+  width: 81px;
+  height: 99px;
+}
+.Pet-Seahorse-White {
+  background-image: url('~assets/images/sprites/spritesmith-main-20.png');
+  background-position: -410px -500px;
+  width: 81px;
+  height: 99px;
+}
+.Pet-Seahorse-Zombie {
+  background-image: url('~assets/images/sprites/spritesmith-main-20.png');
+  background-position: -492px -500px;
+  width: 81px;
+  height: 99px;
+}
+.Pet-Sheep-Base {
+  background-image: url('~assets/images/sprites/spritesmith-main-20.png');
+  background-position: -574px -500px;
+  width: 81px;
+  height: 99px;
+}
+.Pet-Sheep-CottonCandyBlue {
+  background-image: url('~assets/images/sprites/spritesmith-main-20.png');
+  background-position: -656px 0px;
+  width: 81px;
+  height: 99px;
+}
+.Pet-Sheep-CottonCandyPink {
+  background-image: url('~assets/images/sprites/spritesmith-main-20.png');
+  background-position: -656px -100px;
+  width: 81px;
+  height: 99px;
+}
+.Pet-Sheep-Desert {
+  background-image: url('~assets/images/sprites/spritesmith-main-20.png');
+  background-position: -656px -200px;
+  width: 81px;
+  height: 99px;
+}
+.Pet-Sheep-Golden {
+  background-image: url('~assets/images/sprites/spritesmith-main-20.png');
+  background-position: -656px -300px;
+  width: 81px;
+  height: 99px;
+}
+.Pet-Sheep-Red {
+  background-image: url('~assets/images/sprites/spritesmith-main-20.png');
+  background-position: -656px -400px;
+  width: 81px;
+  height: 99px;
+}
+.Pet-Sheep-Shade {
+  background-image: url('~assets/images/sprites/spritesmith-main-20.png');
+  background-position: -656px -500px;
+  width: 81px;
+  height: 99px;
+}
+.Pet-Sheep-Skeleton {
+  background-image: url('~assets/images/sprites/spritesmith-main-20.png');
+  background-position: 0px -600px;
+  width: 81px;
+  height: 99px;
+}
+.Pet-Sheep-White {
+  background-image: url('~assets/images/sprites/spritesmith-main-20.png');
+  background-position: -82px -600px;
+  width: 81px;
+  height: 99px;
+}
+.Pet-Sheep-Zombie {
+  background-image: url('~assets/images/sprites/spritesmith-main-20.png');
+  background-position: -164px -600px;
+  width: 81px;
+  height: 99px;
+}
+.Pet-Slime-Base {
+  background-image: url('~assets/images/sprites/spritesmith-main-20.png');
+  background-position: -246px -600px;
+  width: 81px;
+  height: 99px;
+}
+.Pet-Slime-CottonCandyBlue {
+  background-image: url('~assets/images/sprites/spritesmith-main-20.png');
+  background-position: -328px -600px;
+  width: 81px;
+  height: 99px;
+}
+.Pet-Slime-CottonCandyPink {
+  background-image: url('~assets/images/sprites/spritesmith-main-20.png');
+  background-position: -410px -600px;
+  width: 81px;
+  height: 99px;
+}
+.Pet-Slime-Desert {
+  background-image: url('~assets/images/sprites/spritesmith-main-20.png');
+  background-position: -492px -600px;
+  width: 81px;
+  height: 99px;
+}
+.Pet-Slime-Golden {
+  background-image: url('~assets/images/sprites/spritesmith-main-20.png');
+  background-position: -574px -600px;
+  width: 81px;
+  height: 99px;
+}
+.Pet-Slime-Red {
+  background-image: url('~assets/images/sprites/spritesmith-main-20.png');
+  background-position: -656px -600px;
+  width: 81px;
+  height: 99px;
+}
+.Pet-Slime-Shade {
+  background-image: url('~assets/images/sprites/spritesmith-main-20.png');
+  background-position: -738px 0px;
+  width: 81px;
+  height: 99px;
+}
+.Pet-Slime-Skeleton {
+  background-image: url('~assets/images/sprites/spritesmith-main-20.png');
+  background-position: -738px -100px;
+  width: 81px;
+  height: 99px;
+}
+.Pet-Slime-White {
+  background-image: url('~assets/images/sprites/spritesmith-main-20.png');
+  background-position: -738px -200px;
+  width: 81px;
+  height: 99px;
+}
+.Pet-Slime-Zombie {
+  background-image: url('~assets/images/sprites/spritesmith-main-20.png');
+  background-position: -738px -300px;
+  width: 81px;
+  height: 99px;
+}
+.Pet-Sloth-Base {
+  background-image: url('~assets/images/sprites/spritesmith-main-20.png');
+  background-position: -738px -400px;
+  width: 81px;
+  height: 99px;
+}
+.Pet-Sloth-CottonCandyBlue {
+  background-image: url('~assets/images/sprites/spritesmith-main-20.png');
+  background-position: -738px -500px;
+  width: 81px;
+  height: 99px;
+}
+.Pet-Sloth-CottonCandyPink {
+  background-image: url('~assets/images/sprites/spritesmith-main-20.png');
+  background-position: -738px -600px;
+  width: 81px;
+  height: 99px;
+}
+.Pet-Sloth-Desert {
+  background-image: url('~assets/images/sprites/spritesmith-main-20.png');
+  background-position: 0px -700px;
+  width: 81px;
+  height: 99px;
+}
+.Pet-Sloth-Golden {
+  background-image: url('~assets/images/sprites/spritesmith-main-20.png');
+  background-position: -82px -700px;
+  width: 81px;
+  height: 99px;
+}
+.Pet-Sloth-Red {
+  background-image: url('~assets/images/sprites/spritesmith-main-20.png');
+  background-position: -164px -700px;
+  width: 81px;
+  height: 99px;
+}
+.Pet-Sloth-Shade {
+  background-image: url('~assets/images/sprites/spritesmith-main-20.png');
+  background-position: -246px -700px;
+  width: 81px;
+  height: 99px;
+}
+.Pet-Sloth-Skeleton {
+  background-image: url('~assets/images/sprites/spritesmith-main-20.png');
+  background-position: -328px -700px;
+  width: 81px;
+  height: 99px;
+}
+.Pet-Sloth-White {
+  background-image: url('~assets/images/sprites/spritesmith-main-20.png');
+  background-position: -410px -700px;
+  width: 81px;
+  height: 99px;
+}
+.Pet-Sloth-Zombie {
+  background-image: url('~assets/images/sprites/spritesmith-main-20.png');
+  background-position: -492px -700px;
+  width: 81px;
+  height: 99px;
+}
+.Pet-Snail-Base {
+  background-image: url('~assets/images/sprites/spritesmith-main-20.png');
+  background-position: -574px -700px;
+  width: 81px;
+  height: 99px;
+}
+.Pet-Snail-CottonCandyBlue {
+  background-image: url('~assets/images/sprites/spritesmith-main-20.png');
+  background-position: -656px -700px;
+  width: 81px;
+  height: 99px;
+}
+.Pet-Snail-CottonCandyPink {
+  background-image: url('~assets/images/sprites/spritesmith-main-20.png');
+  background-position: -738px -700px;
+  width: 81px;
+  height: 99px;
+}
+.Pet-Snail-Desert {
+  background-image: url('~assets/images/sprites/spritesmith-main-20.png');
+  background-position: -820px 0px;
+  width: 81px;
+  height: 99px;
+}
+.Pet-Snail-Golden {
+  background-image: url('~assets/images/sprites/spritesmith-main-20.png');
+  background-position: -820px -100px;
+  width: 81px;
+  height: 99px;
+}
+.Pet-Snail-Red {
+  background-image: url('~assets/images/sprites/spritesmith-main-20.png');
+  background-position: -820px -200px;
+  width: 81px;
+  height: 99px;
+}
+.Pet-Snail-Shade {
+  background-image: url('~assets/images/sprites/spritesmith-main-20.png');
+  background-position: -820px -300px;
+  width: 81px;
+  height: 99px;
+}
+.Pet-Snail-Skeleton {
+  background-image: url('~assets/images/sprites/spritesmith-main-20.png');
+  background-position: -820px -400px;
+  width: 81px;
+  height: 99px;
+}
+.Pet-Snail-White {
+  background-image: url('~assets/images/sprites/spritesmith-main-20.png');
+  background-position: -820px -500px;
+  width: 81px;
+  height: 99px;
+}
+.Pet-Snail-Zombie {
+  background-image: url('~assets/images/sprites/spritesmith-main-20.png');
+  background-position: -820px -600px;
+  width: 81px;
+  height: 99px;
+}
+.Pet-Snake-Base {
+  background-image: url('~assets/images/sprites/spritesmith-main-20.png');
+  background-position: -820px -700px;
+  width: 81px;
+  height: 99px;
+}
+.Pet-Snake-CottonCandyBlue {
+  background-image: url('~assets/images/sprites/spritesmith-main-20.png');
+  background-position: 0px -800px;
+  width: 81px;
+  height: 99px;
+}
+.Pet-Snake-CottonCandyPink {
+  background-image: url('~assets/images/sprites/spritesmith-main-20.png');
+  background-position: -82px -800px;
+  width: 81px;
+  height: 99px;
+}
+.Pet-Snake-Desert {
+  background-image: url('~assets/images/sprites/spritesmith-main-20.png');
+  background-position: -164px -800px;
+  width: 81px;
+  height: 99px;
+}
+.Pet-Snake-Golden {
+  background-image: url('~assets/images/sprites/spritesmith-main-20.png');
+  background-position: -246px -800px;
+  width: 81px;
+  height: 99px;
+}
+.Pet-Snake-Red {
+  background-image: url('~assets/images/sprites/spritesmith-main-20.png');
+  background-position: -328px -800px;
+  width: 81px;
+  height: 99px;
+}
+.Pet-Snake-Shade {
+  background-image: url('~assets/images/sprites/spritesmith-main-20.png');
+  background-position: -410px -800px;
+  width: 81px;
+  height: 99px;
+}
+.Pet-Snake-Skeleton {
+  background-image: url('~assets/images/sprites/spritesmith-main-20.png');
+  background-position: -492px -800px;
+  width: 81px;
+  height: 99px;
+}
+.Pet-Snake-White {
+  background-image: url('~assets/images/sprites/spritesmith-main-20.png');
+  background-position: -574px -800px;
+  width: 81px;
+  height: 99px;
+}
+.Pet-Snake-Zombie {
+  background-image: url('~assets/images/sprites/spritesmith-main-20.png');
+  background-position: -656px -800px;
+  width: 81px;
+  height: 99px;
+}
+.Pet-Spider-Base {
+  background-image: url('~assets/images/sprites/spritesmith-main-20.png');
+  background-position: -738px -800px;
+  width: 81px;
+  height: 99px;
+}
+.Pet-Spider-CottonCandyBlue {
+  background-image: url('~assets/images/sprites/spritesmith-main-20.png');
+  background-position: -820px -800px;
+  width: 81px;
+  height: 99px;
+}
+.Pet-Spider-CottonCandyPink {
+  background-image: url('~assets/images/sprites/spritesmith-main-20.png');
+  background-position: -902px 0px;
+  width: 81px;
+  height: 99px;
+}
+.Pet-Spider-Desert {
+  background-image: url('~assets/images/sprites/spritesmith-main-20.png');
+  background-position: -902px -100px;
+  width: 81px;
+  height: 99px;
+}
+.Pet-Spider-Golden {
+  background-image: url('~assets/images/sprites/spritesmith-main-20.png');
+  background-position: -902px -200px;
+  width: 81px;
+  height: 99px;
+}
+.Pet-Spider-Red {
+  background-image: url('~assets/images/sprites/spritesmith-main-20.png');
+  background-position: -902px -300px;
+  width: 81px;
+  height: 99px;
+}
+.Pet-Spider-Shade {
+  background-image: url('~assets/images/sprites/spritesmith-main-20.png');
+  background-position: -902px -400px;
+  width: 81px;
+  height: 99px;
+}
+.Pet-Spider-Skeleton {
+  background-image: url('~assets/images/sprites/spritesmith-main-20.png');
+  background-position: -902px -500px;
+  width: 81px;
+  height: 99px;
+}
+.Pet-Spider-White {
+  background-image: url('~assets/images/sprites/spritesmith-main-20.png');
+  background-position: -902px -600px;
+  width: 81px;
+  height: 99px;
+}
+.Pet-Spider-Zombie {
+  background-image: url('~assets/images/sprites/spritesmith-main-20.png');
+  background-position: -902px -700px;
+  width: 81px;
+  height: 99px;
+}
+.Pet-TRex-Base {
+  background-image: url('~assets/images/sprites/spritesmith-main-20.png');
+  background-position: -82px -1000px;
+  width: 81px;
+  height: 99px;
+}
+.Pet-TRex-CottonCandyBlue {
+  background-image: url('~assets/images/sprites/spritesmith-main-20.png');
+  background-position: -164px -1000px;
+  width: 81px;
+  height: 99px;
+}
+.Pet-TRex-CottonCandyPink {
+  background-image: url('~assets/images/sprites/spritesmith-main-20.png');
+  background-position: -246px -1000px;
+  width: 81px;
+  height: 99px;
+}
+.Pet-TRex-Desert {
+  background-image: url('~assets/images/sprites/spritesmith-main-20.png');
+  background-position: -328px -1000px;
+  width: 81px;
+  height: 99px;
+}
+.Pet-TRex-Golden {
+  background-image: url('~assets/images/sprites/spritesmith-main-20.png');
+  background-position: -410px -1000px;
+  width: 81px;
+  height: 99px;
+}
+.Pet-TRex-Red {
+  background-image: url('~assets/images/sprites/spritesmith-main-20.png');
+  background-position: -492px -1000px;
+  width: 81px;
+  height: 99px;
+}
+.Pet-TRex-Shade {
+  background-image: url('~assets/images/sprites/spritesmith-main-20.png');
+  background-position: -574px -1000px;
+  width: 81px;
+  height: 99px;
+}
+.Pet-TRex-Skeleton {
+  background-image: url('~assets/images/sprites/spritesmith-main-20.png');
+  background-position: -656px -1000px;
+  width: 81px;
+  height: 99px;
+}
+.Pet-TRex-White {
+  background-image: url('~assets/images/sprites/spritesmith-main-20.png');
+  background-position: -738px -1000px;
+  width: 81px;
+  height: 99px;
+}
+.Pet-TRex-Zombie {
+  background-image: url('~assets/images/sprites/spritesmith-main-20.png');
+  background-position: -820px -1000px;
+  width: 81px;
+  height: 99px;
+}
+.Pet-Tiger-Veteran {
+  background-image: url('~assets/images/sprites/spritesmith-main-20.png');
+  background-position: -902px -800px;
+  width: 81px;
+  height: 99px;
+}
+.Pet-TigerCub-Aquatic {
+  background-image: url('~assets/images/sprites/spritesmith-main-20.png');
+  background-position: -984px 0px;
+  width: 81px;
+  height: 99px;
+}
+.Pet-TigerCub-Base {
+  background-image: url('~assets/images/sprites/spritesmith-main-20.png');
+  background-position: -984px -100px;
+  width: 81px;
+  height: 99px;
+}
+.Pet-TigerCub-CottonCandyBlue {
+  background-image: url('~assets/images/sprites/spritesmith-main-20.png');
+  background-position: -984px -200px;
+  width: 81px;
+  height: 99px;
+}
+.Pet-TigerCub-CottonCandyPink {
+  background-image: url('~assets/images/sprites/spritesmith-main-20.png');
+  background-position: -984px -300px;
+  width: 81px;
+  height: 99px;
+}
+.Pet-TigerCub-Cupid {
+  background-image: url('~assets/images/sprites/spritesmith-main-20.png');
+  background-position: -984px -400px;
+  width: 81px;
+  height: 99px;
+}
+.Pet-TigerCub-Desert {
+  background-image: url('~assets/images/sprites/spritesmith-main-20.png');
+  background-position: -984px -500px;
+  width: 81px;
+  height: 99px;
+}
+.Pet-TigerCub-Ember {
+  background-image: url('~assets/images/sprites/spritesmith-main-20.png');
+  background-position: -984px -600px;
+  width: 81px;
+  height: 99px;
+}
+.Pet-TigerCub-Fairy {
+  background-image: url('~assets/images/sprites/spritesmith-main-20.png');
+  background-position: -984px -700px;
+  width: 81px;
+  height: 99px;
+}
+.Pet-TigerCub-Floral {
+  background-image: url('~assets/images/sprites/spritesmith-main-20.png');
+  background-position: -984px -800px;
+  width: 81px;
+  height: 99px;
+}
+.Pet-TigerCub-Ghost {
+  background-image: url('~assets/images/sprites/spritesmith-main-20.png');
+  background-position: 0px -900px;
+  width: 81px;
+  height: 99px;
+}
+.Pet-TigerCub-Golden {
+  background-image: url('~assets/images/sprites/spritesmith-main-20.png');
   background-position: -82px -900px;
-=======
-.Pet-Rat-White {
+  width: 81px;
+  height: 99px;
+}
+.Pet-TigerCub-Holly {
+  background-image: url('~assets/images/sprites/spritesmith-main-20.png');
+  background-position: -164px -900px;
+  width: 81px;
+  height: 99px;
+}
+.Pet-TigerCub-Peppermint {
+  background-image: url('~assets/images/sprites/spritesmith-main-20.png');
+  background-position: -246px -900px;
+  width: 81px;
+  height: 99px;
+}
+.Pet-TigerCub-Red {
+  background-image: url('~assets/images/sprites/spritesmith-main-20.png');
+  background-position: -328px -900px;
+  width: 81px;
+  height: 99px;
+}
+.Pet-TigerCub-RoyalPurple {
+  background-image: url('~assets/images/sprites/spritesmith-main-20.png');
+  background-position: -410px -900px;
+  width: 81px;
+  height: 99px;
+}
+.Pet-TigerCub-Shade {
   background-image: url('~assets/images/sprites/spritesmith-main-20.png');
   background-position: -492px -900px;
   width: 81px;
   height: 99px;
 }
-.Pet-Rat-Zombie {
-  background-image: url('~assets/images/sprites/spritesmith-main-20.png');
-  background-position: -164px 0px;
-  width: 81px;
-  height: 99px;
-}
-.Pet-Rock-Base {
-  background-image: url('~assets/images/sprites/spritesmith-main-20.png');
-  background-position: 0px -100px;
-  width: 81px;
-  height: 99px;
-}
-.Pet-Rock-CottonCandyBlue {
-  background-image: url('~assets/images/sprites/spritesmith-main-20.png');
-  background-position: -82px -100px;
-  width: 81px;
-  height: 99px;
-}
-.Pet-Rock-CottonCandyPink {
-  background-image: url('~assets/images/sprites/spritesmith-main-20.png');
-  background-position: -164px -100px;
-  width: 81px;
-  height: 99px;
-}
-.Pet-Rock-Desert {
-  background-image: url('~assets/images/sprites/spritesmith-main-20.png');
-  background-position: -246px 0px;
-  width: 81px;
-  height: 99px;
-}
-.Pet-Rock-Golden {
-  background-image: url('~assets/images/sprites/spritesmith-main-20.png');
-  background-position: -246px -100px;
-  width: 81px;
-  height: 99px;
-}
-.Pet-Rock-Red {
-  background-image: url('~assets/images/sprites/spritesmith-main-20.png');
-  background-position: 0px -200px;
-  width: 81px;
-  height: 99px;
-}
-.Pet-Rock-Shade {
-  background-image: url('~assets/images/sprites/spritesmith-main-20.png');
-  background-position: -82px -200px;
-  width: 81px;
-  height: 99px;
-}
-.Pet-Rock-Skeleton {
-  background-image: url('~assets/images/sprites/spritesmith-main-20.png');
-  background-position: -164px -200px;
-  width: 81px;
-  height: 99px;
-}
-.Pet-Rock-White {
-  background-image: url('~assets/images/sprites/spritesmith-main-20.png');
-  background-position: -246px -200px;
->>>>>>> 17fb6816
-  width: 81px;
-  height: 99px;
-}
-.Pet-Rock-Zombie {
-  background-image: url('~assets/images/sprites/spritesmith-main-20.png');
-<<<<<<< HEAD
-  background-position: -164px 0px;
-=======
-  background-position: -328px 0px;
->>>>>>> 17fb6816
-  width: 81px;
-  height: 99px;
-}
-.Pet-Rooster-Base {
-  background-image: url('~assets/images/sprites/spritesmith-main-20.png');
-<<<<<<< HEAD
-  background-position: 0px -100px;
-=======
-  background-position: -328px -100px;
->>>>>>> 17fb6816
-  width: 81px;
-  height: 99px;
-}
-.Pet-Rooster-CottonCandyBlue {
-  background-image: url('~assets/images/sprites/spritesmith-main-20.png');
-<<<<<<< HEAD
-  background-position: -82px -100px;
-=======
-  background-position: -328px -200px;
->>>>>>> 17fb6816
-  width: 81px;
-  height: 99px;
-}
-.Pet-Rooster-CottonCandyPink {
-  background-image: url('~assets/images/sprites/spritesmith-main-20.png');
-<<<<<<< HEAD
-  background-position: -164px -100px;
-=======
-  background-position: 0px -300px;
->>>>>>> 17fb6816
-  width: 81px;
-  height: 99px;
-}
-.Pet-Rooster-Desert {
-  background-image: url('~assets/images/sprites/spritesmith-main-20.png');
-<<<<<<< HEAD
-  background-position: -246px 0px;
-=======
-  background-position: -82px -300px;
->>>>>>> 17fb6816
-  width: 81px;
-  height: 99px;
-}
-.Pet-Rooster-Golden {
-  background-image: url('~assets/images/sprites/spritesmith-main-20.png');
-<<<<<<< HEAD
-  background-position: -246px -100px;
-=======
-  background-position: -164px -300px;
->>>>>>> 17fb6816
-  width: 81px;
-  height: 99px;
-}
-.Pet-Rooster-Red {
-  background-image: url('~assets/images/sprites/spritesmith-main-20.png');
-<<<<<<< HEAD
-  background-position: 0px -200px;
-=======
-  background-position: -246px -300px;
->>>>>>> 17fb6816
-  width: 81px;
-  height: 99px;
-}
-.Pet-Rooster-Shade {
-  background-image: url('~assets/images/sprites/spritesmith-main-20.png');
-<<<<<<< HEAD
-  background-position: -82px -200px;
-=======
-  background-position: -328px -300px;
->>>>>>> 17fb6816
-  width: 81px;
-  height: 99px;
-}
-.Pet-Rooster-Skeleton {
-  background-image: url('~assets/images/sprites/spritesmith-main-20.png');
-<<<<<<< HEAD
-  background-position: -164px -200px;
-=======
-  background-position: -410px 0px;
->>>>>>> 17fb6816
-  width: 81px;
-  height: 99px;
-}
-.Pet-Rooster-White {
-  background-image: url('~assets/images/sprites/spritesmith-main-20.png');
-<<<<<<< HEAD
-  background-position: -246px -200px;
-=======
-  background-position: -410px -100px;
->>>>>>> 17fb6816
-  width: 81px;
-  height: 99px;
-}
-.Pet-Rooster-Zombie {
-  background-image: url('~assets/images/sprites/spritesmith-main-20.png');
-<<<<<<< HEAD
-  background-position: -328px 0px;
-=======
-  background-position: -410px -200px;
->>>>>>> 17fb6816
-  width: 81px;
-  height: 99px;
-}
-.Pet-Sabretooth-Base {
-  background-image: url('~assets/images/sprites/spritesmith-main-20.png');
-<<<<<<< HEAD
-  background-position: -328px -100px;
-=======
-  background-position: -410px -300px;
->>>>>>> 17fb6816
-  width: 81px;
-  height: 99px;
-}
-.Pet-Sabretooth-CottonCandyBlue {
-  background-image: url('~assets/images/sprites/spritesmith-main-20.png');
-<<<<<<< HEAD
-  background-position: -328px -200px;
-=======
-  background-position: -492px 0px;
->>>>>>> 17fb6816
-  width: 81px;
-  height: 99px;
-}
-.Pet-Sabretooth-CottonCandyPink {
-  background-image: url('~assets/images/sprites/spritesmith-main-20.png');
-<<<<<<< HEAD
-  background-position: 0px -300px;
-=======
-  background-position: -492px -100px;
->>>>>>> 17fb6816
-  width: 81px;
-  height: 99px;
-}
-.Pet-Sabretooth-Desert {
-  background-image: url('~assets/images/sprites/spritesmith-main-20.png');
-<<<<<<< HEAD
-  background-position: -82px -300px;
-=======
-  background-position: -492px -200px;
->>>>>>> 17fb6816
-  width: 81px;
-  height: 99px;
-}
-.Pet-Sabretooth-Golden {
-  background-image: url('~assets/images/sprites/spritesmith-main-20.png');
-<<<<<<< HEAD
-  background-position: -164px -300px;
-=======
-  background-position: -492px -300px;
->>>>>>> 17fb6816
-  width: 81px;
-  height: 99px;
-}
-.Pet-Sabretooth-Red {
-  background-image: url('~assets/images/sprites/spritesmith-main-20.png');
-<<<<<<< HEAD
-  background-position: -246px -300px;
-=======
-  background-position: 0px -400px;
->>>>>>> 17fb6816
-  width: 81px;
-  height: 99px;
-}
-.Pet-Sabretooth-Shade {
-  background-image: url('~assets/images/sprites/spritesmith-main-20.png');
-<<<<<<< HEAD
-  background-position: -328px -300px;
-=======
-  background-position: -82px -400px;
->>>>>>> 17fb6816
-  width: 81px;
-  height: 99px;
-}
-.Pet-Sabretooth-Skeleton {
-  background-image: url('~assets/images/sprites/spritesmith-main-20.png');
-<<<<<<< HEAD
-  background-position: -410px 0px;
-=======
-  background-position: -164px -400px;
->>>>>>> 17fb6816
-  width: 81px;
-  height: 99px;
-}
-.Pet-Sabretooth-White {
-  background-image: url('~assets/images/sprites/spritesmith-main-20.png');
-<<<<<<< HEAD
-  background-position: -410px -100px;
-=======
-  background-position: -246px -400px;
->>>>>>> 17fb6816
-  width: 81px;
-  height: 99px;
-}
-.Pet-Sabretooth-Zombie {
-  background-image: url('~assets/images/sprites/spritesmith-main-20.png');
-<<<<<<< HEAD
-  background-position: -410px -200px;
-=======
-  background-position: -328px -400px;
->>>>>>> 17fb6816
-  width: 81px;
-  height: 99px;
-}
-.Pet-Seahorse-Base {
-  background-image: url('~assets/images/sprites/spritesmith-main-20.png');
-<<<<<<< HEAD
-  background-position: -410px -300px;
-=======
-  background-position: -410px -400px;
->>>>>>> 17fb6816
-  width: 81px;
-  height: 99px;
-}
-.Pet-Seahorse-CottonCandyBlue {
-  background-image: url('~assets/images/sprites/spritesmith-main-20.png');
-<<<<<<< HEAD
-  background-position: -492px 0px;
-=======
-  background-position: -492px -400px;
->>>>>>> 17fb6816
-  width: 81px;
-  height: 99px;
-}
-.Pet-Seahorse-CottonCandyPink {
-  background-image: url('~assets/images/sprites/spritesmith-main-20.png');
-<<<<<<< HEAD
-  background-position: -492px -100px;
-=======
-  background-position: -574px 0px;
->>>>>>> 17fb6816
-  width: 81px;
-  height: 99px;
-}
-.Pet-Seahorse-Desert {
-  background-image: url('~assets/images/sprites/spritesmith-main-20.png');
-<<<<<<< HEAD
-  background-position: -492px -200px;
-=======
-  background-position: -574px -100px;
->>>>>>> 17fb6816
-  width: 81px;
-  height: 99px;
-}
-.Pet-Seahorse-Golden {
-  background-image: url('~assets/images/sprites/spritesmith-main-20.png');
-<<<<<<< HEAD
-  background-position: -492px -300px;
-=======
-  background-position: -574px -200px;
->>>>>>> 17fb6816
-  width: 81px;
-  height: 99px;
-}
-.Pet-Seahorse-Red {
-  background-image: url('~assets/images/sprites/spritesmith-main-20.png');
-<<<<<<< HEAD
-  background-position: 0px -400px;
-=======
-  background-position: -574px -300px;
->>>>>>> 17fb6816
-  width: 81px;
-  height: 99px;
-}
-.Pet-Seahorse-Shade {
-  background-image: url('~assets/images/sprites/spritesmith-main-20.png');
-<<<<<<< HEAD
-  background-position: -82px -400px;
-=======
-  background-position: -574px -400px;
->>>>>>> 17fb6816
-  width: 81px;
-  height: 99px;
-}
-.Pet-Seahorse-Skeleton {
-  background-image: url('~assets/images/sprites/spritesmith-main-20.png');
-<<<<<<< HEAD
-  background-position: -164px -400px;
-=======
-  background-position: 0px -500px;
->>>>>>> 17fb6816
-  width: 81px;
-  height: 99px;
-}
-.Pet-Seahorse-White {
-  background-image: url('~assets/images/sprites/spritesmith-main-20.png');
-<<<<<<< HEAD
-  background-position: -246px -400px;
-=======
-  background-position: -82px -500px;
->>>>>>> 17fb6816
-  width: 81px;
-  height: 99px;
-}
-.Pet-Seahorse-Zombie {
-  background-image: url('~assets/images/sprites/spritesmith-main-20.png');
-<<<<<<< HEAD
-  background-position: -328px -400px;
-=======
-  background-position: -164px -500px;
->>>>>>> 17fb6816
-  width: 81px;
-  height: 99px;
-}
-.Pet-Sheep-Base {
-  background-image: url('~assets/images/sprites/spritesmith-main-20.png');
-<<<<<<< HEAD
-  background-position: -410px -400px;
-=======
-  background-position: -246px -500px;
->>>>>>> 17fb6816
-  width: 81px;
-  height: 99px;
-}
-.Pet-Sheep-CottonCandyBlue {
-  background-image: url('~assets/images/sprites/spritesmith-main-20.png');
-<<<<<<< HEAD
-  background-position: -492px -400px;
-=======
-  background-position: -328px -500px;
->>>>>>> 17fb6816
-  width: 81px;
-  height: 99px;
-}
-.Pet-Sheep-CottonCandyPink {
-  background-image: url('~assets/images/sprites/spritesmith-main-20.png');
-<<<<<<< HEAD
-  background-position: -574px 0px;
-=======
-  background-position: -410px -500px;
->>>>>>> 17fb6816
-  width: 81px;
-  height: 99px;
-}
-.Pet-Sheep-Desert {
-  background-image: url('~assets/images/sprites/spritesmith-main-20.png');
-<<<<<<< HEAD
-  background-position: -574px -100px;
-=======
-  background-position: -492px -500px;
->>>>>>> 17fb6816
-  width: 81px;
-  height: 99px;
-}
-.Pet-Sheep-Golden {
-  background-image: url('~assets/images/sprites/spritesmith-main-20.png');
-<<<<<<< HEAD
-  background-position: -574px -200px;
-=======
-  background-position: -574px -500px;
->>>>>>> 17fb6816
-  width: 81px;
-  height: 99px;
-}
-.Pet-Sheep-Red {
-  background-image: url('~assets/images/sprites/spritesmith-main-20.png');
-<<<<<<< HEAD
-  background-position: -574px -300px;
-=======
-  background-position: -656px 0px;
->>>>>>> 17fb6816
-  width: 81px;
-  height: 99px;
-}
-.Pet-Sheep-Shade {
-  background-image: url('~assets/images/sprites/spritesmith-main-20.png');
-<<<<<<< HEAD
-  background-position: -574px -400px;
-=======
-  background-position: -656px -100px;
->>>>>>> 17fb6816
-  width: 81px;
-  height: 99px;
-}
-.Pet-Sheep-Skeleton {
-  background-image: url('~assets/images/sprites/spritesmith-main-20.png');
-<<<<<<< HEAD
-  background-position: 0px -500px;
-=======
-  background-position: -656px -200px;
->>>>>>> 17fb6816
-  width: 81px;
-  height: 99px;
-}
-.Pet-Sheep-White {
-  background-image: url('~assets/images/sprites/spritesmith-main-20.png');
-<<<<<<< HEAD
-  background-position: -82px -500px;
-=======
-  background-position: -656px -300px;
->>>>>>> 17fb6816
-  width: 81px;
-  height: 99px;
-}
-.Pet-Sheep-Zombie {
-  background-image: url('~assets/images/sprites/spritesmith-main-20.png');
-<<<<<<< HEAD
-  background-position: -164px -500px;
-=======
-  background-position: -656px -400px;
->>>>>>> 17fb6816
-  width: 81px;
-  height: 99px;
-}
-.Pet-Slime-Base {
-  background-image: url('~assets/images/sprites/spritesmith-main-20.png');
-<<<<<<< HEAD
-  background-position: -246px -500px;
-=======
-  background-position: -656px -500px;
->>>>>>> 17fb6816
-  width: 81px;
-  height: 99px;
-}
-.Pet-Slime-CottonCandyBlue {
-  background-image: url('~assets/images/sprites/spritesmith-main-20.png');
-<<<<<<< HEAD
-  background-position: -328px -500px;
-=======
-  background-position: 0px -600px;
->>>>>>> 17fb6816
-  width: 81px;
-  height: 99px;
-}
-.Pet-Slime-CottonCandyPink {
-  background-image: url('~assets/images/sprites/spritesmith-main-20.png');
-<<<<<<< HEAD
-  background-position: -410px -500px;
-=======
-  background-position: -82px -600px;
->>>>>>> 17fb6816
-  width: 81px;
-  height: 99px;
-}
-.Pet-Slime-Desert {
-  background-image: url('~assets/images/sprites/spritesmith-main-20.png');
-<<<<<<< HEAD
-  background-position: -492px -500px;
-=======
-  background-position: -164px -600px;
->>>>>>> 17fb6816
-  width: 81px;
-  height: 99px;
-}
-.Pet-Slime-Golden {
-  background-image: url('~assets/images/sprites/spritesmith-main-20.png');
-<<<<<<< HEAD
-  background-position: -574px -500px;
-=======
-  background-position: -246px -600px;
->>>>>>> 17fb6816
-  width: 81px;
-  height: 99px;
-}
-.Pet-Slime-Red {
-  background-image: url('~assets/images/sprites/spritesmith-main-20.png');
-<<<<<<< HEAD
-  background-position: -656px 0px;
-=======
-  background-position: -328px -600px;
->>>>>>> 17fb6816
-  width: 81px;
-  height: 99px;
-}
-.Pet-Slime-Shade {
-  background-image: url('~assets/images/sprites/spritesmith-main-20.png');
-<<<<<<< HEAD
-  background-position: -656px -100px;
-=======
-  background-position: -410px -600px;
->>>>>>> 17fb6816
-  width: 81px;
-  height: 99px;
-}
-.Pet-Slime-Skeleton {
-  background-image: url('~assets/images/sprites/spritesmith-main-20.png');
-<<<<<<< HEAD
-  background-position: -656px -200px;
-=======
-  background-position: -492px -600px;
->>>>>>> 17fb6816
-  width: 81px;
-  height: 99px;
-}
-.Pet-Slime-White {
-  background-image: url('~assets/images/sprites/spritesmith-main-20.png');
-<<<<<<< HEAD
-  background-position: -656px -300px;
-=======
-  background-position: -574px -600px;
->>>>>>> 17fb6816
-  width: 81px;
-  height: 99px;
-}
-.Pet-Slime-Zombie {
-  background-image: url('~assets/images/sprites/spritesmith-main-20.png');
-<<<<<<< HEAD
-  background-position: -656px -400px;
-=======
-  background-position: -656px -600px;
->>>>>>> 17fb6816
-  width: 81px;
-  height: 99px;
-}
-.Pet-Sloth-Base {
-  background-image: url('~assets/images/sprites/spritesmith-main-20.png');
-<<<<<<< HEAD
-  background-position: -656px -500px;
-=======
-  background-position: -738px 0px;
->>>>>>> 17fb6816
-  width: 81px;
-  height: 99px;
-}
-.Pet-Sloth-CottonCandyBlue {
-  background-image: url('~assets/images/sprites/spritesmith-main-20.png');
-<<<<<<< HEAD
-  background-position: 0px -600px;
-=======
-  background-position: -738px -100px;
->>>>>>> 17fb6816
-  width: 81px;
-  height: 99px;
-}
-.Pet-Sloth-CottonCandyPink {
-  background-image: url('~assets/images/sprites/spritesmith-main-20.png');
-<<<<<<< HEAD
-  background-position: -82px -600px;
-=======
-  background-position: -738px -200px;
->>>>>>> 17fb6816
-  width: 81px;
-  height: 99px;
-}
-.Pet-Sloth-Desert {
-  background-image: url('~assets/images/sprites/spritesmith-main-20.png');
-<<<<<<< HEAD
-  background-position: -164px -600px;
-=======
-  background-position: -738px -300px;
->>>>>>> 17fb6816
-  width: 81px;
-  height: 99px;
-}
-.Pet-Sloth-Golden {
-  background-image: url('~assets/images/sprites/spritesmith-main-20.png');
-<<<<<<< HEAD
-  background-position: -246px -600px;
-=======
-  background-position: -738px -400px;
->>>>>>> 17fb6816
-  width: 81px;
-  height: 99px;
-}
-.Pet-Sloth-Red {
-  background-image: url('~assets/images/sprites/spritesmith-main-20.png');
-<<<<<<< HEAD
-  background-position: -328px -600px;
-=======
-  background-position: -738px -500px;
->>>>>>> 17fb6816
-  width: 81px;
-  height: 99px;
-}
-.Pet-Sloth-Shade {
-  background-image: url('~assets/images/sprites/spritesmith-main-20.png');
-<<<<<<< HEAD
-  background-position: -410px -600px;
-=======
-  background-position: -738px -600px;
->>>>>>> 17fb6816
-  width: 81px;
-  height: 99px;
-}
-.Pet-Sloth-Skeleton {
-  background-image: url('~assets/images/sprites/spritesmith-main-20.png');
-<<<<<<< HEAD
-  background-position: -492px -600px;
-=======
-  background-position: 0px -700px;
->>>>>>> 17fb6816
-  width: 81px;
-  height: 99px;
-}
-.Pet-Sloth-White {
-  background-image: url('~assets/images/sprites/spritesmith-main-20.png');
-<<<<<<< HEAD
-  background-position: -574px -600px;
-=======
-  background-position: -82px -700px;
->>>>>>> 17fb6816
-  width: 81px;
-  height: 99px;
-}
-.Pet-Sloth-Zombie {
-  background-image: url('~assets/images/sprites/spritesmith-main-20.png');
-<<<<<<< HEAD
-  background-position: -656px -600px;
-=======
-  background-position: -164px -700px;
->>>>>>> 17fb6816
-  width: 81px;
-  height: 99px;
-}
-.Pet-Snail-Base {
-  background-image: url('~assets/images/sprites/spritesmith-main-20.png');
-<<<<<<< HEAD
-  background-position: -738px 0px;
-=======
-  background-position: -246px -700px;
->>>>>>> 17fb6816
-  width: 81px;
-  height: 99px;
-}
-.Pet-Snail-CottonCandyBlue {
-  background-image: url('~assets/images/sprites/spritesmith-main-20.png');
-<<<<<<< HEAD
-  background-position: -738px -100px;
-=======
-  background-position: -328px -700px;
->>>>>>> 17fb6816
-  width: 81px;
-  height: 99px;
-}
-.Pet-Snail-CottonCandyPink {
-  background-image: url('~assets/images/sprites/spritesmith-main-20.png');
-<<<<<<< HEAD
-  background-position: -738px -200px;
-=======
-  background-position: -410px -700px;
->>>>>>> 17fb6816
-  width: 81px;
-  height: 99px;
-}
-.Pet-Snail-Desert {
-  background-image: url('~assets/images/sprites/spritesmith-main-20.png');
-<<<<<<< HEAD
-  background-position: -738px -300px;
-=======
-  background-position: -492px -700px;
->>>>>>> 17fb6816
-  width: 81px;
-  height: 99px;
-}
-.Pet-Snail-Golden {
-  background-image: url('~assets/images/sprites/spritesmith-main-20.png');
-<<<<<<< HEAD
-  background-position: -738px -400px;
-=======
-  background-position: -574px -700px;
->>>>>>> 17fb6816
-  width: 81px;
-  height: 99px;
-}
-.Pet-Snail-Red {
-  background-image: url('~assets/images/sprites/spritesmith-main-20.png');
-<<<<<<< HEAD
-  background-position: -738px -500px;
-=======
-  background-position: -656px -700px;
->>>>>>> 17fb6816
-  width: 81px;
-  height: 99px;
-}
-.Pet-Snail-Shade {
-  background-image: url('~assets/images/sprites/spritesmith-main-20.png');
-<<<<<<< HEAD
-  background-position: -738px -600px;
-=======
-  background-position: -738px -700px;
->>>>>>> 17fb6816
-  width: 81px;
-  height: 99px;
-}
-.Pet-Snail-Skeleton {
-  background-image: url('~assets/images/sprites/spritesmith-main-20.png');
-<<<<<<< HEAD
-  background-position: 0px -700px;
-=======
-  background-position: -820px 0px;
->>>>>>> 17fb6816
-  width: 81px;
-  height: 99px;
-}
-.Pet-Snail-White {
-  background-image: url('~assets/images/sprites/spritesmith-main-20.png');
-<<<<<<< HEAD
-  background-position: -82px -700px;
-=======
-  background-position: -820px -100px;
->>>>>>> 17fb6816
-  width: 81px;
-  height: 99px;
-}
-.Pet-Snail-Zombie {
-  background-image: url('~assets/images/sprites/spritesmith-main-20.png');
-<<<<<<< HEAD
-  background-position: -164px -700px;
-=======
-  background-position: -820px -200px;
->>>>>>> 17fb6816
-  width: 81px;
-  height: 99px;
-}
-.Pet-Snake-Base {
-  background-image: url('~assets/images/sprites/spritesmith-main-20.png');
-<<<<<<< HEAD
-  background-position: -246px -700px;
-=======
-  background-position: -820px -300px;
->>>>>>> 17fb6816
-  width: 81px;
-  height: 99px;
-}
-.Pet-Snake-CottonCandyBlue {
-  background-image: url('~assets/images/sprites/spritesmith-main-20.png');
-<<<<<<< HEAD
-  background-position: -328px -700px;
-=======
-  background-position: -820px -400px;
->>>>>>> 17fb6816
-  width: 81px;
-  height: 99px;
-}
-.Pet-Snake-CottonCandyPink {
-  background-image: url('~assets/images/sprites/spritesmith-main-20.png');
-<<<<<<< HEAD
-  background-position: -410px -700px;
-=======
-  background-position: -820px -500px;
->>>>>>> 17fb6816
-  width: 81px;
-  height: 99px;
-}
-.Pet-Snake-Desert {
-  background-image: url('~assets/images/sprites/spritesmith-main-20.png');
-<<<<<<< HEAD
-  background-position: -492px -700px;
-=======
-  background-position: -820px -600px;
->>>>>>> 17fb6816
-  width: 81px;
-  height: 99px;
-}
-.Pet-Snake-Golden {
-  background-image: url('~assets/images/sprites/spritesmith-main-20.png');
-<<<<<<< HEAD
-  background-position: -574px -700px;
-=======
-  background-position: -820px -700px;
->>>>>>> 17fb6816
-  width: 81px;
-  height: 99px;
-}
-.Pet-Snake-Red {
-  background-image: url('~assets/images/sprites/spritesmith-main-20.png');
-<<<<<<< HEAD
-  background-position: -656px -700px;
-=======
-  background-position: 0px -800px;
->>>>>>> 17fb6816
-  width: 81px;
-  height: 99px;
-}
-.Pet-Snake-Shade {
-  background-image: url('~assets/images/sprites/spritesmith-main-20.png');
-<<<<<<< HEAD
-  background-position: -738px -700px;
-=======
-  background-position: -82px -800px;
->>>>>>> 17fb6816
-  width: 81px;
-  height: 99px;
-}
-.Pet-Snake-Skeleton {
-  background-image: url('~assets/images/sprites/spritesmith-main-20.png');
-<<<<<<< HEAD
-  background-position: -820px 0px;
-=======
-  background-position: -164px -800px;
->>>>>>> 17fb6816
-  width: 81px;
-  height: 99px;
-}
-.Pet-Snake-White {
-  background-image: url('~assets/images/sprites/spritesmith-main-20.png');
-<<<<<<< HEAD
-  background-position: -820px -100px;
-=======
-  background-position: -246px -800px;
->>>>>>> 17fb6816
-  width: 81px;
-  height: 99px;
-}
-.Pet-Snake-Zombie {
-  background-image: url('~assets/images/sprites/spritesmith-main-20.png');
-<<<<<<< HEAD
-  background-position: -820px -200px;
-=======
-  background-position: -328px -800px;
->>>>>>> 17fb6816
-  width: 81px;
-  height: 99px;
-}
-.Pet-Spider-Base {
-  background-image: url('~assets/images/sprites/spritesmith-main-20.png');
-<<<<<<< HEAD
-  background-position: -820px -300px;
-=======
-  background-position: -410px -800px;
->>>>>>> 17fb6816
-  width: 81px;
-  height: 99px;
-}
-.Pet-Spider-CottonCandyBlue {
-  background-image: url('~assets/images/sprites/spritesmith-main-20.png');
-<<<<<<< HEAD
-  background-position: -820px -400px;
-=======
-  background-position: -492px -800px;
->>>>>>> 17fb6816
-  width: 81px;
-  height: 99px;
-}
-.Pet-Spider-CottonCandyPink {
-  background-image: url('~assets/images/sprites/spritesmith-main-20.png');
-<<<<<<< HEAD
-  background-position: -820px -500px;
-=======
-  background-position: -574px -800px;
->>>>>>> 17fb6816
-  width: 81px;
-  height: 99px;
-}
-.Pet-Spider-Desert {
-  background-image: url('~assets/images/sprites/spritesmith-main-20.png');
-<<<<<<< HEAD
-  background-position: -820px -600px;
-=======
-  background-position: -656px -800px;
->>>>>>> 17fb6816
-  width: 81px;
-  height: 99px;
-}
-.Pet-Spider-Golden {
-  background-image: url('~assets/images/sprites/spritesmith-main-20.png');
-<<<<<<< HEAD
-  background-position: -820px -700px;
-=======
-  background-position: -738px -800px;
->>>>>>> 17fb6816
-  width: 81px;
-  height: 99px;
-}
-.Pet-Spider-Red {
-  background-image: url('~assets/images/sprites/spritesmith-main-20.png');
-<<<<<<< HEAD
-  background-position: 0px -800px;
-=======
-  background-position: -820px -800px;
->>>>>>> 17fb6816
-  width: 81px;
-  height: 99px;
-}
-.Pet-Spider-Shade {
-  background-image: url('~assets/images/sprites/spritesmith-main-20.png');
-<<<<<<< HEAD
-  background-position: -82px -800px;
-=======
-  background-position: -902px 0px;
->>>>>>> 17fb6816
-  width: 81px;
-  height: 99px;
-}
-.Pet-Spider-Skeleton {
-  background-image: url('~assets/images/sprites/spritesmith-main-20.png');
-<<<<<<< HEAD
-  background-position: -164px -800px;
-=======
-  background-position: -902px -100px;
->>>>>>> 17fb6816
-  width: 81px;
-  height: 99px;
-}
-.Pet-Spider-White {
-  background-image: url('~assets/images/sprites/spritesmith-main-20.png');
-<<<<<<< HEAD
-  background-position: -246px -800px;
-=======
-  background-position: -902px -200px;
->>>>>>> 17fb6816
-  width: 81px;
-  height: 99px;
-}
-.Pet-Spider-Zombie {
-  background-image: url('~assets/images/sprites/spritesmith-main-20.png');
-<<<<<<< HEAD
-  background-position: -328px -800px;
-=======
-  background-position: -902px -300px;
->>>>>>> 17fb6816
-  width: 81px;
-  height: 99px;
-}
-.Pet-TRex-Base {
-  background-image: url('~assets/images/sprites/spritesmith-main-20.png');
-<<<<<<< HEAD
+.Pet-TigerCub-Shimmer {
+  background-image: url('~assets/images/sprites/spritesmith-main-20.png');
+  background-position: -574px -900px;
+  width: 81px;
+  height: 99px;
+}
+.Pet-TigerCub-Skeleton {
+  background-image: url('~assets/images/sprites/spritesmith-main-20.png');
+  background-position: 0px 0px;
+  width: 81px;
+  height: 99px;
+}
+.Pet-TigerCub-Spooky {
+  background-image: url('~assets/images/sprites/spritesmith-main-20.png');
+  background-position: -738px -900px;
+  width: 81px;
+  height: 99px;
+}
+.Pet-TigerCub-StarryNight {
+  background-image: url('~assets/images/sprites/spritesmith-main-20.png');
   background-position: -820px -900px;
-=======
+  width: 81px;
+  height: 99px;
+}
+.Pet-TigerCub-Thunderstorm {
+  background-image: url('~assets/images/sprites/spritesmith-main-20.png');
+  background-position: -902px -900px;
+  width: 81px;
+  height: 99px;
+}
+.Pet-TigerCub-White {
+  background-image: url('~assets/images/sprites/spritesmith-main-20.png');
+  background-position: -984px -900px;
+  width: 81px;
+  height: 99px;
+}
+.Pet-TigerCub-Zombie {
+  background-image: url('~assets/images/sprites/spritesmith-main-20.png');
+  background-position: -1066px 0px;
+  width: 81px;
+  height: 99px;
+}
+.Pet-Treeling-Base {
+  background-image: url('~assets/images/sprites/spritesmith-main-20.png');
+  background-position: -1066px -100px;
+  width: 81px;
+  height: 99px;
+}
+.Pet-Treeling-CottonCandyBlue {
+  background-image: url('~assets/images/sprites/spritesmith-main-20.png');
+  background-position: -1066px -200px;
+  width: 81px;
+  height: 99px;
+}
+.Pet-Treeling-CottonCandyPink {
+  background-image: url('~assets/images/sprites/spritesmith-main-20.png');
+  background-position: -1066px -300px;
+  width: 81px;
+  height: 99px;
+}
+.Pet-Treeling-Desert {
+  background-image: url('~assets/images/sprites/spritesmith-main-20.png');
+  background-position: -1066px -400px;
+  width: 81px;
+  height: 99px;
+}
+.Pet-Treeling-Golden {
+  background-image: url('~assets/images/sprites/spritesmith-main-20.png');
+  background-position: -1066px -500px;
+  width: 81px;
+  height: 99px;
+}
+.Pet-Treeling-Red {
+  background-image: url('~assets/images/sprites/spritesmith-main-20.png');
+  background-position: -1066px -600px;
+  width: 81px;
+  height: 99px;
+}
+.Pet-Treeling-Shade {
+  background-image: url('~assets/images/sprites/spritesmith-main-20.png');
   background-position: -1066px -700px;
->>>>>>> 17fb6816
-  width: 81px;
-  height: 99px;
-}
-.Pet-TRex-CottonCandyBlue {
-  background-image: url('~assets/images/sprites/spritesmith-main-20.png');
-<<<<<<< HEAD
-  background-position: -902px -900px;
-=======
+  width: 81px;
+  height: 99px;
+}
+.Pet-Treeling-Skeleton {
+  background-image: url('~assets/images/sprites/spritesmith-main-20.png');
   background-position: -1066px -800px;
->>>>>>> 17fb6816
-  width: 81px;
-  height: 99px;
-}
-.Pet-TRex-CottonCandyPink {
-  background-image: url('~assets/images/sprites/spritesmith-main-20.png');
-<<<<<<< HEAD
-  background-position: -984px -900px;
-=======
+  width: 81px;
+  height: 99px;
+}
+.Pet-Treeling-White {
+  background-image: url('~assets/images/sprites/spritesmith-main-20.png');
   background-position: -1066px -900px;
->>>>>>> 17fb6816
-  width: 81px;
-  height: 99px;
-}
-.Pet-TRex-Desert {
-  background-image: url('~assets/images/sprites/spritesmith-main-20.png');
-<<<<<<< HEAD
-  background-position: -1066px 0px;
-=======
+  width: 81px;
+  height: 99px;
+}
+.Pet-Treeling-Zombie {
+  background-image: url('~assets/images/sprites/spritesmith-main-20.png');
   background-position: 0px -1000px;
->>>>>>> 17fb6816
-  width: 81px;
-  height: 99px;
-}
-.Pet-TRex-Golden {
-  background-image: url('~assets/images/sprites/spritesmith-main-20.png');
-<<<<<<< HEAD
-  background-position: -1066px -100px;
-=======
-  background-position: -82px -1000px;
->>>>>>> 17fb6816
-  width: 81px;
-  height: 99px;
-}
-.Pet-TRex-Red {
-  background-image: url('~assets/images/sprites/spritesmith-main-20.png');
-<<<<<<< HEAD
-  background-position: -1066px -200px;
-=======
-  background-position: -164px -1000px;
->>>>>>> 17fb6816
-  width: 81px;
-  height: 99px;
-}
-.Pet-TRex-Shade {
-  background-image: url('~assets/images/sprites/spritesmith-main-20.png');
-<<<<<<< HEAD
-  background-position: -1066px -300px;
-=======
-  background-position: -246px -1000px;
->>>>>>> 17fb6816
-  width: 81px;
-  height: 99px;
-}
-.Pet-TRex-Skeleton {
-  background-image: url('~assets/images/sprites/spritesmith-main-20.png');
-<<<<<<< HEAD
-  background-position: -1066px -400px;
-=======
-  background-position: -328px -1000px;
->>>>>>> 17fb6816
-  width: 81px;
-  height: 99px;
-}
-.Pet-TRex-White {
-  background-image: url('~assets/images/sprites/spritesmith-main-20.png');
-<<<<<<< HEAD
-  background-position: -1066px -500px;
-=======
-  background-position: -410px -1000px;
->>>>>>> 17fb6816
-  width: 81px;
-  height: 99px;
-}
-.Pet-TRex-Zombie {
-  background-image: url('~assets/images/sprites/spritesmith-main-20.png');
-<<<<<<< HEAD
-  background-position: -1066px -600px;
-=======
-  background-position: -492px -1000px;
->>>>>>> 17fb6816
-  width: 81px;
-  height: 99px;
-}
-.Pet-Tiger-Veteran {
-  background-image: url('~assets/images/sprites/spritesmith-main-20.png');
-<<<<<<< HEAD
-  background-position: -410px -800px;
-=======
-  background-position: -902px -400px;
->>>>>>> 17fb6816
-  width: 81px;
-  height: 99px;
-}
-.Pet-TigerCub-Aquatic {
-  background-image: url('~assets/images/sprites/spritesmith-main-20.png');
-<<<<<<< HEAD
-  background-position: -492px -800px;
-=======
-  background-position: -902px -500px;
->>>>>>> 17fb6816
-  width: 81px;
-  height: 99px;
-}
-.Pet-TigerCub-Base {
-  background-image: url('~assets/images/sprites/spritesmith-main-20.png');
-<<<<<<< HEAD
-  background-position: -574px -800px;
-=======
-  background-position: -902px -600px;
->>>>>>> 17fb6816
-  width: 81px;
-  height: 99px;
-}
-.Pet-TigerCub-CottonCandyBlue {
-  background-image: url('~assets/images/sprites/spritesmith-main-20.png');
-<<<<<<< HEAD
-  background-position: -656px -800px;
-=======
-  background-position: -902px -700px;
->>>>>>> 17fb6816
-  width: 81px;
-  height: 99px;
-}
-.Pet-TigerCub-CottonCandyPink {
-  background-image: url('~assets/images/sprites/spritesmith-main-20.png');
-<<<<<<< HEAD
-  background-position: -738px -800px;
-=======
-  background-position: -902px -800px;
->>>>>>> 17fb6816
-  width: 81px;
-  height: 99px;
-}
-.Pet-TigerCub-Cupid {
-  background-image: url('~assets/images/sprites/spritesmith-main-20.png');
-<<<<<<< HEAD
-  background-position: -820px -800px;
-=======
-  background-position: -984px 0px;
->>>>>>> 17fb6816
-  width: 81px;
-  height: 99px;
-}
-.Pet-TigerCub-Desert {
-  background-image: url('~assets/images/sprites/spritesmith-main-20.png');
-<<<<<<< HEAD
-  background-position: -902px 0px;
-=======
-  background-position: -984px -100px;
->>>>>>> 17fb6816
-  width: 81px;
-  height: 99px;
-}
-.Pet-TigerCub-Ember {
-  background-image: url('~assets/images/sprites/spritesmith-main-20.png');
-<<<<<<< HEAD
-  background-position: -902px -100px;
-=======
-  background-position: -984px -200px;
->>>>>>> 17fb6816
-  width: 81px;
-  height: 99px;
-}
-.Pet-TigerCub-Fairy {
-  background-image: url('~assets/images/sprites/spritesmith-main-20.png');
-<<<<<<< HEAD
-  background-position: -902px -200px;
-=======
-  background-position: -984px -300px;
->>>>>>> 17fb6816
-  width: 81px;
-  height: 99px;
-}
-.Pet-TigerCub-Floral {
-  background-image: url('~assets/images/sprites/spritesmith-main-20.png');
-<<<<<<< HEAD
-  background-position: -902px -300px;
-=======
-  background-position: -984px -400px;
->>>>>>> 17fb6816
-  width: 81px;
-  height: 99px;
-}
-.Pet-TigerCub-Ghost {
-  background-image: url('~assets/images/sprites/spritesmith-main-20.png');
-<<<<<<< HEAD
-  background-position: -902px -400px;
-=======
-  background-position: -984px -500px;
->>>>>>> 17fb6816
-  width: 81px;
-  height: 99px;
-}
-.Pet-TigerCub-Golden {
-  background-image: url('~assets/images/sprites/spritesmith-main-20.png');
-<<<<<<< HEAD
-  background-position: -902px -500px;
-=======
-  background-position: -984px -600px;
->>>>>>> 17fb6816
-  width: 81px;
-  height: 99px;
-}
-.Pet-TigerCub-Holly {
-  background-image: url('~assets/images/sprites/spritesmith-main-20.png');
-<<<<<<< HEAD
-  background-position: -902px -600px;
-=======
-  background-position: -984px -700px;
->>>>>>> 17fb6816
-  width: 81px;
-  height: 99px;
-}
-.Pet-TigerCub-Peppermint {
-  background-image: url('~assets/images/sprites/spritesmith-main-20.png');
-<<<<<<< HEAD
-  background-position: -902px -700px;
-=======
-  background-position: -984px -800px;
->>>>>>> 17fb6816
-  width: 81px;
-  height: 99px;
-}
-.Pet-TigerCub-Red {
-  background-image: url('~assets/images/sprites/spritesmith-main-20.png');
-<<<<<<< HEAD
-  background-position: -902px -800px;
-=======
-  background-position: 0px -900px;
->>>>>>> 17fb6816
-  width: 81px;
-  height: 99px;
-}
-.Pet-TigerCub-RoyalPurple {
-  background-image: url('~assets/images/sprites/spritesmith-main-20.png');
-<<<<<<< HEAD
-  background-position: -984px 0px;
-=======
-  background-position: -82px -900px;
->>>>>>> 17fb6816
-  width: 81px;
-  height: 99px;
-}
-.Pet-TigerCub-Shade {
-  background-image: url('~assets/images/sprites/spritesmith-main-20.png');
-<<<<<<< HEAD
-  background-position: -984px -100px;
-=======
-  background-position: -164px -900px;
->>>>>>> 17fb6816
-  width: 81px;
-  height: 99px;
-}
-.Pet-TigerCub-Shimmer {
-  background-image: url('~assets/images/sprites/spritesmith-main-20.png');
-<<<<<<< HEAD
-  background-position: -984px -200px;
-=======
-  background-position: -246px -900px;
->>>>>>> 17fb6816
-  width: 81px;
-  height: 99px;
-}
-.Pet-TigerCub-Skeleton {
-  background-image: url('~assets/images/sprites/spritesmith-main-20.png');
-<<<<<<< HEAD
-  background-position: -984px -300px;
-=======
-  background-position: -328px -900px;
->>>>>>> 17fb6816
-  width: 81px;
-  height: 99px;
-}
-.Pet-TigerCub-Spooky {
-  background-image: url('~assets/images/sprites/spritesmith-main-20.png');
-<<<<<<< HEAD
-  background-position: -984px -400px;
-=======
-  background-position: -410px -900px;
->>>>>>> 17fb6816
-  width: 81px;
-  height: 99px;
-}
-.Pet-TigerCub-StarryNight {
-  background-image: url('~assets/images/sprites/spritesmith-main-20.png');
-<<<<<<< HEAD
-  background-position: -984px -500px;
-=======
-  background-position: 0px 0px;
->>>>>>> 17fb6816
-  width: 81px;
-  height: 99px;
-}
-.Pet-TigerCub-Thunderstorm {
-  background-image: url('~assets/images/sprites/spritesmith-main-20.png');
-<<<<<<< HEAD
-  background-position: -984px -600px;
-=======
-  background-position: -574px -900px;
->>>>>>> 17fb6816
-  width: 81px;
-  height: 99px;
-}
-.Pet-TigerCub-White {
-  background-image: url('~assets/images/sprites/spritesmith-main-20.png');
-<<<<<<< HEAD
-  background-position: -984px -700px;
-=======
-  background-position: -656px -900px;
->>>>>>> 17fb6816
-  width: 81px;
-  height: 99px;
-}
-.Pet-TigerCub-Zombie {
-  background-image: url('~assets/images/sprites/spritesmith-main-20.png');
-<<<<<<< HEAD
-  background-position: -984px -800px;
-=======
-  background-position: -738px -900px;
->>>>>>> 17fb6816
-  width: 81px;
-  height: 99px;
-}
-.Pet-Treeling-Base {
-  background-image: url('~assets/images/sprites/spritesmith-main-20.png');
-<<<<<<< HEAD
-  background-position: 0px -900px;
-=======
-  background-position: -820px -900px;
->>>>>>> 17fb6816
-  width: 81px;
-  height: 99px;
-}
-.Pet-Treeling-CottonCandyBlue {
-  background-image: url('~assets/images/sprites/spritesmith-main-20.png');
-<<<<<<< HEAD
-  background-position: 0px 0px;
-=======
-  background-position: -902px -900px;
->>>>>>> 17fb6816
-  width: 81px;
-  height: 99px;
-}
-.Pet-Treeling-CottonCandyPink {
-  background-image: url('~assets/images/sprites/spritesmith-main-20.png');
-<<<<<<< HEAD
-  background-position: -164px -900px;
-=======
-  background-position: -984px -900px;
->>>>>>> 17fb6816
-  width: 81px;
-  height: 99px;
-}
-.Pet-Treeling-Desert {
-  background-image: url('~assets/images/sprites/spritesmith-main-20.png');
-<<<<<<< HEAD
-  background-position: -246px -900px;
-=======
-  background-position: -1066px 0px;
->>>>>>> 17fb6816
-  width: 81px;
-  height: 99px;
-}
-.Pet-Treeling-Golden {
-  background-image: url('~assets/images/sprites/spritesmith-main-20.png');
-<<<<<<< HEAD
-  background-position: -328px -900px;
-=======
-  background-position: -1066px -100px;
->>>>>>> 17fb6816
-  width: 81px;
-  height: 99px;
-}
-.Pet-Treeling-Red {
-  background-image: url('~assets/images/sprites/spritesmith-main-20.png');
-<<<<<<< HEAD
-  background-position: -410px -900px;
-=======
-  background-position: -1066px -200px;
->>>>>>> 17fb6816
-  width: 81px;
-  height: 99px;
-}
-.Pet-Treeling-Shade {
-  background-image: url('~assets/images/sprites/spritesmith-main-20.png');
-<<<<<<< HEAD
-  background-position: -492px -900px;
-=======
-  background-position: -1066px -300px;
->>>>>>> 17fb6816
-  width: 81px;
-  height: 99px;
-}
-.Pet-Treeling-Skeleton {
-  background-image: url('~assets/images/sprites/spritesmith-main-20.png');
-<<<<<<< HEAD
-  background-position: -574px -900px;
-=======
-  background-position: -1066px -400px;
->>>>>>> 17fb6816
-  width: 81px;
-  height: 99px;
-}
-.Pet-Treeling-White {
-  background-image: url('~assets/images/sprites/spritesmith-main-20.png');
-<<<<<<< HEAD
-  background-position: -656px -900px;
-=======
-  background-position: -1066px -500px;
->>>>>>> 17fb6816
-  width: 81px;
-  height: 99px;
-}
-.Pet-Treeling-Zombie {
-  background-image: url('~assets/images/sprites/spritesmith-main-20.png');
-<<<<<<< HEAD
-  background-position: -738px -900px;
-=======
-  background-position: -1066px -600px;
->>>>>>> 17fb6816
   width: 81px;
   height: 99px;
 }
 .Pet-Triceratops-Base {
   background-image: url('~assets/images/sprites/spritesmith-main-20.png');
-<<<<<<< HEAD
-  background-position: -1066px -700px;
-=======
-  background-position: -574px -1000px;
->>>>>>> 17fb6816
+  background-position: -902px -1000px;
   width: 81px;
   height: 99px;
 }
 .Pet-Triceratops-CottonCandyBlue {
   background-image: url('~assets/images/sprites/spritesmith-main-20.png');
-<<<<<<< HEAD
-  background-position: -1066px -800px;
-=======
-  background-position: -656px -1000px;
->>>>>>> 17fb6816
+  background-position: -984px -1000px;
   width: 81px;
   height: 99px;
 }
 .Pet-Triceratops-CottonCandyPink {
   background-image: url('~assets/images/sprites/spritesmith-main-20.png');
-<<<<<<< HEAD
-  background-position: -1066px -900px;
-=======
-  background-position: -738px -1000px;
->>>>>>> 17fb6816
+  background-position: -1066px -1000px;
   width: 81px;
   height: 99px;
 }
 .Pet-Triceratops-Desert {
   background-image: url('~assets/images/sprites/spritesmith-main-20.png');
-<<<<<<< HEAD
-  background-position: 0px -1000px;
-=======
-  background-position: -820px -1000px;
->>>>>>> 17fb6816
+  background-position: -1148px 0px;
   width: 81px;
   height: 99px;
 }
 .Pet-Triceratops-Golden {
   background-image: url('~assets/images/sprites/spritesmith-main-20.png');
-<<<<<<< HEAD
-  background-position: -82px -1000px;
-=======
-  background-position: -902px -1000px;
->>>>>>> 17fb6816
+  background-position: -1148px -100px;
   width: 81px;
   height: 99px;
 }
 .Pet-Triceratops-Red {
   background-image: url('~assets/images/sprites/spritesmith-main-20.png');
-<<<<<<< HEAD
-  background-position: -164px -1000px;
-=======
-  background-position: -984px -1000px;
->>>>>>> 17fb6816
+  background-position: -1148px -200px;
   width: 81px;
   height: 99px;
 }
 .Pet-Triceratops-Shade {
   background-image: url('~assets/images/sprites/spritesmith-main-20.png');
-<<<<<<< HEAD
-  background-position: -246px -1000px;
-=======
-  background-position: -1066px -1000px;
->>>>>>> 17fb6816
+  background-position: -1148px -300px;
   width: 81px;
   height: 99px;
 }
 .Pet-Triceratops-Skeleton {
   background-image: url('~assets/images/sprites/spritesmith-main-20.png');
-<<<<<<< HEAD
-  background-position: -328px -1000px;
-=======
-  background-position: -1148px 0px;
->>>>>>> 17fb6816
+  background-position: -1148px -400px;
   width: 81px;
   height: 99px;
 }
 .Pet-Triceratops-White {
   background-image: url('~assets/images/sprites/spritesmith-main-20.png');
-<<<<<<< HEAD
-  background-position: -410px -1000px;
-=======
-  background-position: -1148px -100px;
->>>>>>> 17fb6816
+  background-position: -1148px -500px;
   width: 81px;
   height: 99px;
 }
 .Pet-Triceratops-Zombie {
   background-image: url('~assets/images/sprites/spritesmith-main-20.png');
-<<<<<<< HEAD
-  background-position: -492px -1000px;
-=======
-  background-position: -1148px -200px;
->>>>>>> 17fb6816
+  background-position: -1148px -600px;
   width: 81px;
   height: 99px;
 }
 .Pet-Turkey-Base {
   background-image: url('~assets/images/sprites/spritesmith-main-20.png');
-<<<<<<< HEAD
-  background-position: -574px -1000px;
-=======
-  background-position: -1148px -300px;
->>>>>>> 17fb6816
+  background-position: -1148px -700px;
   width: 81px;
   height: 99px;
 }
 .Pet-Turkey-Gilded {
   background-image: url('~assets/images/sprites/spritesmith-main-20.png');
-<<<<<<< HEAD
-  background-position: -656px -1000px;
-=======
-  background-position: -1148px -400px;
->>>>>>> 17fb6816
+  background-position: -1148px -800px;
   width: 81px;
   height: 99px;
 }
 .Pet-Turtle-Base {
   background-image: url('~assets/images/sprites/spritesmith-main-20.png');
-<<<<<<< HEAD
-  background-position: -738px -1000px;
-=======
-  background-position: -1148px -500px;
->>>>>>> 17fb6816
+  background-position: -1148px -900px;
   width: 81px;
   height: 99px;
 }
 .Pet-Turtle-CottonCandyBlue {
   background-image: url('~assets/images/sprites/spritesmith-main-20.png');
-<<<<<<< HEAD
-  background-position: -820px -1000px;
-=======
-  background-position: -1148px -600px;
->>>>>>> 17fb6816
+  background-position: -1148px -1000px;
   width: 81px;
   height: 99px;
 }
 .Pet-Turtle-CottonCandyPink {
   background-image: url('~assets/images/sprites/spritesmith-main-20.png');
-<<<<<<< HEAD
-  background-position: -902px -1000px;
-=======
-  background-position: -1148px -700px;
->>>>>>> 17fb6816
+  background-position: 0px -1100px;
   width: 81px;
   height: 99px;
 }
 .Pet-Turtle-Desert {
   background-image: url('~assets/images/sprites/spritesmith-main-20.png');
-<<<<<<< HEAD
-  background-position: -984px -1000px;
-=======
-  background-position: -1148px -800px;
->>>>>>> 17fb6816
+  background-position: -82px -1100px;
   width: 81px;
   height: 99px;
 }
 .Pet-Turtle-Golden {
   background-image: url('~assets/images/sprites/spritesmith-main-20.png');
-<<<<<<< HEAD
-  background-position: -1066px -1000px;
-=======
-  background-position: -1148px -900px;
->>>>>>> 17fb6816
+  background-position: -164px -1100px;
   width: 81px;
   height: 99px;
 }
 .Pet-Turtle-Red {
   background-image: url('~assets/images/sprites/spritesmith-main-20.png');
-<<<<<<< HEAD
-  background-position: -1148px 0px;
-=======
-  background-position: -1148px -1000px;
->>>>>>> 17fb6816
+  background-position: -246px -1100px;
   width: 81px;
   height: 99px;
 }
 .Pet-Turtle-Shade {
   background-image: url('~assets/images/sprites/spritesmith-main-20.png');
-<<<<<<< HEAD
-  background-position: -1148px -100px;
-=======
-  background-position: 0px -1100px;
->>>>>>> 17fb6816
+  background-position: -328px -1100px;
   width: 81px;
   height: 99px;
 }
 .Pet-Turtle-Skeleton {
   background-image: url('~assets/images/sprites/spritesmith-main-20.png');
-<<<<<<< HEAD
-  background-position: -1148px -200px;
-=======
-  background-position: -82px -1100px;
->>>>>>> 17fb6816
+  background-position: -410px -1100px;
   width: 81px;
   height: 99px;
 }
 .Pet-Turtle-White {
   background-image: url('~assets/images/sprites/spritesmith-main-20.png');
-<<<<<<< HEAD
-  background-position: -1148px -300px;
-=======
-  background-position: -164px -1100px;
->>>>>>> 17fb6816
+  background-position: -492px -1100px;
   width: 81px;
   height: 99px;
 }
 .Pet-Turtle-Zombie {
   background-image: url('~assets/images/sprites/spritesmith-main-20.png');
-<<<<<<< HEAD
-  background-position: -1148px -400px;
-=======
-  background-position: -246px -1100px;
->>>>>>> 17fb6816
+  background-position: -574px -1100px;
   width: 81px;
   height: 99px;
 }
 .Pet-Unicorn-Base {
   background-image: url('~assets/images/sprites/spritesmith-main-20.png');
-<<<<<<< HEAD
-  background-position: -1148px -500px;
-=======
-  background-position: -328px -1100px;
->>>>>>> 17fb6816
+  background-position: -656px -1100px;
   width: 81px;
   height: 99px;
 }
 .Pet-Unicorn-CottonCandyBlue {
   background-image: url('~assets/images/sprites/spritesmith-main-20.png');
-<<<<<<< HEAD
-  background-position: -1148px -600px;
-=======
-  background-position: -410px -1100px;
->>>>>>> 17fb6816
+  background-position: -738px -1100px;
   width: 81px;
   height: 99px;
 }
 .Pet-Unicorn-CottonCandyPink {
   background-image: url('~assets/images/sprites/spritesmith-main-20.png');
-<<<<<<< HEAD
-  background-position: -1148px -700px;
-=======
-  background-position: -492px -1100px;
->>>>>>> 17fb6816
+  background-position: -820px -1100px;
   width: 81px;
   height: 99px;
 }
 .Pet-Unicorn-Desert {
   background-image: url('~assets/images/sprites/spritesmith-main-20.png');
-<<<<<<< HEAD
-  background-position: -1148px -800px;
-=======
-  background-position: -574px -1100px;
->>>>>>> 17fb6816
+  background-position: -902px -1100px;
   width: 81px;
   height: 99px;
 }
 .Pet-Unicorn-Golden {
   background-image: url('~assets/images/sprites/spritesmith-main-20.png');
-<<<<<<< HEAD
-  background-position: -1148px -900px;
-=======
-  background-position: -656px -1100px;
->>>>>>> 17fb6816
+  background-position: -984px -1100px;
   width: 81px;
   height: 99px;
 }
 .Pet-Unicorn-Red {
   background-image: url('~assets/images/sprites/spritesmith-main-20.png');
-<<<<<<< HEAD
-  background-position: -1148px -1000px;
-=======
-  background-position: -738px -1100px;
->>>>>>> 17fb6816
+  background-position: -1066px -1100px;
   width: 81px;
   height: 99px;
 }
 .Pet-Unicorn-Shade {
   background-image: url('~assets/images/sprites/spritesmith-main-20.png');
-<<<<<<< HEAD
-  background-position: 0px -1100px;
-=======
-  background-position: -820px -1100px;
->>>>>>> 17fb6816
+  background-position: -1148px -1100px;
   width: 81px;
   height: 99px;
 }
 .Pet-Unicorn-Skeleton {
   background-image: url('~assets/images/sprites/spritesmith-main-20.png');
-<<<<<<< HEAD
-  background-position: -82px -1100px;
-=======
-  background-position: -902px -1100px;
->>>>>>> 17fb6816
+  background-position: -1230px 0px;
   width: 81px;
   height: 99px;
 }
 .Pet-Unicorn-White {
   background-image: url('~assets/images/sprites/spritesmith-main-20.png');
-<<<<<<< HEAD
-  background-position: -164px -1100px;
-=======
-  background-position: -984px -1100px;
->>>>>>> 17fb6816
+  background-position: -1230px -100px;
   width: 81px;
   height: 99px;
 }
 .Pet-Unicorn-Zombie {
   background-image: url('~assets/images/sprites/spritesmith-main-20.png');
-<<<<<<< HEAD
-  background-position: -246px -1100px;
-=======
-  background-position: -1066px -1100px;
->>>>>>> 17fb6816
+  background-position: -1230px -200px;
   width: 81px;
   height: 99px;
 }
 .Pet-Whale-Base {
   background-image: url('~assets/images/sprites/spritesmith-main-20.png');
-<<<<<<< HEAD
-  background-position: -328px -1100px;
-=======
-  background-position: -1148px -1100px;
->>>>>>> 17fb6816
+  background-position: -1230px -300px;
   width: 81px;
   height: 99px;
 }
 .Pet-Whale-CottonCandyBlue {
   background-image: url('~assets/images/sprites/spritesmith-main-20.png');
-<<<<<<< HEAD
-  background-position: -410px -1100px;
-=======
-  background-position: -1230px 0px;
->>>>>>> 17fb6816
+  background-position: -1230px -400px;
   width: 81px;
   height: 99px;
 }
 .Pet-Whale-CottonCandyPink {
   background-image: url('~assets/images/sprites/spritesmith-main-20.png');
-<<<<<<< HEAD
-  background-position: -492px -1100px;
-=======
-  background-position: -1230px -100px;
->>>>>>> 17fb6816
+  background-position: -1230px -500px;
   width: 81px;
   height: 99px;
 }
 .Pet-Whale-Desert {
   background-image: url('~assets/images/sprites/spritesmith-main-20.png');
-<<<<<<< HEAD
-  background-position: -574px -1100px;
-=======
-  background-position: -1230px -200px;
->>>>>>> 17fb6816
+  background-position: -1230px -600px;
   width: 81px;
   height: 99px;
 }
 .Pet-Whale-Golden {
   background-image: url('~assets/images/sprites/spritesmith-main-20.png');
-<<<<<<< HEAD
-  background-position: -656px -1100px;
-=======
-  background-position: -1230px -300px;
->>>>>>> 17fb6816
+  background-position: -1230px -700px;
   width: 81px;
   height: 99px;
 }
 .Pet-Whale-Red {
   background-image: url('~assets/images/sprites/spritesmith-main-20.png');
-<<<<<<< HEAD
-  background-position: -738px -1100px;
-=======
-  background-position: -1230px -400px;
->>>>>>> 17fb6816
+  background-position: -1230px -800px;
   width: 81px;
   height: 99px;
 }
 .Pet-Whale-Shade {
   background-image: url('~assets/images/sprites/spritesmith-main-20.png');
-<<<<<<< HEAD
-  background-position: -820px -1100px;
-=======
-  background-position: -1230px -500px;
->>>>>>> 17fb6816
+  background-position: -1230px -900px;
   width: 81px;
   height: 99px;
 }
 .Pet-Whale-Skeleton {
   background-image: url('~assets/images/sprites/spritesmith-main-20.png');
-<<<<<<< HEAD
-  background-position: -902px -1100px;
-=======
-  background-position: -1230px -600px;
->>>>>>> 17fb6816
+  background-position: -1230px -1000px;
   width: 81px;
   height: 99px;
 }
 .Pet-Whale-White {
   background-image: url('~assets/images/sprites/spritesmith-main-20.png');
-<<<<<<< HEAD
-  background-position: -984px -1100px;
-=======
-  background-position: -1230px -700px;
->>>>>>> 17fb6816
+  background-position: -1230px -1100px;
   width: 81px;
   height: 99px;
 }
 .Pet-Whale-Zombie {
   background-image: url('~assets/images/sprites/spritesmith-main-20.png');
-<<<<<<< HEAD
-  background-position: -1066px -1100px;
-=======
-  background-position: -1230px -800px;
->>>>>>> 17fb6816
+  background-position: 0px -1200px;
   width: 81px;
   height: 99px;
 }
 .Pet-Wolf-Aquatic {
   background-image: url('~assets/images/sprites/spritesmith-main-20.png');
-<<<<<<< HEAD
-  background-position: -1148px -1100px;
-=======
-  background-position: -1230px -900px;
->>>>>>> 17fb6816
+  background-position: -82px -1200px;
   width: 81px;
   height: 99px;
 }
 .Pet-Wolf-Base {
   background-image: url('~assets/images/sprites/spritesmith-main-20.png');
-<<<<<<< HEAD
-  background-position: -1230px 0px;
-=======
-  background-position: -1230px -1000px;
->>>>>>> 17fb6816
+  background-position: -164px -1200px;
   width: 81px;
   height: 99px;
 }
 .Pet-Wolf-CottonCandyBlue {
   background-image: url('~assets/images/sprites/spritesmith-main-20.png');
-<<<<<<< HEAD
-  background-position: -1230px -100px;
-=======
-  background-position: -1230px -1100px;
->>>>>>> 17fb6816
+  background-position: -246px -1200px;
   width: 81px;
   height: 99px;
 }
 .Pet-Wolf-CottonCandyPink {
   background-image: url('~assets/images/sprites/spritesmith-main-20.png');
-<<<<<<< HEAD
-  background-position: -1230px -200px;
-=======
-  background-position: 0px -1200px;
->>>>>>> 17fb6816
+  background-position: -328px -1200px;
   width: 81px;
   height: 99px;
 }
 .Pet-Wolf-Cupid {
   background-image: url('~assets/images/sprites/spritesmith-main-20.png');
-<<<<<<< HEAD
-  background-position: -1230px -300px;
-=======
-  background-position: -82px -1200px;
->>>>>>> 17fb6816
+  background-position: -410px -1200px;
   width: 81px;
   height: 99px;
 }
 .Pet-Wolf-Desert {
   background-image: url('~assets/images/sprites/spritesmith-main-20.png');
-<<<<<<< HEAD
-  background-position: -1230px -400px;
-=======
-  background-position: -164px -1200px;
->>>>>>> 17fb6816
+  background-position: -492px -1200px;
   width: 81px;
   height: 99px;
 }
 .Pet-Wolf-Ember {
   background-image: url('~assets/images/sprites/spritesmith-main-20.png');
-<<<<<<< HEAD
-  background-position: -1230px -500px;
-=======
-  background-position: -246px -1200px;
->>>>>>> 17fb6816
+  background-position: -574px -1200px;
   width: 81px;
   height: 99px;
 }
 .Pet-Wolf-Fairy {
   background-image: url('~assets/images/sprites/spritesmith-main-20.png');
-<<<<<<< HEAD
-  background-position: -1230px -600px;
-=======
-  background-position: -328px -1200px;
->>>>>>> 17fb6816
+  background-position: -656px -1200px;
   width: 81px;
   height: 99px;
 }
 .Pet-Wolf-Floral {
   background-image: url('~assets/images/sprites/spritesmith-main-20.png');
-<<<<<<< HEAD
-  background-position: -1230px -700px;
-=======
-  background-position: -410px -1200px;
->>>>>>> 17fb6816
+  background-position: -738px -1200px;
   width: 81px;
   height: 99px;
 }
 .Pet-Wolf-Ghost {
   background-image: url('~assets/images/sprites/spritesmith-main-20.png');
-<<<<<<< HEAD
-  background-position: -1230px -800px;
-=======
-  background-position: -492px -1200px;
->>>>>>> 17fb6816
+  background-position: -820px -1200px;
   width: 81px;
   height: 99px;
 }
 .Pet-Wolf-Golden {
   background-image: url('~assets/images/sprites/spritesmith-main-20.png');
-<<<<<<< HEAD
-  background-position: -1230px -900px;
-=======
-  background-position: -574px -1200px;
->>>>>>> 17fb6816
+  background-position: -902px -1200px;
   width: 81px;
   height: 99px;
 }
 .Pet-Wolf-Holly {
   background-image: url('~assets/images/sprites/spritesmith-main-20.png');
-<<<<<<< HEAD
-  background-position: -1230px -1000px;
-=======
-  background-position: -656px -1200px;
->>>>>>> 17fb6816
+  background-position: -984px -1200px;
   width: 81px;
   height: 99px;
 }
 .Pet-Wolf-Peppermint {
   background-image: url('~assets/images/sprites/spritesmith-main-20.png');
-<<<<<<< HEAD
-  background-position: -1230px -1100px;
-=======
-  background-position: -738px -1200px;
->>>>>>> 17fb6816
+  background-position: -1066px -1200px;
   width: 81px;
   height: 99px;
 }
 .Pet-Wolf-Red {
   background-image: url('~assets/images/sprites/spritesmith-main-20.png');
-<<<<<<< HEAD
-  background-position: 0px -1200px;
-=======
-  background-position: -820px -1200px;
->>>>>>> 17fb6816
+  background-position: -1148px -1200px;
   width: 81px;
   height: 99px;
 }
 .Pet-Wolf-RoyalPurple {
   background-image: url('~assets/images/sprites/spritesmith-main-20.png');
-<<<<<<< HEAD
-  background-position: -82px -1200px;
-=======
-  background-position: -902px -1200px;
->>>>>>> 17fb6816
+  background-position: -1230px -1200px;
   width: 81px;
   height: 99px;
 }
 .Pet-Wolf-Shade {
   background-image: url('~assets/images/sprites/spritesmith-main-20.png');
-<<<<<<< HEAD
-  background-position: -164px -1200px;
-=======
-  background-position: -984px -1200px;
->>>>>>> 17fb6816
+  background-position: -1312px 0px;
   width: 81px;
   height: 99px;
 }
 .Pet-Wolf-Shimmer {
   background-image: url('~assets/images/sprites/spritesmith-main-20.png');
-<<<<<<< HEAD
-  background-position: -246px -1200px;
-=======
-  background-position: -1066px -1200px;
->>>>>>> 17fb6816
+  background-position: -1312px -100px;
   width: 81px;
   height: 99px;
 }
 .Pet-Wolf-Skeleton {
   background-image: url('~assets/images/sprites/spritesmith-main-20.png');
-<<<<<<< HEAD
-  background-position: -328px -1200px;
-=======
-  background-position: -1148px -1200px;
->>>>>>> 17fb6816
+  background-position: -1312px -200px;
   width: 81px;
   height: 99px;
 }
 .Pet-Wolf-Spooky {
   background-image: url('~assets/images/sprites/spritesmith-main-20.png');
-<<<<<<< HEAD
-  background-position: -410px -1200px;
-=======
-  background-position: -1230px -1200px;
->>>>>>> 17fb6816
+  background-position: -1312px -300px;
   width: 81px;
   height: 99px;
 }
 .Pet-Wolf-StarryNight {
   background-image: url('~assets/images/sprites/spritesmith-main-20.png');
-<<<<<<< HEAD
-  background-position: -492px -1200px;
-=======
-  background-position: -1312px 0px;
->>>>>>> 17fb6816
+  background-position: -1312px -400px;
   width: 81px;
   height: 99px;
 }
 .Pet-Wolf-Thunderstorm {
   background-image: url('~assets/images/sprites/spritesmith-main-20.png');
-<<<<<<< HEAD
-  background-position: -574px -1200px;
-=======
-  background-position: -1312px -100px;
->>>>>>> 17fb6816
+  background-position: -1312px -500px;
   width: 81px;
   height: 99px;
 }
 .Pet-Wolf-Veteran {
   background-image: url('~assets/images/sprites/spritesmith-main-20.png');
-<<<<<<< HEAD
-  background-position: -656px -1200px;
-=======
-  background-position: -1312px -200px;
->>>>>>> 17fb6816
+  background-position: -1312px -600px;
   width: 81px;
   height: 99px;
 }
 .Pet-Wolf-White {
   background-image: url('~assets/images/sprites/spritesmith-main-20.png');
-<<<<<<< HEAD
-  background-position: -738px -1200px;
-=======
-  background-position: -1312px -300px;
->>>>>>> 17fb6816
+  background-position: -1312px -700px;
   width: 81px;
   height: 99px;
 }
 .Pet-Wolf-Zombie {
   background-image: url('~assets/images/sprites/spritesmith-main-20.png');
-<<<<<<< HEAD
-  background-position: -820px -1200px;
-=======
-  background-position: -1312px -400px;
->>>>>>> 17fb6816
+  background-position: -1312px -800px;
   width: 81px;
   height: 99px;
 }
 .Pet-Yarn-Base {
   background-image: url('~assets/images/sprites/spritesmith-main-20.png');
-<<<<<<< HEAD
-  background-position: -902px -1200px;
-=======
-  background-position: -1312px -500px;
->>>>>>> 17fb6816
+  background-position: -1312px -900px;
   width: 81px;
   height: 99px;
 }
 .Pet-Yarn-CottonCandyBlue {
   background-image: url('~assets/images/sprites/spritesmith-main-20.png');
-<<<<<<< HEAD
-  background-position: -984px -1200px;
-=======
-  background-position: -1312px -600px;
->>>>>>> 17fb6816
+  background-position: -1312px -1000px;
   width: 81px;
   height: 99px;
 }
 .Pet-Yarn-CottonCandyPink {
   background-image: url('~assets/images/sprites/spritesmith-main-20.png');
-<<<<<<< HEAD
-  background-position: -1066px -1200px;
-=======
-  background-position: -1312px -700px;
->>>>>>> 17fb6816
+  background-position: -1312px -1100px;
   width: 81px;
   height: 99px;
 }
 .Pet-Yarn-Desert {
   background-image: url('~assets/images/sprites/spritesmith-main-20.png');
-<<<<<<< HEAD
-  background-position: -1148px -1200px;
-=======
-  background-position: -1312px -800px;
->>>>>>> 17fb6816
+  background-position: -1312px -1200px;
   width: 81px;
   height: 99px;
 }
 .Pet-Yarn-Golden {
   background-image: url('~assets/images/sprites/spritesmith-main-20.png');
-<<<<<<< HEAD
-  background-position: -1230px -1200px;
-=======
-  background-position: -1312px -900px;
->>>>>>> 17fb6816
+  background-position: -1394px 0px;
   width: 81px;
   height: 99px;
 }
 .Pet-Yarn-Red {
   background-image: url('~assets/images/sprites/spritesmith-main-20.png');
-<<<<<<< HEAD
-  background-position: -1312px 0px;
-=======
-  background-position: -1312px -1000px;
->>>>>>> 17fb6816
+  background-position: -1394px -100px;
   width: 81px;
   height: 99px;
 }
 .Pet-Yarn-Shade {
   background-image: url('~assets/images/sprites/spritesmith-main-20.png');
-<<<<<<< HEAD
-  background-position: -1312px -100px;
-=======
-  background-position: -1312px -1100px;
->>>>>>> 17fb6816
+  background-position: -1394px -200px;
   width: 81px;
   height: 99px;
 }
 .Pet-Yarn-Skeleton {
   background-image: url('~assets/images/sprites/spritesmith-main-20.png');
-<<<<<<< HEAD
-  background-position: -1312px -200px;
-=======
-  background-position: -1312px -1200px;
->>>>>>> 17fb6816
+  background-position: -1394px -300px;
   width: 81px;
   height: 99px;
 }
 .Pet-Yarn-White {
   background-image: url('~assets/images/sprites/spritesmith-main-20.png');
-<<<<<<< HEAD
-  background-position: -1312px -300px;
-=======
-  background-position: -1394px 0px;
->>>>>>> 17fb6816
+  background-position: -1394px -400px;
   width: 81px;
   height: 99px;
 }
 .Pet-Yarn-Zombie {
   background-image: url('~assets/images/sprites/spritesmith-main-20.png');
-<<<<<<< HEAD
-  background-position: -1312px -400px;
-=======
-  background-position: -1394px -100px;
->>>>>>> 17fb6816
+  background-position: -1394px -500px;
   width: 81px;
   height: 99px;
 }
 .Pet_HatchingPotion_Aquatic {
   background-image: url('~assets/images/sprites/spritesmith-main-20.png');
-<<<<<<< HEAD
-  background-position: -1312px -569px;
-=======
-  background-position: -1394px -269px;
->>>>>>> 17fb6816
+  background-position: -1394px -669px;
   width: 68px;
   height: 68px;
 }
 .Pet_HatchingPotion_Base {
   background-image: url('~assets/images/sprites/spritesmith-main-20.png');
-<<<<<<< HEAD
+  background-position: -138px -1300px;
+  width: 68px;
+  height: 68px;
+}
+.Pet_HatchingPotion_CottonCandyBlue {
+  background-image: url('~assets/images/sprites/spritesmith-main-20.png');
+  background-position: -1394px -738px;
+  width: 68px;
+  height: 68px;
+}
+.Pet_HatchingPotion_CottonCandyPink {
+  background-image: url('~assets/images/sprites/spritesmith-main-20.png');
+  background-position: -1394px -807px;
+  width: 68px;
+  height: 68px;
+}
+.Pet_HatchingPotion_Cupid {
+  background-image: url('~assets/images/sprites/spritesmith-main-20.png');
+  background-position: -1394px -876px;
+  width: 68px;
+  height: 68px;
+}
+.Pet_HatchingPotion_Desert {
+  background-image: url('~assets/images/sprites/spritesmith-main-20.png');
+  background-position: -1394px -945px;
+  width: 68px;
+  height: 68px;
+}
+.Pet_HatchingPotion_Ember {
+  background-image: url('~assets/images/sprites/spritesmith-main-20.png');
+  background-position: -1394px -1014px;
+  width: 68px;
+  height: 68px;
+}
+.Pet_HatchingPotion_Fairy {
+  background-image: url('~assets/images/sprites/spritesmith-main-20.png');
+  background-position: -1394px -1083px;
+  width: 68px;
+  height: 68px;
+}
+.Pet_HatchingPotion_Floral {
+  background-image: url('~assets/images/sprites/spritesmith-main-20.png');
+  background-position: -1394px -1152px;
+  width: 68px;
+  height: 68px;
+}
+.Pet_HatchingPotion_Ghost {
+  background-image: url('~assets/images/sprites/spritesmith-main-20.png');
+  background-position: -1394px -1221px;
+  width: 68px;
+  height: 68px;
+}
+.Pet_HatchingPotion_Golden {
+  background-image: url('~assets/images/sprites/spritesmith-main-20.png');
+  background-position: 0px -1300px;
+  width: 68px;
+  height: 68px;
+}
+.Pet_HatchingPotion_Holly {
+  background-image: url('~assets/images/sprites/spritesmith-main-20.png');
   background-position: -69px -1300px;
-=======
-  background-position: -1394px -1028px;
->>>>>>> 17fb6816
-  width: 68px;
-  height: 68px;
-}
-.Pet_HatchingPotion_CottonCandyBlue {
-  background-image: url('~assets/images/sprites/spritesmith-main-20.png');
-<<<<<<< HEAD
-  background-position: -1312px -638px;
-=======
-  background-position: -1394px -338px;
->>>>>>> 17fb6816
-  width: 68px;
-  height: 68px;
-}
-.Pet_HatchingPotion_CottonCandyPink {
-  background-image: url('~assets/images/sprites/spritesmith-main-20.png');
-<<<<<<< HEAD
-  background-position: -1312px -707px;
-=======
-  background-position: -1394px -407px;
->>>>>>> 17fb6816
-  width: 68px;
-  height: 68px;
-}
-.Pet_HatchingPotion_Cupid {
-  background-image: url('~assets/images/sprites/spritesmith-main-20.png');
-<<<<<<< HEAD
-  background-position: -1312px -776px;
-=======
-  background-position: -1394px -476px;
->>>>>>> 17fb6816
-  width: 68px;
-  height: 68px;
-}
-.Pet_HatchingPotion_Desert {
-  background-image: url('~assets/images/sprites/spritesmith-main-20.png');
-<<<<<<< HEAD
-  background-position: -1312px -845px;
-=======
-  background-position: -1394px -545px;
->>>>>>> 17fb6816
-  width: 68px;
-  height: 68px;
-}
-.Pet_HatchingPotion_Ember {
-  background-image: url('~assets/images/sprites/spritesmith-main-20.png');
-<<<<<<< HEAD
-  background-position: -1312px -914px;
-=======
-  background-position: -1394px -614px;
->>>>>>> 17fb6816
-  width: 68px;
-  height: 68px;
-}
-.Pet_HatchingPotion_Fairy {
-  background-image: url('~assets/images/sprites/spritesmith-main-20.png');
-<<<<<<< HEAD
-  background-position: -1312px -983px;
-=======
-  background-position: -1394px -683px;
->>>>>>> 17fb6816
-  width: 68px;
-  height: 68px;
-}
-.Pet_HatchingPotion_Floral {
-  background-image: url('~assets/images/sprites/spritesmith-main-20.png');
-<<<<<<< HEAD
-  background-position: -1312px -1052px;
-=======
-  background-position: -1394px -752px;
->>>>>>> 17fb6816
-  width: 68px;
-  height: 68px;
-}
-.Pet_HatchingPotion_Ghost {
-  background-image: url('~assets/images/sprites/spritesmith-main-20.png');
-<<<<<<< HEAD
-  background-position: -1312px -1121px;
-=======
-  background-position: -1394px -821px;
->>>>>>> 17fb6816
-  width: 68px;
-  height: 68px;
-}
-.Pet_HatchingPotion_Golden {
-  background-image: url('~assets/images/sprites/spritesmith-main-20.png');
-<<<<<<< HEAD
-  background-position: -1312px -1190px;
-=======
-  background-position: -1394px -890px;
->>>>>>> 17fb6816
-  width: 68px;
-  height: 68px;
-}
-.Pet_HatchingPotion_Holly {
-  background-image: url('~assets/images/sprites/spritesmith-main-20.png');
-<<<<<<< HEAD
-  background-position: 0px -1300px;
-=======
-  background-position: -1394px -959px;
->>>>>>> 17fb6816
   width: 68px;
   height: 68px;
 }
 .Pet_HatchingPotion_Peppermint {
   background-image: url('~assets/images/sprites/spritesmith-main-20.png');
-<<<<<<< HEAD
-  background-position: -1312px -500px;
-=======
-  background-position: -1394px -200px;
->>>>>>> 17fb6816
+  background-position: -1394px -600px;
   width: 68px;
   height: 68px;
 }
 .Pet_HatchingPotion_Purple {
   background-image: url('~assets/images/sprites/spritesmith-main-20.png');
-<<<<<<< HEAD
-  background-position: -138px -1300px;
-=======
-  background-position: -1394px -1097px;
->>>>>>> 17fb6816
+  background-position: -207px -1300px;
   width: 68px;
   height: 68px;
 }
 .Pet_HatchingPotion_Red {
   background-image: url('~assets/images/sprites/spritesmith-main-20.png');
-<<<<<<< HEAD
-  background-position: -207px -1300px;
-=======
-  background-position: -1394px -1166px;
->>>>>>> 17fb6816
+  background-position: -276px -1300px;
   width: 68px;
   height: 68px;
 }
 .Pet_HatchingPotion_RoyalPurple {
   background-image: url('~assets/images/sprites/spritesmith-main-20.png');
-<<<<<<< HEAD
-  background-position: -276px -1300px;
-=======
-  background-position: 0px -1300px;
->>>>>>> 17fb6816
+  background-position: -345px -1300px;
   width: 68px;
   height: 68px;
 }
 .Pet_HatchingPotion_Shade {
   background-image: url('~assets/images/sprites/spritesmith-main-20.png');
-<<<<<<< HEAD
-  background-position: -345px -1300px;
-=======
-  background-position: -69px -1300px;
->>>>>>> 17fb6816
+  background-position: -414px -1300px;
   width: 68px;
   height: 68px;
 }
 .Pet_HatchingPotion_Shimmer {
   background-image: url('~assets/images/sprites/spritesmith-main-20.png');
-<<<<<<< HEAD
-  background-position: -414px -1300px;
-=======
-  background-position: -138px -1300px;
->>>>>>> 17fb6816
+  background-position: -483px -1300px;
   width: 68px;
   height: 68px;
 }
 .Pet_HatchingPotion_Skeleton {
   background-image: url('~assets/images/sprites/spritesmith-main-20.png');
-<<<<<<< HEAD
-  background-position: -483px -1300px;
-=======
-  background-position: -207px -1300px;
->>>>>>> 17fb6816
+  background-position: -552px -1300px;
   width: 68px;
   height: 68px;
 }
 .Pet_HatchingPotion_Spooky {
   background-image: url('~assets/images/sprites/spritesmith-main-20.png');
-<<<<<<< HEAD
-  background-position: -552px -1300px;
-=======
-  background-position: -276px -1300px;
->>>>>>> 17fb6816
+  background-position: -621px -1300px;
   width: 68px;
   height: 68px;
 }
 .Pet_HatchingPotion_StarryNight {
   background-image: url('~assets/images/sprites/spritesmith-main-20.png');
-<<<<<<< HEAD
-  background-position: -621px -1300px;
-=======
-  background-position: -345px -1300px;
->>>>>>> 17fb6816
+  background-position: -690px -1300px;
   width: 68px;
   height: 68px;
 }
 .Pet_HatchingPotion_Thunderstorm {
   background-image: url('~assets/images/sprites/spritesmith-main-20.png');
-<<<<<<< HEAD
-  background-position: -690px -1300px;
-=======
-  background-position: -414px -1300px;
->>>>>>> 17fb6816
+  background-position: -759px -1300px;
   width: 68px;
   height: 68px;
 }
 .Pet_HatchingPotion_White {
   background-image: url('~assets/images/sprites/spritesmith-main-20.png');
-<<<<<<< HEAD
-  background-position: -759px -1300px;
-=======
-  background-position: -483px -1300px;
->>>>>>> 17fb6816
+  background-position: -828px -1300px;
   width: 68px;
   height: 68px;
 }
 .Pet_HatchingPotion_Zombie {
   background-image: url('~assets/images/sprites/spritesmith-main-20.png');
-<<<<<<< HEAD
-  background-position: -828px -1300px;
-=======
-  background-position: -552px -1300px;
->>>>>>> 17fb6816
+  background-position: -897px -1300px;
   width: 68px;
   height: 68px;
 }