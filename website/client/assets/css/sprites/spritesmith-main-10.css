--- conflicted
+++ resolved
@@ -1,18 +1,18 @@
 .quest_TEMPLATE_FOR_MISSING_IMAGE {
   background-image: url('~assets/images/sprites/spritesmith-main-10.png');
-<<<<<<< HEAD
-  background-position: -1119px -1329px;
+  background-position: -1540px -1292px;
   width: 221px;
   height: 39px;
 }
-=======
-  background-position: -1540px -1141px;
-  width: 221px;
-  height: 39px;
+.quest_ghost_stag {
+  background-image: url('~assets/images/sprites/spritesmith-main-10.png');
+  background-position: -440px 0px;
+  width: 219px;
+  height: 219px;
 }
 .quest_goldenknight1 {
   background-image: url('~assets/images/sprites/spritesmith-main-10.png');
-  background-position: -1100px -660px;
+  background-position: -1320px -220px;
   width: 219px;
   height: 219px;
 }
@@ -22,7 +22,6 @@
   width: 250px;
   height: 150px;
 }
->>>>>>> 17fb6816
 .quest_goldenknight3 {
   background-image: url('~assets/images/sprites/spritesmith-main-10.png');
   background-position: 0px 0px;
@@ -31,1721 +30,931 @@
 }
 .quest_gryphon {
   background-image: url('~assets/images/sprites/spritesmith-main-10.png');
-<<<<<<< HEAD
-  background-position: -1097px -1112px;
-=======
+  background-position: -1314px -1112px;
+  width: 216px;
+  height: 177px;
+}
+.quest_guineapig {
+  background-image: url('~assets/images/sprites/spritesmith-main-10.png');
+  background-position: -220px -232px;
+  width: 219px;
+  height: 219px;
+}
+.quest_harpy {
+  background-image: url('~assets/images/sprites/spritesmith-main-10.png');
+  background-position: -440px -232px;
+  width: 219px;
+  height: 219px;
+}
+.quest_hedgehog {
+  background-image: url('~assets/images/sprites/spritesmith-main-10.png');
+  background-position: -871px -1112px;
+  width: 219px;
+  height: 186px;
+}
+.quest_hippo {
+  background-image: url('~assets/images/sprites/spritesmith-main-10.png');
+  background-position: -660px -220px;
+  width: 219px;
+  height: 219px;
+}
+.quest_horse {
+  background-image: url('~assets/images/sprites/spritesmith-main-10.png');
+  background-position: 0px -452px;
+  width: 219px;
+  height: 219px;
+}
+.quest_kraken {
+  background-image: url('~assets/images/sprites/spritesmith-main-10.png');
   background-position: 0px -1329px;
->>>>>>> 17fb6816
   width: 216px;
   height: 177px;
 }
-.quest_guineapig {
-  background-image: url('~assets/images/sprites/spritesmith-main-10.png');
-<<<<<<< HEAD
-  background-position: -220px -892px;
-=======
-  background-position: 0px -672px;
->>>>>>> 17fb6816
-  width: 219px;
-  height: 219px;
-}
-.quest_harpy {
-  background-image: url('~assets/images/sprites/spritesmith-main-10.png');
-<<<<<<< HEAD
-  background-position: -880px -672px;
-=======
-  background-position: -440px 0px;
->>>>>>> 17fb6816
-  width: 219px;
-  height: 219px;
-}
-.quest_hedgehog {
-  background-image: url('~assets/images/sprites/spritesmith-main-10.png');
-<<<<<<< HEAD
-  background-position: -437px -1112px;
-=======
-  background-position: -654px -1112px;
->>>>>>> 17fb6816
-  width: 219px;
-  height: 186px;
-}
-.quest_hippo {
-  background-image: url('~assets/images/sprites/spritesmith-main-10.png');
-<<<<<<< HEAD
-  background-position: 0px -232px;
-=======
-  background-position: -220px -232px;
->>>>>>> 17fb6816
-  width: 219px;
-  height: 219px;
-}
-.quest_horse {
-  background-image: url('~assets/images/sprites/spritesmith-main-10.png');
-<<<<<<< HEAD
-  background-position: -220px -232px;
-=======
-  background-position: -440px -232px;
->>>>>>> 17fb6816
-  width: 219px;
-  height: 219px;
-}
-.quest_kraken {
-  background-image: url('~assets/images/sprites/spritesmith-main-10.png');
-  background-position: -1314px -1112px;
-  width: 216px;
-  height: 177px;
-}
 .quest_lostMasterclasser1 {
   background-image: url('~assets/images/sprites/spritesmith-main-10.png');
-<<<<<<< HEAD
-  background-position: -440px -232px;
-=======
-  background-position: -660px -220px;
->>>>>>> 17fb6816
+  background-position: -440px -452px;
   width: 219px;
   height: 219px;
 }
 .quest_lostMasterclasser2 {
   background-image: url('~assets/images/sprites/spritesmith-main-10.png');
-<<<<<<< HEAD
-  background-position: -660px 0px;
-=======
-  background-position: 0px -452px;
->>>>>>> 17fb6816
+  background-position: -660px -452px;
   width: 219px;
   height: 219px;
 }
 .quest_lostMasterclasser3 {
   background-image: url('~assets/images/sprites/spritesmith-main-10.png');
-<<<<<<< HEAD
-  background-position: -660px -220px;
-=======
-  background-position: -220px -452px;
->>>>>>> 17fb6816
+  background-position: -880px 0px;
   width: 219px;
   height: 219px;
 }
 .quest_mayhemMistiflying1 {
   background-image: url('~assets/images/sprites/spritesmith-main-10.png');
-<<<<<<< HEAD
-  background-position: -1537px -839px;
-=======
-  background-position: -1540px -688px;
->>>>>>> 17fb6816
+  background-position: -1540px -839px;
   width: 150px;
   height: 150px;
 }
 .quest_mayhemMistiflying2 {
   background-image: url('~assets/images/sprites/spritesmith-main-10.png');
-<<<<<<< HEAD
-  background-position: -220px -452px;
-=======
-  background-position: -660px -452px;
->>>>>>> 17fb6816
+  background-position: -880px -440px;
   width: 219px;
   height: 219px;
 }
 .quest_mayhemMistiflying3 {
   background-image: url('~assets/images/sprites/spritesmith-main-10.png');
-<<<<<<< HEAD
-  background-position: -440px -452px;
-=======
-  background-position: -880px 0px;
->>>>>>> 17fb6816
+  background-position: 0px -672px;
   width: 219px;
   height: 219px;
 }
 .quest_monkey {
   background-image: url('~assets/images/sprites/spritesmith-main-10.png');
-<<<<<<< HEAD
-  background-position: -660px -452px;
-=======
-  background-position: -880px -220px;
->>>>>>> 17fb6816
+  background-position: -220px -672px;
   width: 219px;
   height: 219px;
 }
 .quest_moon1 {
   background-image: url('~assets/images/sprites/spritesmith-main-10.png');
-<<<<<<< HEAD
-  background-position: -1320px -868px;
-=======
-  background-position: -1320px -654px;
->>>>>>> 17fb6816
+  background-position: -1320px -874px;
   width: 216px;
   height: 216px;
 }
 .quest_moon2 {
   background-image: url('~assets/images/sprites/spritesmith-main-10.png');
-<<<<<<< HEAD
-  background-position: -880px -220px;
-=======
-  background-position: -880px -440px;
->>>>>>> 17fb6816
+  background-position: -660px -672px;
   width: 219px;
   height: 219px;
 }
 .quest_moon3 {
   background-image: url('~assets/images/sprites/spritesmith-main-10.png');
-<<<<<<< HEAD
-  background-position: -880px -440px;
-=======
-  background-position: -220px 0px;
->>>>>>> 17fb6816
+  background-position: -880px -672px;
   width: 219px;
   height: 219px;
 }
 .quest_moonstone1 {
   background-image: url('~assets/images/sprites/spritesmith-main-10.png');
-<<<<<<< HEAD
-  background-position: 0px -672px;
-=======
-  background-position: -220px -672px;
->>>>>>> 17fb6816
+  background-position: -1100px 0px;
   width: 219px;
   height: 219px;
 }
 .quest_moonstone2 {
   background-image: url('~assets/images/sprites/spritesmith-main-10.png');
-<<<<<<< HEAD
-  background-position: -220px -672px;
-=======
-  background-position: -440px -672px;
->>>>>>> 17fb6816
+  background-position: -1100px -220px;
   width: 219px;
   height: 219px;
 }
 .quest_moonstone3 {
   background-image: url('~assets/images/sprites/spritesmith-main-10.png');
-<<<<<<< HEAD
-  background-position: -440px -672px;
-=======
-  background-position: -660px -672px;
->>>>>>> 17fb6816
+  background-position: -1100px -440px;
   width: 219px;
   height: 219px;
 }
 .quest_nudibranch {
   background-image: url('~assets/images/sprites/spritesmith-main-10.png');
-<<<<<<< HEAD
-  background-position: -1320px -434px;
-=======
-  background-position: -1320px -437px;
->>>>>>> 17fb6816
+  background-position: -217px -1112px;
   width: 216px;
   height: 216px;
 }
 .quest_octopus {
   background-image: url('~assets/images/sprites/spritesmith-main-10.png');
-<<<<<<< HEAD
-  background-position: -657px -1112px;
-=======
-  background-position: -874px -1112px;
->>>>>>> 17fb6816
+  background-position: -1091px -1112px;
   width: 222px;
   height: 177px;
 }
 .quest_owl {
   background-image: url('~assets/images/sprites/spritesmith-main-10.png');
-  background-position: -1100px 0px;
+  background-position: -220px -892px;
   width: 219px;
   height: 219px;
 }
 .quest_peacock {
   background-image: url('~assets/images/sprites/spritesmith-main-10.png');
-<<<<<<< HEAD
-  background-position: -1320px -217px;
-=======
-  background-position: -217px -1112px;
->>>>>>> 17fb6816
+  background-position: -1320px -657px;
   width: 216px;
   height: 216px;
 }
 .quest_penguin {
   background-image: url('~assets/images/sprites/spritesmith-main-10.png');
-<<<<<<< HEAD
-  background-position: -1537px -353px;
-=======
-  background-position: -1540px -504px;
->>>>>>> 17fb6816
+  background-position: -1540px -655px;
   width: 190px;
   height: 183px;
 }
 .quest_rat {
   background-image: url('~assets/images/sprites/spritesmith-main-10.png');
-<<<<<<< HEAD
-  background-position: -1100px -660px;
-=======
-  background-position: -1100px -440px;
->>>>>>> 17fb6816
+  background-position: -220px 0px;
   width: 219px;
   height: 219px;
 }
 .quest_rock {
   background-image: url('~assets/images/sprites/spritesmith-main-10.png');
-<<<<<<< HEAD
-  background-position: -1320px 0px;
-=======
-  background-position: -1320px -220px;
->>>>>>> 17fb6816
+  background-position: -434px -1112px;
   width: 216px;
   height: 216px;
 }
 .quest_rooster {
   background-image: url('~assets/images/sprites/spritesmith-main-10.png');
-<<<<<<< HEAD
-  background-position: -1537px 0px;
-=======
-  background-position: -1540px -151px;
->>>>>>> 17fb6816
+  background-position: -1540px -302px;
   width: 213px;
   height: 174px;
 }
 .quest_sabretooth {
   background-image: url('~assets/images/sprites/spritesmith-main-10.png');
-<<<<<<< HEAD
-  background-position: -440px -892px;
-=======
-  background-position: -220px -892px;
->>>>>>> 17fb6816
+  background-position: -1320px 0px;
   width: 219px;
   height: 219px;
 }
 .quest_sheep {
   background-image: url('~assets/images/sprites/spritesmith-main-10.png');
-<<<<<<< HEAD
+  background-position: -1100px -892px;
+  width: 219px;
+  height: 219px;
+}
+.quest_slime {
+  background-image: url('~assets/images/sprites/spritesmith-main-10.png');
+  background-position: -880px -892px;
+  width: 219px;
+  height: 219px;
+}
+.quest_sloth {
+  background-image: url('~assets/images/sprites/spritesmith-main-10.png');
   background-position: -660px -892px;
-=======
-  background-position: -440px -892px;
->>>>>>> 17fb6816
-  width: 219px;
-  height: 219px;
-}
-.quest_slime {
-  background-image: url('~assets/images/sprites/spritesmith-main-10.png');
-<<<<<<< HEAD
-  background-position: -880px -892px;
-=======
-  background-position: -660px -892px;
->>>>>>> 17fb6816
-  width: 219px;
-  height: 219px;
-}
-.quest_sloth {
-  background-image: url('~assets/images/sprites/spritesmith-main-10.png');
-<<<<<<< HEAD
-  background-position: -1100px -892px;
-=======
-  background-position: -880px -892px;
->>>>>>> 17fb6816
   width: 219px;
   height: 219px;
 }
 .quest_snail {
   background-image: url('~assets/images/sprites/spritesmith-main-10.png');
-<<<<<<< HEAD
-  background-position: -217px -1112px;
-=======
-  background-position: -434px -1112px;
->>>>>>> 17fb6816
+  background-position: -651px -1112px;
   width: 219px;
   height: 213px;
 }
 .quest_snake {
   background-image: url('~assets/images/sprites/spritesmith-main-10.png');
-<<<<<<< HEAD
-  background-position: -434px -1329px;
-=======
   background-position: -217px -1329px;
->>>>>>> 17fb6816
   width: 216px;
   height: 177px;
 }
 .quest_spider {
   background-image: url('~assets/images/sprites/spritesmith-main-10.png');
-<<<<<<< HEAD
-  background-position: -868px -1329px;
-=======
-  background-position: -1085px -1329px;
->>>>>>> 17fb6816
+  background-position: -1540px -151px;
   width: 250px;
   height: 150px;
 }
 .quest_stoikalmCalamity1 {
   background-image: url('~assets/images/sprites/spritesmith-main-10.png');
-<<<<<<< HEAD
-  background-position: -1537px -688px;
-=======
-  background-position: -1540px -990px;
->>>>>>> 17fb6816
+  background-position: -1540px -1141px;
   width: 150px;
   height: 150px;
 }
 .quest_stoikalmCalamity2 {
   background-image: url('~assets/images/sprites/spritesmith-main-10.png');
-<<<<<<< HEAD
-  background-position: -1100px -220px;
-=======
-  background-position: -1320px 0px;
->>>>>>> 17fb6816
+  background-position: -440px -892px;
   width: 219px;
   height: 219px;
 }
 .quest_stoikalmCalamity3 {
   background-image: url('~assets/images/sprites/spritesmith-main-10.png');
-<<<<<<< HEAD
-  background-position: -660px -672px;
-=======
-  background-position: -1100px -892px;
->>>>>>> 17fb6816
+  background-position: 0px -892px;
   width: 219px;
   height: 219px;
 }
 .quest_taskwoodsTerror1 {
   background-image: url('~assets/images/sprites/spritesmith-main-10.png');
-<<<<<<< HEAD
-  background-position: -1537px -537px;
-=======
-  background-position: -1540px -839px;
->>>>>>> 17fb6816
+  background-position: -1540px -990px;
   width: 150px;
   height: 150px;
 }
 .quest_taskwoodsTerror2 {
   background-image: url('~assets/images/sprites/spritesmith-main-10.png');
-<<<<<<< HEAD
-  background-position: -1320px -651px;
-=======
-  background-position: -1320px -871px;
->>>>>>> 17fb6816
+  background-position: 0px -1112px;
   width: 216px;
   height: 216px;
 }
 .quest_taskwoodsTerror3 {
   background-image: url('~assets/images/sprites/spritesmith-main-10.png');
-<<<<<<< HEAD
-  background-position: -880px 0px;
-=======
-  background-position: 0px -892px;
->>>>>>> 17fb6816
+  background-position: -1100px -660px;
   width: 219px;
   height: 219px;
 }
 .quest_treeling {
   background-image: url('~assets/images/sprites/spritesmith-main-10.png');
-<<<<<<< HEAD
-  background-position: 0px -1329px;
-=======
-  background-position: -1097px -1112px;
->>>>>>> 17fb6816
+  background-position: -434px -1329px;
   width: 216px;
   height: 177px;
 }
 .quest_trex {
   background-image: url('~assets/images/sprites/spritesmith-main-10.png');
-<<<<<<< HEAD
-  background-position: -1537px -175px;
-=======
-  background-position: -1540px -326px;
->>>>>>> 17fb6816
+  background-position: -1540px -477px;
   width: 204px;
   height: 177px;
 }
 .quest_trex_undead {
   background-image: url('~assets/images/sprites/spritesmith-main-10.png');
-<<<<<<< HEAD
-  background-position: -217px -1329px;
-=======
-  background-position: -434px -1329px;
->>>>>>> 17fb6816
+  background-position: -651px -1329px;
   width: 216px;
   height: 177px;
 }
 .quest_triceratops {
   background-image: url('~assets/images/sprites/spritesmith-main-10.png');
-<<<<<<< HEAD
-  background-position: -220px 0px;
-=======
-  background-position: -1100px -220px;
->>>>>>> 17fb6816
+  background-position: -440px -672px;
   width: 219px;
   height: 219px;
 }
 .quest_turtle {
   background-image: url('~assets/images/sprites/spritesmith-main-10.png');
-<<<<<<< HEAD
-  background-position: -440px 0px;
-=======
-  background-position: -880px -672px;
->>>>>>> 17fb6816
+  background-position: -880px -220px;
   width: 219px;
   height: 219px;
 }
 .quest_unicorn {
   background-image: url('~assets/images/sprites/spritesmith-main-10.png');
-<<<<<<< HEAD
-  background-position: 0px -452px;
-=======
-  background-position: -440px -452px;
->>>>>>> 17fb6816
+  background-position: -220px -452px;
   width: 219px;
   height: 219px;
 }
 .quest_vice1 {
   background-image: url('~assets/images/sprites/spritesmith-main-10.png');
-  background-position: -651px -1329px;
+  background-position: -868px -1329px;
   width: 216px;
   height: 177px;
 }
 .quest_vice2 {
   background-image: url('~assets/images/sprites/spritesmith-main-10.png');
-<<<<<<< HEAD
-  background-position: 0px -892px;
-=======
   background-position: -660px 0px;
->>>>>>> 17fb6816
   width: 219px;
   height: 219px;
 }
 .quest_vice3 {
   background-image: url('~assets/images/sprites/spritesmith-main-10.png');
-<<<<<<< HEAD
-  background-position: -880px -1112px;
-=======
-  background-position: -868px -1329px;
->>>>>>> 17fb6816
+  background-position: -1085px -1329px;
   width: 216px;
   height: 177px;
 }
 .quest_whale {
   background-image: url('~assets/images/sprites/spritesmith-main-10.png');
-<<<<<<< HEAD
-  background-position: -1100px -440px;
-=======
   background-position: 0px -232px;
->>>>>>> 17fb6816
   width: 219px;
   height: 219px;
 }
 .quest_yarn {
   background-image: url('~assets/images/sprites/spritesmith-main-10.png');
-  background-position: 0px -1112px;
+  background-position: -1320px -440px;
   width: 216px;
   height: 216px;
 }
 .quest_atom1_soapBars {
   background-image: url('~assets/images/sprites/spritesmith-main-10.png');
-<<<<<<< HEAD
-  background-position: -1751px -614px;
-=======
-  background-position: -1725px -1507px;
->>>>>>> 17fb6816
+  background-position: -966px -1645px;
   width: 48px;
   height: 51px;
 }
 .quest_dilatoryDistress1_blueFins {
   background-image: url('~assets/images/sprites/spritesmith-main-10.png');
-<<<<<<< HEAD
-  background-position: -1751px -666px;
-=======
-  background-position: -1540px -1457px;
->>>>>>> 17fb6816
+  background-position: -1015px -1645px;
   width: 51px;
   height: 48px;
 }
 .quest_dilatoryDistress1_fireCoral {
   background-image: url('~assets/images/sprites/spritesmith-main-10.png');
-<<<<<<< HEAD
-  background-position: -1751px -871px;
-=======
-  background-position: -1409px -1645px;
->>>>>>> 17fb6816
+  background-position: -147px -1714px;
   width: 48px;
   height: 51px;
 }
 .quest_egg_plainEgg {
   background-image: url('~assets/images/sprites/spritesmith-main-10.png');
-<<<<<<< HEAD
-  background-position: -1751px -923px;
-=======
-  background-position: -1458px -1645px;
->>>>>>> 17fb6816
+  background-position: -196px -1714px;
   width: 48px;
   height: 51px;
 }
 .quest_evilsanta2_branches {
   background-image: url('~assets/images/sprites/spritesmith-main-10.png');
-<<<<<<< HEAD
-  background-position: -1751px -975px;
-=======
-  background-position: -1507px -1645px;
->>>>>>> 17fb6816
+  background-position: -245px -1714px;
   width: 48px;
   height: 51px;
 }
 .quest_evilsanta2_tracks {
   background-image: url('~assets/images/sprites/spritesmith-main-10.png');
-<<<<<<< HEAD
-  background-position: -1751px -345px;
-=======
-  background-position: -1731px -504px;
->>>>>>> 17fb6816
+  background-position: -1731px -655px;
   width: 54px;
   height: 60px;
 }
 .quest_goldenknight1_testimony {
   background-image: url('~assets/images/sprites/spritesmith-main-10.png');
-<<<<<<< HEAD
-  background-position: -1751px -1027px;
-=======
-  background-position: -1556px -1645px;
->>>>>>> 17fb6816
+  background-position: -294px -1714px;
   width: 48px;
   height: 51px;
 }
 .quest_lostMasterclasser1_ancientTome {
   background-image: url('~assets/images/sprites/spritesmith-main-10.png');
-<<<<<<< HEAD
-  background-position: -1751px -1215px;
-=======
-  background-position: -1754px -151px;
->>>>>>> 17fb6816
+  background-position: -1754px -302px;
   width: 33px;
   height: 42px;
 }
 .quest_lostMasterclasser1_forbiddenTome {
   background-image: url('~assets/images/sprites/spritesmith-main-10.png');
-<<<<<<< HEAD
-  background-position: -1785px -1215px;
-=======
-  background-position: -1754px -194px;
->>>>>>> 17fb6816
+  background-position: -1754px -345px;
   width: 33px;
   height: 42px;
 }
 .quest_lostMasterclasser1_hiddenTome {
   background-image: url('~assets/images/sprites/spritesmith-main-10.png');
-<<<<<<< HEAD
-  background-position: -1751px -1258px;
-=======
-  background-position: -1754px -237px;
->>>>>>> 17fb6816
+  background-position: -1754px -388px;
   width: 33px;
   height: 42px;
 }
 .quest_mayhemMistiflying2_mistifly1 {
   background-image: url('~assets/images/sprites/spritesmith-main-10.png');
-<<<<<<< HEAD
-  background-position: -1751px -819px;
-=======
-  background-position: -1360px -1645px;
->>>>>>> 17fb6816
+  background-position: -98px -1714px;
   width: 48px;
   height: 51px;
 }
 .quest_mayhemMistiflying2_mistifly2 {
   background-image: url('~assets/images/sprites/spritesmith-main-10.png');
-<<<<<<< HEAD
-  background-position: -1751px -767px;
-=======
-  background-position: -1311px -1645px;
->>>>>>> 17fb6816
+  background-position: -49px -1714px;
   width: 48px;
   height: 51px;
 }
 .quest_mayhemMistiflying2_mistifly3 {
   background-image: url('~assets/images/sprites/spritesmith-main-10.png');
-<<<<<<< HEAD
-  background-position: -1751px -715px;
-=======
-  background-position: -1725px -1576px;
->>>>>>> 17fb6816
+  background-position: 0px -1714px;
   width: 48px;
   height: 51px;
 }
 .quest_moon1_shard {
   background-image: url('~assets/images/sprites/spritesmith-main-10.png');
-<<<<<<< HEAD
-  background-position: -1751px -1131px;
-=======
-  background-position: -1745px -326px;
->>>>>>> 17fb6816
+  background-position: -1745px -477px;
   width: 42px;
   height: 42px;
 }
 .quest_moonstone1_moonstone {
   background-image: url('~assets/images/sprites/spritesmith-main-10.png');
-<<<<<<< HEAD
-  background-position: -1785px -1258px;
-=======
-  background-position: -1754px -280px;
->>>>>>> 17fb6816
+  background-position: -1754px -431px;
   width: 30px;
   height: 30px;
 }
 .quest_stoikalmCalamity2_icicleCoin {
   background-image: url('~assets/images/sprites/spritesmith-main-10.png');
-<<<<<<< HEAD
-  background-position: -1751px -562px;
-=======
-  background-position: -1474px -1398px;
->>>>>>> 17fb6816
+  background-position: -1725px -1576px;
   width: 48px;
   height: 51px;
 }
 .quest_taskwoodsTerror2_brownie {
   background-image: url('~assets/images/sprites/spritesmith-main-10.png');
-<<<<<<< HEAD
-  background-position: -1751px -510px;
-=======
-  background-position: -1474px -1329px;
->>>>>>> 17fb6816
+  background-position: -1725px -1507px;
   width: 48px;
   height: 51px;
 }
 .quest_taskwoodsTerror2_dryad {
   background-image: url('~assets/images/sprites/spritesmith-main-10.png');
-<<<<<<< HEAD
-  background-position: -1751px -458px;
-=======
-  background-position: -1731px -617px;
->>>>>>> 17fb6816
+  background-position: -1731px -768px;
   width: 48px;
   height: 51px;
 }
 .quest_taskwoodsTerror2_pixie {
   background-image: url('~assets/images/sprites/spritesmith-main-10.png');
-<<<<<<< HEAD
-  background-position: -1751px -406px;
-=======
-  background-position: -1731px -565px;
->>>>>>> 17fb6816
+  background-position: -1731px -716px;
   width: 48px;
   height: 51px;
 }
 .quest_vice2_lightCrystal {
   background-image: url('~assets/images/sprites/spritesmith-main-10.png');
-<<<<<<< HEAD
-  background-position: -1751px -1174px;
-=======
-  background-position: -1745px -369px;
->>>>>>> 17fb6816
+  background-position: -1745px -520px;
   width: 40px;
   height: 40px;
 }
 .inventory_quest_scroll_armadillo {
   background-image: url('~assets/images/sprites/spritesmith-main-10.png');
-<<<<<<< HEAD
-  background-position: -1675px -1404px;
-=======
-  background-position: -1336px -1398px;
->>>>>>> 17fb6816
+  background-position: -138px -1507px;
   width: 68px;
   height: 68px;
 }
 .inventory_quest_scroll_atom1 {
   background-image: url('~assets/images/sprites/spritesmith-main-10.png');
-<<<<<<< HEAD
-  background-position: -1188px -1369px;
-=======
+  background-position: -276px -1507px;
+  width: 68px;
+  height: 68px;
+}
+.inventory_quest_scroll_atom1_locked {
+  background-image: url('~assets/images/sprites/spritesmith-main-10.png');
+  background-position: -207px -1507px;
+  width: 68px;
+  height: 68px;
+}
+.inventory_quest_scroll_atom2 {
+  background-image: url('~assets/images/sprites/spritesmith-main-10.png');
+  background-position: -414px -1507px;
+  width: 68px;
+  height: 68px;
+}
+.inventory_quest_scroll_atom2_locked {
+  background-image: url('~assets/images/sprites/spritesmith-main-10.png');
+  background-position: -897px -1645px;
+  width: 68px;
+  height: 68px;
+}
+.inventory_quest_scroll_atom3 {
+  background-image: url('~assets/images/sprites/spritesmith-main-10.png');
+  background-position: -552px -1507px;
+  width: 68px;
+  height: 68px;
+}
+.inventory_quest_scroll_atom3_locked {
+  background-image: url('~assets/images/sprites/spritesmith-main-10.png');
+  background-position: -483px -1507px;
+  width: 68px;
+  height: 68px;
+}
+.inventory_quest_scroll_axolotl {
+  background-image: url('~assets/images/sprites/spritesmith-main-10.png');
+  background-position: -621px -1507px;
+  width: 68px;
+  height: 68px;
+}
+.inventory_quest_scroll_basilist {
+  background-image: url('~assets/images/sprites/spritesmith-main-10.png');
+  background-position: -690px -1507px;
+  width: 68px;
+  height: 68px;
+}
+.inventory_quest_scroll_beetle {
+  background-image: url('~assets/images/sprites/spritesmith-main-10.png');
+  background-position: -759px -1507px;
+  width: 68px;
+  height: 68px;
+}
+.inventory_quest_scroll_bunny {
+  background-image: url('~assets/images/sprites/spritesmith-main-10.png');
+  background-position: -828px -1507px;
+  width: 68px;
+  height: 68px;
+}
+.inventory_quest_scroll_butterfly {
+  background-image: url('~assets/images/sprites/spritesmith-main-10.png');
+  background-position: -897px -1507px;
+  width: 68px;
+  height: 68px;
+}
+.inventory_quest_scroll_cheetah {
+  background-image: url('~assets/images/sprites/spritesmith-main-10.png');
+  background-position: -966px -1507px;
+  width: 68px;
+  height: 68px;
+}
+.inventory_quest_scroll_cow {
+  background-image: url('~assets/images/sprites/spritesmith-main-10.png');
+  background-position: -1035px -1507px;
+  width: 68px;
+  height: 68px;
+}
+.inventory_quest_scroll_dilatoryDistress1 {
+  background-image: url('~assets/images/sprites/spritesmith-main-10.png');
+  background-position: -1173px -1507px;
+  width: 68px;
+  height: 68px;
+}
+.inventory_quest_scroll_dilatoryDistress2 {
+  background-image: url('~assets/images/sprites/spritesmith-main-10.png');
+  background-position: -1311px -1507px;
+  width: 68px;
+  height: 68px;
+}
+.inventory_quest_scroll_dilatoryDistress2_locked {
+  background-image: url('~assets/images/sprites/spritesmith-main-10.png');
+  background-position: -1242px -1507px;
+  width: 68px;
+  height: 68px;
+}
+.inventory_quest_scroll_dilatoryDistress3 {
+  background-image: url('~assets/images/sprites/spritesmith-main-10.png');
+  background-position: -1449px -1507px;
+  width: 68px;
+  height: 68px;
+}
+.inventory_quest_scroll_dilatoryDistress3_locked {
+  background-image: url('~assets/images/sprites/spritesmith-main-10.png');
+  background-position: -1380px -1507px;
+  width: 68px;
+  height: 68px;
+}
+.inventory_quest_scroll_dilatory_derby {
+  background-image: url('~assets/images/sprites/spritesmith-main-10.png');
+  background-position: -1104px -1507px;
+  width: 68px;
+  height: 68px;
+}
+.inventory_quest_scroll_dustbunnies {
+  background-image: url('~assets/images/sprites/spritesmith-main-10.png');
+  background-position: -1518px -1507px;
+  width: 68px;
+  height: 68px;
+}
+.inventory_quest_scroll_egg {
+  background-image: url('~assets/images/sprites/spritesmith-main-10.png');
+  background-position: -1587px -1507px;
+  width: 68px;
+  height: 68px;
+}
+.inventory_quest_scroll_evilsanta {
+  background-image: url('~assets/images/sprites/spritesmith-main-10.png');
+  background-position: -1656px -1507px;
+  width: 68px;
+  height: 68px;
+}
+.inventory_quest_scroll_evilsanta2 {
+  background-image: url('~assets/images/sprites/spritesmith-main-10.png');
+  background-position: 0px -1576px;
+  width: 68px;
+  height: 68px;
+}
+.inventory_quest_scroll_falcon {
+  background-image: url('~assets/images/sprites/spritesmith-main-10.png');
+  background-position: -69px -1576px;
+  width: 68px;
+  height: 68px;
+}
+.inventory_quest_scroll_ferret {
+  background-image: url('~assets/images/sprites/spritesmith-main-10.png');
+  background-position: -138px -1576px;
+  width: 68px;
+  height: 68px;
+}
+.inventory_quest_scroll_frog {
+  background-image: url('~assets/images/sprites/spritesmith-main-10.png');
+  background-position: -207px -1576px;
+  width: 68px;
+  height: 68px;
+}
+.inventory_quest_scroll_ghost_stag {
+  background-image: url('~assets/images/sprites/spritesmith-main-10.png');
+  background-position: -276px -1576px;
+  width: 68px;
+  height: 68px;
+}
+.inventory_quest_scroll_goldenknight1 {
+  background-image: url('~assets/images/sprites/spritesmith-main-10.png');
+  background-position: -414px -1576px;
+  width: 68px;
+  height: 68px;
+}
+.inventory_quest_scroll_goldenknight1_locked {
+  background-image: url('~assets/images/sprites/spritesmith-main-10.png');
+  background-position: -345px -1576px;
+  width: 68px;
+  height: 68px;
+}
+.inventory_quest_scroll_goldenknight2 {
+  background-image: url('~assets/images/sprites/spritesmith-main-10.png');
+  background-position: -552px -1576px;
+  width: 68px;
+  height: 68px;
+}
+.inventory_quest_scroll_goldenknight2_locked {
+  background-image: url('~assets/images/sprites/spritesmith-main-10.png');
+  background-position: -483px -1576px;
+  width: 68px;
+  height: 68px;
+}
+.inventory_quest_scroll_goldenknight3 {
+  background-image: url('~assets/images/sprites/spritesmith-main-10.png');
+  background-position: -690px -1576px;
+  width: 68px;
+  height: 68px;
+}
+.inventory_quest_scroll_goldenknight3_locked {
+  background-image: url('~assets/images/sprites/spritesmith-main-10.png');
+  background-position: -621px -1576px;
+  width: 68px;
+  height: 68px;
+}
+.inventory_quest_scroll_gryphon {
+  background-image: url('~assets/images/sprites/spritesmith-main-10.png');
+  background-position: -759px -1576px;
+  width: 68px;
+  height: 68px;
+}
+.inventory_quest_scroll_guineapig {
+  background-image: url('~assets/images/sprites/spritesmith-main-10.png');
+  background-position: -828px -1576px;
+  width: 68px;
+  height: 68px;
+}
+.inventory_quest_scroll_harpy {
+  background-image: url('~assets/images/sprites/spritesmith-main-10.png');
+  background-position: -897px -1576px;
+  width: 68px;
+  height: 68px;
+}
+.inventory_quest_scroll_hedgehog {
+  background-image: url('~assets/images/sprites/spritesmith-main-10.png');
+  background-position: -966px -1576px;
+  width: 68px;
+  height: 68px;
+}
+.inventory_quest_scroll_hippo {
+  background-image: url('~assets/images/sprites/spritesmith-main-10.png');
+  background-position: -343px -1714px;
+  width: 48px;
+  height: 51px;
+}
+.inventory_quest_scroll_horse {
+  background-image: url('~assets/images/sprites/spritesmith-main-10.png');
+  background-position: -1104px -1576px;
+  width: 68px;
+  height: 68px;
+}
+.inventory_quest_scroll_kraken {
+  background-image: url('~assets/images/sprites/spritesmith-main-10.png');
+  background-position: -1173px -1576px;
+  width: 68px;
+  height: 68px;
+}
+.inventory_quest_scroll_lostMasterclasser1 {
+  background-image: url('~assets/images/sprites/spritesmith-main-10.png');
+  background-position: -1311px -1576px;
+  width: 68px;
+  height: 68px;
+}
+.inventory_quest_scroll_lostMasterclasser1_locked {
+  background-image: url('~assets/images/sprites/spritesmith-main-10.png');
+  background-position: -1242px -1576px;
+  width: 68px;
+  height: 68px;
+}
+.inventory_quest_scroll_lostMasterclasser2 {
+  background-image: url('~assets/images/sprites/spritesmith-main-10.png');
+  background-position: -1449px -1576px;
+  width: 68px;
+  height: 68px;
+}
+.inventory_quest_scroll_lostMasterclasser2_locked {
+  background-image: url('~assets/images/sprites/spritesmith-main-10.png');
+  background-position: -1380px -1576px;
+  width: 68px;
+  height: 68px;
+}
+.inventory_quest_scroll_lostMasterclasser3 {
+  background-image: url('~assets/images/sprites/spritesmith-main-10.png');
+  background-position: -1587px -1576px;
+  width: 68px;
+  height: 68px;
+}
+.inventory_quest_scroll_lostMasterclasser3_locked {
+  background-image: url('~assets/images/sprites/spritesmith-main-10.png');
+  background-position: -1518px -1576px;
+  width: 68px;
+  height: 68px;
+}
+.inventory_quest_scroll_lostMasterclasser4 {
+  background-image: url('~assets/images/sprites/spritesmith-main-10.png');
+  background-position: 0px -1645px;
+  width: 68px;
+  height: 68px;
+}
+.inventory_quest_scroll_lostMasterclasser4_locked {
+  background-image: url('~assets/images/sprites/spritesmith-main-10.png');
+  background-position: -1656px -1576px;
+  width: 68px;
+  height: 68px;
+}
+.inventory_quest_scroll_mayhemMistiflying1 {
+  background-image: url('~assets/images/sprites/spritesmith-main-10.png');
+  background-position: -69px -1645px;
+  width: 68px;
+  height: 68px;
+}
+.inventory_quest_scroll_mayhemMistiflying2 {
+  background-image: url('~assets/images/sprites/spritesmith-main-10.png');
+  background-position: -207px -1645px;
+  width: 68px;
+  height: 68px;
+}
+.inventory_quest_scroll_mayhemMistiflying2_locked {
+  background-image: url('~assets/images/sprites/spritesmith-main-10.png');
+  background-position: -138px -1645px;
+  width: 68px;
+  height: 68px;
+}
+.inventory_quest_scroll_mayhemMistiflying3 {
+  background-image: url('~assets/images/sprites/spritesmith-main-10.png');
+  background-position: -345px -1645px;
+  width: 68px;
+  height: 68px;
+}
+.inventory_quest_scroll_mayhemMistiflying3_locked {
+  background-image: url('~assets/images/sprites/spritesmith-main-10.png');
+  background-position: -276px -1645px;
+  width: 68px;
+  height: 68px;
+}
+.inventory_quest_scroll_monkey {
+  background-image: url('~assets/images/sprites/spritesmith-main-10.png');
+  background-position: -414px -1645px;
+  width: 68px;
+  height: 68px;
+}
+.inventory_quest_scroll_moon1 {
+  background-image: url('~assets/images/sprites/spritesmith-main-10.png');
+  background-position: -552px -1645px;
+  width: 68px;
+  height: 68px;
+}
+.inventory_quest_scroll_moon1_locked {
+  background-image: url('~assets/images/sprites/spritesmith-main-10.png');
+  background-position: -483px -1645px;
+  width: 68px;
+  height: 68px;
+}
+.inventory_quest_scroll_moon2 {
+  background-image: url('~assets/images/sprites/spritesmith-main-10.png');
+  background-position: -690px -1645px;
+  width: 68px;
+  height: 68px;
+}
+.inventory_quest_scroll_moon2_locked {
+  background-image: url('~assets/images/sprites/spritesmith-main-10.png');
+  background-position: -621px -1645px;
+  width: 68px;
+  height: 68px;
+}
+.inventory_quest_scroll_moon3 {
+  background-image: url('~assets/images/sprites/spritesmith-main-10.png');
+  background-position: -828px -1645px;
+  width: 68px;
+  height: 68px;
+}
+.inventory_quest_scroll_moon3_locked {
+  background-image: url('~assets/images/sprites/spritesmith-main-10.png');
+  background-position: -759px -1645px;
+  width: 68px;
+  height: 68px;
+}
+.inventory_quest_scroll_moonstone1 {
+  background-image: url('~assets/images/sprites/spritesmith-main-10.png');
+  background-position: -69px -1507px;
+  width: 68px;
+  height: 68px;
+}
+.inventory_quest_scroll_moonstone1_locked {
+  background-image: url('~assets/images/sprites/spritesmith-main-10.png');
+  background-position: -1035px -1576px;
+  width: 68px;
+  height: 68px;
+}
+.inventory_quest_scroll_moonstone2 {
+  background-image: url('~assets/images/sprites/spritesmith-main-10.png');
+  background-position: -1440px -1398px;
+  width: 68px;
+  height: 68px;
+}
+.inventory_quest_scroll_moonstone2_locked {
+  background-image: url('~assets/images/sprites/spritesmith-main-10.png');
   background-position: 0px -1507px;
->>>>>>> 17fb6816
-  width: 68px;
-  height: 68px;
-}
-.inventory_quest_scroll_atom1_locked {
-  background-image: url('~assets/images/sprites/spritesmith-main-10.png');
-<<<<<<< HEAD
-  background-position: -1119px -1369px;
-=======
-  background-position: -1405px -1398px;
->>>>>>> 17fb6816
-  width: 68px;
-  height: 68px;
-}
-.inventory_quest_scroll_atom2 {
-  background-image: url('~assets/images/sprites/spritesmith-main-10.png');
-<<<<<<< HEAD
-  background-position: -1326px -1369px;
-=======
-  background-position: -138px -1507px;
->>>>>>> 17fb6816
-  width: 68px;
-  height: 68px;
-}
-.inventory_quest_scroll_atom2_locked {
-  background-image: url('~assets/images/sprites/spritesmith-main-10.png');
-<<<<<<< HEAD
-  background-position: -1257px -1369px;
-=======
-  background-position: -69px -1507px;
->>>>>>> 17fb6816
-  width: 68px;
-  height: 68px;
-}
-.inventory_quest_scroll_atom3 {
-  background-image: url('~assets/images/sprites/spritesmith-main-10.png');
-<<<<<<< HEAD
-  background-position: -1464px -1369px;
-=======
-  background-position: -276px -1507px;
->>>>>>> 17fb6816
-  width: 68px;
-  height: 68px;
-}
-.inventory_quest_scroll_atom3_locked {
-  background-image: url('~assets/images/sprites/spritesmith-main-10.png');
-<<<<<<< HEAD
-  background-position: -1395px -1369px;
-=======
-  background-position: -207px -1507px;
->>>>>>> 17fb6816
-  width: 68px;
-  height: 68px;
-}
-.inventory_quest_scroll_axolotl {
-  background-image: url('~assets/images/sprites/spritesmith-main-10.png');
-<<<<<<< HEAD
-  background-position: 0px -1507px;
-=======
+  width: 68px;
+  height: 68px;
+}
+.inventory_quest_scroll_moonstone3 {
+  background-image: url('~assets/images/sprites/spritesmith-main-10.png');
+  background-position: -1302px -1398px;
+  width: 68px;
+  height: 68px;
+}
+.inventory_quest_scroll_moonstone3_locked {
+  background-image: url('~assets/images/sprites/spritesmith-main-10.png');
+  background-position: -1371px -1398px;
+  width: 68px;
+  height: 68px;
+}
+.inventory_quest_scroll_nudibranch {
+  background-image: url('~assets/images/sprites/spritesmith-main-10.png');
+  background-position: -1440px -1329px;
+  width: 68px;
+  height: 68px;
+}
+.inventory_quest_scroll_octopus {
+  background-image: url('~assets/images/sprites/spritesmith-main-10.png');
+  background-position: -1371px -1329px;
+  width: 68px;
+  height: 68px;
+}
+.inventory_quest_scroll_owl {
+  background-image: url('~assets/images/sprites/spritesmith-main-10.png');
+  background-position: -1302px -1329px;
+  width: 68px;
+  height: 68px;
+}
+.inventory_quest_scroll_peacock {
+  background-image: url('~assets/images/sprites/spritesmith-main-10.png');
+  background-position: -1678px -1401px;
+  width: 68px;
+  height: 68px;
+}
+.inventory_quest_scroll_penguin {
+  background-image: url('~assets/images/sprites/spritesmith-main-10.png');
+  background-position: -1609px -1401px;
+  width: 68px;
+  height: 68px;
+}
+.inventory_quest_scroll_rat {
+  background-image: url('~assets/images/sprites/spritesmith-main-10.png');
+  background-position: -1540px -1401px;
+  width: 68px;
+  height: 68px;
+}
+.inventory_quest_scroll_rock {
+  background-image: url('~assets/images/sprites/spritesmith-main-10.png');
+  background-position: -1678px -1332px;
+  width: 68px;
+  height: 68px;
+}
+.inventory_quest_scroll_rooster {
+  background-image: url('~assets/images/sprites/spritesmith-main-10.png');
+  background-position: -1609px -1332px;
+  width: 68px;
+  height: 68px;
+}
+.inventory_quest_scroll_sabretooth {
+  background-image: url('~assets/images/sprites/spritesmith-main-10.png');
+  background-position: -1540px -1332px;
+  width: 68px;
+  height: 68px;
+}
+.inventory_quest_scroll_sheep {
+  background-image: url('~assets/images/sprites/spritesmith-main-10.png');
+  background-position: -1691px -1210px;
+  width: 68px;
+  height: 68px;
+}
+.inventory_quest_scroll_slime {
+  background-image: url('~assets/images/sprites/spritesmith-main-10.png');
+  background-position: -1691px -1141px;
+  width: 68px;
+  height: 68px;
+}
+.inventory_quest_scroll_sloth {
+  background-image: url('~assets/images/sprites/spritesmith-main-10.png');
+  background-position: -1691px -1059px;
+  width: 68px;
+  height: 68px;
+}
+.inventory_quest_scroll_snail {
+  background-image: url('~assets/images/sprites/spritesmith-main-10.png');
+  background-position: -1691px -990px;
+  width: 68px;
+  height: 68px;
+}
+.inventory_quest_scroll_snake {
+  background-image: url('~assets/images/sprites/spritesmith-main-10.png');
+  background-position: -1691px -908px;
+  width: 68px;
+  height: 68px;
+}
+.inventory_quest_scroll_spider {
+  background-image: url('~assets/images/sprites/spritesmith-main-10.png');
+  background-position: -1691px -839px;
+  width: 68px;
+  height: 68px;
+}
+.inventory_quest_scroll_stoikalmCalamity1 {
+  background-image: url('~assets/images/sprites/spritesmith-main-10.png');
   background-position: -345px -1507px;
->>>>>>> 17fb6816
-  width: 68px;
-  height: 68px;
-}
-.inventory_quest_scroll_basilist {
-  background-image: url('~assets/images/sprites/spritesmith-main-10.png');
-<<<<<<< HEAD
-  background-position: -69px -1507px;
-=======
-  background-position: -1242px -1645px;
->>>>>>> 17fb6816
-  width: 68px;
-  height: 68px;
-}
-.inventory_quest_scroll_beetle {
-  background-image: url('~assets/images/sprites/spritesmith-main-10.png');
-<<<<<<< HEAD
-  background-position: -138px -1507px;
-=======
-  background-position: -483px -1507px;
->>>>>>> 17fb6816
-  width: 68px;
-  height: 68px;
-}
-.inventory_quest_scroll_bunny {
-  background-image: url('~assets/images/sprites/spritesmith-main-10.png');
-<<<<<<< HEAD
-  background-position: -207px -1507px;
-=======
-  background-position: -552px -1507px;
->>>>>>> 17fb6816
-  width: 68px;
-  height: 68px;
-}
-.inventory_quest_scroll_butterfly {
-  background-image: url('~assets/images/sprites/spritesmith-main-10.png');
-<<<<<<< HEAD
-  background-position: -276px -1507px;
-=======
-  background-position: -621px -1507px;
->>>>>>> 17fb6816
-  width: 68px;
-  height: 68px;
-}
-.inventory_quest_scroll_cheetah {
-  background-image: url('~assets/images/sprites/spritesmith-main-10.png');
-<<<<<<< HEAD
-  background-position: -345px -1507px;
-=======
-  background-position: -690px -1507px;
->>>>>>> 17fb6816
-  width: 68px;
-  height: 68px;
-}
-.inventory_quest_scroll_cow {
-  background-image: url('~assets/images/sprites/spritesmith-main-10.png');
-<<<<<<< HEAD
-  background-position: -414px -1507px;
-=======
-  background-position: -759px -1507px;
->>>>>>> 17fb6816
-  width: 68px;
-  height: 68px;
-}
-.inventory_quest_scroll_dilatoryDistress1 {
-  background-image: url('~assets/images/sprites/spritesmith-main-10.png');
-<<<<<<< HEAD
-  background-position: -552px -1507px;
-=======
-  background-position: -897px -1507px;
->>>>>>> 17fb6816
-  width: 68px;
-  height: 68px;
-}
-.inventory_quest_scroll_dilatoryDistress2 {
-  background-image: url('~assets/images/sprites/spritesmith-main-10.png');
-<<<<<<< HEAD
-  background-position: -1751px -276px;
-=======
-  background-position: -1035px -1507px;
->>>>>>> 17fb6816
-  width: 68px;
-  height: 68px;
-}
-.inventory_quest_scroll_dilatoryDistress2_locked {
-  background-image: url('~assets/images/sprites/spritesmith-main-10.png');
-<<<<<<< HEAD
-  background-position: -621px -1507px;
-=======
-  background-position: -966px -1507px;
->>>>>>> 17fb6816
-  width: 68px;
-  height: 68px;
-}
-.inventory_quest_scroll_dilatoryDistress3 {
-  background-image: url('~assets/images/sprites/spritesmith-main-10.png');
-<<<<<<< HEAD
-  background-position: -828px -1507px;
-=======
-  background-position: -1173px -1507px;
->>>>>>> 17fb6816
-  width: 68px;
-  height: 68px;
-}
-.inventory_quest_scroll_dilatoryDistress3_locked {
-  background-image: url('~assets/images/sprites/spritesmith-main-10.png');
-<<<<<<< HEAD
-  background-position: -759px -1507px;
-=======
-  background-position: -1104px -1507px;
->>>>>>> 17fb6816
-  width: 68px;
-  height: 68px;
-}
-.inventory_quest_scroll_dilatory_derby {
-  background-image: url('~assets/images/sprites/spritesmith-main-10.png');
-<<<<<<< HEAD
-  background-position: -483px -1507px;
-=======
-  background-position: -828px -1507px;
->>>>>>> 17fb6816
-  width: 68px;
-  height: 68px;
-}
-.inventory_quest_scroll_dustbunnies {
-  background-image: url('~assets/images/sprites/spritesmith-main-10.png');
-<<<<<<< HEAD
-  background-position: -897px -1507px;
-=======
-  background-position: -1242px -1507px;
->>>>>>> 17fb6816
-  width: 68px;
-  height: 68px;
-}
-.inventory_quest_scroll_egg {
-  background-image: url('~assets/images/sprites/spritesmith-main-10.png');
-<<<<<<< HEAD
-  background-position: -966px -1507px;
-=======
-  background-position: -1311px -1507px;
->>>>>>> 17fb6816
-  width: 68px;
-  height: 68px;
-}
-.inventory_quest_scroll_evilsanta {
-  background-image: url('~assets/images/sprites/spritesmith-main-10.png');
-<<<<<<< HEAD
-  background-position: -1035px -1507px;
-=======
-  background-position: -1380px -1507px;
->>>>>>> 17fb6816
-  width: 68px;
-  height: 68px;
-}
-.inventory_quest_scroll_evilsanta2 {
-  background-image: url('~assets/images/sprites/spritesmith-main-10.png');
-<<<<<<< HEAD
-  background-position: -1104px -1507px;
-=======
-  background-position: -1449px -1507px;
->>>>>>> 17fb6816
-  width: 68px;
-  height: 68px;
-}
-.inventory_quest_scroll_falcon {
-  background-image: url('~assets/images/sprites/spritesmith-main-10.png');
-<<<<<<< HEAD
-  background-position: -1173px -1507px;
-=======
-  background-position: -1518px -1507px;
->>>>>>> 17fb6816
-  width: 68px;
-  height: 68px;
-}
-.inventory_quest_scroll_ferret {
-  background-image: url('~assets/images/sprites/spritesmith-main-10.png');
-<<<<<<< HEAD
-  background-position: -1242px -1507px;
-=======
-  background-position: -1587px -1507px;
->>>>>>> 17fb6816
-  width: 68px;
-  height: 68px;
-}
-.inventory_quest_scroll_frog {
-  background-image: url('~assets/images/sprites/spritesmith-main-10.png');
-<<<<<<< HEAD
-  background-position: -1311px -1507px;
-=======
-  background-position: -1656px -1507px;
->>>>>>> 17fb6816
-  width: 68px;
-  height: 68px;
-}
-.inventory_quest_scroll_ghost_stag {
-  background-image: url('~assets/images/sprites/spritesmith-main-10.png');
-<<<<<<< HEAD
-  background-position: -1380px -1507px;
-=======
-  background-position: 0px -1576px;
->>>>>>> 17fb6816
-  width: 68px;
-  height: 68px;
-}
-.inventory_quest_scroll_goldenknight1 {
-  background-image: url('~assets/images/sprites/spritesmith-main-10.png');
-<<<<<<< HEAD
-  background-position: -1518px -1507px;
-=======
-  background-position: -138px -1576px;
->>>>>>> 17fb6816
-  width: 68px;
-  height: 68px;
-}
-.inventory_quest_scroll_goldenknight1_locked {
-  background-image: url('~assets/images/sprites/spritesmith-main-10.png');
-<<<<<<< HEAD
-  background-position: -1449px -1507px;
-=======
-  background-position: -69px -1576px;
->>>>>>> 17fb6816
-  width: 68px;
-  height: 68px;
-}
-.inventory_quest_scroll_goldenknight2 {
-  background-image: url('~assets/images/sprites/spritesmith-main-10.png');
-<<<<<<< HEAD
-  background-position: -1656px -1507px;
-=======
-  background-position: -276px -1576px;
->>>>>>> 17fb6816
-  width: 68px;
-  height: 68px;
-}
-.inventory_quest_scroll_goldenknight2_locked {
-  background-image: url('~assets/images/sprites/spritesmith-main-10.png');
-<<<<<<< HEAD
-  background-position: -1587px -1507px;
-=======
-  background-position: -207px -1576px;
->>>>>>> 17fb6816
-  width: 68px;
-  height: 68px;
-}
-.inventory_quest_scroll_goldenknight3 {
-  background-image: url('~assets/images/sprites/spritesmith-main-10.png');
-<<<<<<< HEAD
-  background-position: -69px -1576px;
-=======
-  background-position: -414px -1576px;
->>>>>>> 17fb6816
-  width: 68px;
-  height: 68px;
-}
-.inventory_quest_scroll_goldenknight3_locked {
-  background-image: url('~assets/images/sprites/spritesmith-main-10.png');
-<<<<<<< HEAD
-  background-position: 0px -1576px;
-=======
-  background-position: -345px -1576px;
->>>>>>> 17fb6816
-  width: 68px;
-  height: 68px;
-}
-.inventory_quest_scroll_gryphon {
-  background-image: url('~assets/images/sprites/spritesmith-main-10.png');
-<<<<<<< HEAD
-  background-position: -138px -1576px;
-=======
-  background-position: -483px -1576px;
->>>>>>> 17fb6816
-  width: 68px;
-  height: 68px;
-}
-.inventory_quest_scroll_guineapig {
-  background-image: url('~assets/images/sprites/spritesmith-main-10.png');
-<<<<<<< HEAD
-  background-position: -207px -1576px;
-=======
-  background-position: -552px -1576px;
->>>>>>> 17fb6816
-  width: 68px;
-  height: 68px;
-}
-.inventory_quest_scroll_harpy {
-  background-image: url('~assets/images/sprites/spritesmith-main-10.png');
-<<<<<<< HEAD
-  background-position: -276px -1576px;
-=======
-  background-position: -621px -1576px;
->>>>>>> 17fb6816
-  width: 68px;
-  height: 68px;
-}
-.inventory_quest_scroll_hedgehog {
-  background-image: url('~assets/images/sprites/spritesmith-main-10.png');
-<<<<<<< HEAD
-  background-position: -345px -1576px;
-=======
-  background-position: -690px -1576px;
->>>>>>> 17fb6816
-  width: 68px;
-  height: 68px;
-}
-.inventory_quest_scroll_hippo {
-  background-image: url('~assets/images/sprites/spritesmith-main-10.png');
-<<<<<<< HEAD
-  background-position: -1751px -1079px;
-=======
-  background-position: -1605px -1645px;
->>>>>>> 17fb6816
-  width: 48px;
-  height: 51px;
-}
-.inventory_quest_scroll_horse {
-  background-image: url('~assets/images/sprites/spritesmith-main-10.png');
-<<<<<<< HEAD
-  background-position: -483px -1576px;
-=======
-  background-position: -828px -1576px;
->>>>>>> 17fb6816
-  width: 68px;
-  height: 68px;
-}
-.inventory_quest_scroll_kraken {
-  background-image: url('~assets/images/sprites/spritesmith-main-10.png');
-<<<<<<< HEAD
-  background-position: -552px -1576px;
-=======
-  background-position: -897px -1576px;
->>>>>>> 17fb6816
-  width: 68px;
-  height: 68px;
-}
-.inventory_quest_scroll_lostMasterclasser1 {
-  background-image: url('~assets/images/sprites/spritesmith-main-10.png');
-<<<<<<< HEAD
-  background-position: -690px -1576px;
-=======
-  background-position: -1035px -1576px;
->>>>>>> 17fb6816
-  width: 68px;
-  height: 68px;
-}
-.inventory_quest_scroll_lostMasterclasser1_locked {
-  background-image: url('~assets/images/sprites/spritesmith-main-10.png');
-<<<<<<< HEAD
-  background-position: -621px -1576px;
-=======
-  background-position: -966px -1576px;
->>>>>>> 17fb6816
-  width: 68px;
-  height: 68px;
-}
-.inventory_quest_scroll_lostMasterclasser2 {
-  background-image: url('~assets/images/sprites/spritesmith-main-10.png');
-<<<<<<< HEAD
-  background-position: -828px -1576px;
-=======
-  background-position: -1173px -1576px;
->>>>>>> 17fb6816
-  width: 68px;
-  height: 68px;
-}
-.inventory_quest_scroll_lostMasterclasser2_locked {
-  background-image: url('~assets/images/sprites/spritesmith-main-10.png');
-<<<<<<< HEAD
-  background-position: -759px -1576px;
-=======
-  background-position: -1104px -1576px;
->>>>>>> 17fb6816
-  width: 68px;
-  height: 68px;
-}
-.inventory_quest_scroll_lostMasterclasser3 {
-  background-image: url('~assets/images/sprites/spritesmith-main-10.png');
-<<<<<<< HEAD
-  background-position: -966px -1576px;
-=======
-  background-position: -1311px -1576px;
->>>>>>> 17fb6816
-  width: 68px;
-  height: 68px;
-}
-.inventory_quest_scroll_lostMasterclasser3_locked {
-  background-image: url('~assets/images/sprites/spritesmith-main-10.png');
-<<<<<<< HEAD
-  background-position: -897px -1576px;
-=======
-  background-position: -1242px -1576px;
->>>>>>> 17fb6816
-  width: 68px;
-  height: 68px;
-}
-.inventory_quest_scroll_lostMasterclasser4 {
-  background-image: url('~assets/images/sprites/spritesmith-main-10.png');
-<<<<<<< HEAD
-  background-position: -1104px -1576px;
-=======
-  background-position: -1449px -1576px;
->>>>>>> 17fb6816
-  width: 68px;
-  height: 68px;
-}
-.inventory_quest_scroll_lostMasterclasser4_locked {
-  background-image: url('~assets/images/sprites/spritesmith-main-10.png');
-<<<<<<< HEAD
-  background-position: -1035px -1576px;
-=======
-  background-position: -1380px -1576px;
->>>>>>> 17fb6816
-  width: 68px;
-  height: 68px;
-}
-.inventory_quest_scroll_mayhemMistiflying1 {
-  background-image: url('~assets/images/sprites/spritesmith-main-10.png');
-<<<<<<< HEAD
-  background-position: -1173px -1576px;
-=======
-  background-position: -1518px -1576px;
->>>>>>> 17fb6816
-  width: 68px;
-  height: 68px;
-}
-.inventory_quest_scroll_mayhemMistiflying2 {
-  background-image: url('~assets/images/sprites/spritesmith-main-10.png');
-<<<<<<< HEAD
-  background-position: -1311px -1576px;
-=======
-  background-position: -1656px -1576px;
->>>>>>> 17fb6816
-  width: 68px;
-  height: 68px;
-}
-.inventory_quest_scroll_mayhemMistiflying2_locked {
-  background-image: url('~assets/images/sprites/spritesmith-main-10.png');
-<<<<<<< HEAD
-  background-position: -1242px -1576px;
-=======
-  background-position: -1587px -1576px;
->>>>>>> 17fb6816
-  width: 68px;
-  height: 68px;
-}
-.inventory_quest_scroll_mayhemMistiflying3 {
-  background-image: url('~assets/images/sprites/spritesmith-main-10.png');
-<<<<<<< HEAD
-  background-position: -1449px -1576px;
-=======
-  background-position: -69px -1645px;
->>>>>>> 17fb6816
-  width: 68px;
-  height: 68px;
-}
-.inventory_quest_scroll_mayhemMistiflying3_locked {
-  background-image: url('~assets/images/sprites/spritesmith-main-10.png');
-<<<<<<< HEAD
-  background-position: -1380px -1576px;
-=======
-  background-position: 0px -1645px;
->>>>>>> 17fb6816
-  width: 68px;
-  height: 68px;
-}
-.inventory_quest_scroll_monkey {
-  background-image: url('~assets/images/sprites/spritesmith-main-10.png');
-<<<<<<< HEAD
-  background-position: -1518px -1576px;
-=======
-  background-position: -138px -1645px;
->>>>>>> 17fb6816
-  width: 68px;
-  height: 68px;
-}
-.inventory_quest_scroll_moon1 {
-  background-image: url('~assets/images/sprites/spritesmith-main-10.png');
-<<<<<<< HEAD
-  background-position: -1656px -1576px;
-=======
-  background-position: -276px -1645px;
->>>>>>> 17fb6816
-  width: 68px;
-  height: 68px;
-}
-.inventory_quest_scroll_moon1_locked {
-  background-image: url('~assets/images/sprites/spritesmith-main-10.png');
-<<<<<<< HEAD
-  background-position: -1587px -1576px;
-=======
-  background-position: -207px -1645px;
->>>>>>> 17fb6816
-  width: 68px;
-  height: 68px;
-}
-.inventory_quest_scroll_moon2 {
-  background-image: url('~assets/images/sprites/spritesmith-main-10.png');
-<<<<<<< HEAD
-  background-position: -69px -1645px;
-=======
-  background-position: -414px -1645px;
->>>>>>> 17fb6816
-  width: 68px;
-  height: 68px;
-}
-.inventory_quest_scroll_moon2_locked {
-  background-image: url('~assets/images/sprites/spritesmith-main-10.png');
-<<<<<<< HEAD
-  background-position: 0px -1645px;
-=======
-  background-position: -345px -1645px;
->>>>>>> 17fb6816
-  width: 68px;
-  height: 68px;
-}
-.inventory_quest_scroll_moon3 {
-  background-image: url('~assets/images/sprites/spritesmith-main-10.png');
-<<<<<<< HEAD
-  background-position: -207px -1645px;
-=======
-  background-position: -552px -1645px;
->>>>>>> 17fb6816
-  width: 68px;
-  height: 68px;
-}
-.inventory_quest_scroll_moon3_locked {
-  background-image: url('~assets/images/sprites/spritesmith-main-10.png');
-<<<<<<< HEAD
-  background-position: -138px -1645px;
-=======
-  background-position: -483px -1645px;
->>>>>>> 17fb6816
-  width: 68px;
-  height: 68px;
-}
-.inventory_quest_scroll_moonstone1 {
-  background-image: url('~assets/images/sprites/spritesmith-main-10.png');
-<<<<<<< HEAD
-  background-position: -345px -1645px;
-=======
-  background-position: -690px -1645px;
->>>>>>> 17fb6816
-  width: 68px;
-  height: 68px;
-}
-.inventory_quest_scroll_moonstone1_locked {
-  background-image: url('~assets/images/sprites/spritesmith-main-10.png');
-<<<<<<< HEAD
-  background-position: -276px -1645px;
-=======
-  background-position: -621px -1645px;
->>>>>>> 17fb6816
-  width: 68px;
-  height: 68px;
-}
-.inventory_quest_scroll_moonstone2 {
-  background-image: url('~assets/images/sprites/spritesmith-main-10.png');
-<<<<<<< HEAD
-  background-position: -483px -1645px;
-=======
-  background-position: -828px -1645px;
->>>>>>> 17fb6816
-  width: 68px;
-  height: 68px;
-}
-.inventory_quest_scroll_moonstone2_locked {
-  background-image: url('~assets/images/sprites/spritesmith-main-10.png');
-<<<<<<< HEAD
-  background-position: -414px -1645px;
-=======
-  background-position: -759px -1645px;
->>>>>>> 17fb6816
-  width: 68px;
-  height: 68px;
-}
-.inventory_quest_scroll_moonstone3 {
-  background-image: url('~assets/images/sprites/spritesmith-main-10.png');
-<<<<<<< HEAD
-  background-position: -621px -1645px;
-=======
-  background-position: -966px -1645px;
->>>>>>> 17fb6816
-  width: 68px;
-  height: 68px;
-}
-.inventory_quest_scroll_moonstone3_locked {
-  background-image: url('~assets/images/sprites/spritesmith-main-10.png');
-<<<<<<< HEAD
-  background-position: -552px -1645px;
-=======
-  background-position: -897px -1645px;
->>>>>>> 17fb6816
-  width: 68px;
-  height: 68px;
-}
-.inventory_quest_scroll_nudibranch {
-  background-image: url('~assets/images/sprites/spritesmith-main-10.png');
-<<<<<<< HEAD
-  background-position: -690px -1645px;
-=======
-  background-position: -1035px -1645px;
->>>>>>> 17fb6816
-  width: 68px;
-  height: 68px;
-}
-.inventory_quest_scroll_octopus {
-  background-image: url('~assets/images/sprites/spritesmith-main-10.png');
-<<<<<<< HEAD
-  background-position: -759px -1645px;
-=======
-  background-position: -1104px -1645px;
->>>>>>> 17fb6816
-  width: 68px;
-  height: 68px;
-}
-.inventory_quest_scroll_owl {
-  background-image: url('~assets/images/sprites/spritesmith-main-10.png');
-<<<<<<< HEAD
-  background-position: -828px -1645px;
-=======
-  background-position: -1173px -1645px;
->>>>>>> 17fb6816
-  width: 68px;
-  height: 68px;
-}
-.inventory_quest_scroll_peacock {
-  background-image: url('~assets/images/sprites/spritesmith-main-10.png');
-<<<<<<< HEAD
-  background-position: -897px -1645px;
-=======
-  background-position: -759px -1576px;
->>>>>>> 17fb6816
-  width: 68px;
-  height: 68px;
-}
-.inventory_quest_scroll_penguin {
-  background-image: url('~assets/images/sprites/spritesmith-main-10.png');
-<<<<<<< HEAD
-  background-position: -966px -1645px;
-=======
-  background-position: -1405px -1329px;
->>>>>>> 17fb6816
-  width: 68px;
-  height: 68px;
-}
-.inventory_quest_scroll_rat {
-  background-image: url('~assets/images/sprites/spritesmith-main-10.png');
-<<<<<<< HEAD
-  background-position: -1035px -1645px;
-=======
-  background-position: -1336px -1329px;
->>>>>>> 17fb6816
-  width: 68px;
-  height: 68px;
-}
-.inventory_quest_scroll_rock {
-  background-image: url('~assets/images/sprites/spritesmith-main-10.png');
-<<<<<<< HEAD
-  background-position: -1104px -1645px;
-=======
-  background-position: -1678px -1388px;
->>>>>>> 17fb6816
-  width: 68px;
-  height: 68px;
-}
-.inventory_quest_scroll_rooster {
-  background-image: url('~assets/images/sprites/spritesmith-main-10.png');
-<<<<<<< HEAD
-  background-position: -1173px -1645px;
-=======
-  background-position: -1609px -1388px;
->>>>>>> 17fb6816
-  width: 68px;
-  height: 68px;
-}
-.inventory_quest_scroll_sabretooth {
-  background-image: url('~assets/images/sprites/spritesmith-main-10.png');
-<<<<<<< HEAD
-  background-position: -1242px -1645px;
-=======
-  background-position: -1540px -1388px;
->>>>>>> 17fb6816
-  width: 68px;
-  height: 68px;
-}
-.inventory_quest_scroll_sheep {
-  background-image: url('~assets/images/sprites/spritesmith-main-10.png');
-<<<<<<< HEAD
-  background-position: -1311px -1645px;
-=======
-  background-position: -1678px -1319px;
->>>>>>> 17fb6816
-  width: 68px;
-  height: 68px;
-}
-.inventory_quest_scroll_slime {
-  background-image: url('~assets/images/sprites/spritesmith-main-10.png');
-<<<<<<< HEAD
-  background-position: -1380px -1645px;
-=======
-  background-position: -1609px -1319px;
->>>>>>> 17fb6816
-  width: 68px;
-  height: 68px;
-}
-.inventory_quest_scroll_sloth {
-  background-image: url('~assets/images/sprites/spritesmith-main-10.png');
-<<<<<<< HEAD
-  background-position: -1449px -1645px;
-=======
-  background-position: -1540px -1319px;
->>>>>>> 17fb6816
-  width: 68px;
-  height: 68px;
-}
-.inventory_quest_scroll_snail {
-  background-image: url('~assets/images/sprites/spritesmith-main-10.png');
-<<<<<<< HEAD
-  background-position: -1518px -1645px;
-=======
-  background-position: -1678px -1250px;
->>>>>>> 17fb6816
-  width: 68px;
-  height: 68px;
-}
-.inventory_quest_scroll_snake {
-  background-image: url('~assets/images/sprites/spritesmith-main-10.png');
-<<<<<<< HEAD
-  background-position: -1587px -1645px;
-=======
-  background-position: -1609px -1250px;
->>>>>>> 17fb6816
-  width: 68px;
-  height: 68px;
-}
-.inventory_quest_scroll_spider {
-  background-image: url('~assets/images/sprites/spritesmith-main-10.png');
-<<<<<<< HEAD
-  background-position: -1656px -1645px;
-=======
-  background-position: -1540px -1250px;
->>>>>>> 17fb6816
-  width: 68px;
-  height: 68px;
-}
-.inventory_quest_scroll_stoikalmCalamity1 {
-  background-image: url('~assets/images/sprites/spritesmith-main-10.png');
-<<<<<<< HEAD
-  background-position: -1751px 0px;
-=======
-  background-position: -1678px -1181px;
->>>>>>> 17fb6816
-  width: 68px;
-  height: 68px;
-}
-.inventory_quest_scroll_stoikalmCalamity2 {
-  background-image: url('~assets/images/sprites/spritesmith-main-10.png');
-<<<<<<< HEAD
-  background-position: -1751px -138px;
-=======
-  background-position: -1540px -1181px;
->>>>>>> 17fb6816
-  width: 68px;
-  height: 68px;
-}
-.inventory_quest_scroll_stoikalmCalamity2_locked {
-  background-image: url('~assets/images/sprites/spritesmith-main-10.png');
-<<<<<<< HEAD
-  background-position: -1751px -69px;
-=======
-  background-position: -1609px -1181px;
->>>>>>> 17fb6816
-  width: 68px;
-  height: 68px;
-}
-.inventory_quest_scroll_stoikalmCalamity3 {
-  background-image: url('~assets/images/sprites/spritesmith-main-10.png');
-<<<<<<< HEAD
-  background-position: -414px -1576px;
-=======
-  background-position: -1691px -990px;
->>>>>>> 17fb6816
-  width: 68px;
-  height: 68px;
-}
-.inventory_quest_scroll_stoikalmCalamity3_locked {
-  background-image: url('~assets/images/sprites/spritesmith-main-10.png');
-<<<<<<< HEAD
-  background-position: -1751px -207px;
-=======
-  background-position: -1691px -1059px;
->>>>>>> 17fb6816
-  width: 68px;
-  height: 68px;
-}
-.inventory_quest_scroll_taskwoodsTerror1 {
-  background-image: url('~assets/images/sprites/spritesmith-main-10.png');
-<<<<<<< HEAD
-  background-position: -1606px -1404px;
-=======
-  background-position: -1691px -908px;
->>>>>>> 17fb6816
-  width: 68px;
-  height: 68px;
-}
-.inventory_quest_scroll_taskwoodsTerror2 {
-  background-image: url('~assets/images/sprites/spritesmith-main-10.png');
-<<<<<<< HEAD
-  background-position: -1675px -1335px;
-=======
-  background-position: -1691px -757px;
->>>>>>> 17fb6816
-  width: 68px;
-  height: 68px;
-}
-.inventory_quest_scroll_taskwoodsTerror2_locked {
-  background-image: url('~assets/images/sprites/spritesmith-main-10.png');
-<<<<<<< HEAD
-  background-position: -1537px -1404px;
-=======
-  background-position: -1691px -839px;
->>>>>>> 17fb6816
-  width: 68px;
-  height: 68px;
-}
-.inventory_quest_scroll_taskwoodsTerror3 {
-  background-image: url('~assets/images/sprites/spritesmith-main-10.png');
-<<<<<<< HEAD
-  background-position: -1537px -1335px;
-=======
-  background-position: -414px -1507px;
->>>>>>> 17fb6816
-  width: 68px;
-  height: 68px;
-}
-.inventory_quest_scroll_taskwoodsTerror3_locked {
-  background-image: url('~assets/images/sprites/spritesmith-main-10.png');
-<<<<<<< HEAD
-  background-position: -1606px -1335px;
-  width: 68px;
-  height: 68px;
-}
-.inventory_quest_scroll_treeling {
-  background-image: url('~assets/images/sprites/spritesmith-main-10.png');
-  background-position: -1675px -1266px;
-  width: 68px;
-  height: 68px;
-}
-.inventory_quest_scroll_trex {
-  background-image: url('~assets/images/sprites/spritesmith-main-10.png');
-  background-position: -1537px -1266px;
-  width: 68px;
-  height: 68px;
-}
-.inventory_quest_scroll_trex_undead {
-  background-image: url('~assets/images/sprites/spritesmith-main-10.png');
-  background-position: -1606px -1266px;
-  width: 68px;
-  height: 68px;
-}
-.inventory_quest_scroll_triceratops {
-  background-image: url('~assets/images/sprites/spritesmith-main-10.png');
-  background-position: -1675px -1197px;
-  width: 68px;
-  height: 68px;
-}
-.inventory_quest_scroll_turtle {
-  background-image: url('~assets/images/sprites/spritesmith-main-10.png');
-  background-position: -1606px -1197px;
-  width: 68px;
-  height: 68px;
-}
-.inventory_quest_scroll_unicorn {
-  background-image: url('~assets/images/sprites/spritesmith-main-10.png');
-  background-position: -1537px -1197px;
-  width: 68px;
-  height: 68px;
-}
-.inventory_quest_scroll_vice1 {
-  background-image: url('~assets/images/sprites/spritesmith-main-10.png');
-  background-position: -1606px -1128px;
-  width: 68px;
-  height: 68px;
-}
-.inventory_quest_scroll_vice1_locked {
-  background-image: url('~assets/images/sprites/spritesmith-main-10.png');
-  background-position: -1675px -1128px;
-  width: 68px;
-  height: 68px;
-}
-.inventory_quest_scroll_vice2 {
-  background-image: url('~assets/images/sprites/spritesmith-main-10.png');
-  background-position: -1675px -1059px;
-  width: 68px;
-  height: 68px;
-}
-.inventory_quest_scroll_vice2_locked {
-  background-image: url('~assets/images/sprites/spritesmith-main-10.png');
-  background-position: -1537px -1128px;
-  width: 68px;
-  height: 68px;
-}
-.inventory_quest_scroll_vice3 {
-  background-image: url('~assets/images/sprites/spritesmith-main-10.png');
-  background-position: -1537px -1059px;
-  width: 68px;
-  height: 68px;
-}
-.inventory_quest_scroll_vice3_locked {
-  background-image: url('~assets/images/sprites/spritesmith-main-10.png');
-  background-position: -1606px -1059px;
-  width: 68px;
-  height: 68px;
-}
-.inventory_quest_scroll_whale {
-  background-image: url('~assets/images/sprites/spritesmith-main-10.png');
-  background-position: -1675px -990px;
-  width: 68px;
-  height: 68px;
-}
-.inventory_quest_scroll_yarn {
-  background-image: url('~assets/images/sprites/spritesmith-main-10.png');
-  background-position: -1606px -990px;
-  width: 68px;
-  height: 68px;
-}
-.quest_bundle_farmFriends {
-  background-image: url('~assets/images/sprites/spritesmith-main-10.png');
-  background-position: -1537px -990px;
-  width: 68px;
-  height: 68px;
-}
-.quest_bundle_featheredFriends {
-  background-image: url('~assets/images/sprites/spritesmith-main-10.png');
-  background-position: -690px -1507px;
-=======
-  background-position: -1691px -688px;
->>>>>>> 17fb6816
   width: 68px;
   height: 68px;
 }