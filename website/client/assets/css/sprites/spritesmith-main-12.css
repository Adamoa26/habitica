--- conflicted
+++ resolved
@@ -1,2120 +1,1408 @@
+.Mount_Body_Octopus-Base {
+  background-image: url(/static/sprites/spritesmith-main-12.png);
+  background-position: -424px -1074px;
+  width: 105px;
+  height: 105px;
+}
 .Mount_Body_Octopus-CottonCandyBlue {
   background-image: url(/static/sprites/spritesmith-main-12.png);
-<<<<<<< HEAD
+  background-position: -1210px -636px;
+  width: 105px;
+  height: 105px;
+}
+.Mount_Body_Octopus-CottonCandyPink {
+  background-image: url(/static/sprites/spritesmith-main-12.png);
+  background-position: -530px -1074px;
+  width: 105px;
+  height: 105px;
+}
+.Mount_Body_Octopus-Desert {
+  background-image: url(/static/sprites/spritesmith-main-12.png);
+  background-position: -636px -1074px;
+  width: 105px;
+  height: 105px;
+}
+.Mount_Body_Octopus-Golden {
+  background-image: url(/static/sprites/spritesmith-main-12.png);
+  background-position: -742px -1074px;
+  width: 105px;
+  height: 105px;
+}
+.Mount_Body_Octopus-Red {
+  background-image: url(/static/sprites/spritesmith-main-12.png);
+  background-position: -848px -1074px;
+  width: 105px;
+  height: 105px;
+}
+.Mount_Body_Octopus-Shade {
+  background-image: url(/static/sprites/spritesmith-main-12.png);
+  background-position: -954px -1074px;
+  width: 105px;
+  height: 105px;
+}
+.Mount_Body_Octopus-Skeleton {
+  background-image: url(/static/sprites/spritesmith-main-12.png);
+  background-position: -1060px -1074px;
+  width: 105px;
+  height: 105px;
+}
+.Mount_Body_Octopus-White {
+  background-image: url(/static/sprites/spritesmith-main-12.png);
+  background-position: -1210px 0px;
+  width: 105px;
+  height: 105px;
+}
+.Mount_Body_Octopus-Zombie {
+  background-image: url(/static/sprites/spritesmith-main-12.png);
+  background-position: -1210px -106px;
+  width: 105px;
+  height: 105px;
+}
+.Mount_Body_Orca-Base {
+  background-image: url(/static/sprites/spritesmith-main-12.png);
+  background-position: -1210px -212px;
+  width: 105px;
+  height: 105px;
+}
+.Mount_Body_Owl-Base {
+  background-image: url(/static/sprites/spritesmith-main-12.png);
+  background-position: -1634px -106px;
+  width: 105px;
+  height: 105px;
+}
+.Mount_Body_Owl-CottonCandyBlue {
+  background-image: url(/static/sprites/spritesmith-main-12.png);
+  background-position: -1634px -212px;
+  width: 105px;
+  height: 105px;
+}
+.Mount_Body_Owl-CottonCandyPink {
+  background-image: url(/static/sprites/spritesmith-main-12.png);
+  background-position: -1634px -318px;
+  width: 105px;
+  height: 105px;
+}
+.Mount_Body_Owl-Desert {
+  background-image: url(/static/sprites/spritesmith-main-12.png);
+  background-position: -1634px -424px;
+  width: 105px;
+  height: 105px;
+}
+.Mount_Body_Owl-Golden {
+  background-image: url(/static/sprites/spritesmith-main-12.png);
+  background-position: -1634px -530px;
+  width: 105px;
+  height: 105px;
+}
+.Mount_Body_Owl-Red {
+  background-image: url(/static/sprites/spritesmith-main-12.png);
+  background-position: -1634px -636px;
+  width: 105px;
+  height: 105px;
+}
+.Mount_Body_Owl-Shade {
+  background-image: url(/static/sprites/spritesmith-main-12.png);
+  background-position: -1634px -742px;
+  width: 105px;
+  height: 105px;
+}
+.Mount_Body_Owl-Skeleton {
+  background-image: url(/static/sprites/spritesmith-main-12.png);
+  background-position: -1634px -848px;
+  width: 105px;
+  height: 105px;
+}
+.Mount_Body_Owl-White {
+  background-image: url(/static/sprites/spritesmith-main-12.png);
+  background-position: -1634px -954px;
+  width: 105px;
+  height: 105px;
+}
+.Mount_Body_Owl-Zombie {
+  background-image: url(/static/sprites/spritesmith-main-12.png);
+  background-position: -1634px -1060px;
+  width: 105px;
+  height: 105px;
+}
+.Mount_Body_PandaCub-Aquatic {
+  background-image: url(/static/sprites/spritesmith-main-12.png);
+  background-position: -106px -544px;
+  width: 105px;
+  height: 105px;
+}
+.Mount_Body_PandaCub-Base {
+  background-image: url(/static/sprites/spritesmith-main-12.png);
+  background-position: -212px -544px;
+  width: 105px;
+  height: 105px;
+}
+.Mount_Body_PandaCub-CottonCandyBlue {
+  background-image: url(/static/sprites/spritesmith-main-12.png);
+  background-position: -318px -544px;
+  width: 105px;
+  height: 105px;
+}
+.Mount_Body_PandaCub-CottonCandyPink {
+  background-image: url(/static/sprites/spritesmith-main-12.png);
+  background-position: -424px -544px;
+  width: 105px;
+  height: 105px;
+}
+.Mount_Body_PandaCub-Cupid {
+  background-image: url(/static/sprites/spritesmith-main-12.png);
+  background-position: -530px -544px;
+  width: 105px;
+  height: 105px;
+}
+.Mount_Body_PandaCub-Desert {
+  background-image: url(/static/sprites/spritesmith-main-12.png);
+  background-position: -680px 0px;
+  width: 105px;
+  height: 105px;
+}
+.Mount_Body_PandaCub-Ember {
+  background-image: url(/static/sprites/spritesmith-main-12.png);
+  background-position: -680px -106px;
+  width: 105px;
+  height: 105px;
+}
+.Mount_Body_PandaCub-Fairy {
+  background-image: url(/static/sprites/spritesmith-main-12.png);
+  background-position: -680px -212px;
+  width: 105px;
+  height: 105px;
+}
+.Mount_Body_PandaCub-Floral {
+  background-image: url(/static/sprites/spritesmith-main-12.png);
+  background-position: -680px -318px;
+  width: 105px;
+  height: 105px;
+}
+.Mount_Body_PandaCub-Ghost {
+  background-image: url(/static/sprites/spritesmith-main-12.png);
+  background-position: -680px -424px;
+  width: 105px;
+  height: 105px;
+}
+.Mount_Body_PandaCub-Golden {
+  background-image: url(/static/sprites/spritesmith-main-12.png);
+  background-position: -680px -530px;
+  width: 105px;
+  height: 105px;
+}
+.Mount_Body_PandaCub-Holly {
+  background-image: url(/static/sprites/spritesmith-main-12.png);
+  background-position: 0px -650px;
+  width: 105px;
+  height: 105px;
+}
+.Mount_Body_PandaCub-Peppermint {
+  background-image: url(/static/sprites/spritesmith-main-12.png);
+  background-position: -106px -650px;
+  width: 105px;
+  height: 105px;
+}
+.Mount_Body_PandaCub-Red {
+  background-image: url(/static/sprites/spritesmith-main-12.png);
+  background-position: -212px -650px;
+  width: 105px;
+  height: 105px;
+}
+.Mount_Body_PandaCub-RoyalPurple {
+  background-image: url(/static/sprites/spritesmith-main-12.png);
+  background-position: -318px -650px;
+  width: 105px;
+  height: 105px;
+}
+.Mount_Body_PandaCub-Shade {
+  background-image: url(/static/sprites/spritesmith-main-12.png);
+  background-position: -424px -650px;
+  width: 105px;
+  height: 105px;
+}
+.Mount_Body_PandaCub-Shimmer {
+  background-image: url(/static/sprites/spritesmith-main-12.png);
+  background-position: -530px -650px;
+  width: 105px;
+  height: 105px;
+}
+.Mount_Body_PandaCub-Skeleton {
+  background-image: url(/static/sprites/spritesmith-main-12.png);
+  background-position: -636px -650px;
+  width: 105px;
+  height: 105px;
+}
+.Mount_Body_PandaCub-Spooky {
+  background-image: url(/static/sprites/spritesmith-main-12.png);
+  background-position: -786px 0px;
+  width: 105px;
+  height: 105px;
+}
+.Mount_Body_PandaCub-Thunderstorm {
+  background-image: url(/static/sprites/spritesmith-main-12.png);
+  background-position: -786px -106px;
+  width: 105px;
+  height: 105px;
+}
+.Mount_Body_PandaCub-White {
+  background-image: url(/static/sprites/spritesmith-main-12.png);
+  background-position: -786px -212px;
+  width: 105px;
+  height: 105px;
+}
+.Mount_Body_PandaCub-Zombie {
+  background-image: url(/static/sprites/spritesmith-main-12.png);
+  background-position: -786px -318px;
+  width: 105px;
+  height: 105px;
+}
+.Mount_Body_Parrot-Base {
+  background-image: url(/static/sprites/spritesmith-main-12.png);
+  background-position: -786px -424px;
+  width: 105px;
+  height: 105px;
+}
+.Mount_Body_Parrot-CottonCandyBlue {
+  background-image: url(/static/sprites/spritesmith-main-12.png);
+  background-position: -786px -530px;
+  width: 105px;
+  height: 105px;
+}
+.Mount_Body_Parrot-CottonCandyPink {
+  background-image: url(/static/sprites/spritesmith-main-12.png);
+  background-position: -786px -636px;
+  width: 105px;
+  height: 105px;
+}
+.Mount_Body_Parrot-Desert {
+  background-image: url(/static/sprites/spritesmith-main-12.png);
+  background-position: 0px -756px;
+  width: 105px;
+  height: 105px;
+}
+.Mount_Body_Parrot-Golden {
+  background-image: url(/static/sprites/spritesmith-main-12.png);
+  background-position: -106px -756px;
+  width: 105px;
+  height: 105px;
+}
+.Mount_Body_Parrot-Red {
+  background-image: url(/static/sprites/spritesmith-main-12.png);
+  background-position: -212px -756px;
+  width: 105px;
+  height: 105px;
+}
+.Mount_Body_Parrot-Shade {
+  background-image: url(/static/sprites/spritesmith-main-12.png);
+  background-position: -318px -756px;
+  width: 105px;
+  height: 105px;
+}
+.Mount_Body_Parrot-Skeleton {
+  background-image: url(/static/sprites/spritesmith-main-12.png);
+  background-position: -424px -756px;
+  width: 105px;
+  height: 105px;
+}
+.Mount_Body_Parrot-White {
+  background-image: url(/static/sprites/spritesmith-main-12.png);
+  background-position: -530px -756px;
+  width: 105px;
+  height: 105px;
+}
+.Mount_Body_Parrot-Zombie {
+  background-image: url(/static/sprites/spritesmith-main-12.png);
+  background-position: -636px -756px;
+  width: 105px;
+  height: 105px;
+}
+.Mount_Body_Peacock-Base {
+  background-image: url(/static/sprites/spritesmith-main-12.png);
+  background-position: -742px -756px;
+  width: 105px;
+  height: 105px;
+}
+.Mount_Body_Peacock-CottonCandyBlue {
+  background-image: url(/static/sprites/spritesmith-main-12.png);
+  background-position: -892px 0px;
+  width: 105px;
+  height: 105px;
+}
+.Mount_Body_Peacock-CottonCandyPink {
+  background-image: url(/static/sprites/spritesmith-main-12.png);
+  background-position: -892px -106px;
+  width: 105px;
+  height: 105px;
+}
+.Mount_Body_Peacock-Desert {
+  background-image: url(/static/sprites/spritesmith-main-12.png);
+  background-position: -892px -212px;
+  width: 105px;
+  height: 105px;
+}
+.Mount_Body_Peacock-Golden {
+  background-image: url(/static/sprites/spritesmith-main-12.png);
+  background-position: -892px -318px;
+  width: 105px;
+  height: 105px;
+}
+.Mount_Body_Peacock-Red {
+  background-image: url(/static/sprites/spritesmith-main-12.png);
+  background-position: -892px -424px;
+  width: 105px;
+  height: 105px;
+}
+.Mount_Body_Peacock-Shade {
+  background-image: url(/static/sprites/spritesmith-main-12.png);
+  background-position: -892px -530px;
+  width: 105px;
+  height: 105px;
+}
+.Mount_Body_Peacock-Skeleton {
+  background-image: url(/static/sprites/spritesmith-main-12.png);
+  background-position: -892px -636px;
+  width: 105px;
+  height: 105px;
+}
+.Mount_Body_Peacock-White {
+  background-image: url(/static/sprites/spritesmith-main-12.png);
+  background-position: -892px -742px;
+  width: 105px;
+  height: 105px;
+}
+.Mount_Body_Peacock-Zombie {
+  background-image: url(/static/sprites/spritesmith-main-12.png);
+  background-position: 0px -862px;
+  width: 105px;
+  height: 105px;
+}
+.Mount_Body_Penguin-Base {
+  background-image: url(/static/sprites/spritesmith-main-12.png);
+  background-position: -106px -862px;
+  width: 105px;
+  height: 105px;
+}
+.Mount_Body_Penguin-CottonCandyBlue {
+  background-image: url(/static/sprites/spritesmith-main-12.png);
+  background-position: -212px -862px;
+  width: 105px;
+  height: 105px;
+}
+.Mount_Body_Penguin-CottonCandyPink {
+  background-image: url(/static/sprites/spritesmith-main-12.png);
+  background-position: -318px -862px;
+  width: 105px;
+  height: 105px;
+}
+.Mount_Body_Penguin-Desert {
+  background-image: url(/static/sprites/spritesmith-main-12.png);
+  background-position: -424px -862px;
+  width: 105px;
+  height: 105px;
+}
+.Mount_Body_Penguin-Golden {
+  background-image: url(/static/sprites/spritesmith-main-12.png);
+  background-position: -530px -862px;
+  width: 105px;
+  height: 105px;
+}
+.Mount_Body_Penguin-Red {
+  background-image: url(/static/sprites/spritesmith-main-12.png);
+  background-position: -636px -862px;
+  width: 105px;
+  height: 105px;
+}
+.Mount_Body_Penguin-Shade {
+  background-image: url(/static/sprites/spritesmith-main-12.png);
+  background-position: -742px -862px;
+  width: 105px;
+  height: 105px;
+}
+.Mount_Body_Penguin-Skeleton {
+  background-image: url(/static/sprites/spritesmith-main-12.png);
+  background-position: -848px -862px;
+  width: 105px;
+  height: 105px;
+}
+.Mount_Body_Penguin-White {
+  background-image: url(/static/sprites/spritesmith-main-12.png);
+  background-position: -998px 0px;
+  width: 105px;
+  height: 105px;
+}
+.Mount_Body_Penguin-Zombie {
+  background-image: url(/static/sprites/spritesmith-main-12.png);
+  background-position: -998px -106px;
+  width: 105px;
+  height: 105px;
+}
+.Mount_Body_Phoenix-Base {
+  background-image: url(/static/sprites/spritesmith-main-12.png);
+  background-position: -998px -212px;
+  width: 105px;
+  height: 105px;
+}
+.Mount_Body_Rat-Base {
+  background-image: url(/static/sprites/spritesmith-main-12.png);
+  background-position: -998px -318px;
+  width: 105px;
+  height: 105px;
+}
+.Mount_Body_Rat-CottonCandyBlue {
+  background-image: url(/static/sprites/spritesmith-main-12.png);
+  background-position: -998px -424px;
+  width: 105px;
+  height: 105px;
+}
+.Mount_Body_Rat-CottonCandyPink {
+  background-image: url(/static/sprites/spritesmith-main-12.png);
+  background-position: -998px -530px;
+  width: 105px;
+  height: 105px;
+}
+.Mount_Body_Rat-Desert {
+  background-image: url(/static/sprites/spritesmith-main-12.png);
+  background-position: -998px -636px;
+  width: 105px;
+  height: 105px;
+}
+.Mount_Body_Rat-Golden {
+  background-image: url(/static/sprites/spritesmith-main-12.png);
+  background-position: -998px -742px;
+  width: 105px;
+  height: 105px;
+}
+.Mount_Body_Rat-Red {
+  background-image: url(/static/sprites/spritesmith-main-12.png);
+  background-position: -998px -848px;
+  width: 105px;
+  height: 105px;
+}
+.Mount_Body_Rat-Shade {
+  background-image: url(/static/sprites/spritesmith-main-12.png);
+  background-position: 0px -968px;
+  width: 105px;
+  height: 105px;
+}
+.Mount_Body_Rat-Skeleton {
+  background-image: url(/static/sprites/spritesmith-main-12.png);
+  background-position: -106px -968px;
+  width: 105px;
+  height: 105px;
+}
+.Mount_Body_Rat-White {
+  background-image: url(/static/sprites/spritesmith-main-12.png);
+  background-position: -212px -968px;
+  width: 105px;
+  height: 105px;
+}
+.Mount_Body_Rat-Zombie {
+  background-image: url(/static/sprites/spritesmith-main-12.png);
+  background-position: -318px -968px;
+  width: 105px;
+  height: 105px;
+}
+.Mount_Body_Rock-Base {
+  background-image: url(/static/sprites/spritesmith-main-12.png);
+  background-position: -424px -968px;
+  width: 105px;
+  height: 105px;
+}
+.Mount_Body_Rock-CottonCandyBlue {
+  background-image: url(/static/sprites/spritesmith-main-12.png);
+  background-position: -530px -968px;
+  width: 105px;
+  height: 105px;
+}
+.Mount_Body_Rock-CottonCandyPink {
+  background-image: url(/static/sprites/spritesmith-main-12.png);
+  background-position: -636px -968px;
+  width: 105px;
+  height: 105px;
+}
+.Mount_Body_Rock-Desert {
+  background-image: url(/static/sprites/spritesmith-main-12.png);
+  background-position: -742px -968px;
+  width: 105px;
+  height: 105px;
+}
+.Mount_Body_Rock-Golden {
+  background-image: url(/static/sprites/spritesmith-main-12.png);
+  background-position: -848px -968px;
+  width: 105px;
+  height: 105px;
+}
+.Mount_Body_Rock-Red {
+  background-image: url(/static/sprites/spritesmith-main-12.png);
+  background-position: -954px -968px;
+  width: 105px;
+  height: 105px;
+}
+.Mount_Body_Rock-Shade {
+  background-image: url(/static/sprites/spritesmith-main-12.png);
+  background-position: -1104px 0px;
+  width: 105px;
+  height: 105px;
+}
+.Mount_Body_Rock-Skeleton {
+  background-image: url(/static/sprites/spritesmith-main-12.png);
+  background-position: -1104px -106px;
+  width: 105px;
+  height: 105px;
+}
+.Mount_Body_Rock-White {
+  background-image: url(/static/sprites/spritesmith-main-12.png);
+  background-position: -1104px -212px;
+  width: 105px;
+  height: 105px;
+}
+.Mount_Body_Rock-Zombie {
+  background-image: url(/static/sprites/spritesmith-main-12.png);
+  background-position: -1104px -318px;
+  width: 105px;
+  height: 105px;
+}
+.Mount_Body_Rooster-Base {
+  background-image: url(/static/sprites/spritesmith-main-12.png);
+  background-position: -1104px -424px;
+  width: 105px;
+  height: 105px;
+}
+.Mount_Body_Rooster-CottonCandyBlue {
+  background-image: url(/static/sprites/spritesmith-main-12.png);
+  background-position: -1104px -530px;
+  width: 105px;
+  height: 105px;
+}
+.Mount_Body_Rooster-CottonCandyPink {
+  background-image: url(/static/sprites/spritesmith-main-12.png);
+  background-position: -1104px -636px;
+  width: 105px;
+  height: 105px;
+}
+.Mount_Body_Rooster-Desert {
+  background-image: url(/static/sprites/spritesmith-main-12.png);
+  background-position: -1104px -742px;
+  width: 105px;
+  height: 105px;
+}
+.Mount_Body_Rooster-Golden {
+  background-image: url(/static/sprites/spritesmith-main-12.png);
+  background-position: -1104px -848px;
+  width: 105px;
+  height: 105px;
+}
+.Mount_Body_Rooster-Red {
+  background-image: url(/static/sprites/spritesmith-main-12.png);
+  background-position: -1104px -954px;
+  width: 105px;
+  height: 105px;
+}
+.Mount_Body_Rooster-Shade {
+  background-image: url(/static/sprites/spritesmith-main-12.png);
+  background-position: 0px -1074px;
+  width: 105px;
+  height: 105px;
+}
+.Mount_Body_Rooster-Skeleton {
+  background-image: url(/static/sprites/spritesmith-main-12.png);
+  background-position: -106px -1074px;
+  width: 105px;
+  height: 105px;
+}
+.Mount_Body_Rooster-White {
+  background-image: url(/static/sprites/spritesmith-main-12.png);
+  background-position: -212px -1074px;
+  width: 105px;
+  height: 105px;
+}
+.Mount_Body_Rooster-Zombie {
+  background-image: url(/static/sprites/spritesmith-main-12.png);
   background-position: -318px -1074px;
-=======
+  width: 105px;
+  height: 105px;
+}
+.Mount_Body_Sabretooth-Base {
+  background-image: url(/static/sprites/spritesmith-main-12.png);
+  background-position: -408px -136px;
+  width: 135px;
+  height: 135px;
+}
+.Mount_Body_Sabretooth-CottonCandyBlue {
+  background-image: url(/static/sprites/spritesmith-main-12.png);
+  background-position: 0px -136px;
+  width: 135px;
+  height: 135px;
+}
+.Mount_Body_Sabretooth-CottonCandyPink {
+  background-image: url(/static/sprites/spritesmith-main-12.png);
+  background-position: -136px -136px;
+  width: 135px;
+  height: 135px;
+}
+.Mount_Body_Sabretooth-Desert {
+  background-image: url(/static/sprites/spritesmith-main-12.png);
+  background-position: -272px 0px;
+  width: 135px;
+  height: 135px;
+}
+.Mount_Body_Sabretooth-Golden {
+  background-image: url(/static/sprites/spritesmith-main-12.png);
+  background-position: -272px -136px;
+  width: 135px;
+  height: 135px;
+}
+.Mount_Body_Sabretooth-Red {
+  background-image: url(/static/sprites/spritesmith-main-12.png);
+  background-position: 0px -272px;
+  width: 135px;
+  height: 135px;
+}
+.Mount_Body_Sabretooth-Shade {
+  background-image: url(/static/sprites/spritesmith-main-12.png);
   background-position: -136px -272px;
   width: 135px;
   height: 135px;
 }
+.Mount_Body_Sabretooth-Skeleton {
+  background-image: url(/static/sprites/spritesmith-main-12.png);
+  background-position: -272px -272px;
+  width: 135px;
+  height: 135px;
+}
+.Mount_Body_Sabretooth-White {
+  background-image: url(/static/sprites/spritesmith-main-12.png);
+  background-position: -408px 0px;
+  width: 135px;
+  height: 135px;
+}
+.Mount_Body_Sabretooth-Zombie {
+  background-image: url(/static/sprites/spritesmith-main-12.png);
+  background-position: 0px 0px;
+  width: 135px;
+  height: 135px;
+}
+.Mount_Body_Seahorse-Base {
+  background-image: url(/static/sprites/spritesmith-main-12.png);
+  background-position: -1210px -318px;
+  width: 105px;
+  height: 105px;
+}
+.Mount_Body_Seahorse-CottonCandyBlue {
+  background-image: url(/static/sprites/spritesmith-main-12.png);
+  background-position: -1210px -424px;
+  width: 105px;
+  height: 105px;
+}
+.Mount_Body_Seahorse-CottonCandyPink {
+  background-image: url(/static/sprites/spritesmith-main-12.png);
+  background-position: -1210px -530px;
+  width: 105px;
+  height: 105px;
+}
+.Mount_Body_Seahorse-Desert {
+  background-image: url(/static/sprites/spritesmith-main-12.png);
+  background-position: 0px -544px;
+  width: 105px;
+  height: 105px;
+}
+.Mount_Body_Seahorse-Golden {
+  background-image: url(/static/sprites/spritesmith-main-12.png);
+  background-position: -1210px -742px;
+  width: 105px;
+  height: 105px;
+}
+.Mount_Body_Seahorse-Red {
+  background-image: url(/static/sprites/spritesmith-main-12.png);
+  background-position: -1210px -848px;
+  width: 105px;
+  height: 105px;
+}
+.Mount_Body_Seahorse-Shade {
+  background-image: url(/static/sprites/spritesmith-main-12.png);
+  background-position: -1210px -954px;
+  width: 105px;
+  height: 105px;
+}
+.Mount_Body_Seahorse-Skeleton {
+  background-image: url(/static/sprites/spritesmith-main-12.png);
+  background-position: -1210px -1060px;
+  width: 105px;
+  height: 105px;
+}
+.Mount_Body_Seahorse-White {
+  background-image: url(/static/sprites/spritesmith-main-12.png);
+  background-position: 0px -1180px;
+  width: 105px;
+  height: 105px;
+}
+.Mount_Body_Seahorse-Zombie {
+  background-image: url(/static/sprites/spritesmith-main-12.png);
+  background-position: -106px -1180px;
+  width: 105px;
+  height: 105px;
+}
+.Mount_Body_Sheep-Base {
+  background-image: url(/static/sprites/spritesmith-main-12.png);
+  background-position: -212px -1180px;
+  width: 105px;
+  height: 105px;
+}
+.Mount_Body_Sheep-CottonCandyBlue {
+  background-image: url(/static/sprites/spritesmith-main-12.png);
+  background-position: -318px -1180px;
+  width: 105px;
+  height: 105px;
+}
+.Mount_Body_Sheep-CottonCandyPink {
+  background-image: url(/static/sprites/spritesmith-main-12.png);
+  background-position: -424px -1180px;
+  width: 105px;
+  height: 105px;
+}
+.Mount_Body_Sheep-Desert {
+  background-image: url(/static/sprites/spritesmith-main-12.png);
+  background-position: -530px -1180px;
+  width: 105px;
+  height: 105px;
+}
+.Mount_Body_Sheep-Golden {
+  background-image: url(/static/sprites/spritesmith-main-12.png);
+  background-position: -636px -1180px;
+  width: 105px;
+  height: 105px;
+}
+.Mount_Body_Sheep-Red {
+  background-image: url(/static/sprites/spritesmith-main-12.png);
+  background-position: -742px -1180px;
+  width: 105px;
+  height: 105px;
+}
+.Mount_Body_Sheep-Shade {
+  background-image: url(/static/sprites/spritesmith-main-12.png);
+  background-position: -848px -1180px;
+  width: 105px;
+  height: 105px;
+}
+.Mount_Body_Sheep-Skeleton {
+  background-image: url(/static/sprites/spritesmith-main-12.png);
+  background-position: -954px -1180px;
+  width: 105px;
+  height: 105px;
+}
+.Mount_Body_Sheep-White {
+  background-image: url(/static/sprites/spritesmith-main-12.png);
+  background-position: -1060px -1180px;
+  width: 105px;
+  height: 105px;
+}
+.Mount_Body_Sheep-Zombie {
+  background-image: url(/static/sprites/spritesmith-main-12.png);
+  background-position: -1166px -1180px;
+  width: 105px;
+  height: 105px;
+}
+.Mount_Body_Slime-Base {
+  background-image: url(/static/sprites/spritesmith-main-12.png);
+  background-position: -1316px 0px;
+  width: 105px;
+  height: 105px;
+}
+.Mount_Body_Slime-CottonCandyBlue {
+  background-image: url(/static/sprites/spritesmith-main-12.png);
+  background-position: -1316px -106px;
+  width: 105px;
+  height: 105px;
+}
+.Mount_Body_Slime-CottonCandyPink {
+  background-image: url(/static/sprites/spritesmith-main-12.png);
+  background-position: -1316px -212px;
+  width: 105px;
+  height: 105px;
+}
+.Mount_Body_Slime-Desert {
+  background-image: url(/static/sprites/spritesmith-main-12.png);
+  background-position: -1316px -318px;
+  width: 105px;
+  height: 105px;
+}
+.Mount_Body_Slime-Golden {
+  background-image: url(/static/sprites/spritesmith-main-12.png);
+  background-position: -1316px -424px;
+  width: 105px;
+  height: 105px;
+}
+.Mount_Body_Slime-Red {
+  background-image: url(/static/sprites/spritesmith-main-12.png);
+  background-position: -1316px -530px;
+  width: 105px;
+  height: 105px;
+}
+.Mount_Body_Slime-Shade {
+  background-image: url(/static/sprites/spritesmith-main-12.png);
+  background-position: -1316px -636px;
+  width: 105px;
+  height: 105px;
+}
+.Mount_Body_Slime-Skeleton {
+  background-image: url(/static/sprites/spritesmith-main-12.png);
+  background-position: -1316px -742px;
+  width: 105px;
+  height: 105px;
+}
+.Mount_Body_Slime-White {
+  background-image: url(/static/sprites/spritesmith-main-12.png);
+  background-position: -1316px -848px;
+  width: 105px;
+  height: 105px;
+}
+.Mount_Body_Slime-Zombie {
+  background-image: url(/static/sprites/spritesmith-main-12.png);
+  background-position: -1316px -954px;
+  width: 105px;
+  height: 105px;
+}
+.Mount_Body_Sloth-Base {
+  background-image: url(/static/sprites/spritesmith-main-12.png);
+  background-position: -1316px -1060px;
+  width: 105px;
+  height: 105px;
+}
+.Mount_Body_Sloth-CottonCandyBlue {
+  background-image: url(/static/sprites/spritesmith-main-12.png);
+  background-position: -1316px -1166px;
+  width: 105px;
+  height: 105px;
+}
+.Mount_Body_Sloth-CottonCandyPink {
+  background-image: url(/static/sprites/spritesmith-main-12.png);
+  background-position: 0px -1286px;
+  width: 105px;
+  height: 105px;
+}
+.Mount_Body_Sloth-Desert {
+  background-image: url(/static/sprites/spritesmith-main-12.png);
+  background-position: -106px -1286px;
+  width: 105px;
+  height: 105px;
+}
+.Mount_Body_Sloth-Golden {
+  background-image: url(/static/sprites/spritesmith-main-12.png);
+  background-position: -212px -1286px;
+  width: 105px;
+  height: 105px;
+}
+.Mount_Body_Sloth-Red {
+  background-image: url(/static/sprites/spritesmith-main-12.png);
+  background-position: -318px -1286px;
+  width: 105px;
+  height: 105px;
+}
+.Mount_Body_Sloth-Shade {
+  background-image: url(/static/sprites/spritesmith-main-12.png);
+  background-position: -424px -1286px;
+  width: 105px;
+  height: 105px;
+}
+.Mount_Body_Sloth-Skeleton {
+  background-image: url(/static/sprites/spritesmith-main-12.png);
+  background-position: -530px -1286px;
+  width: 105px;
+  height: 105px;
+}
+.Mount_Body_Sloth-White {
+  background-image: url(/static/sprites/spritesmith-main-12.png);
+  background-position: -636px -1286px;
+  width: 105px;
+  height: 105px;
+}
+.Mount_Body_Sloth-Zombie {
+  background-image: url(/static/sprites/spritesmith-main-12.png);
+  background-position: -742px -1286px;
+  width: 105px;
+  height: 105px;
+}
+.Mount_Body_Snail-Base {
+  background-image: url(/static/sprites/spritesmith-main-12.png);
+  background-position: -848px -1286px;
+  width: 105px;
+  height: 105px;
+}
+.Mount_Body_Snail-CottonCandyBlue {
+  background-image: url(/static/sprites/spritesmith-main-12.png);
+  background-position: -954px -1286px;
+  width: 105px;
+  height: 105px;
+}
+.Mount_Body_Snail-CottonCandyPink {
+  background-image: url(/static/sprites/spritesmith-main-12.png);
+  background-position: -1060px -1286px;
+  width: 105px;
+  height: 105px;
+}
+.Mount_Body_Snail-Desert {
+  background-image: url(/static/sprites/spritesmith-main-12.png);
+  background-position: -1166px -1286px;
+  width: 105px;
+  height: 105px;
+}
+.Mount_Body_Snail-Golden {
+  background-image: url(/static/sprites/spritesmith-main-12.png);
+  background-position: -1272px -1286px;
+  width: 105px;
+  height: 105px;
+}
+.Mount_Body_Snail-Red {
+  background-image: url(/static/sprites/spritesmith-main-12.png);
+  background-position: -1422px 0px;
+  width: 105px;
+  height: 105px;
+}
+.Mount_Body_Snail-Shade {
+  background-image: url(/static/sprites/spritesmith-main-12.png);
+  background-position: -1422px -106px;
+  width: 105px;
+  height: 105px;
+}
+.Mount_Body_Snail-Skeleton {
+  background-image: url(/static/sprites/spritesmith-main-12.png);
+  background-position: -1422px -212px;
+  width: 105px;
+  height: 105px;
+}
+.Mount_Body_Snail-White {
+  background-image: url(/static/sprites/spritesmith-main-12.png);
+  background-position: -1422px -318px;
+  width: 105px;
+  height: 105px;
+}
+.Mount_Body_Snail-Zombie {
+  background-image: url(/static/sprites/spritesmith-main-12.png);
+  background-position: -1422px -424px;
+  width: 105px;
+  height: 105px;
+}
+.Mount_Body_Snake-Base {
+  background-image: url(/static/sprites/spritesmith-main-12.png);
+  background-position: -1422px -530px;
+  width: 105px;
+  height: 105px;
+}
+.Mount_Body_Snake-CottonCandyBlue {
+  background-image: url(/static/sprites/spritesmith-main-12.png);
+  background-position: -1422px -636px;
+  width: 105px;
+  height: 105px;
+}
+.Mount_Body_Snake-CottonCandyPink {
+  background-image: url(/static/sprites/spritesmith-main-12.png);
+  background-position: -1422px -742px;
+  width: 105px;
+  height: 105px;
+}
+.Mount_Body_Snake-Desert {
+  background-image: url(/static/sprites/spritesmith-main-12.png);
+  background-position: -1422px -848px;
+  width: 105px;
+  height: 105px;
+}
+.Mount_Body_Snake-Golden {
+  background-image: url(/static/sprites/spritesmith-main-12.png);
+  background-position: -1422px -954px;
+  width: 105px;
+  height: 105px;
+}
+.Mount_Body_Snake-Red {
+  background-image: url(/static/sprites/spritesmith-main-12.png);
+  background-position: -1422px -1060px;
+  width: 105px;
+  height: 105px;
+}
+.Mount_Body_Snake-Shade {
+  background-image: url(/static/sprites/spritesmith-main-12.png);
+  background-position: -1422px -1166px;
+  width: 105px;
+  height: 105px;
+}
+.Mount_Body_Snake-Skeleton {
+  background-image: url(/static/sprites/spritesmith-main-12.png);
+  background-position: -1422px -1272px;
+  width: 105px;
+  height: 105px;
+}
+.Mount_Body_Snake-White {
+  background-image: url(/static/sprites/spritesmith-main-12.png);
+  background-position: 0px -1392px;
+  width: 105px;
+  height: 105px;
+}
+.Mount_Body_Snake-Zombie {
+  background-image: url(/static/sprites/spritesmith-main-12.png);
+  background-position: -106px -1392px;
+  width: 105px;
+  height: 105px;
+}
+.Mount_Body_Spider-Base {
+  background-image: url(/static/sprites/spritesmith-main-12.png);
+  background-position: -212px -1392px;
+  width: 105px;
+  height: 105px;
+}
+.Mount_Body_Spider-CottonCandyBlue {
+  background-image: url(/static/sprites/spritesmith-main-12.png);
+  background-position: -318px -1392px;
+  width: 105px;
+  height: 105px;
+}
+.Mount_Body_Spider-CottonCandyPink {
+  background-image: url(/static/sprites/spritesmith-main-12.png);
+  background-position: -424px -1392px;
+  width: 105px;
+  height: 105px;
+}
+.Mount_Body_Spider-Desert {
+  background-image: url(/static/sprites/spritesmith-main-12.png);
+  background-position: -530px -1392px;
+  width: 105px;
+  height: 105px;
+}
+.Mount_Body_Spider-Golden {
+  background-image: url(/static/sprites/spritesmith-main-12.png);
+  background-position: -636px -1392px;
+  width: 105px;
+  height: 105px;
+}
+.Mount_Body_Spider-Red {
+  background-image: url(/static/sprites/spritesmith-main-12.png);
+  background-position: -742px -1392px;
+  width: 105px;
+  height: 105px;
+}
+.Mount_Body_Spider-Shade {
+  background-image: url(/static/sprites/spritesmith-main-12.png);
+  background-position: -848px -1392px;
+  width: 105px;
+  height: 105px;
+}
+.Mount_Body_Spider-Skeleton {
+  background-image: url(/static/sprites/spritesmith-main-12.png);
+  background-position: -954px -1392px;
+  width: 105px;
+  height: 105px;
+}
+.Mount_Body_Spider-White {
+  background-image: url(/static/sprites/spritesmith-main-12.png);
+  background-position: -1060px -1392px;
+  width: 105px;
+  height: 105px;
+}
+.Mount_Body_Spider-Zombie {
+  background-image: url(/static/sprites/spritesmith-main-12.png);
+  background-position: -1166px -1392px;
+  width: 105px;
+  height: 105px;
+}
+.Mount_Body_TRex-Base {
+  background-image: url(/static/sprites/spritesmith-main-12.png);
+  background-position: -408px -272px;
+  width: 135px;
+  height: 135px;
+}
+.Mount_Body_TRex-CottonCandyBlue {
+  background-image: url(/static/sprites/spritesmith-main-12.png);
+  background-position: 0px -408px;
+  width: 135px;
+  height: 135px;
+}
+.Mount_Body_TRex-CottonCandyPink {
+  background-image: url(/static/sprites/spritesmith-main-12.png);
+  background-position: -136px -408px;
+  width: 135px;
+  height: 135px;
+}
+.Mount_Body_TRex-Desert {
+  background-image: url(/static/sprites/spritesmith-main-12.png);
+  background-position: -272px -408px;
+  width: 135px;
+  height: 135px;
+}
+.Mount_Body_TRex-Golden {
+  background-image: url(/static/sprites/spritesmith-main-12.png);
+  background-position: -408px -408px;
+  width: 135px;
+  height: 135px;
+}
+.Mount_Body_TRex-Red {
+  background-image: url(/static/sprites/spritesmith-main-12.png);
+  background-position: -544px 0px;
+  width: 135px;
+  height: 135px;
+}
+.Mount_Body_TRex-Shade {
+  background-image: url(/static/sprites/spritesmith-main-12.png);
+  background-position: -544px -136px;
+  width: 135px;
+  height: 135px;
+}
+.Mount_Body_TRex-Skeleton {
+  background-image: url(/static/sprites/spritesmith-main-12.png);
+  background-position: -544px -272px;
+  width: 135px;
+  height: 135px;
+}
 .Mount_Body_TRex-White {
   background-image: url(/static/sprites/spritesmith-main-12.png);
-  background-position: -272px -272px;
+  background-position: -544px -408px;
   width: 135px;
   height: 135px;
 }
 .Mount_Body_TRex-Zombie {
   background-image: url(/static/sprites/spritesmith-main-12.png);
-  background-position: -408px 0px;
-  width: 135px;
-  height: 135px;
+  background-position: -136px 0px;
+  width: 135px;
+  height: 135px;
+}
+.Mount_Body_TigerCub-Aquatic {
+  background-image: url(/static/sprites/spritesmith-main-12.png);
+  background-position: -1272px -1392px;
+  width: 105px;
+  height: 105px;
+}
+.Mount_Body_TigerCub-Base {
+  background-image: url(/static/sprites/spritesmith-main-12.png);
+  background-position: -1378px -1392px;
+  width: 105px;
+  height: 105px;
+}
+.Mount_Body_TigerCub-CottonCandyBlue {
+  background-image: url(/static/sprites/spritesmith-main-12.png);
+  background-position: -1528px 0px;
+  width: 105px;
+  height: 105px;
+}
+.Mount_Body_TigerCub-CottonCandyPink {
+  background-image: url(/static/sprites/spritesmith-main-12.png);
+  background-position: -1528px -106px;
+  width: 105px;
+  height: 105px;
+}
+.Mount_Body_TigerCub-Cupid {
+  background-image: url(/static/sprites/spritesmith-main-12.png);
+  background-position: -1528px -212px;
+  width: 105px;
+  height: 105px;
+}
+.Mount_Body_TigerCub-Desert {
+  background-image: url(/static/sprites/spritesmith-main-12.png);
+  background-position: -1528px -318px;
+  width: 105px;
+  height: 105px;
+}
+.Mount_Body_TigerCub-Ember {
+  background-image: url(/static/sprites/spritesmith-main-12.png);
+  background-position: -1528px -424px;
+  width: 105px;
+  height: 105px;
+}
+.Mount_Body_TigerCub-Fairy {
+  background-image: url(/static/sprites/spritesmith-main-12.png);
+  background-position: -1528px -530px;
+  width: 105px;
+  height: 105px;
+}
+.Mount_Body_TigerCub-Floral {
+  background-image: url(/static/sprites/spritesmith-main-12.png);
+  background-position: -1528px -636px;
+  width: 105px;
+  height: 105px;
+}
+.Mount_Body_TigerCub-Ghost {
+  background-image: url(/static/sprites/spritesmith-main-12.png);
+  background-position: -1528px -742px;
+  width: 105px;
+  height: 105px;
+}
+.Mount_Body_TigerCub-Golden {
+  background-image: url(/static/sprites/spritesmith-main-12.png);
+  background-position: -1528px -848px;
+  width: 105px;
+  height: 105px;
+}
+.Mount_Body_TigerCub-Holly {
+  background-image: url(/static/sprites/spritesmith-main-12.png);
+  background-position: -1528px -954px;
+  width: 105px;
+  height: 105px;
+}
+.Mount_Body_TigerCub-Peppermint {
+  background-image: url(/static/sprites/spritesmith-main-12.png);
+  background-position: -1528px -1060px;
+  width: 105px;
+  height: 105px;
+}
+.Mount_Body_TigerCub-Red {
+  background-image: url(/static/sprites/spritesmith-main-12.png);
+  background-position: -1528px -1166px;
+  width: 105px;
+  height: 105px;
+}
+.Mount_Body_TigerCub-RoyalPurple {
+  background-image: url(/static/sprites/spritesmith-main-12.png);
+  background-position: -1528px -1272px;
+  width: 105px;
+  height: 105px;
+}
+.Mount_Body_TigerCub-Shade {
+  background-image: url(/static/sprites/spritesmith-main-12.png);
+  background-position: -1528px -1378px;
+  width: 105px;
+  height: 105px;
+}
+.Mount_Body_TigerCub-Shimmer {
+  background-image: url(/static/sprites/spritesmith-main-12.png);
+  background-position: 0px -1498px;
+  width: 105px;
+  height: 105px;
+}
+.Mount_Body_TigerCub-Skeleton {
+  background-image: url(/static/sprites/spritesmith-main-12.png);
+  background-position: -106px -1498px;
+  width: 105px;
+  height: 105px;
+}
+.Mount_Body_TigerCub-Spooky {
+  background-image: url(/static/sprites/spritesmith-main-12.png);
+  background-position: -212px -1498px;
+  width: 105px;
+  height: 105px;
+}
+.Mount_Body_TigerCub-Thunderstorm {
+  background-image: url(/static/sprites/spritesmith-main-12.png);
+  background-position: -318px -1498px;
+  width: 105px;
+  height: 105px;
+}
+.Mount_Body_TigerCub-White {
+  background-image: url(/static/sprites/spritesmith-main-12.png);
+  background-position: -424px -1498px;
+  width: 105px;
+  height: 105px;
+}
+.Mount_Body_TigerCub-Zombie {
+  background-image: url(/static/sprites/spritesmith-main-12.png);
+  background-position: -530px -1498px;
+  width: 105px;
+  height: 105px;
+}
+.Mount_Body_Treeling-Base {
+  background-image: url(/static/sprites/spritesmith-main-12.png);
+  background-position: -636px -1498px;
+  width: 105px;
+  height: 105px;
 }
 .Mount_Body_Treeling-CottonCandyBlue {
   background-image: url(/static/sprites/spritesmith-main-12.png);
-  background-position: 0px -931px;
+  background-position: -742px -1498px;
   width: 105px;
   height: 105px;
 }
 .Mount_Body_Treeling-CottonCandyPink {
   background-image: url(/static/sprites/spritesmith-main-12.png);
-  background-position: -530px -1143px;
->>>>>>> cb825106
-  width: 105px;
-  height: 105px;
-}
-.Mount_Body_Octopus-CottonCandyPink {
-  background-image: url(/static/sprites/spritesmith-main-12.png);
-<<<<<<< HEAD
-  background-position: -1210px -636px;
-=======
-  background-position: -106px -931px;
->>>>>>> cb825106
-  width: 105px;
-  height: 105px;
-}
-.Mount_Body_Octopus-Desert {
-  background-image: url(/static/sprites/spritesmith-main-12.png);
-<<<<<<< HEAD
-  background-position: -424px -1074px;
-=======
-  background-position: -1028px -212px;
->>>>>>> cb825106
-  width: 105px;
-  height: 105px;
-}
-.Mount_Body_Octopus-Golden {
-  background-image: url(/static/sprites/spritesmith-main-12.png);
-<<<<<<< HEAD
-  background-position: -530px -1074px;
-=======
-  background-position: -1028px -318px;
->>>>>>> cb825106
-  width: 105px;
-  height: 105px;
-}
-.Mount_Body_Octopus-Red {
-  background-image: url(/static/sprites/spritesmith-main-12.png);
-<<<<<<< HEAD
-  background-position: -636px -1074px;
-=======
-  background-position: -1028px -424px;
->>>>>>> cb825106
-  width: 105px;
-  height: 105px;
-}
-.Mount_Body_Octopus-Shade {
-  background-image: url(/static/sprites/spritesmith-main-12.png);
-<<<<<<< HEAD
-  background-position: -742px -1074px;
-=======
-  background-position: -1028px -530px;
->>>>>>> cb825106
-  width: 105px;
-  height: 105px;
-}
-.Mount_Body_Octopus-Skeleton {
-  background-image: url(/static/sprites/spritesmith-main-12.png);
-<<<<<<< HEAD
-  background-position: -848px -1074px;
-=======
-  background-position: -1028px -636px;
->>>>>>> cb825106
-  width: 105px;
-  height: 105px;
-}
-.Mount_Body_Octopus-White {
-  background-image: url(/static/sprites/spritesmith-main-12.png);
-<<<<<<< HEAD
-  background-position: -954px -1074px;
-=======
-  background-position: -1028px -742px;
->>>>>>> cb825106
-  width: 105px;
-  height: 105px;
-}
-.Mount_Body_Octopus-Zombie {
-  background-image: url(/static/sprites/spritesmith-main-12.png);
-<<<<<<< HEAD
-  background-position: -1060px -1074px;
-=======
-  background-position: -212px -931px;
->>>>>>> cb825106
-  width: 105px;
-  height: 105px;
-}
-.Mount_Body_Orca-Base {
-  background-image: url(/static/sprites/spritesmith-main-12.png);
-<<<<<<< HEAD
-  background-position: -1210px 0px;
-=======
-  background-position: -318px -931px;
->>>>>>> cb825106
-  width: 105px;
-  height: 105px;
-}
-.Mount_Body_Owl-Base {
-  background-image: url(/static/sprites/spritesmith-main-12.png);
-<<<<<<< HEAD
-  background-position: -1210px -106px;
-=======
-  background-position: -424px -931px;
->>>>>>> cb825106
-  width: 105px;
-  height: 105px;
-}
-.Mount_Body_Owl-CottonCandyBlue {
-  background-image: url(/static/sprites/spritesmith-main-12.png);
-<<<<<<< HEAD
+  background-position: -848px -1498px;
+  width: 105px;
+  height: 105px;
+}
+.Mount_Body_Treeling-Desert {
+  background-image: url(/static/sprites/spritesmith-main-12.png);
+  background-position: -954px -1498px;
+  width: 105px;
+  height: 105px;
+}
+.Mount_Body_Treeling-Golden {
+  background-image: url(/static/sprites/spritesmith-main-12.png);
+  background-position: -1060px -1498px;
+  width: 105px;
+  height: 105px;
+}
+.Mount_Body_Treeling-Red {
+  background-image: url(/static/sprites/spritesmith-main-12.png);
+  background-position: -1166px -1498px;
+  width: 105px;
+  height: 105px;
+}
+.Mount_Body_Treeling-Shade {
+  background-image: url(/static/sprites/spritesmith-main-12.png);
+  background-position: -1272px -1498px;
+  width: 105px;
+  height: 105px;
+}
+.Mount_Body_Treeling-Skeleton {
+  background-image: url(/static/sprites/spritesmith-main-12.png);
+  background-position: -1378px -1498px;
+  width: 105px;
+  height: 105px;
+}
+.Mount_Body_Treeling-White {
+  background-image: url(/static/sprites/spritesmith-main-12.png);
+  background-position: -1484px -1498px;
+  width: 105px;
+  height: 105px;
+}
+.Mount_Body_Treeling-Zombie {
+  background-image: url(/static/sprites/spritesmith-main-12.png);
   background-position: -1634px 0px;
-=======
-  background-position: -530px -931px;
->>>>>>> cb825106
-  width: 105px;
-  height: 105px;
-}
-.Mount_Body_Owl-CottonCandyPink {
-  background-image: url(/static/sprites/spritesmith-main-12.png);
-<<<<<<< HEAD
-  background-position: -1634px -106px;
-=======
-  background-position: -636px -931px;
->>>>>>> cb825106
-  width: 105px;
-  height: 105px;
-}
-.Mount_Body_Owl-Desert {
-  background-image: url(/static/sprites/spritesmith-main-12.png);
-<<<<<<< HEAD
-  background-position: -1634px -212px;
-=======
-  background-position: -742px -931px;
->>>>>>> cb825106
-  width: 105px;
-  height: 105px;
-}
-.Mount_Body_Owl-Golden {
-  background-image: url(/static/sprites/spritesmith-main-12.png);
-<<<<<<< HEAD
-  background-position: -1634px -318px;
-=======
-  background-position: -848px -931px;
->>>>>>> cb825106
-  width: 105px;
-  height: 105px;
-}
-.Mount_Body_Owl-Red {
-  background-image: url(/static/sprites/spritesmith-main-12.png);
-<<<<<<< HEAD
-  background-position: -1634px -424px;
-=======
-  background-position: -954px -931px;
->>>>>>> cb825106
-  width: 105px;
-  height: 105px;
-}
-.Mount_Body_Owl-Shade {
-  background-image: url(/static/sprites/spritesmith-main-12.png);
-<<<<<<< HEAD
-  background-position: -1634px -530px;
-=======
-  background-position: -1134px 0px;
->>>>>>> cb825106
-  width: 105px;
-  height: 105px;
-}
-.Mount_Body_Owl-Skeleton {
-  background-image: url(/static/sprites/spritesmith-main-12.png);
-<<<<<<< HEAD
-  background-position: -1634px -636px;
-=======
-  background-position: -1134px -106px;
->>>>>>> cb825106
-  width: 105px;
-  height: 105px;
-}
-.Mount_Body_Owl-White {
-  background-image: url(/static/sprites/spritesmith-main-12.png);
-<<<<<<< HEAD
-  background-position: -1634px -742px;
-=======
-  background-position: -1134px -212px;
->>>>>>> cb825106
-  width: 105px;
-  height: 105px;
-}
-.Mount_Body_Owl-Zombie {
-  background-image: url(/static/sprites/spritesmith-main-12.png);
-<<<<<<< HEAD
-  background-position: -1634px -848px;
-=======
-  background-position: -1134px -318px;
->>>>>>> cb825106
-  width: 105px;
-  height: 105px;
-}
-.Mount_Body_PandaCub-Aquatic {
-  background-image: url(/static/sprites/spritesmith-main-12.png);
-<<<<<<< HEAD
-  background-position: -1634px -954px;
-=======
-  background-position: -1134px -424px;
->>>>>>> cb825106
-  width: 105px;
-  height: 105px;
-}
-.Mount_Body_PandaCub-Base {
-  background-image: url(/static/sprites/spritesmith-main-12.png);
-<<<<<<< HEAD
-  background-position: -106px -544px;
-=======
-  background-position: -1134px -530px;
->>>>>>> cb825106
-  width: 105px;
-  height: 105px;
-}
-.Mount_Body_PandaCub-CottonCandyBlue {
-  background-image: url(/static/sprites/spritesmith-main-12.png);
-<<<<<<< HEAD
-  background-position: -212px -544px;
-=======
-  background-position: -1452px -318px;
->>>>>>> cb825106
-  width: 105px;
-  height: 105px;
-}
-.Mount_Body_PandaCub-CottonCandyPink {
-  background-image: url(/static/sprites/spritesmith-main-12.png);
-<<<<<<< HEAD
-  background-position: -318px -544px;
-=======
-  background-position: -1452px -424px;
->>>>>>> cb825106
-  width: 105px;
-  height: 105px;
-}
-.Mount_Body_PandaCub-Cupid {
-  background-image: url(/static/sprites/spritesmith-main-12.png);
-<<<<<<< HEAD
-  background-position: -424px -544px;
-=======
-  background-position: -1452px -530px;
->>>>>>> cb825106
-  width: 105px;
-  height: 105px;
-}
-.Mount_Body_PandaCub-Desert {
-  background-image: url(/static/sprites/spritesmith-main-12.png);
-<<<<<<< HEAD
-  background-position: -530px -544px;
-=======
-  background-position: -1452px -636px;
->>>>>>> cb825106
-  width: 105px;
-  height: 105px;
-}
-.Mount_Body_PandaCub-Ember {
-  background-image: url(/static/sprites/spritesmith-main-12.png);
-<<<<<<< HEAD
-  background-position: -680px 0px;
-=======
-  background-position: -1452px -742px;
->>>>>>> cb825106
-  width: 105px;
-  height: 105px;
-}
-.Mount_Body_PandaCub-Fairy {
-  background-image: url(/static/sprites/spritesmith-main-12.png);
-<<<<<<< HEAD
-  background-position: -680px -106px;
-=======
-  background-position: -1452px -848px;
->>>>>>> cb825106
-  width: 105px;
-  height: 105px;
-}
-.Mount_Body_PandaCub-Floral {
-  background-image: url(/static/sprites/spritesmith-main-12.png);
-<<<<<<< HEAD
-  background-position: -680px -212px;
-=======
-  background-position: -1452px -954px;
->>>>>>> cb825106
-  width: 105px;
-  height: 105px;
-}
-.Mount_Body_PandaCub-Ghost {
-  background-image: url(/static/sprites/spritesmith-main-12.png);
-<<<<<<< HEAD
-  background-position: -680px -318px;
-=======
-  background-position: -1452px -1060px;
->>>>>>> cb825106
-  width: 105px;
-  height: 105px;
-}
-.Mount_Body_PandaCub-Golden {
-  background-image: url(/static/sprites/spritesmith-main-12.png);
-<<<<<<< HEAD
-  background-position: -680px -424px;
-=======
-  background-position: -1452px -1166px;
->>>>>>> cb825106
-  width: 105px;
-  height: 105px;
-}
-.Mount_Body_PandaCub-Holly {
-  background-image: url(/static/sprites/spritesmith-main-12.png);
-<<<<<<< HEAD
-  background-position: -680px -530px;
-=======
-  background-position: 0px -1355px;
->>>>>>> cb825106
-  width: 105px;
-  height: 105px;
-}
-.Mount_Body_PandaCub-Peppermint {
-  background-image: url(/static/sprites/spritesmith-main-12.png);
-<<<<<<< HEAD
-  background-position: 0px -650px;
-=======
-  background-position: -1664px -106px;
->>>>>>> cb825106
-  width: 105px;
-  height: 105px;
-}
-.Mount_Body_PandaCub-Red {
-  background-image: url(/static/sprites/spritesmith-main-12.png);
-<<<<<<< HEAD
-  background-position: -106px -650px;
-=======
-  background-position: -1664px -212px;
->>>>>>> cb825106
-  width: 105px;
-  height: 105px;
-}
-.Mount_Body_PandaCub-RoyalPurple {
-  background-image: url(/static/sprites/spritesmith-main-12.png);
-<<<<<<< HEAD
-  background-position: -212px -650px;
-=======
-  background-position: -1664px -318px;
->>>>>>> cb825106
-  width: 105px;
-  height: 105px;
-}
-.Mount_Body_PandaCub-Shade {
-  background-image: url(/static/sprites/spritesmith-main-12.png);
-<<<<<<< HEAD
-  background-position: -318px -650px;
-=======
-  background-position: -1664px -424px;
->>>>>>> cb825106
-  width: 105px;
-  height: 105px;
-}
-.Mount_Body_PandaCub-Shimmer {
-  background-image: url(/static/sprites/spritesmith-main-12.png);
-<<<<<<< HEAD
-  background-position: -424px -650px;
-=======
-  background-position: -1664px -530px;
->>>>>>> cb825106
-  width: 105px;
-  height: 105px;
-}
-.Mount_Body_PandaCub-Skeleton {
-  background-image: url(/static/sprites/spritesmith-main-12.png);
-<<<<<<< HEAD
-  background-position: -530px -650px;
-=======
-  background-position: -1664px -636px;
->>>>>>> cb825106
-  width: 105px;
-  height: 105px;
-}
-.Mount_Body_PandaCub-Spooky {
-  background-image: url(/static/sprites/spritesmith-main-12.png);
-<<<<<<< HEAD
-  background-position: -636px -650px;
-=======
-  background-position: -1664px -742px;
->>>>>>> cb825106
-  width: 105px;
-  height: 105px;
-}
-.Mount_Body_PandaCub-Thunderstorm {
-  background-image: url(/static/sprites/spritesmith-main-12.png);
-<<<<<<< HEAD
-  background-position: -786px 0px;
-=======
-  background-position: -1664px -848px;
->>>>>>> cb825106
-  width: 105px;
-  height: 105px;
-}
-.Mount_Body_PandaCub-White {
-  background-image: url(/static/sprites/spritesmith-main-12.png);
-<<<<<<< HEAD
-  background-position: -786px -106px;
-=======
-  background-position: -1664px -954px;
->>>>>>> cb825106
-  width: 105px;
-  height: 105px;
-}
-.Mount_Body_PandaCub-Zombie {
-  background-image: url(/static/sprites/spritesmith-main-12.png);
-<<<<<<< HEAD
-  background-position: -786px -212px;
-=======
-  background-position: -1664px -1060px;
->>>>>>> cb825106
-  width: 105px;
-  height: 105px;
-}
-.Mount_Body_Parrot-Base {
-  background-image: url(/static/sprites/spritesmith-main-12.png);
-<<<<<<< HEAD
-  background-position: -786px -318px;
-=======
-  background-position: -318px -816px;
->>>>>>> cb825106
-  width: 105px;
-  height: 105px;
-}
-.Mount_Body_Parrot-CottonCandyBlue {
-  background-image: url(/static/sprites/spritesmith-main-12.png);
-<<<<<<< HEAD
-  background-position: -786px -424px;
-=======
-  background-position: -424px -816px;
->>>>>>> cb825106
-  width: 105px;
-  height: 105px;
-}
-.Mount_Body_Parrot-CottonCandyPink {
-  background-image: url(/static/sprites/spritesmith-main-12.png);
-<<<<<<< HEAD
-  background-position: -786px -530px;
-=======
-  background-position: -530px -816px;
->>>>>>> cb825106
-  width: 105px;
-  height: 105px;
-}
-.Mount_Body_Parrot-Desert {
-  background-image: url(/static/sprites/spritesmith-main-12.png);
-<<<<<<< HEAD
-  background-position: -786px -636px;
-=======
-  background-position: -636px -816px;
->>>>>>> cb825106
-  width: 105px;
-  height: 105px;
-}
-.Mount_Body_Parrot-Golden {
-  background-image: url(/static/sprites/spritesmith-main-12.png);
-<<<<<<< HEAD
-  background-position: 0px -756px;
-=======
-  background-position: -742px -816px;
->>>>>>> cb825106
-  width: 105px;
-  height: 105px;
-}
-.Mount_Body_Parrot-Red {
-  background-image: url(/static/sprites/spritesmith-main-12.png);
-<<<<<<< HEAD
-  background-position: -106px -756px;
-=======
-  background-position: -848px -816px;
->>>>>>> cb825106
-  width: 105px;
-  height: 105px;
-}
-.Mount_Body_Parrot-Shade {
-  background-image: url(/static/sprites/spritesmith-main-12.png);
-<<<<<<< HEAD
-  background-position: -212px -756px;
-=======
-  background-position: -1028px 0px;
->>>>>>> cb825106
-  width: 105px;
-  height: 105px;
-}
-.Mount_Body_Parrot-Skeleton {
-  background-image: url(/static/sprites/spritesmith-main-12.png);
-<<<<<<< HEAD
-  background-position: -318px -756px;
-=======
-  background-position: -1028px -106px;
->>>>>>> cb825106
-  width: 105px;
-  height: 105px;
-}
-.Mount_Body_Parrot-White {
-  background-image: url(/static/sprites/spritesmith-main-12.png);
-  background-position: -424px -756px;
-  width: 105px;
-  height: 105px;
-}
-.Mount_Body_Parrot-Zombie {
-  background-image: url(/static/sprites/spritesmith-main-12.png);
-  background-position: -530px -756px;
-  width: 105px;
-  height: 105px;
-}
-.Mount_Body_Peacock-Base {
-  background-image: url(/static/sprites/spritesmith-main-12.png);
-  background-position: -636px -756px;
-  width: 105px;
-  height: 105px;
-}
-.Mount_Body_Peacock-CottonCandyBlue {
-  background-image: url(/static/sprites/spritesmith-main-12.png);
-  background-position: -742px -756px;
-  width: 105px;
-  height: 105px;
-}
-.Mount_Body_Peacock-CottonCandyPink {
-  background-image: url(/static/sprites/spritesmith-main-12.png);
-  background-position: -892px 0px;
-  width: 105px;
-  height: 105px;
-}
-.Mount_Body_Peacock-Desert {
-  background-image: url(/static/sprites/spritesmith-main-12.png);
-  background-position: -892px -106px;
-  width: 105px;
-  height: 105px;
-}
-.Mount_Body_Peacock-Golden {
-  background-image: url(/static/sprites/spritesmith-main-12.png);
-  background-position: -892px -212px;
-  width: 105px;
-  height: 105px;
-}
-.Mount_Body_Peacock-Red {
-  background-image: url(/static/sprites/spritesmith-main-12.png);
-  background-position: -892px -318px;
-  width: 105px;
-  height: 105px;
-}
-.Mount_Body_Peacock-Shade {
-  background-image: url(/static/sprites/spritesmith-main-12.png);
-  background-position: -892px -424px;
-  width: 105px;
-  height: 105px;
-}
-.Mount_Body_Peacock-Skeleton {
-  background-image: url(/static/sprites/spritesmith-main-12.png);
-  background-position: -892px -530px;
-  width: 105px;
-  height: 105px;
-}
-.Mount_Body_Peacock-White {
-  background-image: url(/static/sprites/spritesmith-main-12.png);
-  background-position: -892px -636px;
-  width: 105px;
-  height: 105px;
-}
-.Mount_Body_Peacock-Zombie {
-  background-image: url(/static/sprites/spritesmith-main-12.png);
-  background-position: -892px -742px;
-  width: 105px;
-  height: 105px;
-}
-.Mount_Body_Penguin-Base {
-  background-image: url(/static/sprites/spritesmith-main-12.png);
-  background-position: 0px -862px;
-  width: 105px;
-  height: 105px;
-}
-.Mount_Body_Penguin-CottonCandyBlue {
-  background-image: url(/static/sprites/spritesmith-main-12.png);
-  background-position: -106px -862px;
-  width: 105px;
-  height: 105px;
-}
-.Mount_Body_Penguin-CottonCandyPink {
-  background-image: url(/static/sprites/spritesmith-main-12.png);
-  background-position: -212px -862px;
-  width: 105px;
-  height: 105px;
-}
-.Mount_Body_Penguin-Desert {
-  background-image: url(/static/sprites/spritesmith-main-12.png);
-  background-position: -318px -862px;
-  width: 105px;
-  height: 105px;
-}
-.Mount_Body_Penguin-Golden {
-  background-image: url(/static/sprites/spritesmith-main-12.png);
-  background-position: -424px -862px;
-  width: 105px;
-  height: 105px;
-}
-.Mount_Body_Penguin-Red {
-  background-image: url(/static/sprites/spritesmith-main-12.png);
-  background-position: -530px -862px;
-  width: 105px;
-  height: 105px;
-}
-.Mount_Body_Penguin-Shade {
-  background-image: url(/static/sprites/spritesmith-main-12.png);
-  background-position: -636px -862px;
-  width: 105px;
-  height: 105px;
-}
-.Mount_Body_Penguin-Skeleton {
-  background-image: url(/static/sprites/spritesmith-main-12.png);
-  background-position: -742px -862px;
-  width: 105px;
-  height: 105px;
-}
-.Mount_Body_Penguin-White {
-  background-image: url(/static/sprites/spritesmith-main-12.png);
-  background-position: -848px -862px;
-  width: 105px;
-  height: 105px;
-}
-.Mount_Body_Penguin-Zombie {
-  background-image: url(/static/sprites/spritesmith-main-12.png);
-  background-position: -998px 0px;
-  width: 105px;
-  height: 105px;
-}
-.Mount_Body_Phoenix-Base {
-  background-image: url(/static/sprites/spritesmith-main-12.png);
-<<<<<<< HEAD
-  background-position: -998px -106px;
-=======
-  background-position: -1134px -636px;
->>>>>>> cb825106
-  width: 105px;
-  height: 105px;
-}
-.Mount_Body_Rat-Base {
-  background-image: url(/static/sprites/spritesmith-main-12.png);
-<<<<<<< HEAD
-  background-position: -998px -212px;
-=======
-  background-position: -1134px -742px;
->>>>>>> cb825106
-  width: 105px;
-  height: 105px;
-}
-.Mount_Body_Rat-CottonCandyBlue {
-  background-image: url(/static/sprites/spritesmith-main-12.png);
-<<<<<<< HEAD
-  background-position: -998px -318px;
-=======
-  background-position: -1134px -848px;
->>>>>>> cb825106
-  width: 105px;
-  height: 105px;
-}
-.Mount_Body_Rat-CottonCandyPink {
-  background-image: url(/static/sprites/spritesmith-main-12.png);
-<<<<<<< HEAD
-  background-position: -998px -424px;
-=======
-  background-position: 0px -1037px;
->>>>>>> cb825106
-  width: 105px;
-  height: 105px;
-}
-.Mount_Body_Rat-Desert {
-  background-image: url(/static/sprites/spritesmith-main-12.png);
-<<<<<<< HEAD
-  background-position: -998px -530px;
-=======
-  background-position: -106px -1037px;
->>>>>>> cb825106
-  width: 105px;
-  height: 105px;
-}
-.Mount_Body_Rat-Golden {
-  background-image: url(/static/sprites/spritesmith-main-12.png);
-<<<<<<< HEAD
-  background-position: -998px -636px;
-=======
-  background-position: -212px -1037px;
->>>>>>> cb825106
-  width: 105px;
-  height: 105px;
-}
-.Mount_Body_Rat-Red {
-  background-image: url(/static/sprites/spritesmith-main-12.png);
-<<<<<<< HEAD
-  background-position: -998px -742px;
-=======
-  background-position: -318px -1037px;
->>>>>>> cb825106
-  width: 105px;
-  height: 105px;
-}
-.Mount_Body_Rat-Shade {
-  background-image: url(/static/sprites/spritesmith-main-12.png);
-<<<<<<< HEAD
-  background-position: -998px -848px;
-=======
-  background-position: -424px -1037px;
->>>>>>> cb825106
-  width: 105px;
-  height: 105px;
-}
-.Mount_Body_Rat-Skeleton {
-  background-image: url(/static/sprites/spritesmith-main-12.png);
-<<<<<<< HEAD
-  background-position: 0px -968px;
-=======
-  background-position: -530px -1037px;
->>>>>>> cb825106
-  width: 105px;
-  height: 105px;
-}
-.Mount_Body_Rat-White {
-  background-image: url(/static/sprites/spritesmith-main-12.png);
-<<<<<<< HEAD
-  background-position: -106px -968px;
-=======
-  background-position: -636px -1037px;
->>>>>>> cb825106
-  width: 105px;
-  height: 105px;
-}
-.Mount_Body_Rat-Zombie {
-  background-image: url(/static/sprites/spritesmith-main-12.png);
-<<<<<<< HEAD
-  background-position: -212px -968px;
-=======
-  background-position: -742px -1037px;
->>>>>>> cb825106
-  width: 105px;
-  height: 105px;
-}
-.Mount_Body_Rock-Base {
-  background-image: url(/static/sprites/spritesmith-main-12.png);
-<<<<<<< HEAD
-  background-position: -318px -968px;
-=======
-  background-position: -848px -1037px;
->>>>>>> cb825106
-  width: 105px;
-  height: 105px;
-}
-.Mount_Body_Rock-CottonCandyBlue {
-  background-image: url(/static/sprites/spritesmith-main-12.png);
-<<<<<<< HEAD
-  background-position: -424px -968px;
-=======
-  background-position: -954px -1037px;
->>>>>>> cb825106
-  width: 105px;
-  height: 105px;
-}
-.Mount_Body_Rock-CottonCandyPink {
-  background-image: url(/static/sprites/spritesmith-main-12.png);
-<<<<<<< HEAD
-  background-position: -530px -968px;
-=======
-  background-position: -1060px -1037px;
->>>>>>> cb825106
-  width: 105px;
-  height: 105px;
-}
-.Mount_Body_Rock-Desert {
-  background-image: url(/static/sprites/spritesmith-main-12.png);
-<<<<<<< HEAD
-  background-position: -636px -968px;
-=======
-  background-position: -1240px 0px;
->>>>>>> cb825106
-  width: 105px;
-  height: 105px;
-}
-.Mount_Body_Rock-Golden {
-  background-image: url(/static/sprites/spritesmith-main-12.png);
-<<<<<<< HEAD
-  background-position: -742px -968px;
-=======
-  background-position: -1240px -106px;
->>>>>>> cb825106
-  width: 105px;
-  height: 105px;
-}
-.Mount_Body_Rock-Red {
-  background-image: url(/static/sprites/spritesmith-main-12.png);
-<<<<<<< HEAD
-  background-position: -848px -968px;
-=======
-  background-position: -1240px -212px;
->>>>>>> cb825106
-  width: 105px;
-  height: 105px;
-}
-.Mount_Body_Rock-Shade {
-  background-image: url(/static/sprites/spritesmith-main-12.png);
-<<<<<<< HEAD
-  background-position: -954px -968px;
-=======
-  background-position: -1240px -318px;
->>>>>>> cb825106
-  width: 105px;
-  height: 105px;
-}
-.Mount_Body_Rock-Skeleton {
-  background-image: url(/static/sprites/spritesmith-main-12.png);
-<<<<<<< HEAD
-  background-position: -1104px 0px;
-=======
-  background-position: -1240px -424px;
->>>>>>> cb825106
-  width: 105px;
-  height: 105px;
-}
-.Mount_Body_Rock-White {
-  background-image: url(/static/sprites/spritesmith-main-12.png);
-<<<<<<< HEAD
-  background-position: -1104px -106px;
-=======
-  background-position: -1240px -530px;
->>>>>>> cb825106
-  width: 105px;
-  height: 105px;
-}
-.Mount_Body_Rock-Zombie {
-  background-image: url(/static/sprites/spritesmith-main-12.png);
-<<<<<<< HEAD
-  background-position: -1104px -212px;
-=======
-  background-position: -1240px -636px;
->>>>>>> cb825106
-  width: 105px;
-  height: 105px;
-}
-.Mount_Body_Rooster-Base {
-  background-image: url(/static/sprites/spritesmith-main-12.png);
-<<<<<<< HEAD
-  background-position: -1104px -318px;
-=======
-  background-position: -1240px -742px;
->>>>>>> cb825106
-  width: 105px;
-  height: 105px;
-}
-.Mount_Body_Rooster-CottonCandyBlue {
-  background-image: url(/static/sprites/spritesmith-main-12.png);
-<<<<<<< HEAD
-  background-position: -1104px -424px;
-=======
-  background-position: -1240px -848px;
->>>>>>> cb825106
-  width: 105px;
-  height: 105px;
-}
-.Mount_Body_Rooster-CottonCandyPink {
-  background-image: url(/static/sprites/spritesmith-main-12.png);
-<<<<<<< HEAD
-  background-position: -1104px -530px;
-=======
-  background-position: -1240px -954px;
->>>>>>> cb825106
-  width: 105px;
-  height: 105px;
-}
-.Mount_Body_Rooster-Desert {
-  background-image: url(/static/sprites/spritesmith-main-12.png);
-<<<<<<< HEAD
-  background-position: -1104px -636px;
-=======
-  background-position: 0px -1143px;
->>>>>>> cb825106
-  width: 105px;
-  height: 105px;
-}
-.Mount_Body_Rooster-Golden {
-  background-image: url(/static/sprites/spritesmith-main-12.png);
-<<<<<<< HEAD
-  background-position: -1104px -742px;
-=======
-  background-position: -106px -1143px;
->>>>>>> cb825106
-  width: 105px;
-  height: 105px;
-}
-.Mount_Body_Rooster-Red {
-  background-image: url(/static/sprites/spritesmith-main-12.png);
-<<<<<<< HEAD
-  background-position: -1104px -848px;
-=======
-  background-position: -212px -1143px;
->>>>>>> cb825106
-  width: 105px;
-  height: 105px;
-}
-.Mount_Body_Rooster-Shade {
-  background-image: url(/static/sprites/spritesmith-main-12.png);
-<<<<<<< HEAD
-  background-position: -1104px -954px;
-=======
-  background-position: -318px -1143px;
->>>>>>> cb825106
-  width: 105px;
-  height: 105px;
-}
-.Mount_Body_Rooster-Skeleton {
-  background-image: url(/static/sprites/spritesmith-main-12.png);
-<<<<<<< HEAD
-  background-position: 0px -1074px;
-=======
-  background-position: -424px -1143px;
->>>>>>> cb825106
-  width: 105px;
-  height: 105px;
-}
-.Mount_Body_Rooster-White {
-  background-image: url(/static/sprites/spritesmith-main-12.png);
-<<<<<<< HEAD
-  background-position: -106px -1074px;
-=======
-  background-position: -212px -816px;
->>>>>>> cb825106
-  width: 105px;
-  height: 105px;
-}
-.Mount_Body_Rooster-Zombie {
-  background-image: url(/static/sprites/spritesmith-main-12.png);
-<<<<<<< HEAD
-  background-position: -212px -1074px;
-=======
-  background-position: -636px -1143px;
->>>>>>> cb825106
-  width: 105px;
-  height: 105px;
-}
-.Mount_Body_Sabretooth-Base {
-  background-image: url(/static/sprites/spritesmith-main-12.png);
-  background-position: -408px -136px;
-  width: 135px;
-  height: 135px;
-}
-.Mount_Body_Sabretooth-CottonCandyBlue {
-  background-image: url(/static/sprites/spritesmith-main-12.png);
-  background-position: 0px -136px;
-  width: 135px;
-  height: 135px;
-}
-.Mount_Body_Sabretooth-CottonCandyPink {
-  background-image: url(/static/sprites/spritesmith-main-12.png);
-  background-position: -136px -136px;
-  width: 135px;
-  height: 135px;
-}
-.Mount_Body_Sabretooth-Desert {
-  background-image: url(/static/sprites/spritesmith-main-12.png);
-  background-position: -272px 0px;
-  width: 135px;
-  height: 135px;
-}
-.Mount_Body_Sabretooth-Golden {
-  background-image: url(/static/sprites/spritesmith-main-12.png);
-  background-position: -272px -136px;
-  width: 135px;
-  height: 135px;
-}
-.Mount_Body_Sabretooth-Red {
-  background-image: url(/static/sprites/spritesmith-main-12.png);
-  background-position: 0px -272px;
-  width: 135px;
-  height: 135px;
-}
-.Mount_Body_Sabretooth-Shade {
-  background-image: url(/static/sprites/spritesmith-main-12.png);
-<<<<<<< HEAD
-  background-position: -136px -272px;
-  width: 135px;
-  height: 135px;
-}
-.Mount_Body_Sabretooth-Skeleton {
-  background-image: url(/static/sprites/spritesmith-main-12.png);
-  background-position: -272px -272px;
-  width: 135px;
-  height: 135px;
-}
-.Mount_Body_Sabretooth-White {
-  background-image: url(/static/sprites/spritesmith-main-12.png);
-  background-position: -408px 0px;
-  width: 135px;
-  height: 135px;
-}
-.Mount_Body_Sabretooth-Zombie {
-  background-image: url(/static/sprites/spritesmith-main-12.png);
-  background-position: 0px 0px;
-  width: 135px;
-  height: 135px;
-}
-.Mount_Body_Seahorse-Base {
-  background-image: url(/static/sprites/spritesmith-main-12.png);
-  background-position: -1210px -212px;
-=======
-  background-position: -742px -1143px;
->>>>>>> cb825106
-  width: 105px;
-  height: 105px;
-}
-.Mount_Body_Seahorse-CottonCandyBlue {
-  background-image: url(/static/sprites/spritesmith-main-12.png);
-<<<<<<< HEAD
-  background-position: -1210px -318px;
-=======
-  background-position: -848px -1143px;
->>>>>>> cb825106
-  width: 105px;
-  height: 105px;
-}
-.Mount_Body_Seahorse-CottonCandyPink {
-  background-image: url(/static/sprites/spritesmith-main-12.png);
-<<<<<<< HEAD
-  background-position: -1210px -424px;
-=======
-  background-position: -954px -1143px;
->>>>>>> cb825106
-  width: 105px;
-  height: 105px;
-}
-.Mount_Body_Seahorse-Desert {
-  background-image: url(/static/sprites/spritesmith-main-12.png);
-<<<<<<< HEAD
-  background-position: -1210px -530px;
-=======
-  background-position: -1060px -1143px;
->>>>>>> cb825106
-  width: 105px;
-  height: 105px;
-}
-.Mount_Body_Seahorse-Golden {
-  background-image: url(/static/sprites/spritesmith-main-12.png);
-<<<<<<< HEAD
-  background-position: 0px -544px;
-=======
-  background-position: -1166px -1143px;
->>>>>>> cb825106
-  width: 105px;
-  height: 105px;
-}
-.Mount_Body_Seahorse-Red {
-  background-image: url(/static/sprites/spritesmith-main-12.png);
-<<<<<<< HEAD
-  background-position: -1210px -742px;
-=======
-  background-position: -1346px 0px;
->>>>>>> cb825106
-  width: 105px;
-  height: 105px;
-}
-.Mount_Body_Seahorse-Shade {
-  background-image: url(/static/sprites/spritesmith-main-12.png);
-<<<<<<< HEAD
-  background-position: -1210px -848px;
-=======
-  background-position: -1346px -106px;
->>>>>>> cb825106
-  width: 105px;
-  height: 105px;
-}
-.Mount_Body_Seahorse-Skeleton {
-  background-image: url(/static/sprites/spritesmith-main-12.png);
-<<<<<<< HEAD
-  background-position: -1210px -954px;
-=======
-  background-position: -1346px -212px;
->>>>>>> cb825106
-  width: 105px;
-  height: 105px;
-}
-.Mount_Body_Seahorse-White {
-  background-image: url(/static/sprites/spritesmith-main-12.png);
-<<<<<<< HEAD
-  background-position: -1210px -1060px;
-=======
-  background-position: -1346px -318px;
->>>>>>> cb825106
-  width: 105px;
-  height: 105px;
-}
-.Mount_Body_Seahorse-Zombie {
-  background-image: url(/static/sprites/spritesmith-main-12.png);
-<<<<<<< HEAD
-  background-position: 0px -1180px;
-=======
-  background-position: -1346px -424px;
->>>>>>> cb825106
-  width: 105px;
-  height: 105px;
-}
-.Mount_Body_Sheep-Base {
-  background-image: url(/static/sprites/spritesmith-main-12.png);
-<<<<<<< HEAD
-  background-position: -106px -1180px;
-=======
-  background-position: -1346px -530px;
->>>>>>> cb825106
-  width: 105px;
-  height: 105px;
-}
-.Mount_Body_Sheep-CottonCandyBlue {
-  background-image: url(/static/sprites/spritesmith-main-12.png);
-<<<<<<< HEAD
-  background-position: -212px -1180px;
-=======
-  background-position: -1346px -636px;
->>>>>>> cb825106
-  width: 105px;
-  height: 105px;
-}
-.Mount_Body_Sheep-CottonCandyPink {
-  background-image: url(/static/sprites/spritesmith-main-12.png);
-<<<<<<< HEAD
-  background-position: -318px -1180px;
-=======
-  background-position: -1346px -742px;
->>>>>>> cb825106
-  width: 105px;
-  height: 105px;
-}
-.Mount_Body_Sheep-Desert {
-  background-image: url(/static/sprites/spritesmith-main-12.png);
-<<<<<<< HEAD
-  background-position: -424px -1180px;
-=======
-  background-position: -1346px -848px;
->>>>>>> cb825106
-  width: 105px;
-  height: 105px;
-}
-.Mount_Body_Sheep-Golden {
-  background-image: url(/static/sprites/spritesmith-main-12.png);
-<<<<<<< HEAD
-  background-position: -530px -1180px;
-=======
-  background-position: -1346px -954px;
->>>>>>> cb825106
-  width: 105px;
-  height: 105px;
-}
-.Mount_Body_Sheep-Red {
-  background-image: url(/static/sprites/spritesmith-main-12.png);
-<<<<<<< HEAD
-  background-position: -636px -1180px;
-=======
-  background-position: -1346px -1060px;
->>>>>>> cb825106
-  width: 105px;
-  height: 105px;
-}
-.Mount_Body_Sheep-Shade {
-  background-image: url(/static/sprites/spritesmith-main-12.png);
-<<<<<<< HEAD
-  background-position: -742px -1180px;
-=======
-  background-position: 0px -1249px;
->>>>>>> cb825106
-  width: 105px;
-  height: 105px;
-}
-.Mount_Body_Sheep-Skeleton {
-  background-image: url(/static/sprites/spritesmith-main-12.png);
-<<<<<<< HEAD
-  background-position: -848px -1180px;
-=======
-  background-position: -106px -1249px;
->>>>>>> cb825106
-  width: 105px;
-  height: 105px;
-}
-.Mount_Body_Sheep-White {
-  background-image: url(/static/sprites/spritesmith-main-12.png);
-<<<<<<< HEAD
-  background-position: -954px -1180px;
-=======
-  background-position: -212px -1249px;
->>>>>>> cb825106
-  width: 105px;
-  height: 105px;
-}
-.Mount_Body_Sheep-Zombie {
-  background-image: url(/static/sprites/spritesmith-main-12.png);
-<<<<<<< HEAD
-  background-position: -1060px -1180px;
-=======
-  background-position: -318px -1249px;
->>>>>>> cb825106
-  width: 105px;
-  height: 105px;
-}
-.Mount_Body_Slime-Base {
-  background-image: url(/static/sprites/spritesmith-main-12.png);
-<<<<<<< HEAD
-  background-position: -1166px -1180px;
-=======
-  background-position: -424px -1249px;
->>>>>>> cb825106
-  width: 105px;
-  height: 105px;
-}
-.Mount_Body_Slime-CottonCandyBlue {
-  background-image: url(/static/sprites/spritesmith-main-12.png);
-<<<<<<< HEAD
-  background-position: -1316px 0px;
-=======
-  background-position: -530px -1249px;
->>>>>>> cb825106
-  width: 105px;
-  height: 105px;
-}
-.Mount_Body_Slime-CottonCandyPink {
-  background-image: url(/static/sprites/spritesmith-main-12.png);
-<<<<<<< HEAD
-  background-position: -1316px -106px;
-=======
-  background-position: -636px -1249px;
->>>>>>> cb825106
-  width: 105px;
-  height: 105px;
-}
-.Mount_Body_Slime-Desert {
-  background-image: url(/static/sprites/spritesmith-main-12.png);
-<<<<<<< HEAD
-  background-position: -1316px -212px;
-=======
-  background-position: -742px -1249px;
->>>>>>> cb825106
-  width: 105px;
-  height: 105px;
-}
-.Mount_Body_Slime-Golden {
-  background-image: url(/static/sprites/spritesmith-main-12.png);
-<<<<<<< HEAD
-  background-position: -1316px -318px;
-=======
-  background-position: -848px -1249px;
->>>>>>> cb825106
-  width: 105px;
-  height: 105px;
-}
-.Mount_Body_Slime-Red {
-  background-image: url(/static/sprites/spritesmith-main-12.png);
-<<<<<<< HEAD
-  background-position: -1316px -424px;
-=======
-  background-position: -954px -1249px;
->>>>>>> cb825106
-  width: 105px;
-  height: 105px;
-}
-.Mount_Body_Slime-Shade {
-  background-image: url(/static/sprites/spritesmith-main-12.png);
-<<<<<<< HEAD
-  background-position: -1316px -530px;
-=======
-  background-position: -1060px -1249px;
->>>>>>> cb825106
-  width: 105px;
-  height: 105px;
-}
-.Mount_Body_Slime-Skeleton {
-  background-image: url(/static/sprites/spritesmith-main-12.png);
-<<<<<<< HEAD
-  background-position: -1316px -636px;
-=======
-  background-position: -1166px -1249px;
->>>>>>> cb825106
-  width: 105px;
-  height: 105px;
-}
-.Mount_Body_Slime-White {
-  background-image: url(/static/sprites/spritesmith-main-12.png);
-<<<<<<< HEAD
-  background-position: -1316px -742px;
-=======
-  background-position: -1272px -1249px;
->>>>>>> cb825106
-  width: 105px;
-  height: 105px;
-}
-.Mount_Body_Slime-Zombie {
-  background-image: url(/static/sprites/spritesmith-main-12.png);
-<<<<<<< HEAD
-  background-position: -1316px -848px;
-=======
-  background-position: -1452px 0px;
->>>>>>> cb825106
-  width: 105px;
-  height: 105px;
-}
-.Mount_Body_Sloth-Base {
-  background-image: url(/static/sprites/spritesmith-main-12.png);
-<<<<<<< HEAD
-  background-position: -1316px -954px;
-=======
-  background-position: -1452px -106px;
->>>>>>> cb825106
-  width: 105px;
-  height: 105px;
-}
-.Mount_Body_Sloth-CottonCandyBlue {
-  background-image: url(/static/sprites/spritesmith-main-12.png);
-<<<<<<< HEAD
-  background-position: -1316px -1060px;
-=======
-  background-position: -1452px -212px;
->>>>>>> cb825106
-  width: 105px;
-  height: 105px;
-}
-.Mount_Body_Sloth-CottonCandyPink {
-  background-image: url(/static/sprites/spritesmith-main-12.png);
-  background-position: -1316px -1166px;
-  width: 105px;
-  height: 105px;
-}
-.Mount_Body_Sloth-Desert {
-  background-image: url(/static/sprites/spritesmith-main-12.png);
-  background-position: 0px -1286px;
-  width: 105px;
-  height: 105px;
-}
-.Mount_Body_Sloth-Golden {
-  background-image: url(/static/sprites/spritesmith-main-12.png);
-  background-position: -106px -1286px;
-  width: 105px;
-  height: 105px;
-}
-.Mount_Body_Sloth-Red {
-  background-image: url(/static/sprites/spritesmith-main-12.png);
-  background-position: -212px -1286px;
-  width: 105px;
-  height: 105px;
-}
-.Mount_Body_Sloth-Shade {
-  background-image: url(/static/sprites/spritesmith-main-12.png);
-  background-position: -318px -1286px;
-  width: 105px;
-  height: 105px;
-}
-.Mount_Body_Sloth-Skeleton {
-  background-image: url(/static/sprites/spritesmith-main-12.png);
-  background-position: -424px -1286px;
-  width: 105px;
-  height: 105px;
-}
-.Mount_Body_Sloth-White {
-  background-image: url(/static/sprites/spritesmith-main-12.png);
-  background-position: -530px -1286px;
-  width: 105px;
-  height: 105px;
-}
-.Mount_Body_Sloth-Zombie {
-  background-image: url(/static/sprites/spritesmith-main-12.png);
-  background-position: -636px -1286px;
-  width: 105px;
-  height: 105px;
-}
-.Mount_Body_Snail-Base {
-  background-image: url(/static/sprites/spritesmith-main-12.png);
-  background-position: -742px -1286px;
-  width: 105px;
-  height: 105px;
-}
-.Mount_Body_Snail-CottonCandyBlue {
-  background-image: url(/static/sprites/spritesmith-main-12.png);
-  background-position: -848px -1286px;
-  width: 105px;
-  height: 105px;
-}
-.Mount_Body_Snail-CottonCandyPink {
-  background-image: url(/static/sprites/spritesmith-main-12.png);
-<<<<<<< HEAD
-  background-position: -954px -1286px;
-=======
-  background-position: -106px -1355px;
->>>>>>> cb825106
-  width: 105px;
-  height: 105px;
-}
-.Mount_Body_Snail-Desert {
-  background-image: url(/static/sprites/spritesmith-main-12.png);
-<<<<<<< HEAD
-  background-position: -1060px -1286px;
-=======
-  background-position: -212px -1355px;
->>>>>>> cb825106
-  width: 105px;
-  height: 105px;
-}
-.Mount_Body_Snail-Golden {
-  background-image: url(/static/sprites/spritesmith-main-12.png);
-<<<<<<< HEAD
-  background-position: -1166px -1286px;
-=======
-  background-position: -318px -1355px;
->>>>>>> cb825106
-  width: 105px;
-  height: 105px;
-}
-.Mount_Body_Snail-Red {
-  background-image: url(/static/sprites/spritesmith-main-12.png);
-<<<<<<< HEAD
-  background-position: -1272px -1286px;
-=======
-  background-position: -424px -1355px;
->>>>>>> cb825106
-  width: 105px;
-  height: 105px;
-}
-.Mount_Body_Snail-Shade {
-  background-image: url(/static/sprites/spritesmith-main-12.png);
-<<<<<<< HEAD
-  background-position: -1422px 0px;
-=======
-  background-position: -530px -1355px;
->>>>>>> cb825106
-  width: 105px;
-  height: 105px;
-}
-.Mount_Body_Snail-Skeleton {
-  background-image: url(/static/sprites/spritesmith-main-12.png);
-<<<<<<< HEAD
-  background-position: -1422px -106px;
-=======
-  background-position: -636px -1355px;
->>>>>>> cb825106
-  width: 105px;
-  height: 105px;
-}
-.Mount_Body_Snail-White {
-  background-image: url(/static/sprites/spritesmith-main-12.png);
-<<<<<<< HEAD
-  background-position: -1422px -212px;
-=======
-  background-position: -742px -1355px;
->>>>>>> cb825106
-  width: 105px;
-  height: 105px;
-}
-.Mount_Body_Snail-Zombie {
-  background-image: url(/static/sprites/spritesmith-main-12.png);
-<<<<<<< HEAD
-  background-position: -1422px -318px;
-=======
-  background-position: -848px -1355px;
->>>>>>> cb825106
-  width: 105px;
-  height: 105px;
-}
-.Mount_Body_Snake-Base {
-  background-image: url(/static/sprites/spritesmith-main-12.png);
-<<<<<<< HEAD
-  background-position: -1422px -424px;
-=======
-  background-position: -954px -1355px;
->>>>>>> cb825106
-  width: 105px;
-  height: 105px;
-}
-.Mount_Body_Snake-CottonCandyBlue {
-  background-image: url(/static/sprites/spritesmith-main-12.png);
-<<<<<<< HEAD
-  background-position: -1422px -530px;
-=======
-  background-position: -1060px -1355px;
->>>>>>> cb825106
-  width: 105px;
-  height: 105px;
-}
-.Mount_Body_Snake-CottonCandyPink {
-  background-image: url(/static/sprites/spritesmith-main-12.png);
-<<<<<<< HEAD
-  background-position: -1422px -636px;
-=======
-  background-position: -1166px -1355px;
->>>>>>> cb825106
-  width: 105px;
-  height: 105px;
-}
-.Mount_Body_Snake-Desert {
-  background-image: url(/static/sprites/spritesmith-main-12.png);
-<<<<<<< HEAD
-  background-position: -1422px -742px;
-=======
-  background-position: -1272px -1355px;
->>>>>>> cb825106
-  width: 105px;
-  height: 105px;
-}
-.Mount_Body_Snake-Golden {
-  background-image: url(/static/sprites/spritesmith-main-12.png);
-<<<<<<< HEAD
-  background-position: -1422px -848px;
-=======
-  background-position: -1378px -1355px;
->>>>>>> cb825106
-  width: 105px;
-  height: 105px;
-}
-.Mount_Body_Snake-Red {
-  background-image: url(/static/sprites/spritesmith-main-12.png);
-<<<<<<< HEAD
-  background-position: -1422px -954px;
-=======
-  background-position: -1558px 0px;
->>>>>>> cb825106
-  width: 105px;
-  height: 105px;
-}
-.Mount_Body_Snake-Shade {
-  background-image: url(/static/sprites/spritesmith-main-12.png);
-<<<<<<< HEAD
-  background-position: -1422px -1060px;
-=======
-  background-position: -1558px -106px;
->>>>>>> cb825106
-  width: 105px;
-  height: 105px;
-}
-.Mount_Body_Snake-Skeleton {
-  background-image: url(/static/sprites/spritesmith-main-12.png);
-<<<<<<< HEAD
-  background-position: -1422px -1166px;
-=======
-  background-position: -1558px -212px;
->>>>>>> cb825106
-  width: 105px;
-  height: 105px;
-}
-.Mount_Body_Snake-White {
-  background-image: url(/static/sprites/spritesmith-main-12.png);
-<<<<<<< HEAD
-  background-position: -1422px -1272px;
-=======
-  background-position: -1558px -318px;
->>>>>>> cb825106
-  width: 105px;
-  height: 105px;
-}
-.Mount_Body_Snake-Zombie {
-  background-image: url(/static/sprites/spritesmith-main-12.png);
-<<<<<<< HEAD
-  background-position: 0px -1392px;
-=======
-  background-position: -1558px -424px;
->>>>>>> cb825106
-  width: 105px;
-  height: 105px;
-}
-.Mount_Body_Spider-Base {
-  background-image: url(/static/sprites/spritesmith-main-12.png);
-<<<<<<< HEAD
-  background-position: -106px -1392px;
-=======
-  background-position: -1558px -530px;
->>>>>>> cb825106
-  width: 105px;
-  height: 105px;
-}
-.Mount_Body_Spider-CottonCandyBlue {
-  background-image: url(/static/sprites/spritesmith-main-12.png);
-<<<<<<< HEAD
-  background-position: -212px -1392px;
-=======
-  background-position: -1558px -636px;
->>>>>>> cb825106
-  width: 105px;
-  height: 105px;
-}
-.Mount_Body_Spider-CottonCandyPink {
-  background-image: url(/static/sprites/spritesmith-main-12.png);
-<<<<<<< HEAD
-  background-position: -318px -1392px;
-=======
-  background-position: -1558px -742px;
->>>>>>> cb825106
-  width: 105px;
-  height: 105px;
-}
-.Mount_Body_Spider-Desert {
-  background-image: url(/static/sprites/spritesmith-main-12.png);
-<<<<<<< HEAD
-  background-position: -424px -1392px;
-=======
-  background-position: -1558px -848px;
->>>>>>> cb825106
-  width: 105px;
-  height: 105px;
-}
-.Mount_Body_Spider-Golden {
-  background-image: url(/static/sprites/spritesmith-main-12.png);
-<<<<<<< HEAD
-  background-position: -530px -1392px;
-=======
-  background-position: -1558px -954px;
->>>>>>> cb825106
-  width: 105px;
-  height: 105px;
-}
-.Mount_Body_Spider-Red {
-  background-image: url(/static/sprites/spritesmith-main-12.png);
-<<<<<<< HEAD
-  background-position: -636px -1392px;
-=======
-  background-position: -1558px -1060px;
->>>>>>> cb825106
-  width: 105px;
-  height: 105px;
-}
-.Mount_Body_Spider-Shade {
-  background-image: url(/static/sprites/spritesmith-main-12.png);
-<<<<<<< HEAD
-  background-position: -742px -1392px;
-=======
-  background-position: -1558px -1166px;
->>>>>>> cb825106
-  width: 105px;
-  height: 105px;
-}
-.Mount_Body_Spider-Skeleton {
-  background-image: url(/static/sprites/spritesmith-main-12.png);
-<<<<<<< HEAD
-  background-position: -848px -1392px;
-=======
-  background-position: -1558px -1272px;
->>>>>>> cb825106
-  width: 105px;
-  height: 105px;
-}
-.Mount_Body_Spider-White {
-  background-image: url(/static/sprites/spritesmith-main-12.png);
-<<<<<<< HEAD
-  background-position: -954px -1392px;
-=======
-  background-position: 0px -1461px;
->>>>>>> cb825106
-  width: 105px;
-  height: 105px;
-}
-.Mount_Body_Spider-Zombie {
-  background-image: url(/static/sprites/spritesmith-main-12.png);
-<<<<<<< HEAD
-  background-position: -1060px -1392px;
-=======
-  background-position: -106px -1461px;
->>>>>>> cb825106
-  width: 105px;
-  height: 105px;
-}
-.Mount_Body_TRex-Base {
-  background-image: url(/static/sprites/spritesmith-main-12.png);
-  background-position: -408px -272px;
-  width: 135px;
-  height: 135px;
-}
-.Mount_Body_TRex-CottonCandyBlue {
-  background-image: url(/static/sprites/spritesmith-main-12.png);
-  background-position: 0px -408px;
-  width: 135px;
-  height: 135px;
-}
-.Mount_Body_TRex-CottonCandyPink {
-  background-image: url(/static/sprites/spritesmith-main-12.png);
-  background-position: -136px -408px;
-  width: 135px;
-  height: 135px;
-}
-.Mount_Body_TRex-Desert {
-  background-image: url(/static/sprites/spritesmith-main-12.png);
-  background-position: -272px -408px;
-  width: 135px;
-  height: 135px;
-}
-.Mount_Body_TRex-Golden {
-  background-image: url(/static/sprites/spritesmith-main-12.png);
-  background-position: -408px -408px;
-  width: 135px;
-  height: 135px;
-}
-.Mount_Body_TRex-Red {
-  background-image: url(/static/sprites/spritesmith-main-12.png);
-  background-position: -544px 0px;
-  width: 135px;
-  height: 135px;
-}
-.Mount_Body_TRex-Shade {
-  background-image: url(/static/sprites/spritesmith-main-12.png);
-  background-position: -544px -136px;
-  width: 135px;
-  height: 135px;
-}
-.Mount_Body_TRex-Skeleton {
-  background-image: url(/static/sprites/spritesmith-main-12.png);
-  background-position: -544px -272px;
-  width: 135px;
-  height: 135px;
-}
-.Mount_Body_TRex-White {
-  background-image: url(/static/sprites/spritesmith-main-12.png);
-<<<<<<< HEAD
-  background-position: -544px -408px;
-  width: 135px;
-  height: 135px;
-}
-.Mount_Body_TRex-Zombie {
-  background-image: url(/static/sprites/spritesmith-main-12.png);
-  background-position: -136px 0px;
-  width: 135px;
-  height: 135px;
-}
-.Mount_Body_TigerCub-Aquatic {
-  background-image: url(/static/sprites/spritesmith-main-12.png);
-  background-position: -1166px -1392px;
-=======
-  background-position: -212px -1461px;
->>>>>>> cb825106
-  width: 105px;
-  height: 105px;
-}
-.Mount_Body_TigerCub-Base {
-  background-image: url(/static/sprites/spritesmith-main-12.png);
-<<<<<<< HEAD
-  background-position: -1272px -1392px;
-=======
-  background-position: -318px -1461px;
->>>>>>> cb825106
-  width: 105px;
-  height: 105px;
-}
-.Mount_Body_TigerCub-CottonCandyBlue {
-  background-image: url(/static/sprites/spritesmith-main-12.png);
-<<<<<<< HEAD
-  background-position: -1378px -1392px;
-=======
-  background-position: -424px -1461px;
->>>>>>> cb825106
-  width: 105px;
-  height: 105px;
-}
-.Mount_Body_TigerCub-CottonCandyPink {
-  background-image: url(/static/sprites/spritesmith-main-12.png);
-<<<<<<< HEAD
-  background-position: -1528px 0px;
-=======
-  background-position: -530px -1461px;
->>>>>>> cb825106
-  width: 105px;
-  height: 105px;
-}
-.Mount_Body_TigerCub-Cupid {
-  background-image: url(/static/sprites/spritesmith-main-12.png);
-<<<<<<< HEAD
-  background-position: -1528px -106px;
-=======
-  background-position: -636px -1461px;
->>>>>>> cb825106
-  width: 105px;
-  height: 105px;
-}
-.Mount_Body_TigerCub-Desert {
-  background-image: url(/static/sprites/spritesmith-main-12.png);
-<<<<<<< HEAD
-  background-position: -1528px -212px;
-=======
-  background-position: -742px -1461px;
->>>>>>> cb825106
-  width: 105px;
-  height: 105px;
-}
-.Mount_Body_TigerCub-Ember {
-  background-image: url(/static/sprites/spritesmith-main-12.png);
-<<<<<<< HEAD
-  background-position: -1528px -318px;
-=======
-  background-position: -848px -1461px;
->>>>>>> cb825106
-  width: 105px;
-  height: 105px;
-}
-.Mount_Body_TigerCub-Fairy {
-  background-image: url(/static/sprites/spritesmith-main-12.png);
-<<<<<<< HEAD
-  background-position: -1528px -424px;
-=======
-  background-position: -954px -1461px;
->>>>>>> cb825106
-  width: 105px;
-  height: 105px;
-}
-.Mount_Body_TigerCub-Floral {
-  background-image: url(/static/sprites/spritesmith-main-12.png);
-<<<<<<< HEAD
-  background-position: -1528px -530px;
-=======
-  background-position: -1060px -1461px;
->>>>>>> cb825106
-  width: 105px;
-  height: 105px;
-}
-.Mount_Body_TigerCub-Ghost {
-  background-image: url(/static/sprites/spritesmith-main-12.png);
-<<<<<<< HEAD
-  background-position: -1528px -636px;
-=======
-  background-position: -1166px -1461px;
->>>>>>> cb825106
-  width: 105px;
-  height: 105px;
-}
-.Mount_Body_TigerCub-Golden {
-  background-image: url(/static/sprites/spritesmith-main-12.png);
-<<<<<<< HEAD
-  background-position: -1528px -742px;
-=======
-  background-position: -1272px -1461px;
->>>>>>> cb825106
-  width: 105px;
-  height: 105px;
-}
-.Mount_Body_TigerCub-Holly {
-  background-image: url(/static/sprites/spritesmith-main-12.png);
-<<<<<<< HEAD
-  background-position: -1528px -848px;
-=======
-  background-position: -1378px -1461px;
->>>>>>> cb825106
-  width: 105px;
-  height: 105px;
-}
-.Mount_Body_TigerCub-Peppermint {
-  background-image: url(/static/sprites/spritesmith-main-12.png);
-<<<<<<< HEAD
-  background-position: -1528px -954px;
-=======
-  background-position: -1484px -1461px;
->>>>>>> cb825106
-  width: 105px;
-  height: 105px;
-}
-.Mount_Body_TigerCub-Red {
-  background-image: url(/static/sprites/spritesmith-main-12.png);
-<<<<<<< HEAD
-  background-position: -1528px -1060px;
-=======
-  background-position: -1664px 0px;
->>>>>>> cb825106
-  width: 105px;
-  height: 105px;
-}
-.Mount_Body_TigerCub-RoyalPurple {
-  background-image: url(/static/sprites/spritesmith-main-12.png);
-  background-position: -1528px -1166px;
-  width: 105px;
-  height: 105px;
-}
-.Mount_Body_TigerCub-Shade {
-  background-image: url(/static/sprites/spritesmith-main-12.png);
-  background-position: -1528px -1272px;
-  width: 105px;
-  height: 105px;
-}
-.Mount_Body_TigerCub-Shimmer {
-  background-image: url(/static/sprites/spritesmith-main-12.png);
-  background-position: -1528px -1378px;
-  width: 105px;
-  height: 105px;
-}
-.Mount_Body_TigerCub-Skeleton {
-  background-image: url(/static/sprites/spritesmith-main-12.png);
-  background-position: 0px -1498px;
-  width: 105px;
-  height: 105px;
-}
-.Mount_Body_TigerCub-Spooky {
-  background-image: url(/static/sprites/spritesmith-main-12.png);
-  background-position: -106px -1498px;
-  width: 105px;
-  height: 105px;
-}
-.Mount_Body_TigerCub-Thunderstorm {
-  background-image: url(/static/sprites/spritesmith-main-12.png);
-  background-position: -212px -1498px;
-  width: 105px;
-  height: 105px;
-}
-.Mount_Body_TigerCub-White {
-  background-image: url(/static/sprites/spritesmith-main-12.png);
-  background-position: -318px -1498px;
-  width: 105px;
-  height: 105px;
-}
-.Mount_Body_TigerCub-Zombie {
-  background-image: url(/static/sprites/spritesmith-main-12.png);
-  background-position: -424px -1498px;
-  width: 105px;
-  height: 105px;
-}
-.Mount_Body_Treeling-Base {
-  background-image: url(/static/sprites/spritesmith-main-12.png);
-  background-position: -530px -1498px;
-  width: 105px;
-  height: 105px;
-}
-.Mount_Body_Treeling-CottonCandyBlue {
-  background-image: url(/static/sprites/spritesmith-main-12.png);
-  background-position: -636px -1498px;
-  width: 105px;
-  height: 105px;
-}
-.Mount_Body_Treeling-CottonCandyPink {
-  background-image: url(/static/sprites/spritesmith-main-12.png);
-<<<<<<< HEAD
-  background-position: -742px -1498px;
-  width: 105px;
-  height: 105px;
-}
-.Mount_Body_Treeling-Desert {
-  background-image: url(/static/sprites/spritesmith-main-12.png);
-  background-position: -848px -1498px;
-  width: 105px;
-  height: 105px;
-}
-.Mount_Body_Treeling-Golden {
-=======
-  background-position: -1664px -1166px;
-  width: 105px;
-  height: 105px;
-}
-.Mount_Head_Deer-CottonCandyBlue {
->>>>>>> cb825106
-  background-image: url(/static/sprites/spritesmith-main-12.png);
-  background-position: -954px -1498px;
-  width: 105px;
-  height: 105px;
-}
-<<<<<<< HEAD
-.Mount_Body_Treeling-Red {
-=======
-.Mount_Head_Deer-CottonCandyPink {
->>>>>>> cb825106
-  background-image: url(/static/sprites/spritesmith-main-12.png);
-  background-position: -1060px -1498px;
-  width: 105px;
-  height: 105px;
-}
-<<<<<<< HEAD
-.Mount_Body_Treeling-Shade {
-=======
-.Mount_Head_Deer-Desert {
->>>>>>> cb825106
-  background-image: url(/static/sprites/spritesmith-main-12.png);
-  background-position: -1166px -1498px;
-  width: 105px;
-  height: 105px;
-}
-<<<<<<< HEAD
-.Mount_Body_Treeling-Skeleton {
-=======
-.Mount_Head_Deer-Golden {
->>>>>>> cb825106
-  background-image: url(/static/sprites/spritesmith-main-12.png);
-  background-position: -1272px -1498px;
-  width: 105px;
-  height: 105px;
-}
-<<<<<<< HEAD
-.Mount_Body_Treeling-White {
-=======
-.Mount_Head_Deer-Red {
->>>>>>> cb825106
-  background-image: url(/static/sprites/spritesmith-main-12.png);
-  background-position: -1378px -1498px;
-  width: 105px;
-  height: 105px;
-}
-<<<<<<< HEAD
-.Mount_Body_Treeling-Zombie {
-=======
-.Mount_Head_Deer-Shade {
->>>>>>> cb825106
-  background-image: url(/static/sprites/spritesmith-main-12.png);
-  background-position: -1484px -1498px;
-  width: 105px;
-  height: 105px;
-}
-<<<<<<< HEAD
+  width: 105px;
+  height: 105px;
+}
 .Mount_Body_Triceratops-Base {
-=======
-.Mount_Head_Deer-Skeleton {
->>>>>>> cb825106
-  background-image: url(/static/sprites/spritesmith-main-12.png);
-  background-position: -1634px -1060px;
-  width: 105px;
-  height: 105px;
-}
-<<<<<<< HEAD
+  background-image: url(/static/sprites/spritesmith-main-12.png);
+  background-position: -1634px -1166px;
+  width: 105px;
+  height: 105px;
+}
 .Mount_Body_Triceratops-CottonCandyBlue {
-=======
-.Mount_Head_Deer-White {
->>>>>>> cb825106
-  background-image: url(/static/sprites/spritesmith-main-12.png);
-  background-position: -1634px -1166px;
-  width: 105px;
-  height: 105px;
-}
-<<<<<<< HEAD
+  background-image: url(/static/sprites/spritesmith-main-12.png);
+  background-position: -1634px -1272px;
+  width: 105px;
+  height: 105px;
+}
 .Mount_Body_Triceratops-CottonCandyPink {
-=======
-.Mount_Head_Deer-Zombie {
->>>>>>> cb825106
-  background-image: url(/static/sprites/spritesmith-main-12.png);
-  background-position: -1634px -1272px;
-  width: 105px;
-  height: 105px;
-}
-<<<<<<< HEAD
+  background-image: url(/static/sprites/spritesmith-main-12.png);
+  background-position: -1634px -1378px;
+  width: 105px;
+  height: 105px;
+}
 .Mount_Body_Triceratops-Desert {
-=======
-.Mount_Head_Dragon-Aquatic {
->>>>>>> cb825106
-  background-image: url(/static/sprites/spritesmith-main-12.png);
-  background-position: -1634px -1378px;
-  width: 105px;
-  height: 105px;
-}
-<<<<<<< HEAD
+  background-image: url(/static/sprites/spritesmith-main-12.png);
+  background-position: -1634px -1484px;
+  width: 105px;
+  height: 105px;
+}
 .Mount_Body_Triceratops-Golden {
-=======
-.Mount_Head_Dragon-Base {
->>>>>>> cb825106
-  background-image: url(/static/sprites/spritesmith-main-12.png);
-  background-position: -1634px -1484px;
-  width: 105px;
-  height: 105px;
-}
-<<<<<<< HEAD
+  background-image: url(/static/sprites/spritesmith-main-12.png);
+  background-position: 0px -1604px;
+  width: 105px;
+  height: 105px;
+}
 .Mount_Body_Triceratops-Red {
-=======
-.Mount_Head_Dragon-CottonCandyBlue {
->>>>>>> cb825106
-  background-image: url(/static/sprites/spritesmith-main-12.png);
-  background-position: 0px -1604px;
-  width: 105px;
-  height: 105px;
-}
-<<<<<<< HEAD
+  background-image: url(/static/sprites/spritesmith-main-12.png);
+  background-position: -106px -1604px;
+  width: 105px;
+  height: 105px;
+}
 .Mount_Body_Triceratops-Shade {
-=======
-.Mount_Head_Dragon-CottonCandyPink {
->>>>>>> cb825106
-  background-image: url(/static/sprites/spritesmith-main-12.png);
-  background-position: -106px -1604px;
-  width: 105px;
-  height: 105px;
-}
-<<<<<<< HEAD
+  background-image: url(/static/sprites/spritesmith-main-12.png);
+  background-position: -212px -1604px;
+  width: 105px;
+  height: 105px;
+}
 .Mount_Body_Triceratops-Skeleton {
-=======
-.Mount_Head_Dragon-Cupid {
->>>>>>> cb825106
-  background-image: url(/static/sprites/spritesmith-main-12.png);
-  background-position: -212px -1604px;
-  width: 105px;
-  height: 105px;
-}
-<<<<<<< HEAD
+  background-image: url(/static/sprites/spritesmith-main-12.png);
+  background-position: -318px -1604px;
+  width: 105px;
+  height: 105px;
+}
 .Mount_Body_Triceratops-White {
-=======
-.Mount_Head_Dragon-Desert {
->>>>>>> cb825106
-  background-image: url(/static/sprites/spritesmith-main-12.png);
-  background-position: -318px -1604px;
-  width: 105px;
-  height: 105px;
-}
-<<<<<<< HEAD
-.Mount_Body_Triceratops-Zombie {
-=======
-.Mount_Head_Dragon-Ember {
->>>>>>> cb825106
   background-image: url(/static/sprites/spritesmith-main-12.png);
   background-position: -424px -1604px;
   width: 105px;
