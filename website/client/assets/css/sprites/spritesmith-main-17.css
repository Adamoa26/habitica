<<<<<<< HEAD
.Mount_Icon_Whale-White {
=======
.Mount_Icon_LionCub-Golden {
>>>>>>> fdf2dd1f
  background-image: url(/static/sprites/spritesmith-main-17.png);
  background-position: -82px 0px;
  width: 81px;
  height: 99px;
}
<<<<<<< HEAD
.Mount_Icon_Whale-Zombie {
=======
.Mount_Icon_LionCub-Holly {
>>>>>>> fdf2dd1f
  background-image: url(/static/sprites/spritesmith-main-17.png);
  background-position: -164px -1100px;
  width: 81px;
  height: 99px;
}
<<<<<<< HEAD
.Mount_Icon_Wolf-Aquatic {
=======
.Mount_Icon_LionCub-Peppermint {
>>>>>>> fdf2dd1f
  background-image: url(/static/sprites/spritesmith-main-17.png);
  background-position: -164px 0px;
  width: 81px;
  height: 99px;
}
<<<<<<< HEAD
.Mount_Icon_Wolf-Base {
=======
.Mount_Icon_LionCub-Red {
>>>>>>> fdf2dd1f
  background-image: url(/static/sprites/spritesmith-main-17.png);
  background-position: 0px -100px;
  width: 81px;
  height: 99px;
}
<<<<<<< HEAD
.Mount_Icon_Wolf-CottonCandyBlue {
=======
.Mount_Icon_LionCub-RoyalPurple {
>>>>>>> fdf2dd1f
  background-image: url(/static/sprites/spritesmith-main-17.png);
  background-position: -82px -100px;
  width: 81px;
  height: 99px;
}
<<<<<<< HEAD
.Mount_Icon_Wolf-CottonCandyPink {
=======
.Mount_Icon_LionCub-Shade {
>>>>>>> fdf2dd1f
  background-image: url(/static/sprites/spritesmith-main-17.png);
  background-position: -164px -100px;
  width: 81px;
  height: 99px;
}
<<<<<<< HEAD
.Mount_Icon_Wolf-Cupid {
=======
.Mount_Icon_LionCub-Shimmer {
>>>>>>> fdf2dd1f
  background-image: url(/static/sprites/spritesmith-main-17.png);
  background-position: -246px 0px;
  width: 81px;
  height: 99px;
}
<<<<<<< HEAD
.Mount_Icon_Wolf-Desert {
=======
.Mount_Icon_LionCub-Skeleton {
>>>>>>> fdf2dd1f
  background-image: url(/static/sprites/spritesmith-main-17.png);
  background-position: -246px -100px;
  width: 81px;
  height: 99px;
}
<<<<<<< HEAD
.Mount_Icon_Wolf-Ember {
=======
.Mount_Icon_LionCub-Spooky {
>>>>>>> fdf2dd1f
  background-image: url(/static/sprites/spritesmith-main-17.png);
  background-position: 0px -200px;
  width: 81px;
  height: 99px;
}
<<<<<<< HEAD
.Mount_Icon_Wolf-Fairy {
=======
.Mount_Icon_LionCub-Thunderstorm {
>>>>>>> fdf2dd1f
  background-image: url(/static/sprites/spritesmith-main-17.png);
  background-position: -82px -200px;
  width: 81px;
  height: 99px;
}
<<<<<<< HEAD
.Mount_Icon_Wolf-Floral {
=======
.Mount_Icon_LionCub-White {
>>>>>>> fdf2dd1f
  background-image: url(/static/sprites/spritesmith-main-17.png);
  background-position: -164px -200px;
  width: 81px;
  height: 99px;
}
<<<<<<< HEAD
.Mount_Icon_Wolf-Ghost {
=======
.Mount_Icon_LionCub-Zombie {
>>>>>>> fdf2dd1f
  background-image: url(/static/sprites/spritesmith-main-17.png);
  background-position: -246px -200px;
  width: 81px;
  height: 99px;
}
<<<<<<< HEAD
.Mount_Icon_Wolf-Golden {
=======
.Mount_Icon_MagicalBee-Base {
>>>>>>> fdf2dd1f
  background-image: url(/static/sprites/spritesmith-main-17.png);
  background-position: -328px 0px;
  width: 81px;
  height: 99px;
}
<<<<<<< HEAD
.Mount_Icon_Wolf-Holly {
=======
.Mount_Icon_Mammoth-Base {
>>>>>>> fdf2dd1f
  background-image: url(/static/sprites/spritesmith-main-17.png);
  background-position: -1640px -1070px;
  width: 78px;
  height: 86px;
}
<<<<<<< HEAD
.Mount_Icon_Wolf-Peppermint {
=======
.Mount_Icon_MantisShrimp-Base {
>>>>>>> fdf2dd1f
  background-image: url(/static/sprites/spritesmith-main-17.png);
  background-position: -328px -200px;
  width: 81px;
  height: 99px;
}
<<<<<<< HEAD
.Mount_Icon_Wolf-Red {
=======
.Mount_Icon_Monkey-Base {
>>>>>>> fdf2dd1f
  background-image: url(/static/sprites/spritesmith-main-17.png);
  background-position: 0px -300px;
  width: 81px;
  height: 99px;
}
<<<<<<< HEAD
.Mount_Icon_Wolf-RoyalPurple {
=======
.Mount_Icon_Monkey-CottonCandyBlue {
>>>>>>> fdf2dd1f
  background-image: url(/static/sprites/spritesmith-main-17.png);
  background-position: -82px -300px;
  width: 81px;
  height: 99px;
}
<<<<<<< HEAD
.Mount_Icon_Wolf-Shade {
=======
.Mount_Icon_Monkey-CottonCandyPink {
>>>>>>> fdf2dd1f
  background-image: url(/static/sprites/spritesmith-main-17.png);
  background-position: -164px -300px;
  width: 81px;
  height: 99px;
}
<<<<<<< HEAD
.Mount_Icon_Wolf-Shimmer {
=======
.Mount_Icon_Monkey-Desert {
>>>>>>> fdf2dd1f
  background-image: url(/static/sprites/spritesmith-main-17.png);
  background-position: -246px -300px;
  width: 81px;
  height: 99px;
}
<<<<<<< HEAD
.Mount_Icon_Wolf-Skeleton {
=======
.Mount_Icon_Monkey-Golden {
>>>>>>> fdf2dd1f
  background-image: url(/static/sprites/spritesmith-main-17.png);
  background-position: -328px -300px;
  width: 81px;
  height: 99px;
}
<<<<<<< HEAD
.Mount_Icon_Wolf-Spooky {
=======
.Mount_Icon_Monkey-Red {
>>>>>>> fdf2dd1f
  background-image: url(/static/sprites/spritesmith-main-17.png);
  background-position: -410px 0px;
  width: 81px;
  height: 99px;
}
<<<<<<< HEAD
.Mount_Icon_Wolf-Thunderstorm {
=======
.Mount_Icon_Monkey-Shade {
>>>>>>> fdf2dd1f
  background-image: url(/static/sprites/spritesmith-main-17.png);
  background-position: -410px -100px;
  width: 81px;
  height: 99px;
}
<<<<<<< HEAD
.Mount_Icon_Wolf-White {
=======
.Mount_Icon_Monkey-Skeleton {
>>>>>>> fdf2dd1f
  background-image: url(/static/sprites/spritesmith-main-17.png);
  background-position: -410px -200px;
  width: 81px;
  height: 99px;
}
<<<<<<< HEAD
.Mount_Icon_Wolf-Zombie {
=======
.Mount_Icon_Monkey-White {
>>>>>>> fdf2dd1f
  background-image: url(/static/sprites/spritesmith-main-17.png);
  background-position: -410px -300px;
  width: 81px;
  height: 99px;
}
<<<<<<< HEAD
.Pet-Armadillo-Base {
=======
.Mount_Icon_Monkey-Zombie {
>>>>>>> fdf2dd1f
  background-image: url(/static/sprites/spritesmith-main-17.png);
  background-position: -492px 0px;
  width: 81px;
  height: 99px;
}
<<<<<<< HEAD
.Pet-Armadillo-CottonCandyBlue {
=======
.Mount_Icon_Nudibranch-Base {
>>>>>>> fdf2dd1f
  background-image: url(/static/sprites/spritesmith-main-17.png);
  background-position: -492px -100px;
  width: 81px;
  height: 99px;
}
<<<<<<< HEAD
.Pet-Armadillo-CottonCandyPink {
=======
.Mount_Icon_Nudibranch-CottonCandyBlue {
>>>>>>> fdf2dd1f
  background-image: url(/static/sprites/spritesmith-main-17.png);
  background-position: -492px -200px;
  width: 81px;
  height: 99px;
}
<<<<<<< HEAD
.Pet-Armadillo-Desert {
=======
.Mount_Icon_Nudibranch-CottonCandyPink {
>>>>>>> fdf2dd1f
  background-image: url(/static/sprites/spritesmith-main-17.png);
  background-position: -492px -300px;
  width: 81px;
  height: 99px;
}
<<<<<<< HEAD
.Pet-Armadillo-Golden {
=======
.Mount_Icon_Nudibranch-Desert {
>>>>>>> fdf2dd1f
  background-image: url(/static/sprites/spritesmith-main-17.png);
  background-position: 0px -400px;
  width: 81px;
  height: 99px;
}
<<<<<<< HEAD
.Pet-Armadillo-Red {
=======
.Mount_Icon_Nudibranch-Golden {
>>>>>>> fdf2dd1f
  background-image: url(/static/sprites/spritesmith-main-17.png);
  background-position: -82px -400px;
  width: 81px;
  height: 99px;
}
<<<<<<< HEAD
.Pet-Armadillo-Shade {
=======
.Mount_Icon_Nudibranch-Red {
>>>>>>> fdf2dd1f
  background-image: url(/static/sprites/spritesmith-main-17.png);
  background-position: -164px -400px;
  width: 81px;
  height: 99px;
}
<<<<<<< HEAD
.Pet-Armadillo-Skeleton {
=======
.Mount_Icon_Nudibranch-Shade {
>>>>>>> fdf2dd1f
  background-image: url(/static/sprites/spritesmith-main-17.png);
  background-position: -246px -400px;
  width: 81px;
  height: 99px;
}
<<<<<<< HEAD
.Pet-Armadillo-White {
=======
.Mount_Icon_Nudibranch-Skeleton {
>>>>>>> fdf2dd1f
  background-image: url(/static/sprites/spritesmith-main-17.png);
  background-position: -328px -400px;
  width: 81px;
  height: 99px;
}
<<<<<<< HEAD
.Pet-Armadillo-Zombie {
=======
.Mount_Icon_Nudibranch-White {
>>>>>>> fdf2dd1f
  background-image: url(/static/sprites/spritesmith-main-17.png);
  background-position: -410px -400px;
  width: 81px;
  height: 99px;
}
<<<<<<< HEAD
.Pet-Axolotl-Base {
=======
.Mount_Icon_Nudibranch-Zombie {
>>>>>>> fdf2dd1f
  background-image: url(/static/sprites/spritesmith-main-17.png);
  background-position: -492px -400px;
  width: 81px;
  height: 99px;
}
<<<<<<< HEAD
.Pet-Axolotl-CottonCandyBlue {
=======
.Mount_Icon_Octopus-Base {
>>>>>>> fdf2dd1f
  background-image: url(/static/sprites/spritesmith-main-17.png);
  background-position: -574px 0px;
  width: 81px;
  height: 99px;
}
<<<<<<< HEAD
.Pet-Axolotl-CottonCandyPink {
=======
.Mount_Icon_Octopus-CottonCandyBlue {
>>>>>>> fdf2dd1f
  background-image: url(/static/sprites/spritesmith-main-17.png);
  background-position: -574px -100px;
  width: 81px;
  height: 99px;
}
<<<<<<< HEAD
.Pet-Axolotl-Desert {
=======
.Mount_Icon_Octopus-CottonCandyPink {
>>>>>>> fdf2dd1f
  background-image: url(/static/sprites/spritesmith-main-17.png);
  background-position: -574px -200px;
  width: 81px;
  height: 99px;
}
<<<<<<< HEAD
.Pet-Axolotl-Golden {
=======
.Mount_Icon_Octopus-Desert {
>>>>>>> fdf2dd1f
  background-image: url(/static/sprites/spritesmith-main-17.png);
  background-position: -574px -300px;
  width: 81px;
  height: 99px;
}
<<<<<<< HEAD
.Pet-Axolotl-Red {
=======
.Mount_Icon_Octopus-Golden {
>>>>>>> fdf2dd1f
  background-image: url(/static/sprites/spritesmith-main-17.png);
  background-position: -574px -400px;
  width: 81px;
  height: 99px;
}
<<<<<<< HEAD
.Pet-Axolotl-Shade {
=======
.Mount_Icon_Octopus-Red {
>>>>>>> fdf2dd1f
  background-image: url(/static/sprites/spritesmith-main-17.png);
  background-position: 0px -500px;
  width: 81px;
  height: 99px;
}
<<<<<<< HEAD
.Pet-Axolotl-Skeleton {
=======
.Mount_Icon_Octopus-Shade {
>>>>>>> fdf2dd1f
  background-image: url(/static/sprites/spritesmith-main-17.png);
  background-position: -82px -500px;
  width: 81px;
  height: 99px;
}
<<<<<<< HEAD
.Pet-Axolotl-White {
=======
.Mount_Icon_Octopus-Skeleton {
>>>>>>> fdf2dd1f
  background-image: url(/static/sprites/spritesmith-main-17.png);
  background-position: -164px -500px;
  width: 81px;
  height: 99px;
}
<<<<<<< HEAD
.Pet-Axolotl-Zombie {
=======
.Mount_Icon_Octopus-White {
>>>>>>> fdf2dd1f
  background-image: url(/static/sprites/spritesmith-main-17.png);
  background-position: -246px -500px;
  width: 81px;
  height: 99px;
}
<<<<<<< HEAD
.Pet-BearCub-Aquatic {
=======
.Mount_Icon_Octopus-Zombie {
>>>>>>> fdf2dd1f
  background-image: url(/static/sprites/spritesmith-main-17.png);
  background-position: -328px -500px;
  width: 81px;
  height: 99px;
}
<<<<<<< HEAD
.Pet-BearCub-Base {
=======
.Mount_Icon_Orca-Base {
>>>>>>> fdf2dd1f
  background-image: url(/static/sprites/spritesmith-main-17.png);
  background-position: -1640px -983px;
  width: 78px;
  height: 86px;
}
<<<<<<< HEAD
.Pet-BearCub-CottonCandyBlue {
=======
.Mount_Icon_Owl-Base {
>>>>>>> fdf2dd1f
  background-image: url(/static/sprites/spritesmith-main-17.png);
  background-position: -492px -500px;
  width: 81px;
  height: 99px;
}
<<<<<<< HEAD
.Pet-BearCub-CottonCandyPink {
=======
.Mount_Icon_Owl-CottonCandyBlue {
>>>>>>> fdf2dd1f
  background-image: url(/static/sprites/spritesmith-main-17.png);
  background-position: -574px -500px;
  width: 81px;
  height: 99px;
}
<<<<<<< HEAD
.Pet-BearCub-Cupid {
=======
.Mount_Icon_Owl-CottonCandyPink {
>>>>>>> fdf2dd1f
  background-image: url(/static/sprites/spritesmith-main-17.png);
  background-position: -656px 0px;
  width: 81px;
  height: 99px;
}
<<<<<<< HEAD
.Pet-BearCub-Desert {
=======
.Mount_Icon_Owl-Desert {
>>>>>>> fdf2dd1f
  background-image: url(/static/sprites/spritesmith-main-17.png);
  background-position: -656px -100px;
  width: 81px;
  height: 99px;
}
<<<<<<< HEAD
.Pet-BearCub-Ember {
=======
.Mount_Icon_Owl-Golden {
>>>>>>> fdf2dd1f
  background-image: url(/static/sprites/spritesmith-main-17.png);
  background-position: -656px -200px;
  width: 81px;
  height: 99px;
}
<<<<<<< HEAD
.Pet-BearCub-Fairy {
=======
.Mount_Icon_Owl-Red {
>>>>>>> fdf2dd1f
  background-image: url(/static/sprites/spritesmith-main-17.png);
  background-position: -656px -300px;
  width: 81px;
  height: 99px;
}
<<<<<<< HEAD
.Pet-BearCub-Floral {
=======
.Mount_Icon_Owl-Shade {
>>>>>>> fdf2dd1f
  background-image: url(/static/sprites/spritesmith-main-17.png);
  background-position: -656px -400px;
  width: 81px;
  height: 99px;
}
<<<<<<< HEAD
.Pet-BearCub-Ghost {
=======
.Mount_Icon_Owl-Skeleton {
>>>>>>> fdf2dd1f
  background-image: url(/static/sprites/spritesmith-main-17.png);
  background-position: -656px -500px;
  width: 81px;
  height: 99px;
}
<<<<<<< HEAD
.Pet-BearCub-Golden {
=======
.Mount_Icon_Owl-White {
>>>>>>> fdf2dd1f
  background-image: url(/static/sprites/spritesmith-main-17.png);
  background-position: 0px -600px;
  width: 81px;
  height: 99px;
}
<<<<<<< HEAD
.Pet-BearCub-Holly {
=======
.Mount_Icon_Owl-Zombie {
>>>>>>> fdf2dd1f
  background-image: url(/static/sprites/spritesmith-main-17.png);
  background-position: -82px -600px;
  width: 81px;
  height: 99px;
}
<<<<<<< HEAD
.Pet-BearCub-Peppermint {
=======
.Mount_Icon_PandaCub-Aquatic {
>>>>>>> fdf2dd1f
  background-image: url(/static/sprites/spritesmith-main-17.png);
  background-position: -164px -600px;
  width: 81px;
  height: 99px;
}
<<<<<<< HEAD
.Pet-BearCub-Polar {
=======
.Mount_Icon_PandaCub-Base {
>>>>>>> fdf2dd1f
  background-image: url(/static/sprites/spritesmith-main-17.png);
  background-position: -246px -600px;
  width: 81px;
  height: 99px;
}
<<<<<<< HEAD
.Pet-BearCub-Red {
=======
.Mount_Icon_PandaCub-CottonCandyBlue {
>>>>>>> fdf2dd1f
  background-image: url(/static/sprites/spritesmith-main-17.png);
  background-position: -328px -600px;
  width: 81px;
  height: 99px;
}
<<<<<<< HEAD
.Pet-BearCub-RoyalPurple {
=======
.Mount_Icon_PandaCub-CottonCandyPink {
>>>>>>> fdf2dd1f
  background-image: url(/static/sprites/spritesmith-main-17.png);
  background-position: -410px -600px;
  width: 81px;
  height: 99px;
}
<<<<<<< HEAD
.Pet-BearCub-Shade {
=======
.Mount_Icon_PandaCub-Cupid {
>>>>>>> fdf2dd1f
  background-image: url(/static/sprites/spritesmith-main-17.png);
  background-position: -492px -600px;
  width: 81px;
  height: 99px;
}
<<<<<<< HEAD
.Pet-BearCub-Shimmer {
=======
.Mount_Icon_PandaCub-Desert {
>>>>>>> fdf2dd1f
  background-image: url(/static/sprites/spritesmith-main-17.png);
  background-position: -574px -600px;
  width: 81px;
  height: 99px;
}
<<<<<<< HEAD
.Pet-BearCub-Skeleton {
=======
.Mount_Icon_PandaCub-Ember {
>>>>>>> fdf2dd1f
  background-image: url(/static/sprites/spritesmith-main-17.png);
  background-position: -656px -600px;
  width: 81px;
  height: 99px;
}
<<<<<<< HEAD
.Pet-BearCub-Spooky {
=======
.Mount_Icon_PandaCub-Fairy {
>>>>>>> fdf2dd1f
  background-image: url(/static/sprites/spritesmith-main-17.png);
  background-position: -738px 0px;
  width: 81px;
  height: 99px;
}
<<<<<<< HEAD
.Pet-BearCub-Thunderstorm {
=======
.Mount_Icon_PandaCub-Floral {
>>>>>>> fdf2dd1f
  background-image: url(/static/sprites/spritesmith-main-17.png);
  background-position: -738px -100px;
  width: 81px;
  height: 99px;
}
<<<<<<< HEAD
.Pet-BearCub-White {
=======
.Mount_Icon_PandaCub-Ghost {
>>>>>>> fdf2dd1f
  background-image: url(/static/sprites/spritesmith-main-17.png);
  background-position: -738px -200px;
  width: 81px;
  height: 99px;
}
<<<<<<< HEAD
.Pet-BearCub-Zombie {
=======
.Mount_Icon_PandaCub-Golden {
>>>>>>> fdf2dd1f
  background-image: url(/static/sprites/spritesmith-main-17.png);
  background-position: -738px -300px;
  width: 81px;
  height: 99px;
}
<<<<<<< HEAD
.Pet-Beetle-Base {
=======
.Mount_Icon_PandaCub-Holly {
>>>>>>> fdf2dd1f
  background-image: url(/static/sprites/spritesmith-main-17.png);
  background-position: -738px -400px;
  width: 81px;
  height: 99px;
}
<<<<<<< HEAD
.Pet-Beetle-CottonCandyBlue {
=======
.Mount_Icon_PandaCub-Peppermint {
>>>>>>> fdf2dd1f
  background-image: url(/static/sprites/spritesmith-main-17.png);
  background-position: -738px -500px;
  width: 81px;
  height: 99px;
}
<<<<<<< HEAD
.Pet-Beetle-CottonCandyPink {
=======
.Mount_Icon_PandaCub-Red {
>>>>>>> fdf2dd1f
  background-image: url(/static/sprites/spritesmith-main-17.png);
  background-position: -738px -600px;
  width: 81px;
  height: 99px;
}
<<<<<<< HEAD
.Pet-Beetle-Desert {
=======
.Mount_Icon_PandaCub-RoyalPurple {
>>>>>>> fdf2dd1f
  background-image: url(/static/sprites/spritesmith-main-17.png);
  background-position: 0px -700px;
  width: 81px;
  height: 99px;
}
<<<<<<< HEAD
.Pet-Beetle-Golden {
=======
.Mount_Icon_PandaCub-Shade {
>>>>>>> fdf2dd1f
  background-image: url(/static/sprites/spritesmith-main-17.png);
  background-position: -82px -700px;
  width: 81px;
  height: 99px;
}
<<<<<<< HEAD
.Pet-Beetle-Red {
=======
.Mount_Icon_PandaCub-Shimmer {
>>>>>>> fdf2dd1f
  background-image: url(/static/sprites/spritesmith-main-17.png);
  background-position: -164px -700px;
  width: 81px;
  height: 99px;
}
<<<<<<< HEAD
.Pet-Beetle-Shade {
=======
.Mount_Icon_PandaCub-Skeleton {
>>>>>>> fdf2dd1f
  background-image: url(/static/sprites/spritesmith-main-17.png);
  background-position: -246px -700px;
  width: 81px;
  height: 99px;
}
<<<<<<< HEAD
.Pet-Beetle-Skeleton {
=======
.Mount_Icon_PandaCub-Spooky {
>>>>>>> fdf2dd1f
  background-image: url(/static/sprites/spritesmith-main-17.png);
  background-position: -328px -700px;
  width: 81px;
  height: 99px;
}
<<<<<<< HEAD
.Pet-Beetle-White {
=======
.Mount_Icon_PandaCub-Thunderstorm {
>>>>>>> fdf2dd1f
  background-image: url(/static/sprites/spritesmith-main-17.png);
  background-position: -410px -700px;
  width: 81px;
  height: 99px;
}
<<<<<<< HEAD
.Pet-Beetle-Zombie {
=======
.Mount_Icon_PandaCub-White {
>>>>>>> fdf2dd1f
  background-image: url(/static/sprites/spritesmith-main-17.png);
  background-position: -492px -700px;
  width: 81px;
  height: 99px;
}
<<<<<<< HEAD
.Pet-Bunny-Base {
=======
.Mount_Icon_PandaCub-Zombie {
>>>>>>> fdf2dd1f
  background-image: url(/static/sprites/spritesmith-main-17.png);
  background-position: -574px -700px;
  width: 81px;
  height: 99px;
}
<<<<<<< HEAD
.Pet-Bunny-CottonCandyBlue {
=======
.Mount_Icon_Parrot-Base {
>>>>>>> fdf2dd1f
  background-image: url(/static/sprites/spritesmith-main-17.png);
  background-position: -656px -700px;
  width: 81px;
  height: 99px;
}
<<<<<<< HEAD
.Pet-Bunny-CottonCandyPink {
=======
.Mount_Icon_Parrot-CottonCandyBlue {
>>>>>>> fdf2dd1f
  background-image: url(/static/sprites/spritesmith-main-17.png);
  background-position: -738px -700px;
  width: 81px;
  height: 99px;
}
<<<<<<< HEAD
.Pet-Bunny-Desert {
=======
.Mount_Icon_Parrot-CottonCandyPink {
>>>>>>> fdf2dd1f
  background-image: url(/static/sprites/spritesmith-main-17.png);
  background-position: -820px 0px;
  width: 81px;
  height: 99px;
}
<<<<<<< HEAD
.Pet-Bunny-Golden {
=======
.Mount_Icon_Parrot-Desert {
>>>>>>> fdf2dd1f
  background-image: url(/static/sprites/spritesmith-main-17.png);
  background-position: -820px -100px;
  width: 81px;
  height: 99px;
}
<<<<<<< HEAD
.Pet-Bunny-Red {
=======
.Mount_Icon_Parrot-Golden {
>>>>>>> fdf2dd1f
  background-image: url(/static/sprites/spritesmith-main-17.png);
  background-position: -820px -200px;
  width: 81px;
  height: 99px;
}
<<<<<<< HEAD
.Pet-Bunny-Shade {
=======
.Mount_Icon_Parrot-Red {
>>>>>>> fdf2dd1f
  background-image: url(/static/sprites/spritesmith-main-17.png);
  background-position: -820px -300px;
  width: 81px;
  height: 99px;
}
<<<<<<< HEAD
.Pet-Bunny-Skeleton {
=======
.Mount_Icon_Parrot-Shade {
>>>>>>> fdf2dd1f
  background-image: url(/static/sprites/spritesmith-main-17.png);
  background-position: -820px -400px;
  width: 81px;
  height: 99px;
}
<<<<<<< HEAD
.Pet-Bunny-White {
=======
.Mount_Icon_Parrot-Skeleton {
>>>>>>> fdf2dd1f
  background-image: url(/static/sprites/spritesmith-main-17.png);
  background-position: -820px -500px;
  width: 81px;
  height: 99px;
}
<<<<<<< HEAD
.Pet-Bunny-Zombie {
=======
.Mount_Icon_Parrot-White {
>>>>>>> fdf2dd1f
  background-image: url(/static/sprites/spritesmith-main-17.png);
  background-position: -820px -600px;
  width: 81px;
  height: 99px;
}
<<<<<<< HEAD
.Pet-Butterfly-Base {
=======
.Mount_Icon_Parrot-Zombie {
>>>>>>> fdf2dd1f
  background-image: url(/static/sprites/spritesmith-main-17.png);
  background-position: -820px -700px;
  width: 81px;
  height: 99px;
}
<<<<<<< HEAD
.Pet-Butterfly-CottonCandyBlue {
=======
.Mount_Icon_Peacock-Base {
>>>>>>> fdf2dd1f
  background-image: url(/static/sprites/spritesmith-main-17.png);
  background-position: 0px -800px;
  width: 81px;
  height: 99px;
}
<<<<<<< HEAD
.Pet-Butterfly-CottonCandyPink {
=======
.Mount_Icon_Peacock-CottonCandyBlue {
>>>>>>> fdf2dd1f
  background-image: url(/static/sprites/spritesmith-main-17.png);
  background-position: -82px -800px;
  width: 81px;
  height: 99px;
}
<<<<<<< HEAD
.Pet-Butterfly-Desert {
=======
.Mount_Icon_Peacock-CottonCandyPink {
>>>>>>> fdf2dd1f
  background-image: url(/static/sprites/spritesmith-main-17.png);
  background-position: -164px -800px;
  width: 81px;
  height: 99px;
}
<<<<<<< HEAD
.Pet-Butterfly-Golden {
=======
.Mount_Icon_Peacock-Desert {
>>>>>>> fdf2dd1f
  background-image: url(/static/sprites/spritesmith-main-17.png);
  background-position: -246px -800px;
  width: 81px;
  height: 99px;
}
<<<<<<< HEAD
.Pet-Butterfly-Red {
=======
.Mount_Icon_Peacock-Golden {
>>>>>>> fdf2dd1f
  background-image: url(/static/sprites/spritesmith-main-17.png);
  background-position: -328px -800px;
  width: 81px;
  height: 99px;
}
<<<<<<< HEAD
.Pet-Butterfly-Shade {
=======
.Mount_Icon_Peacock-Red {
>>>>>>> fdf2dd1f
  background-image: url(/static/sprites/spritesmith-main-17.png);
  background-position: -410px -800px;
  width: 81px;
  height: 99px;
}
<<<<<<< HEAD
.Pet-Butterfly-Skeleton {
=======
.Mount_Icon_Peacock-Shade {
>>>>>>> fdf2dd1f
  background-image: url(/static/sprites/spritesmith-main-17.png);
  background-position: -492px -800px;
  width: 81px;
  height: 99px;
}
<<<<<<< HEAD
.Pet-Butterfly-White {
=======
.Mount_Icon_Peacock-Skeleton {
>>>>>>> fdf2dd1f
  background-image: url(/static/sprites/spritesmith-main-17.png);
  background-position: -574px -800px;
  width: 81px;
  height: 99px;
}
<<<<<<< HEAD
.Pet-Butterfly-Zombie {
=======
.Mount_Icon_Peacock-White {
>>>>>>> fdf2dd1f
  background-image: url(/static/sprites/spritesmith-main-17.png);
  background-position: -656px -800px;
  width: 81px;
  height: 99px;
}
<<<<<<< HEAD
.Pet-Cactus-Aquatic {
=======
.Mount_Icon_Peacock-Zombie {
>>>>>>> fdf2dd1f
  background-image: url(/static/sprites/spritesmith-main-17.png);
  background-position: -738px -800px;
  width: 81px;
  height: 99px;
}
<<<<<<< HEAD
.Pet-Cactus-Base {
=======
.Mount_Icon_Penguin-Base {
>>>>>>> fdf2dd1f
  background-image: url(/static/sprites/spritesmith-main-17.png);
  background-position: -820px -800px;
  width: 81px;
  height: 99px;
}
<<<<<<< HEAD
.Pet-Cactus-CottonCandyBlue {
=======
.Mount_Icon_Penguin-CottonCandyBlue {
>>>>>>> fdf2dd1f
  background-image: url(/static/sprites/spritesmith-main-17.png);
  background-position: -902px 0px;
  width: 81px;
  height: 99px;
}
<<<<<<< HEAD
.Pet-Cactus-CottonCandyPink {
=======
.Mount_Icon_Penguin-CottonCandyPink {
>>>>>>> fdf2dd1f
  background-image: url(/static/sprites/spritesmith-main-17.png);
  background-position: -902px -100px;
  width: 81px;
  height: 99px;
}
<<<<<<< HEAD
.Pet-Cactus-Cupid {
=======
.Mount_Icon_Penguin-Desert {
>>>>>>> fdf2dd1f
  background-image: url(/static/sprites/spritesmith-main-17.png);
  background-position: -902px -200px;
  width: 81px;
  height: 99px;
}
<<<<<<< HEAD
.Pet-Cactus-Desert {
=======
.Mount_Icon_Penguin-Golden {
>>>>>>> fdf2dd1f
  background-image: url(/static/sprites/spritesmith-main-17.png);
  background-position: -902px -300px;
  width: 81px;
  height: 99px;
}
<<<<<<< HEAD
.Pet-Cactus-Ember {
=======
.Mount_Icon_Penguin-Red {
>>>>>>> fdf2dd1f
  background-image: url(/static/sprites/spritesmith-main-17.png);
  background-position: -902px -400px;
  width: 81px;
  height: 99px;
}
<<<<<<< HEAD
.Pet-Cactus-Fairy {
=======
.Mount_Icon_Penguin-Shade {
>>>>>>> fdf2dd1f
  background-image: url(/static/sprites/spritesmith-main-17.png);
  background-position: -902px -500px;
  width: 81px;
  height: 99px;
}
<<<<<<< HEAD
.Pet-Cactus-Floral {
=======
.Mount_Icon_Penguin-Skeleton {
>>>>>>> fdf2dd1f
  background-image: url(/static/sprites/spritesmith-main-17.png);
  background-position: -902px -600px;
  width: 81px;
  height: 99px;
}
<<<<<<< HEAD
.Pet-Cactus-Ghost {
=======
.Mount_Icon_Penguin-White {
>>>>>>> fdf2dd1f
  background-image: url(/static/sprites/spritesmith-main-17.png);
  background-position: -902px -700px;
  width: 81px;
  height: 99px;
}
<<<<<<< HEAD
.Pet-Cactus-Golden {
=======
.Mount_Icon_Penguin-Zombie {
>>>>>>> fdf2dd1f
  background-image: url(/static/sprites/spritesmith-main-17.png);
  background-position: -902px -800px;
  width: 81px;
  height: 99px;
}
<<<<<<< HEAD
.Pet-Cactus-Holly {
=======
.Mount_Icon_Phoenix-Base {
>>>>>>> fdf2dd1f
  background-image: url(/static/sprites/spritesmith-main-17.png);
  background-position: -984px 0px;
  width: 81px;
  height: 99px;
}
<<<<<<< HEAD
.Pet-Cactus-Peppermint {
=======
.Mount_Icon_Rat-Base {
>>>>>>> fdf2dd1f
  background-image: url(/static/sprites/spritesmith-main-17.png);
  background-position: -984px -100px;
  width: 81px;
  height: 99px;
}
<<<<<<< HEAD
.Pet-Cactus-Red {
=======
.Mount_Icon_Rat-CottonCandyBlue {
>>>>>>> fdf2dd1f
  background-image: url(/static/sprites/spritesmith-main-17.png);
  background-position: -984px -200px;
  width: 81px;
  height: 99px;
}
<<<<<<< HEAD
.Pet-Cactus-RoyalPurple {
=======
.Mount_Icon_Rat-CottonCandyPink {
>>>>>>> fdf2dd1f
  background-image: url(/static/sprites/spritesmith-main-17.png);
  background-position: -984px -300px;
  width: 81px;
  height: 99px;
}
<<<<<<< HEAD
.Pet-Cactus-Shade {
=======
.Mount_Icon_Rat-Desert {
>>>>>>> fdf2dd1f
  background-image: url(/static/sprites/spritesmith-main-17.png);
  background-position: -984px -400px;
  width: 81px;
  height: 99px;
}
<<<<<<< HEAD
.Pet-Cactus-Shimmer {
=======
.Mount_Icon_Rat-Golden {
>>>>>>> fdf2dd1f
  background-image: url(/static/sprites/spritesmith-main-17.png);
  background-position: -984px -500px;
  width: 81px;
  height: 99px;
}
<<<<<<< HEAD
.Pet-Cactus-Skeleton {
=======
.Mount_Icon_Rat-Red {
>>>>>>> fdf2dd1f
  background-image: url(/static/sprites/spritesmith-main-17.png);
  background-position: -984px -600px;
  width: 81px;
  height: 99px;
}
<<<<<<< HEAD
.Pet-Cactus-Spooky {
=======
.Mount_Icon_Rat-Shade {
>>>>>>> fdf2dd1f
  background-image: url(/static/sprites/spritesmith-main-17.png);
  background-position: -984px -700px;
  width: 81px;
  height: 99px;
}
<<<<<<< HEAD
.Pet-Cactus-Thunderstorm {
=======
.Mount_Icon_Rat-Skeleton {
>>>>>>> fdf2dd1f
  background-image: url(/static/sprites/spritesmith-main-17.png);
  background-position: -984px -800px;
  width: 81px;
  height: 99px;
}
<<<<<<< HEAD
.Pet-Cactus-White {
=======
.Mount_Icon_Rat-White {
>>>>>>> fdf2dd1f
  background-image: url(/static/sprites/spritesmith-main-17.png);
  background-position: 0px -900px;
  width: 81px;
  height: 99px;
}
<<<<<<< HEAD
.Pet-Cactus-Zombie {
=======
.Mount_Icon_Rat-Zombie {
>>>>>>> fdf2dd1f
  background-image: url(/static/sprites/spritesmith-main-17.png);
  background-position: -82px -900px;
  width: 81px;
  height: 99px;
}
<<<<<<< HEAD
.Pet-Cheetah-Base {
=======
.Mount_Icon_Rock-Base {
>>>>>>> fdf2dd1f
  background-image: url(/static/sprites/spritesmith-main-17.png);
  background-position: -164px -900px;
  width: 81px;
  height: 99px;
}
<<<<<<< HEAD
.Pet-Cheetah-CottonCandyBlue {
=======
.Mount_Icon_Rock-CottonCandyBlue {
>>>>>>> fdf2dd1f
  background-image: url(/static/sprites/spritesmith-main-17.png);
  background-position: -246px -900px;
  width: 81px;
  height: 99px;
}
<<<<<<< HEAD
.Pet-Cheetah-CottonCandyPink {
=======
.Mount_Icon_Rock-CottonCandyPink {
>>>>>>> fdf2dd1f
  background-image: url(/static/sprites/spritesmith-main-17.png);
  background-position: -328px -900px;
  width: 81px;
  height: 99px;
}
<<<<<<< HEAD
.Pet-Cheetah-Desert {
=======
.Mount_Icon_Rock-Desert {
>>>>>>> fdf2dd1f
  background-image: url(/static/sprites/spritesmith-main-17.png);
  background-position: -410px -900px;
  width: 81px;
  height: 99px;
}
<<<<<<< HEAD
.Pet-Cheetah-Golden {
=======
.Mount_Icon_Rock-Golden {
>>>>>>> fdf2dd1f
  background-image: url(/static/sprites/spritesmith-main-17.png);
  background-position: -492px -900px;
  width: 81px;
  height: 99px;
}
<<<<<<< HEAD
.Pet-Cheetah-Red {
=======
.Mount_Icon_Rock-Red {
>>>>>>> fdf2dd1f
  background-image: url(/static/sprites/spritesmith-main-17.png);
  background-position: -574px -900px;
  width: 81px;
  height: 99px;
}
<<<<<<< HEAD
.Pet-Cheetah-Shade {
=======
.Mount_Icon_Rock-Shade {
>>>>>>> fdf2dd1f
  background-image: url(/static/sprites/spritesmith-main-17.png);
  background-position: -656px -900px;
  width: 81px;
  height: 99px;
}
<<<<<<< HEAD
.Pet-Cheetah-Skeleton {
=======
.Mount_Icon_Rock-Skeleton {
>>>>>>> fdf2dd1f
  background-image: url(/static/sprites/spritesmith-main-17.png);
  background-position: -738px -900px;
  width: 81px;
  height: 99px;
}
<<<<<<< HEAD
.Pet-Cheetah-White {
=======
.Mount_Icon_Rock-White {
>>>>>>> fdf2dd1f
  background-image: url(/static/sprites/spritesmith-main-17.png);
  background-position: -820px -900px;
  width: 81px;
  height: 99px;
}
<<<<<<< HEAD
.Pet-Cheetah-Zombie {
=======
.Mount_Icon_Rock-Zombie {
>>>>>>> fdf2dd1f
  background-image: url(/static/sprites/spritesmith-main-17.png);
  background-position: -902px -900px;
  width: 81px;
  height: 99px;
}
<<<<<<< HEAD
.Pet-Cow-Base {
=======
.Mount_Icon_Rooster-Base {
>>>>>>> fdf2dd1f
  background-image: url(/static/sprites/spritesmith-main-17.png);
  background-position: -984px -900px;
  width: 81px;
  height: 99px;
}
<<<<<<< HEAD
.Pet-Cow-CottonCandyBlue {
=======
.Mount_Icon_Rooster-CottonCandyBlue {
>>>>>>> fdf2dd1f
  background-image: url(/static/sprites/spritesmith-main-17.png);
  background-position: -1066px 0px;
  width: 81px;
  height: 99px;
}
<<<<<<< HEAD
.Pet-Cow-CottonCandyPink {
=======
.Mount_Icon_Rooster-CottonCandyPink {
>>>>>>> fdf2dd1f
  background-image: url(/static/sprites/spritesmith-main-17.png);
  background-position: -1066px -100px;
  width: 81px;
  height: 99px;
}
<<<<<<< HEAD
.Pet-Cow-Desert {
=======
.Mount_Icon_Rooster-Desert {
>>>>>>> fdf2dd1f
  background-image: url(/static/sprites/spritesmith-main-17.png);
  background-position: -1066px -200px;
  width: 81px;
  height: 99px;
}
<<<<<<< HEAD
.Pet-Cow-Golden {
=======
.Mount_Icon_Rooster-Golden {
>>>>>>> fdf2dd1f
  background-image: url(/static/sprites/spritesmith-main-17.png);
  background-position: -1066px -300px;
  width: 81px;
  height: 99px;
}
<<<<<<< HEAD
.Pet-Cow-Red {
=======
.Mount_Icon_Rooster-Red {
>>>>>>> fdf2dd1f
  background-image: url(/static/sprites/spritesmith-main-17.png);
  background-position: -1066px -400px;
  width: 81px;
  height: 99px;
}
<<<<<<< HEAD
.Pet-Cow-Shade {
=======
.Mount_Icon_Rooster-Shade {
>>>>>>> fdf2dd1f
  background-image: url(/static/sprites/spritesmith-main-17.png);
  background-position: -1066px -500px;
  width: 81px;
  height: 99px;
}
<<<<<<< HEAD
.Pet-Cow-Skeleton {
=======
.Mount_Icon_Rooster-Skeleton {
>>>>>>> fdf2dd1f
  background-image: url(/static/sprites/spritesmith-main-17.png);
  background-position: -1066px -600px;
  width: 81px;
  height: 99px;
}
<<<<<<< HEAD
.Pet-Cow-White {
=======
.Mount_Icon_Rooster-White {
>>>>>>> fdf2dd1f
  background-image: url(/static/sprites/spritesmith-main-17.png);
  background-position: -1066px -700px;
  width: 81px;
  height: 99px;
}
<<<<<<< HEAD
.Pet-Cow-Zombie {
=======
.Mount_Icon_Rooster-Zombie {
>>>>>>> fdf2dd1f
  background-image: url(/static/sprites/spritesmith-main-17.png);
  background-position: -1066px -800px;
  width: 81px;
  height: 99px;
}
<<<<<<< HEAD
.Pet-Cuttlefish-Base {
=======
.Mount_Icon_Sabretooth-Base {
>>>>>>> fdf2dd1f
  background-image: url(/static/sprites/spritesmith-main-17.png);
  background-position: -1066px -900px;
  width: 81px;
  height: 99px;
}
<<<<<<< HEAD
.Pet-Cuttlefish-CottonCandyBlue {
=======
.Mount_Icon_Sabretooth-CottonCandyBlue {
>>>>>>> fdf2dd1f
  background-image: url(/static/sprites/spritesmith-main-17.png);
  background-position: 0px -1000px;
  width: 81px;
  height: 99px;
}
<<<<<<< HEAD
.Pet-Cuttlefish-CottonCandyPink {
=======
.Mount_Icon_Sabretooth-CottonCandyPink {
>>>>>>> fdf2dd1f
  background-image: url(/static/sprites/spritesmith-main-17.png);
  background-position: -82px -1000px;
  width: 81px;
  height: 99px;
}
<<<<<<< HEAD
.Pet-Cuttlefish-Desert {
=======
.Mount_Icon_Sabretooth-Desert {
>>>>>>> fdf2dd1f
  background-image: url(/static/sprites/spritesmith-main-17.png);
  background-position: -164px -1000px;
  width: 81px;
  height: 99px;
}
<<<<<<< HEAD
.Pet-Cuttlefish-Golden {
=======
.Mount_Icon_Sabretooth-Golden {
>>>>>>> fdf2dd1f
  background-image: url(/static/sprites/spritesmith-main-17.png);
  background-position: -246px -1000px;
  width: 81px;
  height: 99px;
}
<<<<<<< HEAD
.Pet-Cuttlefish-Red {
=======
.Mount_Icon_Sabretooth-Red {
>>>>>>> fdf2dd1f
  background-image: url(/static/sprites/spritesmith-main-17.png);
  background-position: -328px -1000px;
  width: 81px;
  height: 99px;
}
<<<<<<< HEAD
.Pet-Cuttlefish-Shade {
=======
.Mount_Icon_Sabretooth-Shade {
>>>>>>> fdf2dd1f
  background-image: url(/static/sprites/spritesmith-main-17.png);
  background-position: -410px -1000px;
  width: 81px;
  height: 99px;
}
<<<<<<< HEAD
.Pet-Cuttlefish-Skeleton {
=======
.Mount_Icon_Sabretooth-Skeleton {
>>>>>>> fdf2dd1f
  background-image: url(/static/sprites/spritesmith-main-17.png);
  background-position: -492px -1000px;
  width: 81px;
  height: 99px;
}
<<<<<<< HEAD
.Pet-Cuttlefish-White {
=======
.Mount_Icon_Sabretooth-White {
>>>>>>> fdf2dd1f
  background-image: url(/static/sprites/spritesmith-main-17.png);
  background-position: -574px -1000px;
  width: 81px;
  height: 99px;
}
<<<<<<< HEAD
.Pet-Cuttlefish-Zombie {
=======
.Mount_Icon_Sabretooth-Zombie {
>>>>>>> fdf2dd1f
  background-image: url(/static/sprites/spritesmith-main-17.png);
  background-position: -656px -1000px;
  width: 81px;
  height: 99px;
}
<<<<<<< HEAD
.Pet-Deer-Base {
=======
.Mount_Icon_Seahorse-Base {
>>>>>>> fdf2dd1f
  background-image: url(/static/sprites/spritesmith-main-17.png);
  background-position: -738px -1000px;
  width: 81px;
  height: 99px;
}
<<<<<<< HEAD
.Pet-Deer-CottonCandyBlue {
=======
.Mount_Icon_Seahorse-CottonCandyBlue {
>>>>>>> fdf2dd1f
  background-image: url(/static/sprites/spritesmith-main-17.png);
  background-position: -820px -1000px;
  width: 81px;
  height: 99px;
}
<<<<<<< HEAD
.Pet-Deer-CottonCandyPink {
=======
.Mount_Icon_Seahorse-CottonCandyPink {
>>>>>>> fdf2dd1f
  background-image: url(/static/sprites/spritesmith-main-17.png);
  background-position: -902px -1000px;
  width: 81px;
  height: 99px;
}
<<<<<<< HEAD
.Pet-Deer-Desert {
=======
.Mount_Icon_Seahorse-Desert {
>>>>>>> fdf2dd1f
  background-image: url(/static/sprites/spritesmith-main-17.png);
  background-position: -984px -1000px;
  width: 81px;
  height: 99px;
}
<<<<<<< HEAD
.Pet-Deer-Golden {
=======
.Mount_Icon_Seahorse-Golden {
>>>>>>> fdf2dd1f
  background-image: url(/static/sprites/spritesmith-main-17.png);
  background-position: -1066px -1000px;
  width: 81px;
  height: 99px;
}
<<<<<<< HEAD
.Pet-Deer-Red {
=======
.Mount_Icon_Seahorse-Red {
>>>>>>> fdf2dd1f
  background-image: url(/static/sprites/spritesmith-main-17.png);
  background-position: -1148px 0px;
  width: 81px;
  height: 99px;
}
<<<<<<< HEAD
.Pet-Deer-Shade {
=======
.Mount_Icon_Seahorse-Shade {
>>>>>>> fdf2dd1f
  background-image: url(/static/sprites/spritesmith-main-17.png);
  background-position: -1148px -100px;
  width: 81px;
  height: 99px;
}
<<<<<<< HEAD
.Pet-Deer-Skeleton {
=======
.Mount_Icon_Seahorse-Skeleton {
>>>>>>> fdf2dd1f
  background-image: url(/static/sprites/spritesmith-main-17.png);
  background-position: -1148px -200px;
  width: 81px;
  height: 99px;
}
<<<<<<< HEAD
.Pet-Deer-White {
=======
.Mount_Icon_Seahorse-White {
>>>>>>> fdf2dd1f
  background-image: url(/static/sprites/spritesmith-main-17.png);
  background-position: -1148px -300px;
  width: 81px;
  height: 99px;
}
<<<<<<< HEAD
.Pet-Deer-Zombie {
=======
.Mount_Icon_Seahorse-Zombie {
>>>>>>> fdf2dd1f
  background-image: url(/static/sprites/spritesmith-main-17.png);
  background-position: -1148px -400px;
  width: 81px;
  height: 99px;
}
<<<<<<< HEAD
.Pet-Dragon-Aquatic {
=======
.Mount_Icon_Sheep-Base {
>>>>>>> fdf2dd1f
  background-image: url(/static/sprites/spritesmith-main-17.png);
  background-position: -1148px -500px;
  width: 81px;
  height: 99px;
}
<<<<<<< HEAD
.Pet-Dragon-Base {
=======
.Mount_Icon_Sheep-CottonCandyBlue {
>>>>>>> fdf2dd1f
  background-image: url(/static/sprites/spritesmith-main-17.png);
  background-position: -1148px -600px;
  width: 81px;
  height: 99px;
}
<<<<<<< HEAD
.Pet-Dragon-CottonCandyBlue {
=======
.Mount_Icon_Sheep-CottonCandyPink {
>>>>>>> fdf2dd1f
  background-image: url(/static/sprites/spritesmith-main-17.png);
  background-position: -1148px -700px;
  width: 81px;
  height: 99px;
}
<<<<<<< HEAD
.Pet-Dragon-CottonCandyPink {
=======
.Mount_Icon_Sheep-Desert {
>>>>>>> fdf2dd1f
  background-image: url(/static/sprites/spritesmith-main-17.png);
  background-position: -1148px -800px;
  width: 81px;
  height: 99px;
}
<<<<<<< HEAD
.Pet-Dragon-Cupid {
=======
.Mount_Icon_Sheep-Golden {
>>>>>>> fdf2dd1f
  background-image: url(/static/sprites/spritesmith-main-17.png);
  background-position: -1148px -900px;
  width: 81px;
  height: 99px;
}
<<<<<<< HEAD
.Pet-Dragon-Desert {
=======
.Mount_Icon_Sheep-Red {
>>>>>>> fdf2dd1f
  background-image: url(/static/sprites/spritesmith-main-17.png);
  background-position: -1148px -1000px;
  width: 81px;
  height: 99px;
}
<<<<<<< HEAD
.Pet-Dragon-Ember {
=======
.Mount_Icon_Sheep-Shade {
>>>>>>> fdf2dd1f
  background-image: url(/static/sprites/spritesmith-main-17.png);
  background-position: 0px -1100px;
  width: 81px;
  height: 99px;
}
<<<<<<< HEAD
.Pet-Dragon-Fairy {
=======
.Mount_Icon_Sheep-Skeleton {
>>>>>>> fdf2dd1f
  background-image: url(/static/sprites/spritesmith-main-17.png);
  background-position: -82px -1100px;
  width: 81px;
  height: 99px;
}
<<<<<<< HEAD
.Pet-Dragon-Floral {
=======
.Mount_Icon_Sheep-White {
>>>>>>> fdf2dd1f
  background-image: url(/static/sprites/spritesmith-main-17.png);
  background-position: 0px 0px;
  width: 81px;
  height: 99px;
}
<<<<<<< HEAD
.Pet-Dragon-Ghost {
=======
.Mount_Icon_Sheep-Zombie {
>>>>>>> fdf2dd1f
  background-image: url(/static/sprites/spritesmith-main-17.png);
  background-position: -246px -1100px;
  width: 81px;
  height: 99px;
}
<<<<<<< HEAD
.Pet-Dragon-Golden {
=======
.Mount_Icon_Slime-Base {
>>>>>>> fdf2dd1f
  background-image: url(/static/sprites/spritesmith-main-17.png);
  background-position: -328px -1100px;
  width: 81px;
  height: 99px;
}
<<<<<<< HEAD
.Pet-Dragon-Holly {
=======
.Mount_Icon_Slime-CottonCandyBlue {
>>>>>>> fdf2dd1f
  background-image: url(/static/sprites/spritesmith-main-17.png);
  background-position: -410px -1100px;
  width: 81px;
  height: 99px;
}
<<<<<<< HEAD
.Pet-Dragon-Hydra {
=======
.Mount_Icon_Slime-CottonCandyPink {
>>>>>>> fdf2dd1f
  background-image: url(/static/sprites/spritesmith-main-17.png);
  background-position: -492px -1100px;
  width: 81px;
  height: 99px;
}
<<<<<<< HEAD
.Pet-Dragon-Peppermint {
=======
.Mount_Icon_Slime-Desert {
>>>>>>> fdf2dd1f
  background-image: url(/static/sprites/spritesmith-main-17.png);
  background-position: -574px -1100px;
  width: 81px;
  height: 99px;
}
<<<<<<< HEAD
.Pet-Dragon-Red {
=======
.Mount_Icon_Slime-Golden {
>>>>>>> fdf2dd1f
  background-image: url(/static/sprites/spritesmith-main-17.png);
  background-position: -656px -1100px;
  width: 81px;
  height: 99px;
}
<<<<<<< HEAD
.Pet-Dragon-RoyalPurple {
=======
.Mount_Icon_Slime-Red {
>>>>>>> fdf2dd1f
  background-image: url(/static/sprites/spritesmith-main-17.png);
  background-position: -738px -1100px;
  width: 81px;
  height: 99px;
}
<<<<<<< HEAD
.Pet-Dragon-Shade {
=======
.Mount_Icon_Slime-Shade {
>>>>>>> fdf2dd1f
  background-image: url(/static/sprites/spritesmith-main-17.png);
  background-position: -820px -1100px;
  width: 81px;
  height: 99px;
}
<<<<<<< HEAD
.Pet-Dragon-Shimmer {
=======
.Mount_Icon_Slime-Skeleton {
>>>>>>> fdf2dd1f
  background-image: url(/static/sprites/spritesmith-main-17.png);
  background-position: -902px -1100px;
  width: 81px;
  height: 99px;
}
<<<<<<< HEAD
.Pet-Dragon-Skeleton {
=======
.Mount_Icon_Slime-White {
>>>>>>> fdf2dd1f
  background-image: url(/static/sprites/spritesmith-main-17.png);
  background-position: -984px -1100px;
  width: 81px;
  height: 99px;
}
<<<<<<< HEAD
.Pet-Dragon-Spooky {
=======
.Mount_Icon_Slime-Zombie {
>>>>>>> fdf2dd1f
  background-image: url(/static/sprites/spritesmith-main-17.png);
  background-position: -1066px -1100px;
  width: 81px;
  height: 99px;
}
<<<<<<< HEAD
.Pet-Dragon-Thunderstorm {
=======
.Mount_Icon_Sloth-Base {
>>>>>>> fdf2dd1f
  background-image: url(/static/sprites/spritesmith-main-17.png);
  background-position: -1148px -1100px;
  width: 81px;
  height: 99px;
}
<<<<<<< HEAD
.Pet-Dragon-White {
=======
.Mount_Icon_Sloth-CottonCandyBlue {
>>>>>>> fdf2dd1f
  background-image: url(/static/sprites/spritesmith-main-17.png);
  background-position: -1230px 0px;
  width: 81px;
  height: 99px;
}
<<<<<<< HEAD
.Pet-Dragon-Zombie {
=======
.Mount_Icon_Sloth-CottonCandyPink {
>>>>>>> fdf2dd1f
  background-image: url(/static/sprites/spritesmith-main-17.png);
  background-position: -1230px -100px;
  width: 81px;
  height: 99px;
}
<<<<<<< HEAD
.Pet-Egg-Base {
=======
.Mount_Icon_Sloth-Desert {
>>>>>>> fdf2dd1f
  background-image: url(/static/sprites/spritesmith-main-17.png);
  background-position: -1230px -200px;
  width: 81px;
  height: 99px;
}
<<<<<<< HEAD
.Pet-Egg-CottonCandyBlue {
=======
.Mount_Icon_Sloth-Golden {
>>>>>>> fdf2dd1f
  background-image: url(/static/sprites/spritesmith-main-17.png);
  background-position: -1230px -300px;
  width: 81px;
  height: 99px;
}
<<<<<<< HEAD
.Pet-Egg-CottonCandyPink {
=======
.Mount_Icon_Sloth-Red {
>>>>>>> fdf2dd1f
  background-image: url(/static/sprites/spritesmith-main-17.png);
  background-position: -1230px -400px;
  width: 81px;
  height: 99px;
}
<<<<<<< HEAD
.Pet-Egg-Desert {
=======
.Mount_Icon_Sloth-Shade {
>>>>>>> fdf2dd1f
  background-image: url(/static/sprites/spritesmith-main-17.png);
  background-position: -1230px -500px;
  width: 81px;
  height: 99px;
}
<<<<<<< HEAD
.Pet-Egg-Golden {
=======
.Mount_Icon_Sloth-Skeleton {
>>>>>>> fdf2dd1f
  background-image: url(/static/sprites/spritesmith-main-17.png);
  background-position: -1230px -600px;
  width: 81px;
  height: 99px;
}
<<<<<<< HEAD
.Pet-Egg-Red {
=======
.Mount_Icon_Sloth-White {
>>>>>>> fdf2dd1f
  background-image: url(/static/sprites/spritesmith-main-17.png);
  background-position: -1230px -700px;
  width: 81px;
  height: 99px;
}
<<<<<<< HEAD
.Pet-Egg-Shade {
=======
.Mount_Icon_Sloth-Zombie {
>>>>>>> fdf2dd1f
  background-image: url(/static/sprites/spritesmith-main-17.png);
  background-position: -1230px -800px;
  width: 81px;
  height: 99px;
}
<<<<<<< HEAD
.Pet-Egg-Skeleton {
=======
.Mount_Icon_Snail-Base {
>>>>>>> fdf2dd1f
  background-image: url(/static/sprites/spritesmith-main-17.png);
  background-position: -1230px -900px;
  width: 81px;
  height: 99px;
}
<<<<<<< HEAD
.Pet-Egg-White {
=======
.Mount_Icon_Snail-CottonCandyBlue {
>>>>>>> fdf2dd1f
  background-image: url(/static/sprites/spritesmith-main-17.png);
  background-position: -1230px -1000px;
  width: 81px;
  height: 99px;
}
<<<<<<< HEAD
.Pet-Egg-Zombie {
=======
.Mount_Icon_Snail-CottonCandyPink {
>>>>>>> fdf2dd1f
  background-image: url(/static/sprites/spritesmith-main-17.png);
  background-position: -1230px -1100px;
  width: 81px;
  height: 99px;
}
<<<<<<< HEAD
.Pet-Falcon-Base {
=======
.Mount_Icon_Snail-Desert {
>>>>>>> fdf2dd1f
  background-image: url(/static/sprites/spritesmith-main-17.png);
  background-position: 0px -1200px;
  width: 81px;
  height: 99px;
}
<<<<<<< HEAD
.Pet-Falcon-CottonCandyBlue {
=======
.Mount_Icon_Snail-Golden {
>>>>>>> fdf2dd1f
  background-image: url(/static/sprites/spritesmith-main-17.png);
  background-position: -82px -1200px;
  width: 81px;
  height: 99px;
}
<<<<<<< HEAD
.Pet-Falcon-CottonCandyPink {
=======
.Mount_Icon_Snail-Red {
>>>>>>> fdf2dd1f
  background-image: url(/static/sprites/spritesmith-main-17.png);
  background-position: -164px -1200px;
  width: 81px;
  height: 99px;
}
<<<<<<< HEAD
.Pet-Falcon-Desert {
=======
.Mount_Icon_Snail-Shade {
>>>>>>> fdf2dd1f
  background-image: url(/static/sprites/spritesmith-main-17.png);
  background-position: -246px -1200px;
  width: 81px;
  height: 99px;
}
<<<<<<< HEAD
.Pet-Falcon-Golden {
=======
.Mount_Icon_Snail-Skeleton {
>>>>>>> fdf2dd1f
  background-image: url(/static/sprites/spritesmith-main-17.png);
  background-position: -328px -1200px;
  width: 81px;
  height: 99px;
}
<<<<<<< HEAD
.Pet-Falcon-Red {
=======
.Mount_Icon_Snail-White {
>>>>>>> fdf2dd1f
  background-image: url(/static/sprites/spritesmith-main-17.png);
  background-position: -410px -1200px;
  width: 81px;
  height: 99px;
}
<<<<<<< HEAD
.Pet-Falcon-Shade {
=======
.Mount_Icon_Snail-Zombie {
>>>>>>> fdf2dd1f
  background-image: url(/static/sprites/spritesmith-main-17.png);
  background-position: -492px -1200px;
  width: 81px;
  height: 99px;
}
<<<<<<< HEAD
.Pet-Falcon-Skeleton {
=======
.Mount_Icon_Snake-Base {
>>>>>>> fdf2dd1f
  background-image: url(/static/sprites/spritesmith-main-17.png);
  background-position: -574px -1200px;
  width: 81px;
  height: 99px;
}
<<<<<<< HEAD
.Pet-Falcon-White {
=======
.Mount_Icon_Snake-CottonCandyBlue {
>>>>>>> fdf2dd1f
  background-image: url(/static/sprites/spritesmith-main-17.png);
  background-position: -656px -1200px;
  width: 81px;
  height: 99px;
}
<<<<<<< HEAD
.Pet-Falcon-Zombie {
=======
.Mount_Icon_Snake-CottonCandyPink {
>>>>>>> fdf2dd1f
  background-image: url(/static/sprites/spritesmith-main-17.png);
  background-position: -738px -1200px;
  width: 81px;
  height: 99px;
}
<<<<<<< HEAD
.Pet-Ferret-Base {
=======
.Mount_Icon_Snake-Desert {
>>>>>>> fdf2dd1f
  background-image: url(/static/sprites/spritesmith-main-17.png);
  background-position: -820px -1200px;
  width: 81px;
  height: 99px;
}
<<<<<<< HEAD
.Pet-Ferret-CottonCandyBlue {
=======
.Mount_Icon_Snake-Golden {
>>>>>>> fdf2dd1f
  background-image: url(/static/sprites/spritesmith-main-17.png);
  background-position: -902px -1200px;
  width: 81px;
  height: 99px;
}
<<<<<<< HEAD
.Pet-Ferret-CottonCandyPink {
=======
.Mount_Icon_Snake-Red {
>>>>>>> fdf2dd1f
  background-image: url(/static/sprites/spritesmith-main-17.png);
  background-position: -984px -1200px;
  width: 81px;
  height: 99px;
}
<<<<<<< HEAD
.Pet-Ferret-Desert {
=======
.Mount_Icon_Snake-Shade {
>>>>>>> fdf2dd1f
  background-image: url(/static/sprites/spritesmith-main-17.png);
  background-position: -1066px -1200px;
  width: 81px;
  height: 99px;
}
<<<<<<< HEAD
.Pet-Ferret-Golden {
=======
.Mount_Icon_Snake-Skeleton {
>>>>>>> fdf2dd1f
  background-image: url(/static/sprites/spritesmith-main-17.png);
  background-position: -1148px -1200px;
  width: 81px;
  height: 99px;
}
<<<<<<< HEAD
.Pet-Ferret-Red {
=======
.Mount_Icon_Snake-White {
>>>>>>> fdf2dd1f
  background-image: url(/static/sprites/spritesmith-main-17.png);
  background-position: -1230px -1200px;
  width: 81px;
  height: 99px;
}
<<<<<<< HEAD
.Pet-Ferret-Shade {
=======
.Mount_Icon_Snake-Zombie {
>>>>>>> fdf2dd1f
  background-image: url(/static/sprites/spritesmith-main-17.png);
  background-position: -1312px 0px;
  width: 81px;
  height: 99px;
}
<<<<<<< HEAD
.Pet-Ferret-Skeleton {
=======
.Mount_Icon_Spider-Base {
>>>>>>> fdf2dd1f
  background-image: url(/static/sprites/spritesmith-main-17.png);
  background-position: -1312px -100px;
  width: 81px;
  height: 99px;
}
<<<<<<< HEAD
.Pet-Ferret-White {
=======
.Mount_Icon_Spider-CottonCandyBlue {
>>>>>>> fdf2dd1f
  background-image: url(/static/sprites/spritesmith-main-17.png);
  background-position: -1312px -200px;
  width: 81px;
  height: 99px;
}
<<<<<<< HEAD
.Pet-Ferret-Zombie {
=======
.Mount_Icon_Spider-CottonCandyPink {
>>>>>>> fdf2dd1f
  background-image: url(/static/sprites/spritesmith-main-17.png);
  background-position: -1312px -300px;
  width: 81px;
  height: 99px;
}
<<<<<<< HEAD
.Pet-FlyingPig-Aquatic {
=======
.Mount_Icon_Spider-Desert {
>>>>>>> fdf2dd1f
  background-image: url(/static/sprites/spritesmith-main-17.png);
  background-position: -1312px -400px;
  width: 81px;
  height: 99px;
}
<<<<<<< HEAD
.Pet-FlyingPig-Base {
=======
.Mount_Icon_Spider-Golden {
>>>>>>> fdf2dd1f
  background-image: url(/static/sprites/spritesmith-main-17.png);
  background-position: -1312px -500px;
  width: 81px;
  height: 99px;
}
<<<<<<< HEAD
.Pet-FlyingPig-CottonCandyBlue {
=======
.Mount_Icon_Spider-Red {
>>>>>>> fdf2dd1f
  background-image: url(/static/sprites/spritesmith-main-17.png);
  background-position: -1312px -600px;
  width: 81px;
  height: 99px;
}
<<<<<<< HEAD
.Pet-FlyingPig-CottonCandyPink {
=======
.Mount_Icon_Spider-Shade {
>>>>>>> fdf2dd1f
  background-image: url(/static/sprites/spritesmith-main-17.png);
  background-position: -1312px -700px;
  width: 81px;
  height: 99px;
}
<<<<<<< HEAD
.Pet-FlyingPig-Cupid {
=======
.Mount_Icon_Spider-Skeleton {
>>>>>>> fdf2dd1f
  background-image: url(/static/sprites/spritesmith-main-17.png);
  background-position: -1312px -800px;
  width: 81px;
  height: 99px;
}
<<<<<<< HEAD
.Pet-FlyingPig-Desert {
=======
.Mount_Icon_Spider-White {
>>>>>>> fdf2dd1f
  background-image: url(/static/sprites/spritesmith-main-17.png);
  background-position: -1312px -900px;
  width: 81px;
  height: 99px;
}
<<<<<<< HEAD
.Pet-FlyingPig-Ember {
=======
.Mount_Icon_Spider-Zombie {
>>>>>>> fdf2dd1f
  background-image: url(/static/sprites/spritesmith-main-17.png);
  background-position: -1312px -1000px;
  width: 81px;
  height: 99px;
}
<<<<<<< HEAD
.Pet-FlyingPig-Fairy {
=======
.Mount_Icon_TRex-Base {
>>>>>>> fdf2dd1f
  background-image: url(/static/sprites/spritesmith-main-17.png);
  background-position: -1394px -1300px;
  width: 81px;
  height: 99px;
}
<<<<<<< HEAD
.Pet-FlyingPig-Floral {
=======
.Mount_Icon_TRex-CottonCandyBlue {
>>>>>>> fdf2dd1f
  background-image: url(/static/sprites/spritesmith-main-17.png);
  background-position: -1476px 0px;
  width: 81px;
  height: 99px;
}
<<<<<<< HEAD
.Pet-FlyingPig-Ghost {
=======
.Mount_Icon_TRex-CottonCandyPink {
>>>>>>> fdf2dd1f
  background-image: url(/static/sprites/spritesmith-main-17.png);
  background-position: -1476px -100px;
  width: 81px;
  height: 99px;
}
<<<<<<< HEAD
.Pet-FlyingPig-Golden {
=======
.Mount_Icon_TRex-Desert {
>>>>>>> fdf2dd1f
  background-image: url(/static/sprites/spritesmith-main-17.png);
  background-position: -1476px -200px;
  width: 81px;
  height: 99px;
}
<<<<<<< HEAD
.Pet-FlyingPig-Holly {
=======
.Mount_Icon_TRex-Golden {
>>>>>>> fdf2dd1f
  background-image: url(/static/sprites/spritesmith-main-17.png);
  background-position: -1476px -300px;
  width: 81px;
  height: 99px;
}
<<<<<<< HEAD
.Pet-FlyingPig-Peppermint {
=======
.Mount_Icon_TRex-Red {
>>>>>>> fdf2dd1f
  background-image: url(/static/sprites/spritesmith-main-17.png);
  background-position: -1476px -400px;
  width: 81px;
  height: 99px;
}
<<<<<<< HEAD
.Pet-FlyingPig-Red {
=======
.Mount_Icon_TRex-Shade {
>>>>>>> fdf2dd1f
  background-image: url(/static/sprites/spritesmith-main-17.png);
  background-position: -1476px -500px;
  width: 81px;
  height: 99px;
}
<<<<<<< HEAD
.Pet-FlyingPig-RoyalPurple {
=======
.Mount_Icon_TRex-Skeleton {
>>>>>>> fdf2dd1f
  background-image: url(/static/sprites/spritesmith-main-17.png);
  background-position: -1476px -600px;
  width: 81px;
  height: 99px;
}
<<<<<<< HEAD
.Pet-FlyingPig-Shade {
=======
.Mount_Icon_TRex-White {
>>>>>>> fdf2dd1f
  background-image: url(/static/sprites/spritesmith-main-17.png);
  background-position: -1476px -700px;
  width: 81px;
  height: 99px;
}
<<<<<<< HEAD
.Pet-FlyingPig-Shimmer {
=======
.Mount_Icon_TRex-Zombie {
>>>>>>> fdf2dd1f
  background-image: url(/static/sprites/spritesmith-main-17.png);
  background-position: -1476px -800px;
  width: 81px;
  height: 99px;
}
<<<<<<< HEAD
.Pet-FlyingPig-Skeleton {
=======
.Mount_Icon_TigerCub-Aquatic {
>>>>>>> fdf2dd1f
  background-image: url(/static/sprites/spritesmith-main-17.png);
  background-position: -1312px -1100px;
  width: 81px;
  height: 99px;
}
<<<<<<< HEAD
.Pet-FlyingPig-Spooky {
=======
.Mount_Icon_TigerCub-Base {
>>>>>>> fdf2dd1f
  background-image: url(/static/sprites/spritesmith-main-17.png);
  background-position: -1312px -1200px;
  width: 81px;
  height: 99px;
}
<<<<<<< HEAD
.Pet-FlyingPig-Thunderstorm {
=======
.Mount_Icon_TigerCub-CottonCandyBlue {
>>>>>>> fdf2dd1f
  background-image: url(/static/sprites/spritesmith-main-17.png);
  background-position: -1394px 0px;
  width: 81px;
  height: 99px;
}
<<<<<<< HEAD
.Pet-FlyingPig-White {
=======
.Mount_Icon_TigerCub-CottonCandyPink {
>>>>>>> fdf2dd1f
  background-image: url(/static/sprites/spritesmith-main-17.png);
  background-position: -1394px -100px;
  width: 81px;
  height: 99px;
}
<<<<<<< HEAD
.Pet-FlyingPig-Zombie {
=======
.Mount_Icon_TigerCub-Cupid {
>>>>>>> fdf2dd1f
  background-image: url(/static/sprites/spritesmith-main-17.png);
  background-position: -1394px -200px;
  width: 81px;
  height: 99px;
}
<<<<<<< HEAD
.Pet-Fox-Aquatic {
=======
.Mount_Icon_TigerCub-Desert {
>>>>>>> fdf2dd1f
  background-image: url(/static/sprites/spritesmith-main-17.png);
  background-position: -1394px -300px;
  width: 81px;
  height: 99px;
}
<<<<<<< HEAD
.Pet-Fox-Base {
=======
.Mount_Icon_TigerCub-Ember {
>>>>>>> fdf2dd1f
  background-image: url(/static/sprites/spritesmith-main-17.png);
  background-position: -1394px -400px;
  width: 81px;
  height: 99px;
}
<<<<<<< HEAD
.Pet-Fox-CottonCandyBlue {
=======
.Mount_Icon_TigerCub-Fairy {
>>>>>>> fdf2dd1f
  background-image: url(/static/sprites/spritesmith-main-17.png);
  background-position: -1394px -500px;
  width: 81px;
  height: 99px;
}
<<<<<<< HEAD
.Pet-Fox-CottonCandyPink {
=======
.Mount_Icon_TigerCub-Floral {
>>>>>>> fdf2dd1f
  background-image: url(/static/sprites/spritesmith-main-17.png);
  background-position: -1394px -600px;
  width: 81px;
  height: 99px;
}
<<<<<<< HEAD
.Pet-Fox-Cupid {
=======
.Mount_Icon_TigerCub-Ghost {
>>>>>>> fdf2dd1f
  background-image: url(/static/sprites/spritesmith-main-17.png);
  background-position: -1394px -700px;
  width: 81px;
  height: 99px;
}
<<<<<<< HEAD
.Pet-Fox-Desert {
=======
.Mount_Icon_TigerCub-Golden {
>>>>>>> fdf2dd1f
  background-image: url(/static/sprites/spritesmith-main-17.png);
  background-position: -1394px -800px;
  width: 81px;
  height: 99px;
}
<<<<<<< HEAD
.Pet-Fox-Ember {
=======
.Mount_Icon_TigerCub-Holly {
>>>>>>> fdf2dd1f
  background-image: url(/static/sprites/spritesmith-main-17.png);
  background-position: -1394px -900px;
  width: 81px;
  height: 99px;
}
<<<<<<< HEAD
.Pet-Fox-Fairy {
=======
.Mount_Icon_TigerCub-Peppermint {
>>>>>>> fdf2dd1f
  background-image: url(/static/sprites/spritesmith-main-17.png);
  background-position: -1394px -1000px;
  width: 81px;
  height: 99px;
}
<<<<<<< HEAD
.Pet-Fox-Floral {
=======
.Mount_Icon_TigerCub-Red {
>>>>>>> fdf2dd1f
  background-image: url(/static/sprites/spritesmith-main-17.png);
  background-position: -1394px -1100px;
  width: 81px;
  height: 99px;
}
<<<<<<< HEAD
.Pet-Fox-Ghost {
=======
.Mount_Icon_TigerCub-RoyalPurple {
>>>>>>> fdf2dd1f
  background-image: url(/static/sprites/spritesmith-main-17.png);
  background-position: -1394px -1200px;
  width: 81px;
  height: 99px;
}
<<<<<<< HEAD
.Pet-Fox-Golden {
=======
.Mount_Icon_TigerCub-Shade {
>>>>>>> fdf2dd1f
  background-image: url(/static/sprites/spritesmith-main-17.png);
  background-position: 0px -1300px;
  width: 81px;
  height: 99px;
}
<<<<<<< HEAD
.Pet-Fox-Holly {
=======
.Mount_Icon_TigerCub-Shimmer {
>>>>>>> fdf2dd1f
  background-image: url(/static/sprites/spritesmith-main-17.png);
  background-position: -82px -1300px;
  width: 81px;
  height: 99px;
}
<<<<<<< HEAD
.Pet-Fox-Peppermint {
=======
.Mount_Icon_TigerCub-Skeleton {
>>>>>>> fdf2dd1f
  background-image: url(/static/sprites/spritesmith-main-17.png);
  background-position: -164px -1300px;
  width: 81px;
  height: 99px;
}
<<<<<<< HEAD
.Pet-Fox-Red {
=======
.Mount_Icon_TigerCub-Spooky {
>>>>>>> fdf2dd1f
  background-image: url(/static/sprites/spritesmith-main-17.png);
  background-position: -246px -1300px;
  width: 81px;
  height: 99px;
}
<<<<<<< HEAD
.Pet-Fox-RoyalPurple {
=======
.Mount_Icon_TigerCub-Thunderstorm {
>>>>>>> fdf2dd1f
  background-image: url(/static/sprites/spritesmith-main-17.png);
  background-position: -328px -1300px;
  width: 81px;
  height: 99px;
}
<<<<<<< HEAD
.Pet-Fox-Shade {
=======
.Mount_Icon_TigerCub-White {
>>>>>>> fdf2dd1f
  background-image: url(/static/sprites/spritesmith-main-17.png);
  background-position: -410px -1300px;
  width: 81px;
  height: 99px;
}
<<<<<<< HEAD
.Pet-Fox-Shimmer {
=======
.Mount_Icon_TigerCub-Zombie {
>>>>>>> fdf2dd1f
  background-image: url(/static/sprites/spritesmith-main-17.png);
  background-position: -492px -1300px;
  width: 81px;
  height: 99px;
}
<<<<<<< HEAD
.Pet-Fox-Skeleton {
=======
.Mount_Icon_Treeling-Base {
>>>>>>> fdf2dd1f
  background-image: url(/static/sprites/spritesmith-main-17.png);
  background-position: -574px -1300px;
  width: 81px;
  height: 99px;
}
<<<<<<< HEAD
.Pet-Fox-Spooky {
=======
.Mount_Icon_Treeling-CottonCandyBlue {
>>>>>>> fdf2dd1f
  background-image: url(/static/sprites/spritesmith-main-17.png);
  background-position: -656px -1300px;
  width: 81px;
  height: 99px;
}
<<<<<<< HEAD
.Pet-Fox-Thunderstorm {
=======
.Mount_Icon_Treeling-CottonCandyPink {
>>>>>>> fdf2dd1f
  background-image: url(/static/sprites/spritesmith-main-17.png);
  background-position: -738px -1300px;
  width: 81px;
  height: 99px;
}
<<<<<<< HEAD
.Pet-Fox-White {
=======
.Mount_Icon_Treeling-Desert {
>>>>>>> fdf2dd1f
  background-image: url(/static/sprites/spritesmith-main-17.png);
  background-position: -820px -1300px;
  width: 81px;
  height: 99px;
}
<<<<<<< HEAD
.Pet-Fox-Zombie {
=======
.Mount_Icon_Treeling-Golden {
>>>>>>> fdf2dd1f
  background-image: url(/static/sprites/spritesmith-main-17.png);
  background-position: -902px -1300px;
  width: 81px;
  height: 99px;
}
<<<<<<< HEAD
.Pet-Frog-Base {
=======
.Mount_Icon_Treeling-Red {
>>>>>>> fdf2dd1f
  background-image: url(/static/sprites/spritesmith-main-17.png);
  background-position: -984px -1300px;
  width: 81px;
  height: 99px;
}
<<<<<<< HEAD
.Pet-Frog-CottonCandyBlue {
=======
.Mount_Icon_Treeling-Shade {
>>>>>>> fdf2dd1f
  background-image: url(/static/sprites/spritesmith-main-17.png);
  background-position: -1066px -1300px;
  width: 81px;
  height: 99px;
}
<<<<<<< HEAD
.Pet-Frog-CottonCandyPink {
=======
.Mount_Icon_Treeling-Skeleton {
>>>>>>> fdf2dd1f
  background-image: url(/static/sprites/spritesmith-main-17.png);
  background-position: -1148px -1300px;
  width: 81px;
  height: 99px;
}
<<<<<<< HEAD
.Pet-Frog-Desert {
=======
.Mount_Icon_Treeling-White {
>>>>>>> fdf2dd1f
  background-image: url(/static/sprites/spritesmith-main-17.png);
  background-position: -1230px -1300px;
  width: 81px;
  height: 99px;
}
<<<<<<< HEAD
.Pet-Frog-Golden {
=======
.Mount_Icon_Treeling-Zombie {
>>>>>>> fdf2dd1f
  background-image: url(/static/sprites/spritesmith-main-17.png);
  background-position: -1312px -1300px;
  width: 81px;
  height: 99px;
}
<<<<<<< HEAD
.Pet-Frog-Red {
=======
.Mount_Icon_Triceratops-Base {
>>>>>>> fdf2dd1f
  background-image: url(/static/sprites/spritesmith-main-17.png);
  background-position: -1476px -900px;
  width: 81px;
  height: 99px;
}
<<<<<<< HEAD
.Pet-Frog-Shade {
=======
.Mount_Icon_Triceratops-CottonCandyBlue {
>>>>>>> fdf2dd1f
  background-image: url(/static/sprites/spritesmith-main-17.png);
  background-position: -1476px -1000px;
  width: 81px;
  height: 99px;
}
<<<<<<< HEAD
.Pet-Frog-Skeleton {
=======
.Mount_Icon_Triceratops-CottonCandyPink {
>>>>>>> fdf2dd1f
  background-image: url(/static/sprites/spritesmith-main-17.png);
  background-position: -1476px -1100px;
  width: 81px;
  height: 99px;
}
<<<<<<< HEAD
.Pet-Frog-White {
=======
.Mount_Icon_Triceratops-Desert {
>>>>>>> fdf2dd1f
  background-image: url(/static/sprites/spritesmith-main-17.png);
  background-position: -1476px -1200px;
  width: 81px;
  height: 99px;
}
<<<<<<< HEAD
.Pet-Frog-Zombie {
=======
.Mount_Icon_Triceratops-Golden {
>>>>>>> fdf2dd1f
  background-image: url(/static/sprites/spritesmith-main-17.png);
  background-position: -1476px -1300px;
  width: 81px;
  height: 99px;
}
<<<<<<< HEAD
.Pet-Gryphon-Base {
=======
.Mount_Icon_Triceratops-Red {
>>>>>>> fdf2dd1f
  background-image: url(/static/sprites/spritesmith-main-17.png);
  background-position: 0px -1400px;
  width: 81px;
  height: 99px;
}
<<<<<<< HEAD
.Pet-Gryphon-CottonCandyBlue {
=======
.Mount_Icon_Triceratops-Shade {
>>>>>>> fdf2dd1f
  background-image: url(/static/sprites/spritesmith-main-17.png);
  background-position: -82px -1400px;
  width: 81px;
  height: 99px;
}
<<<<<<< HEAD
.Pet-Gryphon-CottonCandyPink {
=======
.Mount_Icon_Triceratops-Skeleton {
>>>>>>> fdf2dd1f
  background-image: url(/static/sprites/spritesmith-main-17.png);
  background-position: -164px -1400px;
  width: 81px;
  height: 99px;
}
<<<<<<< HEAD
.Pet-Gryphon-Desert {
=======
.Mount_Icon_Triceratops-White {
>>>>>>> fdf2dd1f
  background-image: url(/static/sprites/spritesmith-main-17.png);
  background-position: -246px -1400px;
  width: 81px;
  height: 99px;
}
<<<<<<< HEAD
.Pet-Gryphon-Golden {
=======
.Mount_Icon_Triceratops-Zombie {
>>>>>>> fdf2dd1f
  background-image: url(/static/sprites/spritesmith-main-17.png);
  background-position: -328px -1400px;
  width: 81px;
  height: 99px;
}
<<<<<<< HEAD
.Pet-Gryphon-Red {
=======
.Mount_Icon_Turkey-Base {
>>>>>>> fdf2dd1f
  background-image: url(/static/sprites/spritesmith-main-17.png);
  background-position: -410px -1400px;
  width: 81px;
  height: 99px;
}
<<<<<<< HEAD
.Pet-Gryphon-RoyalPurple {
=======
.Mount_Icon_Turkey-Gilded {
>>>>>>> fdf2dd1f
  background-image: url(/static/sprites/spritesmith-main-17.png);
  background-position: -492px -1400px;
  width: 81px;
  height: 99px;
}
<<<<<<< HEAD
.Pet-Gryphon-Shade {
=======
.Mount_Icon_Turtle-Base {
>>>>>>> fdf2dd1f
  background-image: url(/static/sprites/spritesmith-main-17.png);
  background-position: -574px -1400px;
  width: 81px;
  height: 99px;
}
<<<<<<< HEAD
.Pet-Gryphon-Skeleton {
=======
.Mount_Icon_Turtle-CottonCandyBlue {
>>>>>>> fdf2dd1f
  background-image: url(/static/sprites/spritesmith-main-17.png);
  background-position: -656px -1400px;
  width: 81px;
  height: 99px;
}
<<<<<<< HEAD
.Pet-Gryphon-White {
=======
.Mount_Icon_Turtle-CottonCandyPink {
>>>>>>> fdf2dd1f
  background-image: url(/static/sprites/spritesmith-main-17.png);
  background-position: -738px -1400px;
  width: 81px;
  height: 99px;
}
<<<<<<< HEAD
.Pet-Gryphon-Zombie {
=======
.Mount_Icon_Turtle-Desert {
>>>>>>> fdf2dd1f
  background-image: url(/static/sprites/spritesmith-main-17.png);
  background-position: -820px -1400px;
  width: 81px;
  height: 99px;
}
<<<<<<< HEAD
.Pet-GuineaPig-Base {
=======
.Mount_Icon_Turtle-Golden {
>>>>>>> fdf2dd1f
  background-image: url(/static/sprites/spritesmith-main-17.png);
  background-position: -902px -1400px;
  width: 81px;
  height: 99px;
}
<<<<<<< HEAD
.Pet-GuineaPig-CottonCandyBlue {
=======
.Mount_Icon_Turtle-Red {
>>>>>>> fdf2dd1f
  background-image: url(/static/sprites/spritesmith-main-17.png);
  background-position: -984px -1400px;
  width: 81px;
  height: 99px;
}
<<<<<<< HEAD
.Pet-GuineaPig-CottonCandyPink {
=======
.Mount_Icon_Turtle-Shade {
>>>>>>> fdf2dd1f
  background-image: url(/static/sprites/spritesmith-main-17.png);
  background-position: -1066px -1400px;
  width: 81px;
  height: 99px;
}
<<<<<<< HEAD
.Pet-GuineaPig-Desert {
=======
.Mount_Icon_Turtle-Skeleton {
>>>>>>> fdf2dd1f
  background-image: url(/static/sprites/spritesmith-main-17.png);
  background-position: -1148px -1400px;
  width: 81px;
  height: 99px;
}
<<<<<<< HEAD
.Pet-GuineaPig-Golden {
=======
.Mount_Icon_Turtle-White {
>>>>>>> fdf2dd1f
  background-image: url(/static/sprites/spritesmith-main-17.png);
  background-position: -1230px -1400px;
  width: 81px;
  height: 99px;
}
<<<<<<< HEAD
.Pet-GuineaPig-Red {
=======
.Mount_Icon_Turtle-Zombie {
>>>>>>> fdf2dd1f
  background-image: url(/static/sprites/spritesmith-main-17.png);
  background-position: -1312px -1400px;
  width: 81px;
  height: 99px;
}
<<<<<<< HEAD
.Pet-GuineaPig-Shade {
=======
.Mount_Icon_Unicorn-Base {
>>>>>>> fdf2dd1f
  background-image: url(/static/sprites/spritesmith-main-17.png);
  background-position: -1394px -1400px;
  width: 81px;
  height: 99px;
}
<<<<<<< HEAD
.Pet-GuineaPig-Skeleton {
=======
.Mount_Icon_Unicorn-CottonCandyBlue {
>>>>>>> fdf2dd1f
  background-image: url(/static/sprites/spritesmith-main-17.png);
  background-position: -1476px -1400px;
  width: 81px;
  height: 99px;
}
<<<<<<< HEAD
.Pet-GuineaPig-White {
=======
.Mount_Icon_Unicorn-CottonCandyPink {
>>>>>>> fdf2dd1f
  background-image: url(/static/sprites/spritesmith-main-17.png);
  background-position: -1558px 0px;
  width: 81px;
  height: 99px;
}
<<<<<<< HEAD
.Pet-GuineaPig-Zombie {
=======
.Mount_Icon_Unicorn-Desert {
>>>>>>> fdf2dd1f
  background-image: url(/static/sprites/spritesmith-main-17.png);
  background-position: -1558px -100px;
  width: 81px;
  height: 99px;
}
<<<<<<< HEAD
.Pet-Hedgehog-Base {
=======
.Mount_Icon_Unicorn-Golden {
>>>>>>> fdf2dd1f
  background-image: url(/static/sprites/spritesmith-main-17.png);
  background-position: -1558px -200px;
  width: 81px;
  height: 99px;
}
<<<<<<< HEAD
.Pet-Hedgehog-CottonCandyBlue {
=======
.Mount_Icon_Unicorn-Red {
>>>>>>> fdf2dd1f
  background-image: url(/static/sprites/spritesmith-main-17.png);
  background-position: -1558px -300px;
  width: 81px;
  height: 99px;
}
<<<<<<< HEAD
.Pet-Hedgehog-CottonCandyPink {
=======
.Mount_Icon_Unicorn-Shade {
>>>>>>> fdf2dd1f
  background-image: url(/static/sprites/spritesmith-main-17.png);
  background-position: -1558px -400px;
  width: 81px;
  height: 99px;
}
<<<<<<< HEAD
.Pet-Hedgehog-Desert {
=======
.Mount_Icon_Unicorn-Skeleton {
>>>>>>> fdf2dd1f
  background-image: url(/static/sprites/spritesmith-main-17.png);
  background-position: -1558px -500px;
  width: 81px;
  height: 99px;
}
<<<<<<< HEAD
.Pet-Hedgehog-Golden {
=======
.Mount_Icon_Unicorn-White {
>>>>>>> fdf2dd1f
  background-image: url(/static/sprites/spritesmith-main-17.png);
  background-position: -1558px -600px;
  width: 81px;
  height: 99px;
}
<<<<<<< HEAD
.Pet-Hedgehog-Red {
=======
.Mount_Icon_Unicorn-Zombie {
>>>>>>> fdf2dd1f
  background-image: url(/static/sprites/spritesmith-main-17.png);
  background-position: -1558px -700px;
  width: 81px;
  height: 99px;
}
<<<<<<< HEAD
.Pet-Hedgehog-Shade {
  background-image: url(/static/sprites/spritesmith-main-17.png);
  background-position: -1558px -800px;
  width: 81px;
  height: 99px;
}
.Pet-Hedgehog-Skeleton {
  background-image: url(/static/sprites/spritesmith-main-17.png);
  background-position: -1558px -900px;
  width: 81px;
  height: 99px;
}
.Pet-Hedgehog-White {
=======
.Mount_Icon_Whale-Base {
  background-image: url(/static/sprites/spritesmith-main-17.png);
  background-position: -1640px -896px;
  width: 78px;
  height: 86px;
}
.Mount_Icon_Whale-CottonCandyBlue {
  background-image: url(/static/sprites/spritesmith-main-17.png);
  background-position: -1640px -809px;
  width: 78px;
  height: 86px;
}
.Mount_Icon_Whale-CottonCandyPink {
>>>>>>> fdf2dd1f
  background-image: url(/static/sprites/spritesmith-main-17.png);
  background-position: -1640px -722px;
  width: 78px;
  height: 86px;
}
<<<<<<< HEAD
.Pet-Hedgehog-Zombie {
=======
.Mount_Icon_Whale-Desert {
>>>>>>> fdf2dd1f
  background-image: url(/static/sprites/spritesmith-main-17.png);
  background-position: -1640px -1157px;
  width: 78px;
  height: 86px;
}
<<<<<<< HEAD
.Pet-Hippo-Base {
=======
.Mount_Icon_Whale-Golden {
>>>>>>> fdf2dd1f
  background-image: url(/static/sprites/spritesmith-main-17.png);
  background-position: -1640px -548px;
  width: 78px;
  height: 86px;
}
<<<<<<< HEAD
.Pet-Hippo-CottonCandyBlue {
=======
.Mount_Icon_Whale-Red {
>>>>>>> fdf2dd1f
  background-image: url(/static/sprites/spritesmith-main-17.png);
  background-position: -1640px -461px;
  width: 78px;
  height: 86px;
}
<<<<<<< HEAD
.Pet-Hippo-CottonCandyPink {
=======
.Mount_Icon_Whale-Shade {
>>>>>>> fdf2dd1f
  background-image: url(/static/sprites/spritesmith-main-17.png);
  background-position: -1640px -374px;
  width: 78px;
  height: 86px;
}
<<<<<<< HEAD
.Pet-Hippo-Desert {
=======
.Mount_Icon_Whale-Skeleton {
>>>>>>> fdf2dd1f
  background-image: url(/static/sprites/spritesmith-main-17.png);
  background-position: -1640px -287px;
  width: 78px;
  height: 86px;
}
<<<<<<< HEAD
.Pet-Hippo-Golden {
=======
.Mount_Icon_Whale-White {
>>>>>>> fdf2dd1f
  background-image: url(/static/sprites/spritesmith-main-17.png);
  background-position: -1640px -635px;
  width: 78px;
  height: 86px;
}
<<<<<<< HEAD
.Pet-Hippo-Red {
=======
.Mount_Icon_Whale-Zombie {
>>>>>>> fdf2dd1f
  background-image: url(/static/sprites/spritesmith-main-17.png);
  background-position: -1640px -200px;
  width: 78px;
  height: 86px;
}
<<<<<<< HEAD
.Pet-Hippo-Shade {
=======
.Mount_Icon_Wolf-Aquatic {
>>>>>>> fdf2dd1f
  background-image: url(/static/sprites/spritesmith-main-17.png);
  background-position: -246px -1500px;
  width: 81px;
  height: 99px;
}
<<<<<<< HEAD
.Pet-Hippo-Skeleton {
=======
.Mount_Icon_Wolf-Base {
>>>>>>> fdf2dd1f
  background-image: url(/static/sprites/spritesmith-main-17.png);
  background-position: -328px -1500px;
  width: 81px;
  height: 99px;
}
<<<<<<< HEAD
.Pet-Hippo-White {
=======
.Mount_Icon_Wolf-CottonCandyBlue {
>>>>>>> fdf2dd1f
  background-image: url(/static/sprites/spritesmith-main-17.png);
  background-position: -410px -1500px;
  width: 81px;
  height: 99px;
}
<<<<<<< HEAD
.Pet-Hippo-Zombie {
=======
.Mount_Icon_Wolf-CottonCandyPink {
>>>>>>> fdf2dd1f
  background-image: url(/static/sprites/spritesmith-main-17.png);
  background-position: -492px -1500px;
  width: 81px;
  height: 99px;
}
<<<<<<< HEAD
.Pet-Horse-Base {
=======
.Mount_Icon_Wolf-Cupid {
>>>>>>> fdf2dd1f
  background-image: url(/static/sprites/spritesmith-main-17.png);
  background-position: -574px -1500px;
  width: 81px;
  height: 99px;
}
<<<<<<< HEAD
.Pet-Horse-CottonCandyBlue {
=======
.Mount_Icon_Wolf-Desert {
>>>>>>> fdf2dd1f
  background-image: url(/static/sprites/spritesmith-main-17.png);
  background-position: -656px -1500px;
  width: 81px;
  height: 99px;
}
<<<<<<< HEAD
.Pet-Horse-CottonCandyPink {
=======
.Mount_Icon_Wolf-Ember {
>>>>>>> fdf2dd1f
  background-image: url(/static/sprites/spritesmith-main-17.png);
  background-position: -738px -1500px;
  width: 81px;
  height: 99px;
}
<<<<<<< HEAD
.Pet-Horse-Desert {
=======
.Mount_Icon_Wolf-Fairy {
>>>>>>> fdf2dd1f
  background-image: url(/static/sprites/spritesmith-main-17.png);
  background-position: -820px -1500px;
  width: 81px;
  height: 99px;
}
<<<<<<< HEAD
.Pet-Horse-Golden {
=======
.Mount_Icon_Wolf-Floral {
>>>>>>> fdf2dd1f
  background-image: url(/static/sprites/spritesmith-main-17.png);
  background-position: -902px -1500px;
  width: 81px;
  height: 99px;
}
<<<<<<< HEAD
.Pet-Horse-Red {
=======
.Mount_Icon_Wolf-Ghost {
>>>>>>> fdf2dd1f
  background-image: url(/static/sprites/spritesmith-main-17.png);
  background-position: -984px -1500px;
  width: 81px;
  height: 99px;
}
<<<<<<< HEAD
.Pet-Horse-Shade {
=======
.Mount_Icon_Wolf-Golden {
>>>>>>> fdf2dd1f
  background-image: url(/static/sprites/spritesmith-main-17.png);
  background-position: -1066px -1500px;
  width: 81px;
  height: 99px;
}
<<<<<<< HEAD
.Pet-Horse-Skeleton {
=======
.Mount_Icon_Wolf-Holly {
>>>>>>> fdf2dd1f
  background-image: url(/static/sprites/spritesmith-main-17.png);
  background-position: -1148px -1500px;
  width: 81px;
  height: 99px;
}
<<<<<<< HEAD
.Pet-Horse-White {
=======
.Mount_Icon_Wolf-Peppermint {
>>>>>>> fdf2dd1f
  background-image: url(/static/sprites/spritesmith-main-17.png);
  background-position: -1230px -1500px;
  width: 81px;
  height: 99px;
}
<<<<<<< HEAD
.Pet-Horse-Zombie {
=======
.Mount_Icon_Wolf-Red {
>>>>>>> fdf2dd1f
  background-image: url(/static/sprites/spritesmith-main-17.png);
  background-position: -1312px -1500px;
  width: 81px;
  height: 99px;
}
<<<<<<< HEAD
.Pet-JackOLantern-Base {
=======
.Mount_Icon_Wolf-RoyalPurple {
>>>>>>> fdf2dd1f
  background-image: url(/static/sprites/spritesmith-main-17.png);
  background-position: -1476px -1500px;
  width: 81px;
  height: 99px;
}
<<<<<<< HEAD
.Pet-JackOLantern-Ghost {
=======
.Mount_Icon_Wolf-Shade {
>>>>>>> fdf2dd1f
  background-image: url(/static/sprites/spritesmith-main-17.png);
  background-position: -1558px -1500px;
  width: 81px;
  height: 99px;
}
<<<<<<< HEAD
.Pet-Jackalope-RoyalPurple {
=======
.Mount_Icon_Wolf-Shimmer {
>>>>>>> fdf2dd1f
  background-image: url(/static/sprites/spritesmith-main-17.png);
  background-position: -1394px -1500px;
  width: 81px;
  height: 99px;
}
<<<<<<< HEAD
.Pet-Lion-Veteran {
=======
.Mount_Icon_Wolf-Skeleton {
>>>>>>> fdf2dd1f
  background-image: url(/static/sprites/spritesmith-main-17.png);
  background-position: -1640px 0px;
  width: 81px;
  height: 99px;
}
<<<<<<< HEAD
.Pet-LionCub-Aquatic {
=======
.Mount_Icon_Wolf-Spooky {
>>>>>>> fdf2dd1f
  background-image: url(/static/sprites/spritesmith-main-17.png);
  background-position: -164px -1500px;
  width: 81px;
  height: 99px;
}
<<<<<<< HEAD
.Pet-LionCub-Base {
=======
.Mount_Icon_Wolf-Thunderstorm {
>>>>>>> fdf2dd1f
  background-image: url(/static/sprites/spritesmith-main-17.png);
  background-position: -82px -1500px;
  width: 81px;
  height: 99px;
}
.Mount_Icon_Wolf-White {
  background-image: url(/static/sprites/spritesmith-main-17.png);
  background-position: 0px -1500px;
  width: 81px;
  height: 99px;
}
.Mount_Icon_Wolf-Zombie {
  background-image: url(/static/sprites/spritesmith-main-17.png);
  background-position: -1558px -1400px;
  width: 81px;
  height: 99px;
}
<<<<<<< HEAD
.Pet-LionCub-CottonCandyBlue {
=======
.Pet-Armadillo-Base {
>>>>>>> fdf2dd1f
  background-image: url(/static/sprites/spritesmith-main-17.png);
  background-position: -1558px -1300px;
  width: 81px;
  height: 99px;
}
<<<<<<< HEAD
.Pet-LionCub-CottonCandyPink {
=======
.Pet-Armadillo-CottonCandyBlue {
>>>>>>> fdf2dd1f
  background-image: url(/static/sprites/spritesmith-main-17.png);
  background-position: -1558px -1200px;
  width: 81px;
  height: 99px;
}
<<<<<<< HEAD
.Pet-LionCub-Cupid {
=======
.Pet-Armadillo-CottonCandyPink {
>>>>>>> fdf2dd1f
  background-image: url(/static/sprites/spritesmith-main-17.png);
  background-position: -1558px -1100px;
  width: 81px;
  height: 99px;
}
<<<<<<< HEAD
.Pet-LionCub-Desert {
=======
.Pet-Armadillo-Desert {
>>>>>>> fdf2dd1f
  background-image: url(/static/sprites/spritesmith-main-17.png);
  background-position: -1558px -1000px;
  width: 81px;
  height: 99px;
}
<<<<<<< HEAD
.Pet-LionCub-Ember {
=======
.Pet-Armadillo-Golden {
>>>>>>> fdf2dd1f
  background-image: url(/static/sprites/spritesmith-main-17.png);
  background-position: -1558px -900px;
  width: 81px;
  height: 99px;
}
<<<<<<< HEAD
.Pet-LionCub-Fairy {
=======
.Pet-Armadillo-Red {
>>>>>>> fdf2dd1f
  background-image: url(/static/sprites/spritesmith-main-17.png);
  background-position: -1558px -800px;
  width: 81px;
  height: 99px;
}
<<<<<<< HEAD
.Pet-LionCub-Floral {
=======
.Pet-Armadillo-Shade {
>>>>>>> fdf2dd1f
  background-image: url(/static/sprites/spritesmith-main-17.png);
  background-position: -410px -500px;
  width: 81px;
  height: 99px;
}
<<<<<<< HEAD
.Pet-LionCub-Ghost {
=======
.Pet-Armadillo-Skeleton {
>>>>>>> fdf2dd1f
  background-image: url(/static/sprites/spritesmith-main-17.png);
  background-position: -328px -100px;
  width: 81px;
  height: 99px;
}
<<<<<<< HEAD
.Pet-LionCub-Golden {
=======
.Pet-Armadillo-White {
>>>>>>> fdf2dd1f
  background-image: url(/static/sprites/spritesmith-main-17.png);
  background-position: -1640px -100px;
  width: 81px;
  height: 99px;
}<|MERGE_RESOLUTION|>--- conflicted
+++ resolved
@@ -1,2948 +1,1719 @@
-<<<<<<< HEAD
-.Mount_Icon_Whale-White {
-=======
-.Mount_Icon_LionCub-Golden {
->>>>>>> fdf2dd1f
+.Mount_Icon_LionCub-Skeleton {
   background-image: url(/static/sprites/spritesmith-main-17.png);
   background-position: -82px 0px;
   width: 81px;
   height: 99px;
 }
-<<<<<<< HEAD
-.Mount_Icon_Whale-Zombie {
-=======
-.Mount_Icon_LionCub-Holly {
->>>>>>> fdf2dd1f
+.Mount_Icon_LionCub-Spooky {
   background-image: url(/static/sprites/spritesmith-main-17.png);
   background-position: -164px -1100px;
   width: 81px;
   height: 99px;
 }
-<<<<<<< HEAD
-.Mount_Icon_Wolf-Aquatic {
-=======
-.Mount_Icon_LionCub-Peppermint {
->>>>>>> fdf2dd1f
+.Mount_Icon_LionCub-Thunderstorm {
   background-image: url(/static/sprites/spritesmith-main-17.png);
   background-position: -164px 0px;
   width: 81px;
   height: 99px;
 }
-<<<<<<< HEAD
-.Mount_Icon_Wolf-Base {
-=======
-.Mount_Icon_LionCub-Red {
->>>>>>> fdf2dd1f
+.Mount_Icon_LionCub-White {
   background-image: url(/static/sprites/spritesmith-main-17.png);
   background-position: 0px -100px;
   width: 81px;
   height: 99px;
 }
-<<<<<<< HEAD
-.Mount_Icon_Wolf-CottonCandyBlue {
-=======
-.Mount_Icon_LionCub-RoyalPurple {
->>>>>>> fdf2dd1f
+.Mount_Icon_LionCub-Zombie {
   background-image: url(/static/sprites/spritesmith-main-17.png);
   background-position: -82px -100px;
   width: 81px;
   height: 99px;
 }
-<<<<<<< HEAD
-.Mount_Icon_Wolf-CottonCandyPink {
-=======
-.Mount_Icon_LionCub-Shade {
->>>>>>> fdf2dd1f
+.Mount_Icon_MagicalBee-Base {
   background-image: url(/static/sprites/spritesmith-main-17.png);
   background-position: -164px -100px;
   width: 81px;
   height: 99px;
 }
-<<<<<<< HEAD
-.Mount_Icon_Wolf-Cupid {
-=======
-.Mount_Icon_LionCub-Shimmer {
->>>>>>> fdf2dd1f
-  background-image: url(/static/sprites/spritesmith-main-17.png);
-  background-position: -246px 0px;
-  width: 81px;
-  height: 99px;
-}
-<<<<<<< HEAD
-.Mount_Icon_Wolf-Desert {
-=======
-.Mount_Icon_LionCub-Skeleton {
->>>>>>> fdf2dd1f
-  background-image: url(/static/sprites/spritesmith-main-17.png);
-  background-position: -246px -100px;
-  width: 81px;
-  height: 99px;
-}
-<<<<<<< HEAD
-.Mount_Icon_Wolf-Ember {
-=======
-.Mount_Icon_LionCub-Spooky {
->>>>>>> fdf2dd1f
-  background-image: url(/static/sprites/spritesmith-main-17.png);
-  background-position: 0px -200px;
-  width: 81px;
-  height: 99px;
-}
-<<<<<<< HEAD
-.Mount_Icon_Wolf-Fairy {
-=======
-.Mount_Icon_LionCub-Thunderstorm {
->>>>>>> fdf2dd1f
-  background-image: url(/static/sprites/spritesmith-main-17.png);
-  background-position: -82px -200px;
-  width: 81px;
-  height: 99px;
-}
-<<<<<<< HEAD
-.Mount_Icon_Wolf-Floral {
-=======
-.Mount_Icon_LionCub-White {
->>>>>>> fdf2dd1f
-  background-image: url(/static/sprites/spritesmith-main-17.png);
-  background-position: -164px -200px;
-  width: 81px;
-  height: 99px;
-}
-<<<<<<< HEAD
-.Mount_Icon_Wolf-Ghost {
-=======
-.Mount_Icon_LionCub-Zombie {
->>>>>>> fdf2dd1f
-  background-image: url(/static/sprites/spritesmith-main-17.png);
-  background-position: -246px -200px;
-  width: 81px;
-  height: 99px;
-}
-<<<<<<< HEAD
-.Mount_Icon_Wolf-Golden {
-=======
-.Mount_Icon_MagicalBee-Base {
->>>>>>> fdf2dd1f
-  background-image: url(/static/sprites/spritesmith-main-17.png);
-  background-position: -328px 0px;
-  width: 81px;
-  height: 99px;
-}
-<<<<<<< HEAD
-.Mount_Icon_Wolf-Holly {
-=======
 .Mount_Icon_Mammoth-Base {
->>>>>>> fdf2dd1f
   background-image: url(/static/sprites/spritesmith-main-17.png);
   background-position: -1640px -1070px;
   width: 78px;
   height: 86px;
 }
-<<<<<<< HEAD
-.Mount_Icon_Wolf-Peppermint {
-=======
 .Mount_Icon_MantisShrimp-Base {
->>>>>>> fdf2dd1f
+  background-image: url(/static/sprites/spritesmith-main-17.png);
+  background-position: -246px -100px;
+  width: 81px;
+  height: 99px;
+}
+.Mount_Icon_Monkey-Base {
+  background-image: url(/static/sprites/spritesmith-main-17.png);
+  background-position: 0px -200px;
+  width: 81px;
+  height: 99px;
+}
+.Mount_Icon_Monkey-CottonCandyBlue {
+  background-image: url(/static/sprites/spritesmith-main-17.png);
+  background-position: -82px -200px;
+  width: 81px;
+  height: 99px;
+}
+.Mount_Icon_Monkey-CottonCandyPink {
+  background-image: url(/static/sprites/spritesmith-main-17.png);
+  background-position: -164px -200px;
+  width: 81px;
+  height: 99px;
+}
+.Mount_Icon_Monkey-Desert {
+  background-image: url(/static/sprites/spritesmith-main-17.png);
+  background-position: -246px -200px;
+  width: 81px;
+  height: 99px;
+}
+.Mount_Icon_Monkey-Golden {
+  background-image: url(/static/sprites/spritesmith-main-17.png);
+  background-position: -328px 0px;
+  width: 81px;
+  height: 99px;
+}
+.Mount_Icon_Monkey-Red {
+  background-image: url(/static/sprites/spritesmith-main-17.png);
+  background-position: -328px -100px;
+  width: 81px;
+  height: 99px;
+}
+.Mount_Icon_Monkey-Shade {
   background-image: url(/static/sprites/spritesmith-main-17.png);
   background-position: -328px -200px;
   width: 81px;
   height: 99px;
 }
-<<<<<<< HEAD
-.Mount_Icon_Wolf-Red {
-=======
-.Mount_Icon_Monkey-Base {
->>>>>>> fdf2dd1f
+.Mount_Icon_Monkey-Skeleton {
   background-image: url(/static/sprites/spritesmith-main-17.png);
   background-position: 0px -300px;
   width: 81px;
   height: 99px;
 }
-<<<<<<< HEAD
-.Mount_Icon_Wolf-RoyalPurple {
-=======
-.Mount_Icon_Monkey-CottonCandyBlue {
->>>>>>> fdf2dd1f
+.Mount_Icon_Monkey-White {
   background-image: url(/static/sprites/spritesmith-main-17.png);
   background-position: -82px -300px;
   width: 81px;
   height: 99px;
 }
-<<<<<<< HEAD
-.Mount_Icon_Wolf-Shade {
-=======
-.Mount_Icon_Monkey-CottonCandyPink {
->>>>>>> fdf2dd1f
+.Mount_Icon_Monkey-Zombie {
   background-image: url(/static/sprites/spritesmith-main-17.png);
   background-position: -164px -300px;
   width: 81px;
   height: 99px;
 }
-<<<<<<< HEAD
-.Mount_Icon_Wolf-Shimmer {
-=======
-.Mount_Icon_Monkey-Desert {
->>>>>>> fdf2dd1f
+.Mount_Icon_Nudibranch-Base {
   background-image: url(/static/sprites/spritesmith-main-17.png);
   background-position: -246px -300px;
   width: 81px;
   height: 99px;
 }
-<<<<<<< HEAD
-.Mount_Icon_Wolf-Skeleton {
-=======
-.Mount_Icon_Monkey-Golden {
->>>>>>> fdf2dd1f
+.Mount_Icon_Nudibranch-CottonCandyBlue {
   background-image: url(/static/sprites/spritesmith-main-17.png);
   background-position: -328px -300px;
   width: 81px;
   height: 99px;
 }
-<<<<<<< HEAD
-.Mount_Icon_Wolf-Spooky {
-=======
-.Mount_Icon_Monkey-Red {
->>>>>>> fdf2dd1f
+.Mount_Icon_Nudibranch-CottonCandyPink {
   background-image: url(/static/sprites/spritesmith-main-17.png);
   background-position: -410px 0px;
   width: 81px;
   height: 99px;
 }
-<<<<<<< HEAD
-.Mount_Icon_Wolf-Thunderstorm {
-=======
-.Mount_Icon_Monkey-Shade {
->>>>>>> fdf2dd1f
+.Mount_Icon_Nudibranch-Desert {
   background-image: url(/static/sprites/spritesmith-main-17.png);
   background-position: -410px -100px;
   width: 81px;
   height: 99px;
 }
-<<<<<<< HEAD
-.Mount_Icon_Wolf-White {
-=======
-.Mount_Icon_Monkey-Skeleton {
->>>>>>> fdf2dd1f
+.Mount_Icon_Nudibranch-Golden {
   background-image: url(/static/sprites/spritesmith-main-17.png);
   background-position: -410px -200px;
   width: 81px;
   height: 99px;
 }
-<<<<<<< HEAD
-.Mount_Icon_Wolf-Zombie {
-=======
-.Mount_Icon_Monkey-White {
->>>>>>> fdf2dd1f
+.Mount_Icon_Nudibranch-Red {
   background-image: url(/static/sprites/spritesmith-main-17.png);
   background-position: -410px -300px;
   width: 81px;
   height: 99px;
 }
-<<<<<<< HEAD
-.Pet-Armadillo-Base {
-=======
-.Mount_Icon_Monkey-Zombie {
->>>>>>> fdf2dd1f
+.Mount_Icon_Nudibranch-Shade {
   background-image: url(/static/sprites/spritesmith-main-17.png);
   background-position: -492px 0px;
   width: 81px;
   height: 99px;
 }
-<<<<<<< HEAD
-.Pet-Armadillo-CottonCandyBlue {
-=======
-.Mount_Icon_Nudibranch-Base {
->>>>>>> fdf2dd1f
+.Mount_Icon_Nudibranch-Skeleton {
   background-image: url(/static/sprites/spritesmith-main-17.png);
   background-position: -492px -100px;
   width: 81px;
   height: 99px;
 }
-<<<<<<< HEAD
-.Pet-Armadillo-CottonCandyPink {
-=======
-.Mount_Icon_Nudibranch-CottonCandyBlue {
->>>>>>> fdf2dd1f
+.Mount_Icon_Nudibranch-White {
   background-image: url(/static/sprites/spritesmith-main-17.png);
   background-position: -492px -200px;
   width: 81px;
   height: 99px;
 }
-<<<<<<< HEAD
-.Pet-Armadillo-Desert {
-=======
-.Mount_Icon_Nudibranch-CottonCandyPink {
->>>>>>> fdf2dd1f
+.Mount_Icon_Nudibranch-Zombie {
   background-image: url(/static/sprites/spritesmith-main-17.png);
   background-position: -492px -300px;
   width: 81px;
   height: 99px;
 }
-<<<<<<< HEAD
-.Pet-Armadillo-Golden {
-=======
-.Mount_Icon_Nudibranch-Desert {
->>>>>>> fdf2dd1f
+.Mount_Icon_Octopus-Base {
   background-image: url(/static/sprites/spritesmith-main-17.png);
   background-position: 0px -400px;
   width: 81px;
   height: 99px;
 }
-<<<<<<< HEAD
-.Pet-Armadillo-Red {
-=======
-.Mount_Icon_Nudibranch-Golden {
->>>>>>> fdf2dd1f
+.Mount_Icon_Octopus-CottonCandyBlue {
   background-image: url(/static/sprites/spritesmith-main-17.png);
   background-position: -82px -400px;
   width: 81px;
   height: 99px;
 }
-<<<<<<< HEAD
-.Pet-Armadillo-Shade {
-=======
-.Mount_Icon_Nudibranch-Red {
->>>>>>> fdf2dd1f
+.Mount_Icon_Octopus-CottonCandyPink {
   background-image: url(/static/sprites/spritesmith-main-17.png);
   background-position: -164px -400px;
   width: 81px;
   height: 99px;
 }
-<<<<<<< HEAD
-.Pet-Armadillo-Skeleton {
-=======
-.Mount_Icon_Nudibranch-Shade {
->>>>>>> fdf2dd1f
+.Mount_Icon_Octopus-Desert {
   background-image: url(/static/sprites/spritesmith-main-17.png);
   background-position: -246px -400px;
   width: 81px;
   height: 99px;
 }
-<<<<<<< HEAD
-.Pet-Armadillo-White {
-=======
-.Mount_Icon_Nudibranch-Skeleton {
->>>>>>> fdf2dd1f
+.Mount_Icon_Octopus-Golden {
   background-image: url(/static/sprites/spritesmith-main-17.png);
   background-position: -328px -400px;
   width: 81px;
   height: 99px;
 }
-<<<<<<< HEAD
-.Pet-Armadillo-Zombie {
-=======
-.Mount_Icon_Nudibranch-White {
->>>>>>> fdf2dd1f
+.Mount_Icon_Octopus-Red {
   background-image: url(/static/sprites/spritesmith-main-17.png);
   background-position: -410px -400px;
   width: 81px;
   height: 99px;
 }
-<<<<<<< HEAD
-.Pet-Axolotl-Base {
-=======
-.Mount_Icon_Nudibranch-Zombie {
->>>>>>> fdf2dd1f
+.Mount_Icon_Octopus-Shade {
   background-image: url(/static/sprites/spritesmith-main-17.png);
   background-position: -492px -400px;
   width: 81px;
   height: 99px;
 }
-<<<<<<< HEAD
-.Pet-Axolotl-CottonCandyBlue {
-=======
-.Mount_Icon_Octopus-Base {
->>>>>>> fdf2dd1f
+.Mount_Icon_Octopus-Skeleton {
   background-image: url(/static/sprites/spritesmith-main-17.png);
   background-position: -574px 0px;
   width: 81px;
   height: 99px;
 }
-<<<<<<< HEAD
-.Pet-Axolotl-CottonCandyPink {
-=======
-.Mount_Icon_Octopus-CottonCandyBlue {
->>>>>>> fdf2dd1f
+.Mount_Icon_Octopus-White {
   background-image: url(/static/sprites/spritesmith-main-17.png);
   background-position: -574px -100px;
   width: 81px;
   height: 99px;
 }
-<<<<<<< HEAD
-.Pet-Axolotl-Desert {
-=======
-.Mount_Icon_Octopus-CottonCandyPink {
->>>>>>> fdf2dd1f
+.Mount_Icon_Octopus-Zombie {
   background-image: url(/static/sprites/spritesmith-main-17.png);
   background-position: -574px -200px;
   width: 81px;
   height: 99px;
 }
-<<<<<<< HEAD
-.Pet-Axolotl-Golden {
-=======
-.Mount_Icon_Octopus-Desert {
->>>>>>> fdf2dd1f
-  background-image: url(/static/sprites/spritesmith-main-17.png);
-  background-position: -574px -300px;
-  width: 81px;
-  height: 99px;
-}
-<<<<<<< HEAD
-.Pet-Axolotl-Red {
-=======
-.Mount_Icon_Octopus-Golden {
->>>>>>> fdf2dd1f
-  background-image: url(/static/sprites/spritesmith-main-17.png);
-  background-position: -574px -400px;
-  width: 81px;
-  height: 99px;
-}
-<<<<<<< HEAD
-.Pet-Axolotl-Shade {
-=======
-.Mount_Icon_Octopus-Red {
->>>>>>> fdf2dd1f
-  background-image: url(/static/sprites/spritesmith-main-17.png);
-  background-position: 0px -500px;
-  width: 81px;
-  height: 99px;
-}
-<<<<<<< HEAD
-.Pet-Axolotl-Skeleton {
-=======
-.Mount_Icon_Octopus-Shade {
->>>>>>> fdf2dd1f
-  background-image: url(/static/sprites/spritesmith-main-17.png);
-  background-position: -82px -500px;
-  width: 81px;
-  height: 99px;
-}
-<<<<<<< HEAD
-.Pet-Axolotl-White {
-=======
-.Mount_Icon_Octopus-Skeleton {
->>>>>>> fdf2dd1f
-  background-image: url(/static/sprites/spritesmith-main-17.png);
-  background-position: -164px -500px;
-  width: 81px;
-  height: 99px;
-}
-<<<<<<< HEAD
-.Pet-Axolotl-Zombie {
-=======
-.Mount_Icon_Octopus-White {
->>>>>>> fdf2dd1f
-  background-image: url(/static/sprites/spritesmith-main-17.png);
-  background-position: -246px -500px;
-  width: 81px;
-  height: 99px;
-}
-<<<<<<< HEAD
-.Pet-BearCub-Aquatic {
-=======
-.Mount_Icon_Octopus-Zombie {
->>>>>>> fdf2dd1f
-  background-image: url(/static/sprites/spritesmith-main-17.png);
-  background-position: -328px -500px;
-  width: 81px;
-  height: 99px;
-}
-<<<<<<< HEAD
-.Pet-BearCub-Base {
-=======
 .Mount_Icon_Orca-Base {
->>>>>>> fdf2dd1f
   background-image: url(/static/sprites/spritesmith-main-17.png);
   background-position: -1640px -983px;
   width: 78px;
   height: 86px;
 }
-<<<<<<< HEAD
-.Pet-BearCub-CottonCandyBlue {
-=======
 .Mount_Icon_Owl-Base {
->>>>>>> fdf2dd1f
+  background-image: url(/static/sprites/spritesmith-main-17.png);
+  background-position: -574px -400px;
+  width: 81px;
+  height: 99px;
+}
+.Mount_Icon_Owl-CottonCandyBlue {
+  background-image: url(/static/sprites/spritesmith-main-17.png);
+  background-position: 0px -500px;
+  width: 81px;
+  height: 99px;
+}
+.Mount_Icon_Owl-CottonCandyPink {
+  background-image: url(/static/sprites/spritesmith-main-17.png);
+  background-position: -82px -500px;
+  width: 81px;
+  height: 99px;
+}
+.Mount_Icon_Owl-Desert {
+  background-image: url(/static/sprites/spritesmith-main-17.png);
+  background-position: -164px -500px;
+  width: 81px;
+  height: 99px;
+}
+.Mount_Icon_Owl-Golden {
+  background-image: url(/static/sprites/spritesmith-main-17.png);
+  background-position: -246px -500px;
+  width: 81px;
+  height: 99px;
+}
+.Mount_Icon_Owl-Red {
+  background-image: url(/static/sprites/spritesmith-main-17.png);
+  background-position: -328px -500px;
+  width: 81px;
+  height: 99px;
+}
+.Mount_Icon_Owl-Shade {
+  background-image: url(/static/sprites/spritesmith-main-17.png);
+  background-position: -410px -500px;
+  width: 81px;
+  height: 99px;
+}
+.Mount_Icon_Owl-Skeleton {
   background-image: url(/static/sprites/spritesmith-main-17.png);
   background-position: -492px -500px;
   width: 81px;
   height: 99px;
 }
-<<<<<<< HEAD
-.Pet-BearCub-CottonCandyPink {
-=======
-.Mount_Icon_Owl-CottonCandyBlue {
->>>>>>> fdf2dd1f
+.Mount_Icon_Owl-White {
   background-image: url(/static/sprites/spritesmith-main-17.png);
   background-position: -574px -500px;
   width: 81px;
   height: 99px;
 }
-<<<<<<< HEAD
-.Pet-BearCub-Cupid {
-=======
-.Mount_Icon_Owl-CottonCandyPink {
->>>>>>> fdf2dd1f
+.Mount_Icon_Owl-Zombie {
   background-image: url(/static/sprites/spritesmith-main-17.png);
   background-position: -656px 0px;
   width: 81px;
   height: 99px;
 }
-<<<<<<< HEAD
-.Pet-BearCub-Desert {
-=======
-.Mount_Icon_Owl-Desert {
->>>>>>> fdf2dd1f
+.Mount_Icon_PandaCub-Aquatic {
   background-image: url(/static/sprites/spritesmith-main-17.png);
   background-position: -656px -100px;
   width: 81px;
   height: 99px;
 }
-<<<<<<< HEAD
-.Pet-BearCub-Ember {
-=======
-.Mount_Icon_Owl-Golden {
->>>>>>> fdf2dd1f
+.Mount_Icon_PandaCub-Base {
   background-image: url(/static/sprites/spritesmith-main-17.png);
   background-position: -656px -200px;
   width: 81px;
   height: 99px;
 }
-<<<<<<< HEAD
-.Pet-BearCub-Fairy {
-=======
-.Mount_Icon_Owl-Red {
->>>>>>> fdf2dd1f
+.Mount_Icon_PandaCub-CottonCandyBlue {
   background-image: url(/static/sprites/spritesmith-main-17.png);
   background-position: -656px -300px;
   width: 81px;
   height: 99px;
 }
-<<<<<<< HEAD
-.Pet-BearCub-Floral {
-=======
-.Mount_Icon_Owl-Shade {
->>>>>>> fdf2dd1f
+.Mount_Icon_PandaCub-CottonCandyPink {
   background-image: url(/static/sprites/spritesmith-main-17.png);
   background-position: -656px -400px;
   width: 81px;
   height: 99px;
 }
-<<<<<<< HEAD
-.Pet-BearCub-Ghost {
-=======
-.Mount_Icon_Owl-Skeleton {
->>>>>>> fdf2dd1f
+.Mount_Icon_PandaCub-Cupid {
   background-image: url(/static/sprites/spritesmith-main-17.png);
   background-position: -656px -500px;
   width: 81px;
   height: 99px;
 }
-<<<<<<< HEAD
-.Pet-BearCub-Golden {
-=======
-.Mount_Icon_Owl-White {
->>>>>>> fdf2dd1f
+.Mount_Icon_PandaCub-Desert {
   background-image: url(/static/sprites/spritesmith-main-17.png);
   background-position: 0px -600px;
   width: 81px;
   height: 99px;
 }
-<<<<<<< HEAD
-.Pet-BearCub-Holly {
-=======
-.Mount_Icon_Owl-Zombie {
->>>>>>> fdf2dd1f
+.Mount_Icon_PandaCub-Ember {
   background-image: url(/static/sprites/spritesmith-main-17.png);
   background-position: -82px -600px;
   width: 81px;
   height: 99px;
 }
-<<<<<<< HEAD
-.Pet-BearCub-Peppermint {
-=======
-.Mount_Icon_PandaCub-Aquatic {
->>>>>>> fdf2dd1f
+.Mount_Icon_PandaCub-Fairy {
   background-image: url(/static/sprites/spritesmith-main-17.png);
   background-position: -164px -600px;
   width: 81px;
   height: 99px;
 }
-<<<<<<< HEAD
-.Pet-BearCub-Polar {
-=======
-.Mount_Icon_PandaCub-Base {
->>>>>>> fdf2dd1f
+.Mount_Icon_PandaCub-Floral {
   background-image: url(/static/sprites/spritesmith-main-17.png);
   background-position: -246px -600px;
   width: 81px;
   height: 99px;
 }
-<<<<<<< HEAD
-.Pet-BearCub-Red {
-=======
-.Mount_Icon_PandaCub-CottonCandyBlue {
->>>>>>> fdf2dd1f
+.Mount_Icon_PandaCub-Ghost {
   background-image: url(/static/sprites/spritesmith-main-17.png);
   background-position: -328px -600px;
   width: 81px;
   height: 99px;
 }
-<<<<<<< HEAD
-.Pet-BearCub-RoyalPurple {
-=======
-.Mount_Icon_PandaCub-CottonCandyPink {
->>>>>>> fdf2dd1f
+.Mount_Icon_PandaCub-Golden {
   background-image: url(/static/sprites/spritesmith-main-17.png);
   background-position: -410px -600px;
   width: 81px;
   height: 99px;
 }
-<<<<<<< HEAD
-.Pet-BearCub-Shade {
-=======
-.Mount_Icon_PandaCub-Cupid {
->>>>>>> fdf2dd1f
+.Mount_Icon_PandaCub-Holly {
   background-image: url(/static/sprites/spritesmith-main-17.png);
   background-position: -492px -600px;
   width: 81px;
   height: 99px;
 }
-<<<<<<< HEAD
-.Pet-BearCub-Shimmer {
-=======
-.Mount_Icon_PandaCub-Desert {
->>>>>>> fdf2dd1f
+.Mount_Icon_PandaCub-Peppermint {
   background-image: url(/static/sprites/spritesmith-main-17.png);
   background-position: -574px -600px;
   width: 81px;
   height: 99px;
 }
-<<<<<<< HEAD
-.Pet-BearCub-Skeleton {
-=======
-.Mount_Icon_PandaCub-Ember {
->>>>>>> fdf2dd1f
+.Mount_Icon_PandaCub-Red {
   background-image: url(/static/sprites/spritesmith-main-17.png);
   background-position: -656px -600px;
   width: 81px;
   height: 99px;
 }
-<<<<<<< HEAD
-.Pet-BearCub-Spooky {
-=======
-.Mount_Icon_PandaCub-Fairy {
->>>>>>> fdf2dd1f
+.Mount_Icon_PandaCub-RoyalPurple {
   background-image: url(/static/sprites/spritesmith-main-17.png);
   background-position: -738px 0px;
   width: 81px;
   height: 99px;
 }
-<<<<<<< HEAD
-.Pet-BearCub-Thunderstorm {
-=======
-.Mount_Icon_PandaCub-Floral {
->>>>>>> fdf2dd1f
+.Mount_Icon_PandaCub-Shade {
   background-image: url(/static/sprites/spritesmith-main-17.png);
   background-position: -738px -100px;
   width: 81px;
   height: 99px;
 }
-<<<<<<< HEAD
-.Pet-BearCub-White {
-=======
-.Mount_Icon_PandaCub-Ghost {
->>>>>>> fdf2dd1f
+.Mount_Icon_PandaCub-Shimmer {
   background-image: url(/static/sprites/spritesmith-main-17.png);
   background-position: -738px -200px;
   width: 81px;
   height: 99px;
 }
-<<<<<<< HEAD
-.Pet-BearCub-Zombie {
-=======
-.Mount_Icon_PandaCub-Golden {
->>>>>>> fdf2dd1f
+.Mount_Icon_PandaCub-Skeleton {
   background-image: url(/static/sprites/spritesmith-main-17.png);
   background-position: -738px -300px;
   width: 81px;
   height: 99px;
 }
-<<<<<<< HEAD
-.Pet-Beetle-Base {
-=======
-.Mount_Icon_PandaCub-Holly {
->>>>>>> fdf2dd1f
+.Mount_Icon_PandaCub-Spooky {
   background-image: url(/static/sprites/spritesmith-main-17.png);
   background-position: -738px -400px;
   width: 81px;
   height: 99px;
 }
-<<<<<<< HEAD
-.Pet-Beetle-CottonCandyBlue {
-=======
-.Mount_Icon_PandaCub-Peppermint {
->>>>>>> fdf2dd1f
+.Mount_Icon_PandaCub-Thunderstorm {
   background-image: url(/static/sprites/spritesmith-main-17.png);
   background-position: -738px -500px;
   width: 81px;
   height: 99px;
 }
-<<<<<<< HEAD
-.Pet-Beetle-CottonCandyPink {
-=======
-.Mount_Icon_PandaCub-Red {
->>>>>>> fdf2dd1f
+.Mount_Icon_PandaCub-White {
   background-image: url(/static/sprites/spritesmith-main-17.png);
   background-position: -738px -600px;
   width: 81px;
   height: 99px;
 }
-<<<<<<< HEAD
-.Pet-Beetle-Desert {
-=======
-.Mount_Icon_PandaCub-RoyalPurple {
->>>>>>> fdf2dd1f
+.Mount_Icon_PandaCub-Zombie {
   background-image: url(/static/sprites/spritesmith-main-17.png);
   background-position: 0px -700px;
   width: 81px;
   height: 99px;
 }
-<<<<<<< HEAD
-.Pet-Beetle-Golden {
-=======
-.Mount_Icon_PandaCub-Shade {
->>>>>>> fdf2dd1f
+.Mount_Icon_Parrot-Base {
   background-image: url(/static/sprites/spritesmith-main-17.png);
   background-position: -82px -700px;
   width: 81px;
   height: 99px;
 }
-<<<<<<< HEAD
-.Pet-Beetle-Red {
-=======
-.Mount_Icon_PandaCub-Shimmer {
->>>>>>> fdf2dd1f
+.Mount_Icon_Parrot-CottonCandyBlue {
   background-image: url(/static/sprites/spritesmith-main-17.png);
   background-position: -164px -700px;
   width: 81px;
   height: 99px;
 }
-<<<<<<< HEAD
-.Pet-Beetle-Shade {
-=======
-.Mount_Icon_PandaCub-Skeleton {
->>>>>>> fdf2dd1f
+.Mount_Icon_Parrot-CottonCandyPink {
   background-image: url(/static/sprites/spritesmith-main-17.png);
   background-position: -246px -700px;
   width: 81px;
   height: 99px;
 }
-<<<<<<< HEAD
-.Pet-Beetle-Skeleton {
-=======
-.Mount_Icon_PandaCub-Spooky {
->>>>>>> fdf2dd1f
+.Mount_Icon_Parrot-Desert {
   background-image: url(/static/sprites/spritesmith-main-17.png);
   background-position: -328px -700px;
   width: 81px;
   height: 99px;
 }
-<<<<<<< HEAD
-.Pet-Beetle-White {
-=======
-.Mount_Icon_PandaCub-Thunderstorm {
->>>>>>> fdf2dd1f
+.Mount_Icon_Parrot-Golden {
   background-image: url(/static/sprites/spritesmith-main-17.png);
   background-position: -410px -700px;
   width: 81px;
   height: 99px;
 }
-<<<<<<< HEAD
-.Pet-Beetle-Zombie {
-=======
-.Mount_Icon_PandaCub-White {
->>>>>>> fdf2dd1f
+.Mount_Icon_Parrot-Red {
   background-image: url(/static/sprites/spritesmith-main-17.png);
   background-position: -492px -700px;
   width: 81px;
   height: 99px;
 }
-<<<<<<< HEAD
-.Pet-Bunny-Base {
-=======
-.Mount_Icon_PandaCub-Zombie {
->>>>>>> fdf2dd1f
+.Mount_Icon_Parrot-Shade {
   background-image: url(/static/sprites/spritesmith-main-17.png);
   background-position: -574px -700px;
   width: 81px;
   height: 99px;
 }
-<<<<<<< HEAD
-.Pet-Bunny-CottonCandyBlue {
-=======
-.Mount_Icon_Parrot-Base {
->>>>>>> fdf2dd1f
+.Mount_Icon_Parrot-Skeleton {
   background-image: url(/static/sprites/spritesmith-main-17.png);
   background-position: -656px -700px;
   width: 81px;
   height: 99px;
 }
-<<<<<<< HEAD
-.Pet-Bunny-CottonCandyPink {
-=======
-.Mount_Icon_Parrot-CottonCandyBlue {
->>>>>>> fdf2dd1f
+.Mount_Icon_Parrot-White {
   background-image: url(/static/sprites/spritesmith-main-17.png);
   background-position: -738px -700px;
   width: 81px;
   height: 99px;
 }
-<<<<<<< HEAD
-.Pet-Bunny-Desert {
-=======
-.Mount_Icon_Parrot-CottonCandyPink {
->>>>>>> fdf2dd1f
+.Mount_Icon_Parrot-Zombie {
   background-image: url(/static/sprites/spritesmith-main-17.png);
   background-position: -820px 0px;
   width: 81px;
   height: 99px;
 }
-<<<<<<< HEAD
-.Pet-Bunny-Golden {
-=======
-.Mount_Icon_Parrot-Desert {
->>>>>>> fdf2dd1f
+.Mount_Icon_Peacock-Base {
   background-image: url(/static/sprites/spritesmith-main-17.png);
   background-position: -820px -100px;
   width: 81px;
   height: 99px;
 }
-<<<<<<< HEAD
-.Pet-Bunny-Red {
-=======
-.Mount_Icon_Parrot-Golden {
->>>>>>> fdf2dd1f
+.Mount_Icon_Peacock-CottonCandyBlue {
   background-image: url(/static/sprites/spritesmith-main-17.png);
   background-position: -820px -200px;
   width: 81px;
   height: 99px;
 }
-<<<<<<< HEAD
-.Pet-Bunny-Shade {
-=======
-.Mount_Icon_Parrot-Red {
->>>>>>> fdf2dd1f
+.Mount_Icon_Peacock-CottonCandyPink {
   background-image: url(/static/sprites/spritesmith-main-17.png);
   background-position: -820px -300px;
   width: 81px;
   height: 99px;
 }
-<<<<<<< HEAD
-.Pet-Bunny-Skeleton {
-=======
-.Mount_Icon_Parrot-Shade {
->>>>>>> fdf2dd1f
+.Mount_Icon_Peacock-Desert {
   background-image: url(/static/sprites/spritesmith-main-17.png);
   background-position: -820px -400px;
   width: 81px;
   height: 99px;
 }
-<<<<<<< HEAD
-.Pet-Bunny-White {
-=======
-.Mount_Icon_Parrot-Skeleton {
->>>>>>> fdf2dd1f
+.Mount_Icon_Peacock-Golden {
   background-image: url(/static/sprites/spritesmith-main-17.png);
   background-position: -820px -500px;
   width: 81px;
   height: 99px;
 }
-<<<<<<< HEAD
-.Pet-Bunny-Zombie {
-=======
-.Mount_Icon_Parrot-White {
->>>>>>> fdf2dd1f
+.Mount_Icon_Peacock-Red {
   background-image: url(/static/sprites/spritesmith-main-17.png);
   background-position: -820px -600px;
   width: 81px;
   height: 99px;
 }
-<<<<<<< HEAD
-.Pet-Butterfly-Base {
-=======
-.Mount_Icon_Parrot-Zombie {
->>>>>>> fdf2dd1f
+.Mount_Icon_Peacock-Shade {
   background-image: url(/static/sprites/spritesmith-main-17.png);
   background-position: -820px -700px;
   width: 81px;
   height: 99px;
 }
-<<<<<<< HEAD
-.Pet-Butterfly-CottonCandyBlue {
-=======
-.Mount_Icon_Peacock-Base {
->>>>>>> fdf2dd1f
+.Mount_Icon_Peacock-Skeleton {
   background-image: url(/static/sprites/spritesmith-main-17.png);
   background-position: 0px -800px;
   width: 81px;
   height: 99px;
 }
-<<<<<<< HEAD
-.Pet-Butterfly-CottonCandyPink {
-=======
-.Mount_Icon_Peacock-CottonCandyBlue {
->>>>>>> fdf2dd1f
+.Mount_Icon_Peacock-White {
   background-image: url(/static/sprites/spritesmith-main-17.png);
   background-position: -82px -800px;
   width: 81px;
   height: 99px;
 }
-<<<<<<< HEAD
-.Pet-Butterfly-Desert {
-=======
-.Mount_Icon_Peacock-CottonCandyPink {
->>>>>>> fdf2dd1f
+.Mount_Icon_Peacock-Zombie {
   background-image: url(/static/sprites/spritesmith-main-17.png);
   background-position: -164px -800px;
   width: 81px;
   height: 99px;
 }
-<<<<<<< HEAD
-.Pet-Butterfly-Golden {
-=======
-.Mount_Icon_Peacock-Desert {
->>>>>>> fdf2dd1f
+.Mount_Icon_Penguin-Base {
   background-image: url(/static/sprites/spritesmith-main-17.png);
   background-position: -246px -800px;
   width: 81px;
   height: 99px;
 }
-<<<<<<< HEAD
-.Pet-Butterfly-Red {
-=======
-.Mount_Icon_Peacock-Golden {
->>>>>>> fdf2dd1f
+.Mount_Icon_Penguin-CottonCandyBlue {
   background-image: url(/static/sprites/spritesmith-main-17.png);
   background-position: -328px -800px;
   width: 81px;
   height: 99px;
 }
-<<<<<<< HEAD
-.Pet-Butterfly-Shade {
-=======
-.Mount_Icon_Peacock-Red {
->>>>>>> fdf2dd1f
+.Mount_Icon_Penguin-CottonCandyPink {
   background-image: url(/static/sprites/spritesmith-main-17.png);
   background-position: -410px -800px;
   width: 81px;
   height: 99px;
 }
-<<<<<<< HEAD
-.Pet-Butterfly-Skeleton {
-=======
-.Mount_Icon_Peacock-Shade {
->>>>>>> fdf2dd1f
+.Mount_Icon_Penguin-Desert {
   background-image: url(/static/sprites/spritesmith-main-17.png);
   background-position: -492px -800px;
   width: 81px;
   height: 99px;
 }
-<<<<<<< HEAD
-.Pet-Butterfly-White {
-=======
-.Mount_Icon_Peacock-Skeleton {
->>>>>>> fdf2dd1f
+.Mount_Icon_Penguin-Golden {
   background-image: url(/static/sprites/spritesmith-main-17.png);
   background-position: -574px -800px;
   width: 81px;
   height: 99px;
 }
-<<<<<<< HEAD
-.Pet-Butterfly-Zombie {
-=======
-.Mount_Icon_Peacock-White {
->>>>>>> fdf2dd1f
+.Mount_Icon_Penguin-Red {
   background-image: url(/static/sprites/spritesmith-main-17.png);
   background-position: -656px -800px;
   width: 81px;
   height: 99px;
 }
-<<<<<<< HEAD
-.Pet-Cactus-Aquatic {
-=======
-.Mount_Icon_Peacock-Zombie {
->>>>>>> fdf2dd1f
+.Mount_Icon_Penguin-Shade {
   background-image: url(/static/sprites/spritesmith-main-17.png);
   background-position: -738px -800px;
   width: 81px;
   height: 99px;
 }
-<<<<<<< HEAD
-.Pet-Cactus-Base {
-=======
-.Mount_Icon_Penguin-Base {
->>>>>>> fdf2dd1f
+.Mount_Icon_Penguin-Skeleton {
   background-image: url(/static/sprites/spritesmith-main-17.png);
   background-position: -820px -800px;
   width: 81px;
   height: 99px;
 }
-<<<<<<< HEAD
-.Pet-Cactus-CottonCandyBlue {
-=======
-.Mount_Icon_Penguin-CottonCandyBlue {
->>>>>>> fdf2dd1f
+.Mount_Icon_Penguin-White {
   background-image: url(/static/sprites/spritesmith-main-17.png);
   background-position: -902px 0px;
   width: 81px;
   height: 99px;
 }
-<<<<<<< HEAD
-.Pet-Cactus-CottonCandyPink {
-=======
-.Mount_Icon_Penguin-CottonCandyPink {
->>>>>>> fdf2dd1f
+.Mount_Icon_Penguin-Zombie {
   background-image: url(/static/sprites/spritesmith-main-17.png);
   background-position: -902px -100px;
   width: 81px;
   height: 99px;
 }
-<<<<<<< HEAD
-.Pet-Cactus-Cupid {
-=======
-.Mount_Icon_Penguin-Desert {
->>>>>>> fdf2dd1f
+.Mount_Icon_Phoenix-Base {
   background-image: url(/static/sprites/spritesmith-main-17.png);
   background-position: -902px -200px;
   width: 81px;
   height: 99px;
 }
-<<<<<<< HEAD
-.Pet-Cactus-Desert {
-=======
-.Mount_Icon_Penguin-Golden {
->>>>>>> fdf2dd1f
+.Mount_Icon_Rat-Base {
   background-image: url(/static/sprites/spritesmith-main-17.png);
   background-position: -902px -300px;
   width: 81px;
   height: 99px;
 }
-<<<<<<< HEAD
-.Pet-Cactus-Ember {
-=======
-.Mount_Icon_Penguin-Red {
->>>>>>> fdf2dd1f
+.Mount_Icon_Rat-CottonCandyBlue {
   background-image: url(/static/sprites/spritesmith-main-17.png);
   background-position: -902px -400px;
   width: 81px;
   height: 99px;
 }
-<<<<<<< HEAD
-.Pet-Cactus-Fairy {
-=======
-.Mount_Icon_Penguin-Shade {
->>>>>>> fdf2dd1f
+.Mount_Icon_Rat-CottonCandyPink {
   background-image: url(/static/sprites/spritesmith-main-17.png);
   background-position: -902px -500px;
   width: 81px;
   height: 99px;
 }
-<<<<<<< HEAD
-.Pet-Cactus-Floral {
-=======
-.Mount_Icon_Penguin-Skeleton {
->>>>>>> fdf2dd1f
+.Mount_Icon_Rat-Desert {
   background-image: url(/static/sprites/spritesmith-main-17.png);
   background-position: -902px -600px;
   width: 81px;
   height: 99px;
 }
-<<<<<<< HEAD
-.Pet-Cactus-Ghost {
-=======
-.Mount_Icon_Penguin-White {
->>>>>>> fdf2dd1f
+.Mount_Icon_Rat-Golden {
   background-image: url(/static/sprites/spritesmith-main-17.png);
   background-position: -902px -700px;
   width: 81px;
   height: 99px;
 }
-<<<<<<< HEAD
-.Pet-Cactus-Golden {
-=======
-.Mount_Icon_Penguin-Zombie {
->>>>>>> fdf2dd1f
+.Mount_Icon_Rat-Red {
   background-image: url(/static/sprites/spritesmith-main-17.png);
   background-position: -902px -800px;
   width: 81px;
   height: 99px;
 }
-<<<<<<< HEAD
-.Pet-Cactus-Holly {
-=======
-.Mount_Icon_Phoenix-Base {
->>>>>>> fdf2dd1f
+.Mount_Icon_Rat-Shade {
   background-image: url(/static/sprites/spritesmith-main-17.png);
   background-position: -984px 0px;
   width: 81px;
   height: 99px;
 }
-<<<<<<< HEAD
-.Pet-Cactus-Peppermint {
-=======
-.Mount_Icon_Rat-Base {
->>>>>>> fdf2dd1f
+.Mount_Icon_Rat-Skeleton {
   background-image: url(/static/sprites/spritesmith-main-17.png);
   background-position: -984px -100px;
   width: 81px;
   height: 99px;
 }
-<<<<<<< HEAD
-.Pet-Cactus-Red {
-=======
-.Mount_Icon_Rat-CottonCandyBlue {
->>>>>>> fdf2dd1f
+.Mount_Icon_Rat-White {
   background-image: url(/static/sprites/spritesmith-main-17.png);
   background-position: -984px -200px;
   width: 81px;
   height: 99px;
 }
-<<<<<<< HEAD
-.Pet-Cactus-RoyalPurple {
-=======
-.Mount_Icon_Rat-CottonCandyPink {
->>>>>>> fdf2dd1f
+.Mount_Icon_Rat-Zombie {
   background-image: url(/static/sprites/spritesmith-main-17.png);
   background-position: -984px -300px;
   width: 81px;
   height: 99px;
 }
-<<<<<<< HEAD
-.Pet-Cactus-Shade {
-=======
-.Mount_Icon_Rat-Desert {
->>>>>>> fdf2dd1f
+.Mount_Icon_Rock-Base {
   background-image: url(/static/sprites/spritesmith-main-17.png);
   background-position: -984px -400px;
   width: 81px;
   height: 99px;
 }
-<<<<<<< HEAD
-.Pet-Cactus-Shimmer {
-=======
-.Mount_Icon_Rat-Golden {
->>>>>>> fdf2dd1f
+.Mount_Icon_Rock-CottonCandyBlue {
   background-image: url(/static/sprites/spritesmith-main-17.png);
   background-position: -984px -500px;
   width: 81px;
   height: 99px;
 }
-<<<<<<< HEAD
-.Pet-Cactus-Skeleton {
-=======
-.Mount_Icon_Rat-Red {
->>>>>>> fdf2dd1f
+.Mount_Icon_Rock-CottonCandyPink {
   background-image: url(/static/sprites/spritesmith-main-17.png);
   background-position: -984px -600px;
   width: 81px;
   height: 99px;
 }
-<<<<<<< HEAD
-.Pet-Cactus-Spooky {
-=======
-.Mount_Icon_Rat-Shade {
->>>>>>> fdf2dd1f
+.Mount_Icon_Rock-Desert {
   background-image: url(/static/sprites/spritesmith-main-17.png);
   background-position: -984px -700px;
   width: 81px;
   height: 99px;
 }
-<<<<<<< HEAD
-.Pet-Cactus-Thunderstorm {
-=======
-.Mount_Icon_Rat-Skeleton {
->>>>>>> fdf2dd1f
+.Mount_Icon_Rock-Golden {
   background-image: url(/static/sprites/spritesmith-main-17.png);
   background-position: -984px -800px;
   width: 81px;
   height: 99px;
 }
-<<<<<<< HEAD
-.Pet-Cactus-White {
-=======
-.Mount_Icon_Rat-White {
->>>>>>> fdf2dd1f
+.Mount_Icon_Rock-Red {
   background-image: url(/static/sprites/spritesmith-main-17.png);
   background-position: 0px -900px;
   width: 81px;
   height: 99px;
 }
-<<<<<<< HEAD
-.Pet-Cactus-Zombie {
-=======
-.Mount_Icon_Rat-Zombie {
->>>>>>> fdf2dd1f
+.Mount_Icon_Rock-Shade {
   background-image: url(/static/sprites/spritesmith-main-17.png);
   background-position: -82px -900px;
   width: 81px;
   height: 99px;
 }
-<<<<<<< HEAD
-.Pet-Cheetah-Base {
-=======
-.Mount_Icon_Rock-Base {
->>>>>>> fdf2dd1f
+.Mount_Icon_Rock-Skeleton {
   background-image: url(/static/sprites/spritesmith-main-17.png);
   background-position: -164px -900px;
   width: 81px;
   height: 99px;
 }
-<<<<<<< HEAD
-.Pet-Cheetah-CottonCandyBlue {
-=======
-.Mount_Icon_Rock-CottonCandyBlue {
->>>>>>> fdf2dd1f
+.Mount_Icon_Rock-White {
   background-image: url(/static/sprites/spritesmith-main-17.png);
   background-position: -246px -900px;
   width: 81px;
   height: 99px;
 }
-<<<<<<< HEAD
-.Pet-Cheetah-CottonCandyPink {
-=======
-.Mount_Icon_Rock-CottonCandyPink {
->>>>>>> fdf2dd1f
+.Mount_Icon_Rock-Zombie {
   background-image: url(/static/sprites/spritesmith-main-17.png);
   background-position: -328px -900px;
   width: 81px;
   height: 99px;
 }
-<<<<<<< HEAD
-.Pet-Cheetah-Desert {
-=======
-.Mount_Icon_Rock-Desert {
->>>>>>> fdf2dd1f
+.Mount_Icon_Rooster-Base {
   background-image: url(/static/sprites/spritesmith-main-17.png);
   background-position: -410px -900px;
   width: 81px;
   height: 99px;
 }
-<<<<<<< HEAD
-.Pet-Cheetah-Golden {
-=======
-.Mount_Icon_Rock-Golden {
->>>>>>> fdf2dd1f
+.Mount_Icon_Rooster-CottonCandyBlue {
   background-image: url(/static/sprites/spritesmith-main-17.png);
   background-position: -492px -900px;
   width: 81px;
   height: 99px;
 }
-<<<<<<< HEAD
-.Pet-Cheetah-Red {
-=======
-.Mount_Icon_Rock-Red {
->>>>>>> fdf2dd1f
+.Mount_Icon_Rooster-CottonCandyPink {
   background-image: url(/static/sprites/spritesmith-main-17.png);
   background-position: -574px -900px;
   width: 81px;
   height: 99px;
 }
-<<<<<<< HEAD
-.Pet-Cheetah-Shade {
-=======
-.Mount_Icon_Rock-Shade {
->>>>>>> fdf2dd1f
+.Mount_Icon_Rooster-Desert {
   background-image: url(/static/sprites/spritesmith-main-17.png);
   background-position: -656px -900px;
   width: 81px;
   height: 99px;
 }
-<<<<<<< HEAD
-.Pet-Cheetah-Skeleton {
-=======
-.Mount_Icon_Rock-Skeleton {
->>>>>>> fdf2dd1f
+.Mount_Icon_Rooster-Golden {
   background-image: url(/static/sprites/spritesmith-main-17.png);
   background-position: -738px -900px;
   width: 81px;
   height: 99px;
 }
-<<<<<<< HEAD
-.Pet-Cheetah-White {
-=======
-.Mount_Icon_Rock-White {
->>>>>>> fdf2dd1f
+.Mount_Icon_Rooster-Red {
   background-image: url(/static/sprites/spritesmith-main-17.png);
   background-position: -820px -900px;
   width: 81px;
   height: 99px;
 }
-<<<<<<< HEAD
-.Pet-Cheetah-Zombie {
-=======
-.Mount_Icon_Rock-Zombie {
->>>>>>> fdf2dd1f
+.Mount_Icon_Rooster-Shade {
   background-image: url(/static/sprites/spritesmith-main-17.png);
   background-position: -902px -900px;
   width: 81px;
   height: 99px;
 }
-<<<<<<< HEAD
-.Pet-Cow-Base {
-=======
-.Mount_Icon_Rooster-Base {
->>>>>>> fdf2dd1f
+.Mount_Icon_Rooster-Skeleton {
   background-image: url(/static/sprites/spritesmith-main-17.png);
   background-position: -984px -900px;
   width: 81px;
   height: 99px;
 }
-<<<<<<< HEAD
-.Pet-Cow-CottonCandyBlue {
-=======
-.Mount_Icon_Rooster-CottonCandyBlue {
->>>>>>> fdf2dd1f
+.Mount_Icon_Rooster-White {
   background-image: url(/static/sprites/spritesmith-main-17.png);
   background-position: -1066px 0px;
   width: 81px;
   height: 99px;
 }
-<<<<<<< HEAD
-.Pet-Cow-CottonCandyPink {
-=======
-.Mount_Icon_Rooster-CottonCandyPink {
->>>>>>> fdf2dd1f
+.Mount_Icon_Rooster-Zombie {
   background-image: url(/static/sprites/spritesmith-main-17.png);
   background-position: -1066px -100px;
   width: 81px;
   height: 99px;
 }
-<<<<<<< HEAD
-.Pet-Cow-Desert {
-=======
-.Mount_Icon_Rooster-Desert {
->>>>>>> fdf2dd1f
+.Mount_Icon_Sabretooth-Base {
   background-image: url(/static/sprites/spritesmith-main-17.png);
   background-position: -1066px -200px;
   width: 81px;
   height: 99px;
 }
-<<<<<<< HEAD
-.Pet-Cow-Golden {
-=======
-.Mount_Icon_Rooster-Golden {
->>>>>>> fdf2dd1f
+.Mount_Icon_Sabretooth-CottonCandyBlue {
   background-image: url(/static/sprites/spritesmith-main-17.png);
   background-position: -1066px -300px;
   width: 81px;
   height: 99px;
 }
-<<<<<<< HEAD
-.Pet-Cow-Red {
-=======
-.Mount_Icon_Rooster-Red {
->>>>>>> fdf2dd1f
+.Mount_Icon_Sabretooth-CottonCandyPink {
   background-image: url(/static/sprites/spritesmith-main-17.png);
   background-position: -1066px -400px;
   width: 81px;
   height: 99px;
 }
-<<<<<<< HEAD
-.Pet-Cow-Shade {
-=======
-.Mount_Icon_Rooster-Shade {
->>>>>>> fdf2dd1f
+.Mount_Icon_Sabretooth-Desert {
   background-image: url(/static/sprites/spritesmith-main-17.png);
   background-position: -1066px -500px;
   width: 81px;
   height: 99px;
 }
-<<<<<<< HEAD
-.Pet-Cow-Skeleton {
-=======
-.Mount_Icon_Rooster-Skeleton {
->>>>>>> fdf2dd1f
+.Mount_Icon_Sabretooth-Golden {
   background-image: url(/static/sprites/spritesmith-main-17.png);
   background-position: -1066px -600px;
   width: 81px;
   height: 99px;
 }
-<<<<<<< HEAD
-.Pet-Cow-White {
-=======
-.Mount_Icon_Rooster-White {
->>>>>>> fdf2dd1f
+.Mount_Icon_Sabretooth-Red {
   background-image: url(/static/sprites/spritesmith-main-17.png);
   background-position: -1066px -700px;
   width: 81px;
   height: 99px;
 }
-<<<<<<< HEAD
-.Pet-Cow-Zombie {
-=======
-.Mount_Icon_Rooster-Zombie {
->>>>>>> fdf2dd1f
+.Mount_Icon_Sabretooth-Shade {
   background-image: url(/static/sprites/spritesmith-main-17.png);
   background-position: -1066px -800px;
   width: 81px;
   height: 99px;
 }
-<<<<<<< HEAD
-.Pet-Cuttlefish-Base {
-=======
-.Mount_Icon_Sabretooth-Base {
->>>>>>> fdf2dd1f
+.Mount_Icon_Sabretooth-Skeleton {
   background-image: url(/static/sprites/spritesmith-main-17.png);
   background-position: -1066px -900px;
   width: 81px;
   height: 99px;
 }
-<<<<<<< HEAD
-.Pet-Cuttlefish-CottonCandyBlue {
-=======
-.Mount_Icon_Sabretooth-CottonCandyBlue {
->>>>>>> fdf2dd1f
+.Mount_Icon_Sabretooth-White {
   background-image: url(/static/sprites/spritesmith-main-17.png);
   background-position: 0px -1000px;
   width: 81px;
   height: 99px;
 }
-<<<<<<< HEAD
-.Pet-Cuttlefish-CottonCandyPink {
-=======
-.Mount_Icon_Sabretooth-CottonCandyPink {
->>>>>>> fdf2dd1f
+.Mount_Icon_Sabretooth-Zombie {
   background-image: url(/static/sprites/spritesmith-main-17.png);
   background-position: -82px -1000px;
   width: 81px;
   height: 99px;
 }
-<<<<<<< HEAD
-.Pet-Cuttlefish-Desert {
-=======
-.Mount_Icon_Sabretooth-Desert {
->>>>>>> fdf2dd1f
+.Mount_Icon_Seahorse-Base {
   background-image: url(/static/sprites/spritesmith-main-17.png);
   background-position: -164px -1000px;
   width: 81px;
   height: 99px;
 }
-<<<<<<< HEAD
-.Pet-Cuttlefish-Golden {
-=======
-.Mount_Icon_Sabretooth-Golden {
->>>>>>> fdf2dd1f
+.Mount_Icon_Seahorse-CottonCandyBlue {
   background-image: url(/static/sprites/spritesmith-main-17.png);
   background-position: -246px -1000px;
   width: 81px;
   height: 99px;
 }
-<<<<<<< HEAD
-.Pet-Cuttlefish-Red {
-=======
-.Mount_Icon_Sabretooth-Red {
->>>>>>> fdf2dd1f
+.Mount_Icon_Seahorse-CottonCandyPink {
   background-image: url(/static/sprites/spritesmith-main-17.png);
   background-position: -328px -1000px;
   width: 81px;
   height: 99px;
 }
-<<<<<<< HEAD
-.Pet-Cuttlefish-Shade {
-=======
-.Mount_Icon_Sabretooth-Shade {
->>>>>>> fdf2dd1f
+.Mount_Icon_Seahorse-Desert {
   background-image: url(/static/sprites/spritesmith-main-17.png);
   background-position: -410px -1000px;
   width: 81px;
   height: 99px;
 }
-<<<<<<< HEAD
-.Pet-Cuttlefish-Skeleton {
-=======
-.Mount_Icon_Sabretooth-Skeleton {
->>>>>>> fdf2dd1f
+.Mount_Icon_Seahorse-Golden {
   background-image: url(/static/sprites/spritesmith-main-17.png);
   background-position: -492px -1000px;
   width: 81px;
   height: 99px;
 }
-<<<<<<< HEAD
-.Pet-Cuttlefish-White {
-=======
-.Mount_Icon_Sabretooth-White {
->>>>>>> fdf2dd1f
+.Mount_Icon_Seahorse-Red {
   background-image: url(/static/sprites/spritesmith-main-17.png);
   background-position: -574px -1000px;
   width: 81px;
   height: 99px;
 }
-<<<<<<< HEAD
-.Pet-Cuttlefish-Zombie {
-=======
-.Mount_Icon_Sabretooth-Zombie {
->>>>>>> fdf2dd1f
+.Mount_Icon_Seahorse-Shade {
   background-image: url(/static/sprites/spritesmith-main-17.png);
   background-position: -656px -1000px;
   width: 81px;
   height: 99px;
 }
-<<<<<<< HEAD
-.Pet-Deer-Base {
-=======
-.Mount_Icon_Seahorse-Base {
->>>>>>> fdf2dd1f
+.Mount_Icon_Seahorse-Skeleton {
   background-image: url(/static/sprites/spritesmith-main-17.png);
   background-position: -738px -1000px;
   width: 81px;
   height: 99px;
 }
-<<<<<<< HEAD
-.Pet-Deer-CottonCandyBlue {
-=======
-.Mount_Icon_Seahorse-CottonCandyBlue {
->>>>>>> fdf2dd1f
+.Mount_Icon_Seahorse-White {
   background-image: url(/static/sprites/spritesmith-main-17.png);
   background-position: -820px -1000px;
   width: 81px;
   height: 99px;
 }
-<<<<<<< HEAD
-.Pet-Deer-CottonCandyPink {
-=======
-.Mount_Icon_Seahorse-CottonCandyPink {
->>>>>>> fdf2dd1f
+.Mount_Icon_Seahorse-Zombie {
   background-image: url(/static/sprites/spritesmith-main-17.png);
   background-position: -902px -1000px;
   width: 81px;
   height: 99px;
 }
-<<<<<<< HEAD
-.Pet-Deer-Desert {
-=======
-.Mount_Icon_Seahorse-Desert {
->>>>>>> fdf2dd1f
+.Mount_Icon_Sheep-Base {
   background-image: url(/static/sprites/spritesmith-main-17.png);
   background-position: -984px -1000px;
   width: 81px;
   height: 99px;
 }
-<<<<<<< HEAD
-.Pet-Deer-Golden {
-=======
-.Mount_Icon_Seahorse-Golden {
->>>>>>> fdf2dd1f
+.Mount_Icon_Sheep-CottonCandyBlue {
   background-image: url(/static/sprites/spritesmith-main-17.png);
   background-position: -1066px -1000px;
   width: 81px;
   height: 99px;
 }
-<<<<<<< HEAD
-.Pet-Deer-Red {
-=======
-.Mount_Icon_Seahorse-Red {
->>>>>>> fdf2dd1f
+.Mount_Icon_Sheep-CottonCandyPink {
   background-image: url(/static/sprites/spritesmith-main-17.png);
   background-position: -1148px 0px;
   width: 81px;
   height: 99px;
 }
-<<<<<<< HEAD
-.Pet-Deer-Shade {
-=======
-.Mount_Icon_Seahorse-Shade {
->>>>>>> fdf2dd1f
+.Mount_Icon_Sheep-Desert {
   background-image: url(/static/sprites/spritesmith-main-17.png);
   background-position: -1148px -100px;
   width: 81px;
   height: 99px;
 }
-<<<<<<< HEAD
-.Pet-Deer-Skeleton {
-=======
-.Mount_Icon_Seahorse-Skeleton {
->>>>>>> fdf2dd1f
+.Mount_Icon_Sheep-Golden {
   background-image: url(/static/sprites/spritesmith-main-17.png);
   background-position: -1148px -200px;
   width: 81px;
   height: 99px;
 }
-<<<<<<< HEAD
-.Pet-Deer-White {
-=======
-.Mount_Icon_Seahorse-White {
->>>>>>> fdf2dd1f
+.Mount_Icon_Sheep-Red {
   background-image: url(/static/sprites/spritesmith-main-17.png);
   background-position: -1148px -300px;
   width: 81px;
   height: 99px;
 }
-<<<<<<< HEAD
-.Pet-Deer-Zombie {
-=======
-.Mount_Icon_Seahorse-Zombie {
->>>>>>> fdf2dd1f
+.Mount_Icon_Sheep-Shade {
   background-image: url(/static/sprites/spritesmith-main-17.png);
   background-position: -1148px -400px;
   width: 81px;
   height: 99px;
 }
-<<<<<<< HEAD
-.Pet-Dragon-Aquatic {
-=======
-.Mount_Icon_Sheep-Base {
->>>>>>> fdf2dd1f
+.Mount_Icon_Sheep-Skeleton {
   background-image: url(/static/sprites/spritesmith-main-17.png);
   background-position: -1148px -500px;
   width: 81px;
   height: 99px;
 }
-<<<<<<< HEAD
-.Pet-Dragon-Base {
-=======
-.Mount_Icon_Sheep-CottonCandyBlue {
->>>>>>> fdf2dd1f
+.Mount_Icon_Sheep-White {
   background-image: url(/static/sprites/spritesmith-main-17.png);
   background-position: -1148px -600px;
   width: 81px;
   height: 99px;
 }
-<<<<<<< HEAD
-.Pet-Dragon-CottonCandyBlue {
-=======
-.Mount_Icon_Sheep-CottonCandyPink {
->>>>>>> fdf2dd1f
+.Mount_Icon_Sheep-Zombie {
   background-image: url(/static/sprites/spritesmith-main-17.png);
   background-position: -1148px -700px;
   width: 81px;
   height: 99px;
 }
-<<<<<<< HEAD
-.Pet-Dragon-CottonCandyPink {
-=======
-.Mount_Icon_Sheep-Desert {
->>>>>>> fdf2dd1f
+.Mount_Icon_Slime-Base {
   background-image: url(/static/sprites/spritesmith-main-17.png);
   background-position: -1148px -800px;
   width: 81px;
   height: 99px;
 }
-<<<<<<< HEAD
-.Pet-Dragon-Cupid {
-=======
-.Mount_Icon_Sheep-Golden {
->>>>>>> fdf2dd1f
+.Mount_Icon_Slime-CottonCandyBlue {
   background-image: url(/static/sprites/spritesmith-main-17.png);
   background-position: -1148px -900px;
   width: 81px;
   height: 99px;
 }
-<<<<<<< HEAD
-.Pet-Dragon-Desert {
-=======
-.Mount_Icon_Sheep-Red {
->>>>>>> fdf2dd1f
+.Mount_Icon_Slime-CottonCandyPink {
   background-image: url(/static/sprites/spritesmith-main-17.png);
   background-position: -1148px -1000px;
   width: 81px;
   height: 99px;
 }
-<<<<<<< HEAD
-.Pet-Dragon-Ember {
-=======
-.Mount_Icon_Sheep-Shade {
->>>>>>> fdf2dd1f
+.Mount_Icon_Slime-Desert {
   background-image: url(/static/sprites/spritesmith-main-17.png);
   background-position: 0px -1100px;
   width: 81px;
   height: 99px;
 }
-<<<<<<< HEAD
-.Pet-Dragon-Fairy {
-=======
-.Mount_Icon_Sheep-Skeleton {
->>>>>>> fdf2dd1f
+.Mount_Icon_Slime-Golden {
   background-image: url(/static/sprites/spritesmith-main-17.png);
   background-position: -82px -1100px;
   width: 81px;
   height: 99px;
 }
-<<<<<<< HEAD
-.Pet-Dragon-Floral {
-=======
-.Mount_Icon_Sheep-White {
->>>>>>> fdf2dd1f
+.Mount_Icon_Slime-Red {
   background-image: url(/static/sprites/spritesmith-main-17.png);
   background-position: 0px 0px;
   width: 81px;
   height: 99px;
 }
-<<<<<<< HEAD
-.Pet-Dragon-Ghost {
-=======
-.Mount_Icon_Sheep-Zombie {
->>>>>>> fdf2dd1f
+.Mount_Icon_Slime-Shade {
   background-image: url(/static/sprites/spritesmith-main-17.png);
   background-position: -246px -1100px;
   width: 81px;
   height: 99px;
 }
-<<<<<<< HEAD
-.Pet-Dragon-Golden {
-=======
-.Mount_Icon_Slime-Base {
->>>>>>> fdf2dd1f
+.Mount_Icon_Slime-Skeleton {
   background-image: url(/static/sprites/spritesmith-main-17.png);
   background-position: -328px -1100px;
   width: 81px;
   height: 99px;
 }
-<<<<<<< HEAD
-.Pet-Dragon-Holly {
-=======
-.Mount_Icon_Slime-CottonCandyBlue {
->>>>>>> fdf2dd1f
+.Mount_Icon_Slime-White {
   background-image: url(/static/sprites/spritesmith-main-17.png);
   background-position: -410px -1100px;
   width: 81px;
   height: 99px;
 }
-<<<<<<< HEAD
-.Pet-Dragon-Hydra {
-=======
-.Mount_Icon_Slime-CottonCandyPink {
->>>>>>> fdf2dd1f
+.Mount_Icon_Slime-Zombie {
   background-image: url(/static/sprites/spritesmith-main-17.png);
   background-position: -492px -1100px;
   width: 81px;
   height: 99px;
 }
-<<<<<<< HEAD
-.Pet-Dragon-Peppermint {
-=======
-.Mount_Icon_Slime-Desert {
->>>>>>> fdf2dd1f
+.Mount_Icon_Sloth-Base {
   background-image: url(/static/sprites/spritesmith-main-17.png);
   background-position: -574px -1100px;
   width: 81px;
   height: 99px;
 }
-<<<<<<< HEAD
-.Pet-Dragon-Red {
-=======
-.Mount_Icon_Slime-Golden {
->>>>>>> fdf2dd1f
+.Mount_Icon_Sloth-CottonCandyBlue {
   background-image: url(/static/sprites/spritesmith-main-17.png);
   background-position: -656px -1100px;
   width: 81px;
   height: 99px;
 }
-<<<<<<< HEAD
-.Pet-Dragon-RoyalPurple {
-=======
-.Mount_Icon_Slime-Red {
->>>>>>> fdf2dd1f
+.Mount_Icon_Sloth-CottonCandyPink {
   background-image: url(/static/sprites/spritesmith-main-17.png);
   background-position: -738px -1100px;
   width: 81px;
   height: 99px;
 }
-<<<<<<< HEAD
-.Pet-Dragon-Shade {
-=======
-.Mount_Icon_Slime-Shade {
->>>>>>> fdf2dd1f
+.Mount_Icon_Sloth-Desert {
   background-image: url(/static/sprites/spritesmith-main-17.png);
   background-position: -820px -1100px;
   width: 81px;
   height: 99px;
 }
-<<<<<<< HEAD
-.Pet-Dragon-Shimmer {
-=======
-.Mount_Icon_Slime-Skeleton {
->>>>>>> fdf2dd1f
+.Mount_Icon_Sloth-Golden {
   background-image: url(/static/sprites/spritesmith-main-17.png);
   background-position: -902px -1100px;
   width: 81px;
   height: 99px;
 }
-<<<<<<< HEAD
-.Pet-Dragon-Skeleton {
-=======
-.Mount_Icon_Slime-White {
->>>>>>> fdf2dd1f
+.Mount_Icon_Sloth-Red {
   background-image: url(/static/sprites/spritesmith-main-17.png);
   background-position: -984px -1100px;
   width: 81px;
   height: 99px;
 }
-<<<<<<< HEAD
-.Pet-Dragon-Spooky {
-=======
-.Mount_Icon_Slime-Zombie {
->>>>>>> fdf2dd1f
+.Mount_Icon_Sloth-Shade {
   background-image: url(/static/sprites/spritesmith-main-17.png);
   background-position: -1066px -1100px;
   width: 81px;
   height: 99px;
 }
-<<<<<<< HEAD
-.Pet-Dragon-Thunderstorm {
-=======
-.Mount_Icon_Sloth-Base {
->>>>>>> fdf2dd1f
+.Mount_Icon_Sloth-Skeleton {
   background-image: url(/static/sprites/spritesmith-main-17.png);
   background-position: -1148px -1100px;
   width: 81px;
   height: 99px;
 }
-<<<<<<< HEAD
-.Pet-Dragon-White {
-=======
-.Mount_Icon_Sloth-CottonCandyBlue {
->>>>>>> fdf2dd1f
+.Mount_Icon_Sloth-White {
   background-image: url(/static/sprites/spritesmith-main-17.png);
   background-position: -1230px 0px;
   width: 81px;
   height: 99px;
 }
-<<<<<<< HEAD
-.Pet-Dragon-Zombie {
-=======
-.Mount_Icon_Sloth-CottonCandyPink {
->>>>>>> fdf2dd1f
+.Mount_Icon_Sloth-Zombie {
   background-image: url(/static/sprites/spritesmith-main-17.png);
   background-position: -1230px -100px;
   width: 81px;
   height: 99px;
 }
-<<<<<<< HEAD
-.Pet-Egg-Base {
-=======
-.Mount_Icon_Sloth-Desert {
->>>>>>> fdf2dd1f
+.Mount_Icon_Snail-Base {
   background-image: url(/static/sprites/spritesmith-main-17.png);
   background-position: -1230px -200px;
   width: 81px;
   height: 99px;
 }
-<<<<<<< HEAD
-.Pet-Egg-CottonCandyBlue {
-=======
-.Mount_Icon_Sloth-Golden {
->>>>>>> fdf2dd1f
+.Mount_Icon_Snail-CottonCandyBlue {
   background-image: url(/static/sprites/spritesmith-main-17.png);
   background-position: -1230px -300px;
   width: 81px;
   height: 99px;
 }
-<<<<<<< HEAD
-.Pet-Egg-CottonCandyPink {
-=======
-.Mount_Icon_Sloth-Red {
->>>>>>> fdf2dd1f
+.Mount_Icon_Snail-CottonCandyPink {
   background-image: url(/static/sprites/spritesmith-main-17.png);
   background-position: -1230px -400px;
   width: 81px;
   height: 99px;
 }
-<<<<<<< HEAD
-.Pet-Egg-Desert {
-=======
-.Mount_Icon_Sloth-Shade {
->>>>>>> fdf2dd1f
+.Mount_Icon_Snail-Desert {
   background-image: url(/static/sprites/spritesmith-main-17.png);
   background-position: -1230px -500px;
   width: 81px;
   height: 99px;
 }
-<<<<<<< HEAD
-.Pet-Egg-Golden {
-=======
-.Mount_Icon_Sloth-Skeleton {
->>>>>>> fdf2dd1f
+.Mount_Icon_Snail-Golden {
   background-image: url(/static/sprites/spritesmith-main-17.png);
   background-position: -1230px -600px;
   width: 81px;
   height: 99px;
 }
-<<<<<<< HEAD
-.Pet-Egg-Red {
-=======
-.Mount_Icon_Sloth-White {
->>>>>>> fdf2dd1f
+.Mount_Icon_Snail-Red {
   background-image: url(/static/sprites/spritesmith-main-17.png);
   background-position: -1230px -700px;
   width: 81px;
   height: 99px;
 }
-<<<<<<< HEAD
-.Pet-Egg-Shade {
-=======
-.Mount_Icon_Sloth-Zombie {
->>>>>>> fdf2dd1f
+.Mount_Icon_Snail-Shade {
   background-image: url(/static/sprites/spritesmith-main-17.png);
   background-position: -1230px -800px;
   width: 81px;
   height: 99px;
 }
-<<<<<<< HEAD
-.Pet-Egg-Skeleton {
-=======
-.Mount_Icon_Snail-Base {
->>>>>>> fdf2dd1f
+.Mount_Icon_Snail-Skeleton {
   background-image: url(/static/sprites/spritesmith-main-17.png);
   background-position: -1230px -900px;
   width: 81px;
   height: 99px;
 }
-<<<<<<< HEAD
-.Pet-Egg-White {
-=======
-.Mount_Icon_Snail-CottonCandyBlue {
->>>>>>> fdf2dd1f
+.Mount_Icon_Snail-White {
   background-image: url(/static/sprites/spritesmith-main-17.png);
   background-position: -1230px -1000px;
   width: 81px;
   height: 99px;
 }
-<<<<<<< HEAD
-.Pet-Egg-Zombie {
-=======
-.Mount_Icon_Snail-CottonCandyPink {
->>>>>>> fdf2dd1f
+.Mount_Icon_Snail-Zombie {
   background-image: url(/static/sprites/spritesmith-main-17.png);
   background-position: -1230px -1100px;
   width: 81px;
   height: 99px;
 }
-<<<<<<< HEAD
-.Pet-Falcon-Base {
-=======
-.Mount_Icon_Snail-Desert {
->>>>>>> fdf2dd1f
+.Mount_Icon_Snake-Base {
   background-image: url(/static/sprites/spritesmith-main-17.png);
   background-position: 0px -1200px;
   width: 81px;
   height: 99px;
 }
-<<<<<<< HEAD
-.Pet-Falcon-CottonCandyBlue {
-=======
-.Mount_Icon_Snail-Golden {
->>>>>>> fdf2dd1f
+.Mount_Icon_Snake-CottonCandyBlue {
   background-image: url(/static/sprites/spritesmith-main-17.png);
   background-position: -82px -1200px;
   width: 81px;
   height: 99px;
 }
-<<<<<<< HEAD
-.Pet-Falcon-CottonCandyPink {
-=======
-.Mount_Icon_Snail-Red {
->>>>>>> fdf2dd1f
+.Mount_Icon_Snake-CottonCandyPink {
   background-image: url(/static/sprites/spritesmith-main-17.png);
   background-position: -164px -1200px;
   width: 81px;
   height: 99px;
 }
-<<<<<<< HEAD
-.Pet-Falcon-Desert {
-=======
-.Mount_Icon_Snail-Shade {
->>>>>>> fdf2dd1f
+.Mount_Icon_Snake-Desert {
   background-image: url(/static/sprites/spritesmith-main-17.png);
   background-position: -246px -1200px;
   width: 81px;
   height: 99px;
 }
-<<<<<<< HEAD
-.Pet-Falcon-Golden {
-=======
-.Mount_Icon_Snail-Skeleton {
->>>>>>> fdf2dd1f
+.Mount_Icon_Snake-Golden {
   background-image: url(/static/sprites/spritesmith-main-17.png);
   background-position: -328px -1200px;
   width: 81px;
   height: 99px;
 }
-<<<<<<< HEAD
-.Pet-Falcon-Red {
-=======
-.Mount_Icon_Snail-White {
->>>>>>> fdf2dd1f
+.Mount_Icon_Snake-Red {
   background-image: url(/static/sprites/spritesmith-main-17.png);
   background-position: -410px -1200px;
   width: 81px;
   height: 99px;
 }
-<<<<<<< HEAD
-.Pet-Falcon-Shade {
-=======
-.Mount_Icon_Snail-Zombie {
->>>>>>> fdf2dd1f
+.Mount_Icon_Snake-Shade {
   background-image: url(/static/sprites/spritesmith-main-17.png);
   background-position: -492px -1200px;
   width: 81px;
   height: 99px;
 }
-<<<<<<< HEAD
-.Pet-Falcon-Skeleton {
-=======
-.Mount_Icon_Snake-Base {
->>>>>>> fdf2dd1f
+.Mount_Icon_Snake-Skeleton {
   background-image: url(/static/sprites/spritesmith-main-17.png);
   background-position: -574px -1200px;
   width: 81px;
   height: 99px;
 }
-<<<<<<< HEAD
-.Pet-Falcon-White {
-=======
-.Mount_Icon_Snake-CottonCandyBlue {
->>>>>>> fdf2dd1f
+.Mount_Icon_Snake-White {
   background-image: url(/static/sprites/spritesmith-main-17.png);
   background-position: -656px -1200px;
   width: 81px;
   height: 99px;
 }
-<<<<<<< HEAD
-.Pet-Falcon-Zombie {
-=======
-.Mount_Icon_Snake-CottonCandyPink {
->>>>>>> fdf2dd1f
+.Mount_Icon_Snake-Zombie {
   background-image: url(/static/sprites/spritesmith-main-17.png);
   background-position: -738px -1200px;
   width: 81px;
   height: 99px;
 }
-<<<<<<< HEAD
-.Pet-Ferret-Base {
-=======
-.Mount_Icon_Snake-Desert {
->>>>>>> fdf2dd1f
+.Mount_Icon_Spider-Base {
   background-image: url(/static/sprites/spritesmith-main-17.png);
   background-position: -820px -1200px;
   width: 81px;
   height: 99px;
 }
-<<<<<<< HEAD
-.Pet-Ferret-CottonCandyBlue {
-=======
-.Mount_Icon_Snake-Golden {
->>>>>>> fdf2dd1f
+.Mount_Icon_Spider-CottonCandyBlue {
   background-image: url(/static/sprites/spritesmith-main-17.png);
   background-position: -902px -1200px;
   width: 81px;
   height: 99px;
 }
-<<<<<<< HEAD
-.Pet-Ferret-CottonCandyPink {
-=======
-.Mount_Icon_Snake-Red {
->>>>>>> fdf2dd1f
+.Mount_Icon_Spider-CottonCandyPink {
   background-image: url(/static/sprites/spritesmith-main-17.png);
   background-position: -984px -1200px;
   width: 81px;
   height: 99px;
 }
-<<<<<<< HEAD
-.Pet-Ferret-Desert {
-=======
-.Mount_Icon_Snake-Shade {
->>>>>>> fdf2dd1f
+.Mount_Icon_Spider-Desert {
   background-image: url(/static/sprites/spritesmith-main-17.png);
   background-position: -1066px -1200px;
   width: 81px;
   height: 99px;
 }
-<<<<<<< HEAD
-.Pet-Ferret-Golden {
-=======
-.Mount_Icon_Snake-Skeleton {
->>>>>>> fdf2dd1f
+.Mount_Icon_Spider-Golden {
   background-image: url(/static/sprites/spritesmith-main-17.png);
   background-position: -1148px -1200px;
   width: 81px;
   height: 99px;
 }
-<<<<<<< HEAD
-.Pet-Ferret-Red {
-=======
-.Mount_Icon_Snake-White {
->>>>>>> fdf2dd1f
+.Mount_Icon_Spider-Red {
   background-image: url(/static/sprites/spritesmith-main-17.png);
   background-position: -1230px -1200px;
   width: 81px;
   height: 99px;
 }
-<<<<<<< HEAD
-.Pet-Ferret-Shade {
-=======
-.Mount_Icon_Snake-Zombie {
->>>>>>> fdf2dd1f
+.Mount_Icon_Spider-Shade {
   background-image: url(/static/sprites/spritesmith-main-17.png);
   background-position: -1312px 0px;
   width: 81px;
   height: 99px;
 }
-<<<<<<< HEAD
-.Pet-Ferret-Skeleton {
-=======
-.Mount_Icon_Spider-Base {
->>>>>>> fdf2dd1f
+.Mount_Icon_Spider-Skeleton {
   background-image: url(/static/sprites/spritesmith-main-17.png);
   background-position: -1312px -100px;
   width: 81px;
   height: 99px;
 }
-<<<<<<< HEAD
-.Pet-Ferret-White {
-=======
-.Mount_Icon_Spider-CottonCandyBlue {
->>>>>>> fdf2dd1f
+.Mount_Icon_Spider-White {
   background-image: url(/static/sprites/spritesmith-main-17.png);
   background-position: -1312px -200px;
   width: 81px;
   height: 99px;
 }
-<<<<<<< HEAD
-.Pet-Ferret-Zombie {
-=======
-.Mount_Icon_Spider-CottonCandyPink {
->>>>>>> fdf2dd1f
+.Mount_Icon_Spider-Zombie {
   background-image: url(/static/sprites/spritesmith-main-17.png);
   background-position: -1312px -300px;
   width: 81px;
   height: 99px;
 }
-<<<<<<< HEAD
-.Pet-FlyingPig-Aquatic {
-=======
-.Mount_Icon_Spider-Desert {
->>>>>>> fdf2dd1f
+.Mount_Icon_TRex-Base {
+  background-image: url(/static/sprites/spritesmith-main-17.png);
+  background-position: -820px -1300px;
+  width: 81px;
+  height: 99px;
+}
+.Mount_Icon_TRex-CottonCandyBlue {
+  background-image: url(/static/sprites/spritesmith-main-17.png);
+  background-position: -902px -1300px;
+  width: 81px;
+  height: 99px;
+}
+.Mount_Icon_TRex-CottonCandyPink {
+  background-image: url(/static/sprites/spritesmith-main-17.png);
+  background-position: -984px -1300px;
+  width: 81px;
+  height: 99px;
+}
+.Mount_Icon_TRex-Desert {
+  background-image: url(/static/sprites/spritesmith-main-17.png);
+  background-position: -1066px -1300px;
+  width: 81px;
+  height: 99px;
+}
+.Mount_Icon_TRex-Golden {
+  background-image: url(/static/sprites/spritesmith-main-17.png);
+  background-position: -1148px -1300px;
+  width: 81px;
+  height: 99px;
+}
+.Mount_Icon_TRex-Red {
+  background-image: url(/static/sprites/spritesmith-main-17.png);
+  background-position: -1230px -1300px;
+  width: 81px;
+  height: 99px;
+}
+.Mount_Icon_TRex-Shade {
+  background-image: url(/static/sprites/spritesmith-main-17.png);
+  background-position: -1312px -1300px;
+  width: 81px;
+  height: 99px;
+}
+.Mount_Icon_TRex-Skeleton {
+  background-image: url(/static/sprites/spritesmith-main-17.png);
+  background-position: -1394px -1300px;
+  width: 81px;
+  height: 99px;
+}
+.Mount_Icon_TRex-White {
+  background-image: url(/static/sprites/spritesmith-main-17.png);
+  background-position: -1476px 0px;
+  width: 81px;
+  height: 99px;
+}
+.Mount_Icon_TRex-Zombie {
+  background-image: url(/static/sprites/spritesmith-main-17.png);
+  background-position: -1476px -100px;
+  width: 81px;
+  height: 99px;
+}
+.Mount_Icon_TigerCub-Aquatic {
   background-image: url(/static/sprites/spritesmith-main-17.png);
   background-position: -1312px -400px;
   width: 81px;
   height: 99px;
 }
-<<<<<<< HEAD
-.Pet-FlyingPig-Base {
-=======
-.Mount_Icon_Spider-Golden {
->>>>>>> fdf2dd1f
+.Mount_Icon_TigerCub-Base {
   background-image: url(/static/sprites/spritesmith-main-17.png);
   background-position: -1312px -500px;
   width: 81px;
   height: 99px;
 }
-<<<<<<< HEAD
-.Pet-FlyingPig-CottonCandyBlue {
-=======
-.Mount_Icon_Spider-Red {
->>>>>>> fdf2dd1f
+.Mount_Icon_TigerCub-CottonCandyBlue {
   background-image: url(/static/sprites/spritesmith-main-17.png);
   background-position: -1312px -600px;
   width: 81px;
   height: 99px;
 }
-<<<<<<< HEAD
-.Pet-FlyingPig-CottonCandyPink {
-=======
-.Mount_Icon_Spider-Shade {
->>>>>>> fdf2dd1f
+.Mount_Icon_TigerCub-CottonCandyPink {
   background-image: url(/static/sprites/spritesmith-main-17.png);
   background-position: -1312px -700px;
   width: 81px;
   height: 99px;
 }
-<<<<<<< HEAD
-.Pet-FlyingPig-Cupid {
-=======
-.Mount_Icon_Spider-Skeleton {
->>>>>>> fdf2dd1f
+.Mount_Icon_TigerCub-Cupid {
   background-image: url(/static/sprites/spritesmith-main-17.png);
   background-position: -1312px -800px;
   width: 81px;
   height: 99px;
 }
-<<<<<<< HEAD
-.Pet-FlyingPig-Desert {
-=======
-.Mount_Icon_Spider-White {
->>>>>>> fdf2dd1f
+.Mount_Icon_TigerCub-Desert {
   background-image: url(/static/sprites/spritesmith-main-17.png);
   background-position: -1312px -900px;
   width: 81px;
   height: 99px;
 }
-<<<<<<< HEAD
-.Pet-FlyingPig-Ember {
-=======
-.Mount_Icon_Spider-Zombie {
->>>>>>> fdf2dd1f
+.Mount_Icon_TigerCub-Ember {
   background-image: url(/static/sprites/spritesmith-main-17.png);
   background-position: -1312px -1000px;
   width: 81px;
   height: 99px;
 }
-<<<<<<< HEAD
-.Pet-FlyingPig-Fairy {
-=======
-.Mount_Icon_TRex-Base {
->>>>>>> fdf2dd1f
-  background-image: url(/static/sprites/spritesmith-main-17.png);
-  background-position: -1394px -1300px;
-  width: 81px;
-  height: 99px;
-}
-<<<<<<< HEAD
-.Pet-FlyingPig-Floral {
-=======
-.Mount_Icon_TRex-CottonCandyBlue {
->>>>>>> fdf2dd1f
-  background-image: url(/static/sprites/spritesmith-main-17.png);
-  background-position: -1476px 0px;
-  width: 81px;
-  height: 99px;
-}
-<<<<<<< HEAD
-.Pet-FlyingPig-Ghost {
-=======
-.Mount_Icon_TRex-CottonCandyPink {
->>>>>>> fdf2dd1f
-  background-image: url(/static/sprites/spritesmith-main-17.png);
-  background-position: -1476px -100px;
-  width: 81px;
-  height: 99px;
-}
-<<<<<<< HEAD
-.Pet-FlyingPig-Golden {
-=======
-.Mount_Icon_TRex-Desert {
->>>>>>> fdf2dd1f
+.Mount_Icon_TigerCub-Fairy {
+  background-image: url(/static/sprites/spritesmith-main-17.png);
+  background-position: -1312px -1100px;
+  width: 81px;
+  height: 99px;
+}
+.Mount_Icon_TigerCub-Floral {
+  background-image: url(/static/sprites/spritesmith-main-17.png);
+  background-position: -1312px -1200px;
+  width: 81px;
+  height: 99px;
+}
+.Mount_Icon_TigerCub-Ghost {
+  background-image: url(/static/sprites/spritesmith-main-17.png);
+  background-position: -1394px 0px;
+  width: 81px;
+  height: 99px;
+}
+.Mount_Icon_TigerCub-Golden {
+  background-image: url(/static/sprites/spritesmith-main-17.png);
+  background-position: -1394px -100px;
+  width: 81px;
+  height: 99px;
+}
+.Mount_Icon_TigerCub-Holly {
+  background-image: url(/static/sprites/spritesmith-main-17.png);
+  background-position: -1394px -200px;
+  width: 81px;
+  height: 99px;
+}
+.Mount_Icon_TigerCub-Peppermint {
+  background-image: url(/static/sprites/spritesmith-main-17.png);
+  background-position: -1394px -300px;
+  width: 81px;
+  height: 99px;
+}
+.Mount_Icon_TigerCub-Red {
+  background-image: url(/static/sprites/spritesmith-main-17.png);
+  background-position: -1394px -400px;
+  width: 81px;
+  height: 99px;
+}
+.Mount_Icon_TigerCub-RoyalPurple {
+  background-image: url(/static/sprites/spritesmith-main-17.png);
+  background-position: -1394px -500px;
+  width: 81px;
+  height: 99px;
+}
+.Mount_Icon_TigerCub-Shade {
+  background-image: url(/static/sprites/spritesmith-main-17.png);
+  background-position: -1394px -600px;
+  width: 81px;
+  height: 99px;
+}
+.Mount_Icon_TigerCub-Shimmer {
+  background-image: url(/static/sprites/spritesmith-main-17.png);
+  background-position: -1394px -700px;
+  width: 81px;
+  height: 99px;
+}
+.Mount_Icon_TigerCub-Skeleton {
+  background-image: url(/static/sprites/spritesmith-main-17.png);
+  background-position: -1394px -800px;
+  width: 81px;
+  height: 99px;
+}
+.Mount_Icon_TigerCub-Spooky {
+  background-image: url(/static/sprites/spritesmith-main-17.png);
+  background-position: -1394px -900px;
+  width: 81px;
+  height: 99px;
+}
+.Mount_Icon_TigerCub-Thunderstorm {
+  background-image: url(/static/sprites/spritesmith-main-17.png);
+  background-position: -1394px -1000px;
+  width: 81px;
+  height: 99px;
+}
+.Mount_Icon_TigerCub-White {
+  background-image: url(/static/sprites/spritesmith-main-17.png);
+  background-position: -1394px -1100px;
+  width: 81px;
+  height: 99px;
+}
+.Mount_Icon_TigerCub-Zombie {
+  background-image: url(/static/sprites/spritesmith-main-17.png);
+  background-position: -1394px -1200px;
+  width: 81px;
+  height: 99px;
+}
+.Mount_Icon_Treeling-Base {
+  background-image: url(/static/sprites/spritesmith-main-17.png);
+  background-position: 0px -1300px;
+  width: 81px;
+  height: 99px;
+}
+.Mount_Icon_Treeling-CottonCandyBlue {
+  background-image: url(/static/sprites/spritesmith-main-17.png);
+  background-position: -82px -1300px;
+  width: 81px;
+  height: 99px;
+}
+.Mount_Icon_Treeling-CottonCandyPink {
+  background-image: url(/static/sprites/spritesmith-main-17.png);
+  background-position: -164px -1300px;
+  width: 81px;
+  height: 99px;
+}
+.Mount_Icon_Treeling-Desert {
+  background-image: url(/static/sprites/spritesmith-main-17.png);
+  background-position: -246px -1300px;
+  width: 81px;
+  height: 99px;
+}
+.Mount_Icon_Treeling-Golden {
+  background-image: url(/static/sprites/spritesmith-main-17.png);
+  background-position: -328px -1300px;
+  width: 81px;
+  height: 99px;
+}
+.Mount_Icon_Treeling-Red {
+  background-image: url(/static/sprites/spritesmith-main-17.png);
+  background-position: -410px -1300px;
+  width: 81px;
+  height: 99px;
+}
+.Mount_Icon_Treeling-Shade {
+  background-image: url(/static/sprites/spritesmith-main-17.png);
+  background-position: -492px -1300px;
+  width: 81px;
+  height: 99px;
+}
+.Mount_Icon_Treeling-Skeleton {
+  background-image: url(/static/sprites/spritesmith-main-17.png);
+  background-position: -574px -1300px;
+  width: 81px;
+  height: 99px;
+}
+.Mount_Icon_Treeling-White {
+  background-image: url(/static/sprites/spritesmith-main-17.png);
+  background-position: -656px -1300px;
+  width: 81px;
+  height: 99px;
+}
+.Mount_Icon_Treeling-Zombie {
+  background-image: url(/static/sprites/spritesmith-main-17.png);
+  background-position: -738px -1300px;
+  width: 81px;
+  height: 99px;
+}
+.Mount_Icon_Triceratops-Base {
   background-image: url(/static/sprites/spritesmith-main-17.png);
   background-position: -1476px -200px;
   width: 81px;
   height: 99px;
 }
-<<<<<<< HEAD
-.Pet-FlyingPig-Holly {
-=======
-.Mount_Icon_TRex-Golden {
->>>>>>> fdf2dd1f
+.Mount_Icon_Triceratops-CottonCandyBlue {
   background-image: url(/static/sprites/spritesmith-main-17.png);
   background-position: -1476px -300px;
   width: 81px;
   height: 99px;
 }
-<<<<<<< HEAD
-.Pet-FlyingPig-Peppermint {
-=======
-.Mount_Icon_TRex-Red {
->>>>>>> fdf2dd1f
+.Mount_Icon_Triceratops-CottonCandyPink {
   background-image: url(/static/sprites/spritesmith-main-17.png);
   background-position: -1476px -400px;
   width: 81px;
   height: 99px;
 }
-<<<<<<< HEAD
-.Pet-FlyingPig-Red {
-=======
-.Mount_Icon_TRex-Shade {
->>>>>>> fdf2dd1f
+.Mount_Icon_Triceratops-Desert {
   background-image: url(/static/sprites/spritesmith-main-17.png);
   background-position: -1476px -500px;
   width: 81px;
   height: 99px;
 }
-<<<<<<< HEAD
-.Pet-FlyingPig-RoyalPurple {
-=======
-.Mount_Icon_TRex-Skeleton {
->>>>>>> fdf2dd1f
+.Mount_Icon_Triceratops-Golden {
   background-image: url(/static/sprites/spritesmith-main-17.png);
   background-position: -1476px -600px;
   width: 81px;
   height: 99px;
 }
-<<<<<<< HEAD
-.Pet-FlyingPig-Shade {
-=======
-.Mount_Icon_TRex-White {
->>>>>>> fdf2dd1f
+.Mount_Icon_Triceratops-Red {
   background-image: url(/static/sprites/spritesmith-main-17.png);
   background-position: -1476px -700px;
   width: 81px;
   height: 99px;
 }
-<<<<<<< HEAD
-.Pet-FlyingPig-Shimmer {
-=======
-.Mount_Icon_TRex-Zombie {
->>>>>>> fdf2dd1f
+.Mount_Icon_Triceratops-Shade {
   background-image: url(/static/sprites/spritesmith-main-17.png);
   background-position: -1476px -800px;
   width: 81px;
   height: 99px;
 }
-<<<<<<< HEAD
-.Pet-FlyingPig-Skeleton {
-=======
-.Mount_Icon_TigerCub-Aquatic {
->>>>>>> fdf2dd1f
-  background-image: url(/static/sprites/spritesmith-main-17.png);
-  background-position: -1312px -1100px;
-  width: 81px;
-  height: 99px;
-}
-<<<<<<< HEAD
-.Pet-FlyingPig-Spooky {
-=======
-.Mount_Icon_TigerCub-Base {
->>>>>>> fdf2dd1f
-  background-image: url(/static/sprites/spritesmith-main-17.png);
-  background-position: -1312px -1200px;
-  width: 81px;
-  height: 99px;
-}
-<<<<<<< HEAD
-.Pet-FlyingPig-Thunderstorm {
-=======
-.Mount_Icon_TigerCub-CottonCandyBlue {
->>>>>>> fdf2dd1f
-  background-image: url(/static/sprites/spritesmith-main-17.png);
-  background-position: -1394px 0px;
-  width: 81px;
-  height: 99px;
-}
-<<<<<<< HEAD
-.Pet-FlyingPig-White {
-=======
-.Mount_Icon_TigerCub-CottonCandyPink {
->>>>>>> fdf2dd1f
-  background-image: url(/static/sprites/spritesmith-main-17.png);
-  background-position: -1394px -100px;
-  width: 81px;
-  height: 99px;
-}
-<<<<<<< HEAD
-.Pet-FlyingPig-Zombie {
-=======
-.Mount_Icon_TigerCub-Cupid {
->>>>>>> fdf2dd1f
-  background-image: url(/static/sprites/spritesmith-main-17.png);
-  background-position: -1394px -200px;
-  width: 81px;
-  height: 99px;
-}
-<<<<<<< HEAD
-.Pet-Fox-Aquatic {
-=======
-.Mount_Icon_TigerCub-Desert {
->>>>>>> fdf2dd1f
-  background-image: url(/static/sprites/spritesmith-main-17.png);
-  background-position: -1394px -300px;
-  width: 81px;
-  height: 99px;
-}
-<<<<<<< HEAD
-.Pet-Fox-Base {
-=======
-.Mount_Icon_TigerCub-Ember {
->>>>>>> fdf2dd1f
-  background-image: url(/static/sprites/spritesmith-main-17.png);
-  background-position: -1394px -400px;
-  width: 81px;
-  height: 99px;
-}
-<<<<<<< HEAD
-.Pet-Fox-CottonCandyBlue {
-=======
-.Mount_Icon_TigerCub-Fairy {
->>>>>>> fdf2dd1f
-  background-image: url(/static/sprites/spritesmith-main-17.png);
-  background-position: -1394px -500px;
-  width: 81px;
-  height: 99px;
-}
-<<<<<<< HEAD
-.Pet-Fox-CottonCandyPink {
-=======
-.Mount_Icon_TigerCub-Floral {
->>>>>>> fdf2dd1f
-  background-image: url(/static/sprites/spritesmith-main-17.png);
-  background-position: -1394px -600px;
-  width: 81px;
-  height: 99px;
-}
-<<<<<<< HEAD
-.Pet-Fox-Cupid {
-=======
-.Mount_Icon_TigerCub-Ghost {
->>>>>>> fdf2dd1f
-  background-image: url(/static/sprites/spritesmith-main-17.png);
-  background-position: -1394px -700px;
-  width: 81px;
-  height: 99px;
-}
-<<<<<<< HEAD
-.Pet-Fox-Desert {
-=======
-.Mount_Icon_TigerCub-Golden {
->>>>>>> fdf2dd1f
-  background-image: url(/static/sprites/spritesmith-main-17.png);
-  background-position: -1394px -800px;
-  width: 81px;
-  height: 99px;
-}
-<<<<<<< HEAD
-.Pet-Fox-Ember {
-=======
-.Mount_Icon_TigerCub-Holly {
->>>>>>> fdf2dd1f
-  background-image: url(/static/sprites/spritesmith-main-17.png);
-  background-position: -1394px -900px;
-  width: 81px;
-  height: 99px;
-}
-<<<<<<< HEAD
-.Pet-Fox-Fairy {
-=======
-.Mount_Icon_TigerCub-Peppermint {
->>>>>>> fdf2dd1f
-  background-image: url(/static/sprites/spritesmith-main-17.png);
-  background-position: -1394px -1000px;
-  width: 81px;
-  height: 99px;
-}
-<<<<<<< HEAD
-.Pet-Fox-Floral {
-=======
-.Mount_Icon_TigerCub-Red {
->>>>>>> fdf2dd1f
-  background-image: url(/static/sprites/spritesmith-main-17.png);
-  background-position: -1394px -1100px;
-  width: 81px;
-  height: 99px;
-}
-<<<<<<< HEAD
-.Pet-Fox-Ghost {
-=======
-.Mount_Icon_TigerCub-RoyalPurple {
->>>>>>> fdf2dd1f
-  background-image: url(/static/sprites/spritesmith-main-17.png);
-  background-position: -1394px -1200px;
-  width: 81px;
-  height: 99px;
-}
-<<<<<<< HEAD
-.Pet-Fox-Golden {
-=======
-.Mount_Icon_TigerCub-Shade {
->>>>>>> fdf2dd1f
-  background-image: url(/static/sprites/spritesmith-main-17.png);
-  background-position: 0px -1300px;
-  width: 81px;
-  height: 99px;
-}
-<<<<<<< HEAD
-.Pet-Fox-Holly {
-=======
-.Mount_Icon_TigerCub-Shimmer {
->>>>>>> fdf2dd1f
-  background-image: url(/static/sprites/spritesmith-main-17.png);
-  background-position: -82px -1300px;
-  width: 81px;
-  height: 99px;
-}
-<<<<<<< HEAD
-.Pet-Fox-Peppermint {
-=======
-.Mount_Icon_TigerCub-Skeleton {
->>>>>>> fdf2dd1f
-  background-image: url(/static/sprites/spritesmith-main-17.png);
-  background-position: -164px -1300px;
-  width: 81px;
-  height: 99px;
-}
-<<<<<<< HEAD
-.Pet-Fox-Red {
-=======
-.Mount_Icon_TigerCub-Spooky {
->>>>>>> fdf2dd1f
-  background-image: url(/static/sprites/spritesmith-main-17.png);
-  background-position: -246px -1300px;
-  width: 81px;
-  height: 99px;
-}
-<<<<<<< HEAD
-.Pet-Fox-RoyalPurple {
-=======
-.Mount_Icon_TigerCub-Thunderstorm {
->>>>>>> fdf2dd1f
-  background-image: url(/static/sprites/spritesmith-main-17.png);
-  background-position: -328px -1300px;
-  width: 81px;
-  height: 99px;
-}
-<<<<<<< HEAD
-.Pet-Fox-Shade {
-=======
-.Mount_Icon_TigerCub-White {
->>>>>>> fdf2dd1f
-  background-image: url(/static/sprites/spritesmith-main-17.png);
-  background-position: -410px -1300px;
-  width: 81px;
-  height: 99px;
-}
-<<<<<<< HEAD
-.Pet-Fox-Shimmer {
-=======
-.Mount_Icon_TigerCub-Zombie {
->>>>>>> fdf2dd1f
-  background-image: url(/static/sprites/spritesmith-main-17.png);
-  background-position: -492px -1300px;
-  width: 81px;
-  height: 99px;
-}
-<<<<<<< HEAD
-.Pet-Fox-Skeleton {
-=======
-.Mount_Icon_Treeling-Base {
->>>>>>> fdf2dd1f
-  background-image: url(/static/sprites/spritesmith-main-17.png);
-  background-position: -574px -1300px;
-  width: 81px;
-  height: 99px;
-}
-<<<<<<< HEAD
-.Pet-Fox-Spooky {
-=======
-.Mount_Icon_Treeling-CottonCandyBlue {
->>>>>>> fdf2dd1f
-  background-image: url(/static/sprites/spritesmith-main-17.png);
-  background-position: -656px -1300px;
-  width: 81px;
-  height: 99px;
-}
-<<<<<<< HEAD
-.Pet-Fox-Thunderstorm {
-=======
-.Mount_Icon_Treeling-CottonCandyPink {
->>>>>>> fdf2dd1f
-  background-image: url(/static/sprites/spritesmith-main-17.png);
-  background-position: -738px -1300px;
-  width: 81px;
-  height: 99px;
-}
-<<<<<<< HEAD
-.Pet-Fox-White {
-=======
-.Mount_Icon_Treeling-Desert {
->>>>>>> fdf2dd1f
-  background-image: url(/static/sprites/spritesmith-main-17.png);
-  background-position: -820px -1300px;
-  width: 81px;
-  height: 99px;
-}
-<<<<<<< HEAD
-.Pet-Fox-Zombie {
-=======
-.Mount_Icon_Treeling-Golden {
->>>>>>> fdf2dd1f
-  background-image: url(/static/sprites/spritesmith-main-17.png);
-  background-position: -902px -1300px;
-  width: 81px;
-  height: 99px;
-}
-<<<<<<< HEAD
-.Pet-Frog-Base {
-=======
-.Mount_Icon_Treeling-Red {
->>>>>>> fdf2dd1f
-  background-image: url(/static/sprites/spritesmith-main-17.png);
-  background-position: -984px -1300px;
-  width: 81px;
-  height: 99px;
-}
-<<<<<<< HEAD
-.Pet-Frog-CottonCandyBlue {
-=======
-.Mount_Icon_Treeling-Shade {
->>>>>>> fdf2dd1f
-  background-image: url(/static/sprites/spritesmith-main-17.png);
-  background-position: -1066px -1300px;
-  width: 81px;
-  height: 99px;
-}
-<<<<<<< HEAD
-.Pet-Frog-CottonCandyPink {
-=======
-.Mount_Icon_Treeling-Skeleton {
->>>>>>> fdf2dd1f
-  background-image: url(/static/sprites/spritesmith-main-17.png);
-  background-position: -1148px -1300px;
-  width: 81px;
-  height: 99px;
-}
-<<<<<<< HEAD
-.Pet-Frog-Desert {
-=======
-.Mount_Icon_Treeling-White {
->>>>>>> fdf2dd1f
-  background-image: url(/static/sprites/spritesmith-main-17.png);
-  background-position: -1230px -1300px;
-  width: 81px;
-  height: 99px;
-}
-<<<<<<< HEAD
-.Pet-Frog-Golden {
-=======
-.Mount_Icon_Treeling-Zombie {
->>>>>>> fdf2dd1f
-  background-image: url(/static/sprites/spritesmith-main-17.png);
-  background-position: -1312px -1300px;
-  width: 81px;
-  height: 99px;
-}
-<<<<<<< HEAD
-.Pet-Frog-Red {
-=======
-.Mount_Icon_Triceratops-Base {
->>>>>>> fdf2dd1f
+.Mount_Icon_Triceratops-Skeleton {
   background-image: url(/static/sprites/spritesmith-main-17.png);
   background-position: -1476px -900px;
   width: 81px;
   height: 99px;
 }
-<<<<<<< HEAD
-.Pet-Frog-Shade {
-=======
-.Mount_Icon_Triceratops-CottonCandyBlue {
->>>>>>> fdf2dd1f
+.Mount_Icon_Triceratops-White {
   background-image: url(/static/sprites/spritesmith-main-17.png);
   background-position: -1476px -1000px;
   width: 81px;
   height: 99px;
 }
-<<<<<<< HEAD
-.Pet-Frog-Skeleton {
-=======
-.Mount_Icon_Triceratops-CottonCandyPink {
->>>>>>> fdf2dd1f
+.Mount_Icon_Triceratops-Zombie {
   background-image: url(/static/sprites/spritesmith-main-17.png);
   background-position: -1476px -1100px;
   width: 81px;
   height: 99px;
 }
-<<<<<<< HEAD
-.Pet-Frog-White {
-=======
-.Mount_Icon_Triceratops-Desert {
->>>>>>> fdf2dd1f
+.Mount_Icon_Turkey-Base {
   background-image: url(/static/sprites/spritesmith-main-17.png);
   background-position: -1476px -1200px;
   width: 81px;
   height: 99px;
 }
-<<<<<<< HEAD
-.Pet-Frog-Zombie {
-=======
-.Mount_Icon_Triceratops-Golden {
->>>>>>> fdf2dd1f
+.Mount_Icon_Turkey-Gilded {
   background-image: url(/static/sprites/spritesmith-main-17.png);
   background-position: -1476px -1300px;
   width: 81px;
   height: 99px;
 }
-<<<<<<< HEAD
-.Pet-Gryphon-Base {
-=======
-.Mount_Icon_Triceratops-Red {
->>>>>>> fdf2dd1f
+.Mount_Icon_Turtle-Base {
   background-image: url(/static/sprites/spritesmith-main-17.png);
   background-position: 0px -1400px;
   width: 81px;
   height: 99px;
 }
-<<<<<<< HEAD
-.Pet-Gryphon-CottonCandyBlue {
-=======
-.Mount_Icon_Triceratops-Shade {
->>>>>>> fdf2dd1f
+.Mount_Icon_Turtle-CottonCandyBlue {
   background-image: url(/static/sprites/spritesmith-main-17.png);
   background-position: -82px -1400px;
   width: 81px;
   height: 99px;
 }
-<<<<<<< HEAD
-.Pet-Gryphon-CottonCandyPink {
-=======
-.Mount_Icon_Triceratops-Skeleton {
->>>>>>> fdf2dd1f
+.Mount_Icon_Turtle-CottonCandyPink {
   background-image: url(/static/sprites/spritesmith-main-17.png);
   background-position: -164px -1400px;
   width: 81px;
   height: 99px;
 }
-<<<<<<< HEAD
-.Pet-Gryphon-Desert {
-=======
-.Mount_Icon_Triceratops-White {
->>>>>>> fdf2dd1f
+.Mount_Icon_Turtle-Desert {
   background-image: url(/static/sprites/spritesmith-main-17.png);
   background-position: -246px -1400px;
   width: 81px;
   height: 99px;
 }
-<<<<<<< HEAD
-.Pet-Gryphon-Golden {
-=======
-.Mount_Icon_Triceratops-Zombie {
->>>>>>> fdf2dd1f
+.Mount_Icon_Turtle-Golden {
   background-image: url(/static/sprites/spritesmith-main-17.png);
   background-position: -328px -1400px;
   width: 81px;
   height: 99px;
 }
-<<<<<<< HEAD
-.Pet-Gryphon-Red {
-=======
-.Mount_Icon_Turkey-Base {
->>>>>>> fdf2dd1f
+.Mount_Icon_Turtle-Red {
   background-image: url(/static/sprites/spritesmith-main-17.png);
   background-position: -410px -1400px;
   width: 81px;
   height: 99px;
 }
-<<<<<<< HEAD
-.Pet-Gryphon-RoyalPurple {
-=======
-.Mount_Icon_Turkey-Gilded {
->>>>>>> fdf2dd1f
+.Mount_Icon_Turtle-Shade {
   background-image: url(/static/sprites/spritesmith-main-17.png);
   background-position: -492px -1400px;
   width: 81px;
   height: 99px;
 }
-<<<<<<< HEAD
-.Pet-Gryphon-Shade {
-=======
-.Mount_Icon_Turtle-Base {
->>>>>>> fdf2dd1f
+.Mount_Icon_Turtle-Skeleton {
   background-image: url(/static/sprites/spritesmith-main-17.png);
   background-position: -574px -1400px;
   width: 81px;
   height: 99px;
 }
-<<<<<<< HEAD
-.Pet-Gryphon-Skeleton {
-=======
-.Mount_Icon_Turtle-CottonCandyBlue {
->>>>>>> fdf2dd1f
+.Mount_Icon_Turtle-White {
   background-image: url(/static/sprites/spritesmith-main-17.png);
   background-position: -656px -1400px;
   width: 81px;
   height: 99px;
 }
-<<<<<<< HEAD
-.Pet-Gryphon-White {
-=======
-.Mount_Icon_Turtle-CottonCandyPink {
->>>>>>> fdf2dd1f
+.Mount_Icon_Turtle-Zombie {
   background-image: url(/static/sprites/spritesmith-main-17.png);
   background-position: -738px -1400px;
   width: 81px;
   height: 99px;
 }
-<<<<<<< HEAD
-.Pet-Gryphon-Zombie {
-=======
-.Mount_Icon_Turtle-Desert {
->>>>>>> fdf2dd1f
+.Mount_Icon_Unicorn-Base {
   background-image: url(/static/sprites/spritesmith-main-17.png);
   background-position: -820px -1400px;
   width: 81px;
   height: 99px;
 }
-<<<<<<< HEAD
-.Pet-GuineaPig-Base {
-=======
-.Mount_Icon_Turtle-Golden {
->>>>>>> fdf2dd1f
+.Mount_Icon_Unicorn-CottonCandyBlue {
   background-image: url(/static/sprites/spritesmith-main-17.png);
   background-position: -902px -1400px;
   width: 81px;
   height: 99px;
 }
-<<<<<<< HEAD
-.Pet-GuineaPig-CottonCandyBlue {
-=======
-.Mount_Icon_Turtle-Red {
->>>>>>> fdf2dd1f
+.Mount_Icon_Unicorn-CottonCandyPink {
   background-image: url(/static/sprites/spritesmith-main-17.png);
   background-position: -984px -1400px;
   width: 81px;
   height: 99px;
 }
-<<<<<<< HEAD
-.Pet-GuineaPig-CottonCandyPink {
-=======
-.Mount_Icon_Turtle-Shade {
->>>>>>> fdf2dd1f
+.Mount_Icon_Unicorn-Desert {
   background-image: url(/static/sprites/spritesmith-main-17.png);
   background-position: -1066px -1400px;
   width: 81px;
   height: 99px;
 }
-<<<<<<< HEAD
-.Pet-GuineaPig-Desert {
-=======
-.Mount_Icon_Turtle-Skeleton {
->>>>>>> fdf2dd1f
+.Mount_Icon_Unicorn-Golden {
   background-image: url(/static/sprites/spritesmith-main-17.png);
   background-position: -1148px -1400px;
   width: 81px;
   height: 99px;
 }
-<<<<<<< HEAD
-.Pet-GuineaPig-Golden {
-=======
-.Mount_Icon_Turtle-White {
->>>>>>> fdf2dd1f
+.Mount_Icon_Unicorn-Red {
   background-image: url(/static/sprites/spritesmith-main-17.png);
   background-position: -1230px -1400px;
   width: 81px;
   height: 99px;
 }
-<<<<<<< HEAD
-.Pet-GuineaPig-Red {
-=======
-.Mount_Icon_Turtle-Zombie {
->>>>>>> fdf2dd1f
+.Mount_Icon_Unicorn-Shade {
   background-image: url(/static/sprites/spritesmith-main-17.png);
   background-position: -1312px -1400px;
   width: 81px;
   height: 99px;
 }
-<<<<<<< HEAD
-.Pet-GuineaPig-Shade {
-=======
-.Mount_Icon_Unicorn-Base {
->>>>>>> fdf2dd1f
+.Mount_Icon_Unicorn-Skeleton {
   background-image: url(/static/sprites/spritesmith-main-17.png);
   background-position: -1394px -1400px;
   width: 81px;
   height: 99px;
 }
-<<<<<<< HEAD
-.Pet-GuineaPig-Skeleton {
-=======
-.Mount_Icon_Unicorn-CottonCandyBlue {
->>>>>>> fdf2dd1f
+.Mount_Icon_Unicorn-White {
   background-image: url(/static/sprites/spritesmith-main-17.png);
   background-position: -1476px -1400px;
   width: 81px;
   height: 99px;
 }
-<<<<<<< HEAD
-.Pet-GuineaPig-White {
-=======
-.Mount_Icon_Unicorn-CottonCandyPink {
->>>>>>> fdf2dd1f
+.Mount_Icon_Unicorn-Zombie {
   background-image: url(/static/sprites/spritesmith-main-17.png);
   background-position: -1558px 0px;
   width: 81px;
   height: 99px;
 }
-<<<<<<< HEAD
-.Pet-GuineaPig-Zombie {
-=======
-.Mount_Icon_Unicorn-Desert {
->>>>>>> fdf2dd1f
-  background-image: url(/static/sprites/spritesmith-main-17.png);
-  background-position: -1558px -100px;
-  width: 81px;
-  height: 99px;
-}
-<<<<<<< HEAD
-.Pet-Hedgehog-Base {
-=======
-.Mount_Icon_Unicorn-Golden {
->>>>>>> fdf2dd1f
-  background-image: url(/static/sprites/spritesmith-main-17.png);
-  background-position: -1558px -200px;
-  width: 81px;
-  height: 99px;
-}
-<<<<<<< HEAD
-.Pet-Hedgehog-CottonCandyBlue {
-=======
-.Mount_Icon_Unicorn-Red {
->>>>>>> fdf2dd1f
-  background-image: url(/static/sprites/spritesmith-main-17.png);
-  background-position: -1558px -300px;
-  width: 81px;
-  height: 99px;
-}
-<<<<<<< HEAD
-.Pet-Hedgehog-CottonCandyPink {
-=======
-.Mount_Icon_Unicorn-Shade {
->>>>>>> fdf2dd1f
-  background-image: url(/static/sprites/spritesmith-main-17.png);
-  background-position: -1558px -400px;
-  width: 81px;
-  height: 99px;
-}
-<<<<<<< HEAD
-.Pet-Hedgehog-Desert {
-=======
-.Mount_Icon_Unicorn-Skeleton {
->>>>>>> fdf2dd1f
-  background-image: url(/static/sprites/spritesmith-main-17.png);
-  background-position: -1558px -500px;
-  width: 81px;
-  height: 99px;
-}
-<<<<<<< HEAD
-.Pet-Hedgehog-Golden {
-=======
-.Mount_Icon_Unicorn-White {
->>>>>>> fdf2dd1f
-  background-image: url(/static/sprites/spritesmith-main-17.png);
-  background-position: -1558px -600px;
-  width: 81px;
-  height: 99px;
-}
-<<<<<<< HEAD
-.Pet-Hedgehog-Red {
-=======
-.Mount_Icon_Unicorn-Zombie {
->>>>>>> fdf2dd1f
-  background-image: url(/static/sprites/spritesmith-main-17.png);
-  background-position: -1558px -700px;
-  width: 81px;
-  height: 99px;
-}
-<<<<<<< HEAD
-.Pet-Hedgehog-Shade {
-  background-image: url(/static/sprites/spritesmith-main-17.png);
-  background-position: -1558px -800px;
-  width: 81px;
-  height: 99px;
-}
-.Pet-Hedgehog-Skeleton {
-  background-image: url(/static/sprites/spritesmith-main-17.png);
-  background-position: -1558px -900px;
-  width: 81px;
-  height: 99px;
-}
-.Pet-Hedgehog-White {
-=======
 .Mount_Icon_Whale-Base {
   background-image: url(/static/sprites/spritesmith-main-17.png);
   background-position: -1640px -896px;
@@ -2956,379 +1727,276 @@
   height: 86px;
 }
 .Mount_Icon_Whale-CottonCandyPink {
->>>>>>> fdf2dd1f
   background-image: url(/static/sprites/spritesmith-main-17.png);
   background-position: -1640px -722px;
   width: 78px;
   height: 86px;
 }
-<<<<<<< HEAD
-.Pet-Hedgehog-Zombie {
-=======
 .Mount_Icon_Whale-Desert {
->>>>>>> fdf2dd1f
   background-image: url(/static/sprites/spritesmith-main-17.png);
   background-position: -1640px -1157px;
   width: 78px;
   height: 86px;
 }
-<<<<<<< HEAD
-.Pet-Hippo-Base {
-=======
 .Mount_Icon_Whale-Golden {
->>>>>>> fdf2dd1f
   background-image: url(/static/sprites/spritesmith-main-17.png);
   background-position: -1640px -548px;
   width: 78px;
   height: 86px;
 }
-<<<<<<< HEAD
-.Pet-Hippo-CottonCandyBlue {
-=======
 .Mount_Icon_Whale-Red {
->>>>>>> fdf2dd1f
   background-image: url(/static/sprites/spritesmith-main-17.png);
   background-position: -1640px -461px;
   width: 78px;
   height: 86px;
 }
-<<<<<<< HEAD
-.Pet-Hippo-CottonCandyPink {
-=======
 .Mount_Icon_Whale-Shade {
->>>>>>> fdf2dd1f
   background-image: url(/static/sprites/spritesmith-main-17.png);
   background-position: -1640px -374px;
   width: 78px;
   height: 86px;
 }
-<<<<<<< HEAD
-.Pet-Hippo-Desert {
-=======
 .Mount_Icon_Whale-Skeleton {
->>>>>>> fdf2dd1f
   background-image: url(/static/sprites/spritesmith-main-17.png);
   background-position: -1640px -287px;
   width: 78px;
   height: 86px;
 }
-<<<<<<< HEAD
-.Pet-Hippo-Golden {
-=======
 .Mount_Icon_Whale-White {
->>>>>>> fdf2dd1f
   background-image: url(/static/sprites/spritesmith-main-17.png);
   background-position: -1640px -635px;
   width: 78px;
   height: 86px;
 }
-<<<<<<< HEAD
-.Pet-Hippo-Red {
-=======
 .Mount_Icon_Whale-Zombie {
->>>>>>> fdf2dd1f
   background-image: url(/static/sprites/spritesmith-main-17.png);
   background-position: -1640px -200px;
   width: 78px;
   height: 86px;
 }
-<<<<<<< HEAD
-.Pet-Hippo-Shade {
-=======
 .Mount_Icon_Wolf-Aquatic {
->>>>>>> fdf2dd1f
+  background-image: url(/static/sprites/spritesmith-main-17.png);
+  background-position: -1558px -1100px;
+  width: 81px;
+  height: 99px;
+}
+.Mount_Icon_Wolf-Base {
+  background-image: url(/static/sprites/spritesmith-main-17.png);
+  background-position: -1558px -1200px;
+  width: 81px;
+  height: 99px;
+}
+.Mount_Icon_Wolf-CottonCandyBlue {
+  background-image: url(/static/sprites/spritesmith-main-17.png);
+  background-position: -1558px -1300px;
+  width: 81px;
+  height: 99px;
+}
+.Mount_Icon_Wolf-CottonCandyPink {
+  background-image: url(/static/sprites/spritesmith-main-17.png);
+  background-position: -1558px -1400px;
+  width: 81px;
+  height: 99px;
+}
+.Mount_Icon_Wolf-Cupid {
+  background-image: url(/static/sprites/spritesmith-main-17.png);
+  background-position: 0px -1500px;
+  width: 81px;
+  height: 99px;
+}
+.Mount_Icon_Wolf-Desert {
+  background-image: url(/static/sprites/spritesmith-main-17.png);
+  background-position: -82px -1500px;
+  width: 81px;
+  height: 99px;
+}
+.Mount_Icon_Wolf-Ember {
+  background-image: url(/static/sprites/spritesmith-main-17.png);
+  background-position: -164px -1500px;
+  width: 81px;
+  height: 99px;
+}
+.Mount_Icon_Wolf-Fairy {
   background-image: url(/static/sprites/spritesmith-main-17.png);
   background-position: -246px -1500px;
   width: 81px;
   height: 99px;
 }
-<<<<<<< HEAD
-.Pet-Hippo-Skeleton {
-=======
-.Mount_Icon_Wolf-Base {
->>>>>>> fdf2dd1f
+.Mount_Icon_Wolf-Floral {
   background-image: url(/static/sprites/spritesmith-main-17.png);
   background-position: -328px -1500px;
   width: 81px;
   height: 99px;
 }
-<<<<<<< HEAD
-.Pet-Hippo-White {
-=======
-.Mount_Icon_Wolf-CottonCandyBlue {
->>>>>>> fdf2dd1f
+.Mount_Icon_Wolf-Ghost {
   background-image: url(/static/sprites/spritesmith-main-17.png);
   background-position: -410px -1500px;
   width: 81px;
   height: 99px;
 }
-<<<<<<< HEAD
-.Pet-Hippo-Zombie {
-=======
-.Mount_Icon_Wolf-CottonCandyPink {
->>>>>>> fdf2dd1f
+.Mount_Icon_Wolf-Golden {
   background-image: url(/static/sprites/spritesmith-main-17.png);
   background-position: -492px -1500px;
   width: 81px;
   height: 99px;
 }
-<<<<<<< HEAD
-.Pet-Horse-Base {
-=======
-.Mount_Icon_Wolf-Cupid {
->>>>>>> fdf2dd1f
+.Mount_Icon_Wolf-Holly {
   background-image: url(/static/sprites/spritesmith-main-17.png);
   background-position: -574px -1500px;
   width: 81px;
   height: 99px;
 }
-<<<<<<< HEAD
-.Pet-Horse-CottonCandyBlue {
-=======
-.Mount_Icon_Wolf-Desert {
->>>>>>> fdf2dd1f
+.Mount_Icon_Wolf-Peppermint {
   background-image: url(/static/sprites/spritesmith-main-17.png);
   background-position: -656px -1500px;
   width: 81px;
   height: 99px;
 }
-<<<<<<< HEAD
-.Pet-Horse-CottonCandyPink {
-=======
-.Mount_Icon_Wolf-Ember {
->>>>>>> fdf2dd1f
+.Mount_Icon_Wolf-Red {
   background-image: url(/static/sprites/spritesmith-main-17.png);
   background-position: -738px -1500px;
   width: 81px;
   height: 99px;
 }
-<<<<<<< HEAD
-.Pet-Horse-Desert {
-=======
-.Mount_Icon_Wolf-Fairy {
->>>>>>> fdf2dd1f
+.Mount_Icon_Wolf-RoyalPurple {
   background-image: url(/static/sprites/spritesmith-main-17.png);
   background-position: -820px -1500px;
   width: 81px;
   height: 99px;
 }
-<<<<<<< HEAD
-.Pet-Horse-Golden {
-=======
-.Mount_Icon_Wolf-Floral {
->>>>>>> fdf2dd1f
+.Mount_Icon_Wolf-Shade {
   background-image: url(/static/sprites/spritesmith-main-17.png);
   background-position: -902px -1500px;
   width: 81px;
   height: 99px;
 }
-<<<<<<< HEAD
-.Pet-Horse-Red {
-=======
-.Mount_Icon_Wolf-Ghost {
->>>>>>> fdf2dd1f
+.Mount_Icon_Wolf-Shimmer {
   background-image: url(/static/sprites/spritesmith-main-17.png);
   background-position: -984px -1500px;
   width: 81px;
   height: 99px;
 }
-<<<<<<< HEAD
-.Pet-Horse-Shade {
-=======
-.Mount_Icon_Wolf-Golden {
->>>>>>> fdf2dd1f
+.Mount_Icon_Wolf-Skeleton {
   background-image: url(/static/sprites/spritesmith-main-17.png);
   background-position: -1066px -1500px;
   width: 81px;
   height: 99px;
 }
-<<<<<<< HEAD
-.Pet-Horse-Skeleton {
-=======
-.Mount_Icon_Wolf-Holly {
->>>>>>> fdf2dd1f
+.Mount_Icon_Wolf-Spooky {
   background-image: url(/static/sprites/spritesmith-main-17.png);
   background-position: -1148px -1500px;
   width: 81px;
   height: 99px;
 }
-<<<<<<< HEAD
-.Pet-Horse-White {
-=======
-.Mount_Icon_Wolf-Peppermint {
->>>>>>> fdf2dd1f
+.Mount_Icon_Wolf-Thunderstorm {
   background-image: url(/static/sprites/spritesmith-main-17.png);
   background-position: -1230px -1500px;
   width: 81px;
   height: 99px;
 }
-<<<<<<< HEAD
-.Pet-Horse-Zombie {
-=======
-.Mount_Icon_Wolf-Red {
->>>>>>> fdf2dd1f
+.Mount_Icon_Wolf-White {
   background-image: url(/static/sprites/spritesmith-main-17.png);
   background-position: -1312px -1500px;
   width: 81px;
   height: 99px;
 }
-<<<<<<< HEAD
-.Pet-JackOLantern-Base {
-=======
-.Mount_Icon_Wolf-RoyalPurple {
->>>>>>> fdf2dd1f
+.Mount_Icon_Wolf-Zombie {
+  background-image: url(/static/sprites/spritesmith-main-17.png);
+  background-position: -1394px -1500px;
+  width: 81px;
+  height: 99px;
+}
+.Pet-Armadillo-Base {
   background-image: url(/static/sprites/spritesmith-main-17.png);
   background-position: -1476px -1500px;
   width: 81px;
   height: 99px;
 }
-<<<<<<< HEAD
-.Pet-JackOLantern-Ghost {
-=======
-.Mount_Icon_Wolf-Shade {
->>>>>>> fdf2dd1f
+.Pet-Armadillo-CottonCandyBlue {
   background-image: url(/static/sprites/spritesmith-main-17.png);
   background-position: -1558px -1500px;
   width: 81px;
   height: 99px;
 }
-<<<<<<< HEAD
-.Pet-Jackalope-RoyalPurple {
-=======
-.Mount_Icon_Wolf-Shimmer {
->>>>>>> fdf2dd1f
-  background-image: url(/static/sprites/spritesmith-main-17.png);
-  background-position: -1394px -1500px;
-  width: 81px;
-  height: 99px;
-}
-<<<<<<< HEAD
-.Pet-Lion-Veteran {
-=======
-.Mount_Icon_Wolf-Skeleton {
->>>>>>> fdf2dd1f
+.Pet-Armadillo-CottonCandyPink {
   background-image: url(/static/sprites/spritesmith-main-17.png);
   background-position: -1640px 0px;
   width: 81px;
   height: 99px;
 }
-<<<<<<< HEAD
-.Pet-LionCub-Aquatic {
-=======
-.Mount_Icon_Wolf-Spooky {
->>>>>>> fdf2dd1f
-  background-image: url(/static/sprites/spritesmith-main-17.png);
-  background-position: -164px -1500px;
-  width: 81px;
-  height: 99px;
-}
-<<<<<<< HEAD
-.Pet-LionCub-Base {
-=======
-.Mount_Icon_Wolf-Thunderstorm {
->>>>>>> fdf2dd1f
-  background-image: url(/static/sprites/spritesmith-main-17.png);
-  background-position: -82px -1500px;
-  width: 81px;
-  height: 99px;
-}
-.Mount_Icon_Wolf-White {
-  background-image: url(/static/sprites/spritesmith-main-17.png);
-  background-position: 0px -1500px;
-  width: 81px;
-  height: 99px;
-}
-.Mount_Icon_Wolf-Zombie {
-  background-image: url(/static/sprites/spritesmith-main-17.png);
-  background-position: -1558px -1400px;
-  width: 81px;
-  height: 99px;
-}
-<<<<<<< HEAD
-.Pet-LionCub-CottonCandyBlue {
-=======
-.Pet-Armadillo-Base {
->>>>>>> fdf2dd1f
-  background-image: url(/static/sprites/spritesmith-main-17.png);
-  background-position: -1558px -1300px;
-  width: 81px;
-  height: 99px;
-}
-<<<<<<< HEAD
-.Pet-LionCub-CottonCandyPink {
-=======
-.Pet-Armadillo-CottonCandyBlue {
->>>>>>> fdf2dd1f
-  background-image: url(/static/sprites/spritesmith-main-17.png);
-  background-position: -1558px -1200px;
-  width: 81px;
-  height: 99px;
-}
-<<<<<<< HEAD
-.Pet-LionCub-Cupid {
-=======
-.Pet-Armadillo-CottonCandyPink {
->>>>>>> fdf2dd1f
-  background-image: url(/static/sprites/spritesmith-main-17.png);
-  background-position: -1558px -1100px;
-  width: 81px;
-  height: 99px;
-}
-<<<<<<< HEAD
-.Pet-LionCub-Desert {
-=======
 .Pet-Armadillo-Desert {
->>>>>>> fdf2dd1f
   background-image: url(/static/sprites/spritesmith-main-17.png);
   background-position: -1558px -1000px;
   width: 81px;
   height: 99px;
 }
-<<<<<<< HEAD
-.Pet-LionCub-Ember {
-=======
 .Pet-Armadillo-Golden {
->>>>>>> fdf2dd1f
   background-image: url(/static/sprites/spritesmith-main-17.png);
   background-position: -1558px -900px;
   width: 81px;
   height: 99px;
 }
-<<<<<<< HEAD
-.Pet-LionCub-Fairy {
-=======
 .Pet-Armadillo-Red {
->>>>>>> fdf2dd1f
   background-image: url(/static/sprites/spritesmith-main-17.png);
   background-position: -1558px -800px;
   width: 81px;
   height: 99px;
 }
-<<<<<<< HEAD
-.Pet-LionCub-Floral {
-=======
 .Pet-Armadillo-Shade {
->>>>>>> fdf2dd1f
-  background-image: url(/static/sprites/spritesmith-main-17.png);
-  background-position: -410px -500px;
-  width: 81px;
-  height: 99px;
-}
-<<<<<<< HEAD
-.Pet-LionCub-Ghost {
-=======
+  background-image: url(/static/sprites/spritesmith-main-17.png);
+  background-position: -1558px -700px;
+  width: 81px;
+  height: 99px;
+}
 .Pet-Armadillo-Skeleton {
->>>>>>> fdf2dd1f
-  background-image: url(/static/sprites/spritesmith-main-17.png);
-  background-position: -328px -100px;
-  width: 81px;
-  height: 99px;
-}
-<<<<<<< HEAD
-.Pet-LionCub-Golden {
-=======
+  background-image: url(/static/sprites/spritesmith-main-17.png);
+  background-position: -1558px -600px;
+  width: 81px;
+  height: 99px;
+}
 .Pet-Armadillo-White {
->>>>>>> fdf2dd1f
+  background-image: url(/static/sprites/spritesmith-main-17.png);
+  background-position: -1558px -500px;
+  width: 81px;
+  height: 99px;
+}
+.Pet-Armadillo-Zombie {
+  background-image: url(/static/sprites/spritesmith-main-17.png);
+  background-position: -1558px -400px;
+  width: 81px;
+  height: 99px;
+}
+.Pet-Axolotl-Base {
+  background-image: url(/static/sprites/spritesmith-main-17.png);
+  background-position: -1558px -300px;
+  width: 81px;
+  height: 99px;
+}
+.Pet-Axolotl-CottonCandyBlue {
+  background-image: url(/static/sprites/spritesmith-main-17.png);
+  background-position: -1558px -200px;
+  width: 81px;
+  height: 99px;
+}
+.Pet-Axolotl-CottonCandyPink {
+  background-image: url(/static/sprites/spritesmith-main-17.png);
+  background-position: -1558px -100px;
+  width: 81px;
+  height: 99px;
+}
+.Pet-Axolotl-Desert {
+  background-image: url(/static/sprites/spritesmith-main-17.png);
+  background-position: -574px -300px;
+  width: 81px;
+  height: 99px;
+}
+.Pet-Axolotl-Golden {
+  background-image: url(/static/sprites/spritesmith-main-17.png);
+  background-position: -246px 0px;
+  width: 81px;
+  height: 99px;
+}
+.Pet-Axolotl-Red {
   background-image: url(/static/sprites/spritesmith-main-17.png);
   background-position: -1640px -100px;
   width: 81px;
