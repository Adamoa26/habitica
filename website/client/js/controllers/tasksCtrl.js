--- conflicted
+++ resolved
@@ -67,8 +67,6 @@
       list.focus = true;
     };
 
-<<<<<<< HEAD
-=======
     $scope.editTask = Tasks.editTask;
 
     $scope.canEdit = function(task) {
@@ -88,7 +86,6 @@
       }
     }
 
->>>>>>> 106bf529
     /**
      * Add the new task to the actions log
      */
@@ -118,8 +115,6 @@
         $scope.score(task, "down");
       }
     };
-
-    $scope.editTask = Tasks.editTask;
 
     $scope.saveTask = function(task, stayOpen, isSaveAndClose) {
       angular.copy(task._edit, task);
