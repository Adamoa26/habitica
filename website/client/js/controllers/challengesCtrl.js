habitrpg.controller("ChallengesCtrl", ['$rootScope','$scope', 'Shared', 'User', 'Tasks', 'Challenges', 'Notification', '$compile', 'Groups', '$state', '$stateParams', 'Members', 'Tasks', 'TAVERN_ID',
  function($rootScope, $scope, Shared, User, Tasks, Challenges, Notification, $compile, Groups, $state, $stateParams, Members, Tasks, TAVERN_ID) {

    // Use presence of cid to determine whether to show a list or a single
    // challenge
    $scope.cid = $state.params.cid;

    $scope.groupIdFilter = $stateParams.groupIdFilter;

    _getChallenges();

    // FIXME $scope.challenges needs to be resolved first (see app.js)
    $scope.groups = [];
    Groups.Group.getGroups('party,guilds,tavern')
      .then(function (response) {
        $scope.groups = response.data.data;
      });

    // override score() for tasks listed in challenges-editing pages, so that nothing happens
    $scope.score = function(){}

    //------------------------------------------------------------
    // Challenge
    //------------------------------------------------------------

    // Use this to force the top view to change, not just the nested view.
    $scope.edit = function(challenge) {
      $state.transitionTo('options.social.challenges.edit', {cid: challenge._id}, {
        reload: true, inherit: false, notify: true
      });
    };

    $scope.isUserMemberOf = function (challenge) {
      return User.user.challenges.indexOf(challenge._id) !== -1;
    }

    $scope.editTask = Tasks.editTask;
    $scope.cancelTaskEdit = Tasks.cancelTaskEdit;

    $scope.canEdit = function(task) {
      return true;
    }

    $scope.doubleClickTask = function (obj, task) {
      if (obj._locked) {
        return false;
      }

      if (task._editing) {
        $scope.saveTask(task);
      } else {
        $scope.editTask(task);
      }
    }

    /**
     * Create
     */
    $scope.create = function() {
      //If the user has one filter selected, assume that the user wants to default to that group
      var defaultGroup;
      //Our filters contain all groups, but we only want groups that have atleast one challenge
      var groupsWithChallenges = _.uniq(_.pluck($scope.groupsFilter, '_id'));
      var len = groupsWithChallenges.length;
      var filterCount = 0;

      for ( var i = 0; i < len; i += 1 ) {
        if ($scope.search.group[groupsWithChallenges[i]] === true) {
          filterCount += 1;
          defaultGroup = groupsWithChallenges[i];
        }

        if (filterCount >= 1 && defaultGroup) {
          break;
        }
      }

      if(!defaultGroup) defaultGroup = TAVERN_ID;

      $scope.obj = $scope.newChallenge = {
        name: '',
        description: '',
        habits: [],
        dailys: [],
        todos: [],
        rewards: [],
        leader: User.user._id,
        group: defaultGroup,
        timestamp: +(new Date),
        members: [],
        official: false
      };

      _calculateMaxPrize(defaultGroup);
    };

    /**
     * Clone
     */
    $scope.clone = function(challenge) {
      var clonedTasks = {
        habit: [],
        daily: [],
        todo: [],
        reward: []
      };

      _(clonedTasks).each(function(val, type) {
        if (challenge[type + 's']) {
          challenge[type + 's'].forEach(_cloneTaskAndPush);
        }
      }).value();

      $scope.obj = $scope.newChallenge = {
        name: challenge.name,
        shortName: challenge.shortName,
        description: challenge.description,
        habits: clonedTasks.habit,
        dailys: clonedTasks.daily,
        todos: clonedTasks.todo,
        rewards: clonedTasks.reward,
        leader: User.user._id,
        group: challenge.group._id,
        official: challenge.official,
        prize: challenge.prize
      };

      function _cloneTaskAndPush(taskToClone) {
        var task = Tasks.cloneTask(taskToClone);
        clonedTasks[task.type].push(task);
      }
    };

    /**
     * Save
     */
    $scope.save = function(challenge) {
      if (!challenge.group) return alert(window.env.t('selectGroup'));

      if (!challenge.shortName || challenge.shortName.length < 3) return alert(window.env.t('shortNameTooShort'));

      var isNew = !challenge._id;

      if(isNew && challenge.prize > $scope.maxPrize) {
        return alert(window.env.t('challengeNotEnoughGems'));
      }

      if (isNew) {
        var _challenge;
        Challenges.createChallenge(challenge)
          .then(function (response) {
            _challenge = response.data.data;
            Notification.text(window.env.t('challengeCreated'));

            var challengeTasks = [];
            challengeTasks = challengeTasks.concat(challenge.todos);
            challengeTasks = challengeTasks.concat(challenge.habits);
            challengeTasks = challengeTasks.concat(challenge.dailys);
            challengeTasks = challengeTasks.concat(challenge.rewards);

            return Tasks.createChallengeTasks(_challenge._id, challengeTasks);
          })
          .then(function (response) {
            $state.transitionTo('options.social.challenges.detail', { cid: _challenge._id }, {
              reload: true, inherit: false, notify: true
            });
            User.sync();
          });
      } else {
        Challenges.updateChallenge(challenge._id, challenge)
          .then(function (response) {
            var _challenge = response.data.data;
            $state.transitionTo('options.social.challenges.detail', { cid: _challenge._id }, {
              reload: true, inherit: false, notify: true
            });
            User.sync();
          });
      }
    };

    /**
     * Discard
     */
    $scope.discard = function() {
      $scope.newChallenge = null;
    };

    /**
     * Close Challenge
     * ------------------
     */
    $scope.cancelClosing = function(challenge) {
      $scope.popoverEl.popover('destroy');
      $scope.popoverEl = undefined;
      $scope.closingChal = undefined;
      challenge.winner = undefined;
    };

    //@TODO: change to $scope.remove
    $scope["delete"] = function(challenge) {
      var warningMsg;

      if(challenge.group._id == TAVERN_ID) {
        warningMsg = window.env.t('sureDelChaTavern');
      } else {
        warningMsg = window.env.t('sureDelCha');
      }

      if (!confirm(warningMsg)) return;

      Challenges.deleteChallenge(challenge._id)
        .then(function (response) {
          $scope.popoverEl.popover('destroy');
          _backToChallenges();
        });
    };

    $scope.selectWinner = function(challenge) {
      if (!challenge.winner) return;
      if (!confirm(window.env.t('youSure'))) return;

      Challenges.selectChallengeWinner(challenge._id, challenge.winner)
        .then(function (response) {
          $scope.popoverEl.popover('destroy');
          _backToChallenges();
        });
    }

    $scope.close = function(challenge, $event) {
      $scope.closingChal = challenge;
      $scope.popoverEl = $($event.target);
      var html = $compile('<div><div ng-include="\'partials/options.social.challenges.detail.close.html\'" /></div></div>')($scope);
      $scope.popoverEl.popover('destroy').popover({
        html: true,
        placement: 'right',
        trigger: 'manual',
        title: window.env.t('closeCha'),
        content: html
      }).popover('show');
    };

    $scope.toggle = function(id){
      if($state.includes('options.social.challenges.detail', {cid: id})){
        $state.go('options.social.challenges')
      }else{
        $state.go('options.social.challenges.detail', {cid: id});
      }
    };

    $scope.toggleMember = function(cid, uid){
      if($state.includes('options.social.challenges.detail.member', {cid: cid, uid: uid})){
        $state.go('options.social.challenges.detail')
      }else{
        $state.go('options.social.challenges.detail.member', {cid: cid, uid: uid});
      }
    };

    //------------------------------------------------------------
    // Tasks
    //------------------------------------------------------------
    function addTask (addTo, listDef, challenge) {
      var task = Shared.taskDefaults({text: listDef.newTask, type: listDef.type});
      //If the challenge has not been created, we bulk add tasks on save
      if (challenge._id) Tasks.createChallengeTasks(challenge._id, task);
      if (!challenge[task.type + 's']) challenge[task.type + 's'] = [];
      challenge[task.type + 's'].unshift(task);
      delete listDef.newTask;
    };

    $scope.addTask = function(addTo, listDef, challenge) {
      if (listDef.bulk) {
        var tasks = listDef.newTask.split(/[\n\r]+/);
        //Reverse the order of tasks so the tasks will appear in the order the user entered them
        tasks.reverse();
        _.each(tasks, function(t) {
          listDef.newTask = t;
          addTask(addTo, listDef, challenge);
        });
        listDef.bulk = false;
      } else {
        addTask(addTo, listDef, challenge);
      }
    }

    $scope.removeTask = function(task, challenge) {
      if (!confirm(window.env.t('sureDelete', {taskType: window.env.t(task.type), taskText: task.text}))) return;
      //We only pass to the api if the challenge exists, otherwise, the tasks only exist on the client
      if (challenge._id) Tasks.deleteTask(task._id);
      var index = challenge[task.type + 's'].indexOf(task);
      challenge[task.type + 's'].splice(index, 1);
    };

    $scope.saveTask = function(task){
<<<<<<< HEAD
      angular.copy(task._edit, task);
      task._edit = undefined;
=======
      Tasks.updateTask(task._id, task);
>>>>>>> 106bf529
      task._editing = false;
    }

    $scope.toggleBulk = function(list) {
      if (typeof list.bulk === 'undefined') {
        list.bulk = false;
      }
      list.bulk = !list.bulk;
      list.focus = true;
    };

    /*
    --------------------------
     Subscription
    --------------------------
    */

    $scope.join = function (challenge) {
      Challenges.joinChallenge(challenge._id)
        .then(function (response) {
          User.user.challenges.push(challenge._id);
          _getChallenges();
          return Tasks.getUserTasks();
        })
        .then(function (response) {
          var tasks = response.data.data;
          User.syncUserTasks(tasks);
        });
    }

    $scope.leave = function(keep, challenge) {
      if (keep == 'cancel') {
        $scope.selectedChal = undefined;
      } else {
        Challenges.leaveChallenge($scope.selectedChal._id, keep)
          .then(function (response) {
            var index = User.user.challenges.indexOf($scope.selectedChal._id);
            delete User.user.challenges[index];
            _getChallenges();
            return Tasks.getUserTasks();
          })
          .then(function (response) {
            var tasks = response.data.data;
            User.syncUserTasks(tasks);
          });
      }
      $scope.popoverEl.popover('destroy');
    }

    /**
     * Named "clickLeave" to distinguish between "actual" leave above, since this triggers the
     * "are you sure?" dialog.
     */
    $scope.clickLeave = function(chal, $event) {
      $scope.selectedChal = chal;
      $scope.popoverEl = $($event.target);
      var html = $compile(
        '<a ng-controller="ChallengesCtrl" ng-click="leave(\'remove-all\')">' + window.env.t('removeTasks') + '</a><br/>\n<a ng-click="leave(\'keep-all\')">' + window.env.t('keepTasks') + '</a><br/>\n<a ng-click="leave(\'cancel\')">' + window.env.t('cancel') + '</a><br/>'
      )($scope);
      $scope.popoverEl.popover('destroy').popover({
        html: true,
        placement: 'top',
        trigger: 'manual',
        title: window.env.t('leaveCha'),
        content: html
      }).popover('show');
    }

    //------------------------------------------------------------
    // Filtering
    //------------------------------------------------------------

    $scope.filterChallenges = function(chal){
      if (!$scope.search) return true;

      return _shouldShowChallenge(chal);
    }

    $scope.$watch('newChallenge.group', function(gid){
      if (!gid) return;

      _calculateMaxPrize(gid);

      if (gid == TAVERN_ID && !($scope.newChallenge.prize > 0)) {
        $scope.newChallenge.prize = 1;
      }
    })

    $scope.selectAll = function(){
      $scope.search.group = _.transform($scope.groups, function(searchPool, group){
        searchPool[group._id] = true;
      });
    }

    $scope.selectNone = function(){
      $scope.search.group = _.transform($scope.groups, function(searchPool, group){
        searchPool[group._id] = false;
      });
    }

    $scope.shouldShow = function(task, list, prefs){
      return true;
    };

    $scope.insufficientGemsForTavernChallenge = function() {
      var balance = User.user.balance || 0;
      var isForTavern = $scope.newChallenge.group == TAVERN_ID;

      if (isForTavern) {
        return balance <= 0;
      } else {
        return false;
      }
    }

    $scope.sendMessageToChallengeParticipant = function(uid) {
      Members.selectMember(uid)
        .then(function () {
          $rootScope.openModal('private-message', {controller:'MemberModalCtrl'});
        });
    };

    $scope.sendGiftToChallengeParticipant = function(uid) {
      Members.selectMember(uid)
        .then(function () {
          $rootScope.openModal('send-gift', {controller:'MemberModalCtrl'});
        });
    };

    $scope.filterInitialChallenges = function() {
      $scope.groupsFilter = _.uniq(_.compact(_.pluck($scope.challenges, 'group')), function(g) {return g._id});

      $scope.search = {
        group: _.transform($scope.groups, function(m,g) { m[g._id] = true;}),
        _isMember: "either",
        _isOwner: "either"
      };
      //If we game from a group, then override the filter to that group

      if ($scope.groupIdFilter) {
        $scope.search.group = {};
        $scope.search.group[$scope.groupIdFilter] = true ;
      }
    }

    function _calculateMaxPrize(gid) {

      var userBalance = User.getBalanceInGems() || 0;
      var availableGroupBalance = _calculateAvailableGroupBalance(gid);

      $scope.maxPrize = userBalance + availableGroupBalance;
    }

    function _calculateAvailableGroupBalance(gid) {
      var groupBalance = 0;
      var group = _.find($scope.groups, { _id: gid });

      if (group && group.balance && group.leader === User.user._id) {
        groupBalance = group.balance * 4;
      }

      return groupBalance;
    }

    function _shouldShowChallenge (chal) {
      // Have to check that the leader object exists first in the
      // case where a challenge's leader deletes their account
      var userIsOwner = (chal.leader && chal.leader._id) === User.user.id;

      var groupSelected = $scope.search.group[chal.group ? chal.group._id : null];
      var checkOwner = $scope.search._isOwner === 'either' || (userIsOwner === $scope.search._isOwner);
      var checkMember = $scope.search._isMember === 'either' || ($scope.isUserMemberOf(chal) === $scope.search._isMember);

      return groupSelected && checkOwner && checkMember;
    }

    function _backToChallenges(){
      $scope.popoverEl.popover('destroy');
      $scope.cid = null;
      $state.go('options.social.challenges');
      _getChallenges();
    }

    // Fetch single challenge if a cid is present; fetch multiple challenges
    // otherwise
    function _getChallenges() {
      if ($scope.cid) {
        Challenges.getChallenge($scope.cid)
          .then(function (response) {
            var challenge = response.data.data;
            $scope.challenges = [challenge];
          });
      } else {
        Challenges.getUserChallenges()
          .then(function(response){
            $scope.challenges = response.data.data;
            $scope.filterInitialChallenges();
          });
      }
    };
}]);<|MERGE_RESOLUTION|>--- conflicted
+++ resolved
@@ -291,13 +291,10 @@
     };
 
     $scope.saveTask = function(task){
-<<<<<<< HEAD
       angular.copy(task._edit, task);
       task._edit = undefined;
-=======
+      task._editing = false;
       Tasks.updateTask(task._id, task);
->>>>>>> 106bf529
-      task._editing = false;
     }
 
     $scope.toggleBulk = function(list) {
