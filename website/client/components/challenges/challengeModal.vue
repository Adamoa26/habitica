--- conflicted
+++ resolved
@@ -8,7 +8,7 @@
       .form-group
         label
           strong(v-once) {{$t('shortName')}} *
-        b-form-input(type="text", :placeholder="$t('shortNamePlaceholder')", v-model="workingChallenge.shortName" :disabled="!creating")
+        b-form-input(type="text", :placeholder="$t('shortNamePlaceholder')", v-model="workingChallenge.shortName")
       .form-group
         label
           strong(v-once) {{$t('challengeSummary')}} *
@@ -57,16 +57,10 @@
             You do not have enough gems to create a Tavern challenge
             // @TODO if buy gems button is added, add analytics tracking to it
             // see https://github.com/HabitRPG/habitica/blob/develop/website/views/options/social/challenges.jade#L134
-<<<<<<< HEAD
-          button.btn.btn-primary(v-once, v-if='creating', @click='createChallenge()') {{$t('createChallengeCloneTasks')}}
-          button.btn.btn-primary(v-once, v-if='!creating', @click='updateChallenge()') {{$t('updateChallenge')}}
-        .col-12.text-center(v-if='creating')
-=======
           button.btn.btn-primary(v-once, v-if='creating && !cloning', @click='createChallenge()') {{$t('createChallengeAddTasks')}}
           button.btn.btn-primary(v-once, v-if='cloning', @click='createChallenge()') {{$t('createChallengeCloneTasks')}}
           button.btn.btn-primary(v-once, v-if='!creating && !cloning', @click='updateChallenge()') {{$t('updateChallenge')}}
         .col-12.text-center
->>>>>>> 54443a29
           p(v-once) {{$t('challengeMinimum')}}
 </template>
 
