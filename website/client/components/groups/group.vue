--- conflicted
+++ resolved
@@ -333,19 +333,10 @@
       }),
       members: [],
       selectedQuest: {},
-<<<<<<< HEAD
-      sections: {
-        quest: true,
-        summary: true,
-        description: true,
-        challenges: true,
-      },
       chat: {
         submitDisable: false,
         submitTimeout: null,
       },
-=======
->>>>>>> 6ee21dcf
       newMessage: '',
       coords: {
         TOP: 0,
