--- conflicted
+++ resolved
@@ -271,11 +271,7 @@
   "emailTaken": "Email address is already used in an account.",
   "newEmailRequired": "Missing new email address.",
   "usernameTime": "It's time to set your username!",
-<<<<<<< HEAD
   "usernameInfo": "Your display name hasn't changed, but your old login name will now become your public username. This username will be used for invitations, @mentions in chat, and messaging.<br><br>If you'd like to learn more about this change, visit the wiki's <a href='http://habitica.wikia.com/wiki/Player_Names' target='_blank'>Player Names</a> page.",
-=======
-  "usernameInfo": "Your display name hasn't changed, but your old login name will now become your public username. This username will be used for invitations, @mentions in chat, and messaging.<br><br>If you'd like to learn more about this change, <a href='http://habitica.wikia.com/wiki/Habitica_Wiki' target='_blank'>visit our wiki</a>.",
->>>>>>> dc73c770
   "usernameTOSRequirements": "Usernames must conform to our Terms of Service and Community Guidelines. If you didn’t previously set a login name, your username was auto-generated.",
   "usernameTaken": "Username already taken.",
   "usernameWrongLength": "Username must be between 1 and 20 characters long.",
