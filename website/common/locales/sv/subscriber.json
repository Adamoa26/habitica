{
    "subscription": "Abonnemang",
    "subscriptions": "Abonnemang",
    "subDescription": "Köp Juveler med guld, få mystiska saker varje månad, behåll historiken över framsteg, begränsningen på fynd ökas till det dubbla och stöd utvecklarna. Klicka här för mer information.",
    "sendGems": "Send Gems",
    "buyGemsGold": "Köp Juveler med Guld",
    "buyGemsGoldText": "Köpmannen Alexander kommer att sälja dig Diamanter till kostnaden av 20 Guld per Diamant. Hans månadsvisa transporter är först begränsade till 25 Diamanter per månad, men för varje tredje månad i följd som du har prenumererat så höjs begränsningen med 5 Diamanter, upp till ett maximalt antal av 50 Diamanter per månad!",
    "mustSubscribeToPurchaseGems": "Majoritieten prenumererar för att kunna köpa juveler med guld.",
    "reachedGoldToGemCap": "You've reached the Gold=>Gem conversion cap <%= convCap %> for this month. We have this to prevent abuse / farming. The cap resets within the first three days of each month.",
    "retainHistory": "Behåll ytterligare historik över inlägg",
    "retainHistoryText": "Gör att färdiga uppgifter och historik över uppgifter är tillgängliga under en längre tid.",
    "doubleDrops": "Dagliga fynd begränsning dubblad",
    "doubleDropsText": "Fullborda ditt stall snabbare!",
    "mysteryItem": "Exklusiva föremål varje månad",
    "mysteryItemText": "Each month you will receive a unique cosmetic item for your avatar! Plus, for every three months of consecutive subscription, the Mysterious Time Travelers will grant you access to historic (and futuristic!) cosmetic items.",
    "supportDevs": "Stödjer utvecklarna",
    "supportDevsText": "Din prenumeration hjälper Habitica att växa och stödjer utvecklingen av nya tillägg. Tack för din generositet!",
    "exclusiveJackalopePet": "Exklusivt husdjur",
    "exclusiveJackalopePetText": "Få den Kungliga Lila Jackalope husdjuret som bara tillgänglig för prenumeranter!",
    "giftSubscription": "Vill du ge någon en prenumeration?",
    "giftSubscriptionText1": "Öppna deras profil! Du kan göra detta genom att klicka på deras karaktär i ditt sällskap eller genom att klicka på deras namn i chatten.",
    "giftSubscriptionText2": "Klicka på gåvo-ikonen längst ner till vänster i deras profil.",
    "giftSubscriptionText3": "Välj \"prenumeration\" och skriv in din betalnings information.",
    "giftSubscriptionText4": "Tack för att du stödjer Habitica!",
    "monthUSD": "USD / Månad",
    "organization": "Organisation",
    "groupPlans": "Grupp Planer",
    "indivPlan1": "Det är gratis för enskilda personer att spela Habitica. Även för mindre intressegrupper är det gratis (eller billigt).",
    "indivPlan2": "kan användas för att motivera deltagare i att ändra sina beteenden. Tänk skrivgrupper, konstutmaningar, med mera.",
    "groupText1": "Men några gruppledare kommer vilja ha mer kontroll, avskildhet och support. Exempel på sådana grupper är familjer, häslo- och friskvårdsgrupper, personalgrupper, m.fl. Dessa planer ger privata och separata platser för Habitica för din grupp eller organisation, säker och oberoende från",
    "groupText2": "Se nedan för ytterligare förmåner och kontakta oss för mer information!",
    "planFamily": "Familj (Kommer snart)",
    "planGroup": "Grupp (Kommer snart)",
    "dedicatedHost": "Dedikerad Server",
    "dedicatedHostText": "Dedikerad Server: du får din egen databas och server underhållen av Habitica, alternativt installerar vi in dem i din organisations nätverk. Om du inte väljer det här alternativet väljs istället \"Delad Server\": din organisation använder samma databas som vanliga Habitica, men funktionerar självständigt från resten av Habitica. Dina medlemmar är skyddade från Värdshuset och Gillen, men fortfarande på samma server/databas.",
    "individualSub": "Individuellt Abonnemang",
    "subscribe": "Abonnera",
    "subscribed": "Abonnerat",
    "manageSub": "Klicka för att hantera abonnemang",
    "cancelSub": "Avbryt Abonnemang",
    "cancelSubInfoGoogle": "Please go to the \"Account\" > \"Subscriptions\" section of the Google Play Store app to cancel your subscription or to see your subscription's termination date if you have already cancelled it. This screen is not able to show you whether your subscription has been cancelled.",
    "cancelSubInfoApple": "Please follow <a href=\"https://support.apple.com/en-us/HT202039\">Apple's official instructions</a> to cancel your subscription or to see your subscription's termination date if you have already cancelled it. This screen is not able to show you whether your subscription has been cancelled.",
    "canceledSubscription": "Avbruten Prenumeration",
    "cancelingSubscription": "Avbryta prenumerationen",
    "adminSub": "Administratör-abonnemang.",
    "morePlans": "Mer Planer<br>Kommer Snart",
    "organizationSub": "Privat Organisation",
    "organizationSubText": "Medlemmar i organisaitonen deltar utanför det vanliga Habitica, och fokusen hålls kvar bland dina deltagare.",
    "hostingType": "Servertyp",
    "hostingTypeText": "Delad server betyder att er organisation använder samma databas som Habitica även fast ni inte interagerar med Habitica. Dedikerad betyder att ni får eran egna databas och server. Ni kan välja att Habitica underhåller er server/databas eller att vi installerar allt på era egna servrar.",
    "dedicated": "Dedikerad",
    "customDomain": "Egen domän",
    "customDomainText": "Ni kan välja att få eran egen domän för installationen.",
    "maxPlayers": "Max antal deltagare",
    "maxPlayersText": "Det maximala antalet spelare i din privata organisation.",
    "unlimited": "Obegränsad",
    "priSupport": "Prioriterad Support för Tickets & Servrar",
    "priSupportText": "Först att få support.",
    "timeSupport": "Supporttimmar / Månad",
    "timeSupportText": "Vi kommer ge support för utbildning, buggar, installation och funktionsförfrågningar.",
    "gameFeatures": "Spelfunktioner",
    "gold2Gem": "Juveler kan köpas med Guld",
    "gold2GemText": "Medlemmar kan köpa Juveler med guld vilket innebär att tingen av dina deltagare behöver köpa någonting med riktiga pengar.",
    "infiniteGem": "Obegränsade juveler för ledaren",
    "infiniteGemText": "We will provide the organization leaders with as many Gems as they need, for things like challenge prizes, guild-creation, etc.",
    "notYetPlan": "Plan ej tillgänglig än, men klicka för att kontakta oss så håller vi dig uppdaterad.",
    "contactUs": "Kontakta Oss",
    "checkout": "Kassa",
    "sureCancelSub": "Är du säker på att du vill avbryta ditt abonnemang?",
    "subCanceled": "Prenumerationen kommer bli inaktiv den",
    "buyGemsGoldTitle": "Att köpa Juveler med Guld",
    "becomeSubscriber": "Bli en Prenumerant",
    "subGemPop": "Eftersom du prenumererar på Habitica kan du köpa ett antal Juveler varje månad med Guld. Du kan se hur många Juveler du kan köpa i hörnet av Juvelikonen.",
    "subGemName": "Prenumereringsjuveler",
    "freeGemsTitle": "Få Juveler gratis",
    "maxBuyGems": "Du har köpt alla Diamanter du kan den här månaden. Mer kommer att bli tillgängligt under de tre första dagarna av varje månad. Tack för att du prenumererar!",
    "buyGemsAllow1": "Du kan köpa",
    "buyGemsAllow2": "fler Juveler den här månaden",
    "purchaseGemsSeparately": "Köp ytterligare Juveler",
    "subFreeGemsHow": "Habitica players can earn Gems for free by winning <a href=\"/challenges/findChallenges\">challenges</a> that award Gems as a prize, or as a <a href=\"http://habitica.wikia.com/wiki/Contributing_to_Habitica\">contributor reward by helping the development of Habitica.</a>",
    "seeSubscriptionDetails": "Go to <a href='/user/settings/subscription'>Settings &gt; Subscription</a> to see your subscription details!",
    "timeTravelers": "Tidsresenärer",
    "timeTravelersTitleNoSub": "<%= linkStartTyler %>Tyler<%= linkEnd %> och <%= linkStartVicky %>Vicky<%= linkEnd %>",
    "timeTravelersTitle": "Mystiska Tidsresenärer",
    "timeTravelersPopoverNoSub": "You'll need a Mystic Hourglass to summon the mysterious Time Travelers! <%= linkStart %>Subscribers<%= linkEnd %> earn one Mystic Hourglass for every three months of consecutive subscribing. Come back when you have a Mystic Hourglass, and the Time Travelers will fetch you a rare pet, mount, or Subscriber Item Set from the past... or maybe even the future.",
    "timeTravelersPopoverNoSubMobile": "Looks like you’ll need a Mystic Hourglass to open the time portal and summon the Mysterious Time Travelers.",
    "timeTravelersPopover": "Your Mystic Hourglass has opened our time portal! Choose what you’d like us to fetch from the past or future.",
    "timeTravelersAlreadyOwned": "Grattis! Du äger nu allting som Tidsresenärerna erbjuder för tillfället. Tack för att du stödjer hemsidan!",
    "mysticHourglassPopover": "A Mystic Hourglass allows you to purchase certain limited-time items, such as monthly Mystery Item Sets and awards from world bosses, from the past!",
    "mysterySetNotFound": "Mystery set not found, or set already owned.",
    "mysteryItemIsEmpty": "Inga mystiska föremål",
    "mysteryItemOpened": "Öppnade mystiskt föremål.",
    "mysterySet201402": "Bevingad Budbärare Uppsättning",
    "mysterySet201403": "Skogsvandrare Uppsättning",
    "mysterySet201404": "Skymningsfjäril Set",
    "mysterySet201405": "Flame Wielder Set",
    "mysterySet201406": "Bläckfisktrollkarl Set",
    "mysterySet201407": "Undervattensutforskare Set",
    "mysterySet201408": "Sol Trollkarls Set",
    "mysterySet201409": "Höstlöpare Set",
    "mysterySet201410": "Bevingad Troll Set",
<<<<<<< HEAD
    "mysterySet201411": "Feast and Fun Set",
=======
    "mysterySet201411": "Fest och Roligt Set",
>>>>>>> fdf2dd1f
    "mysterySet201412": "Pingvin Uppsättning",
    "mysterySet201501": "Stjärnklar Riddare Set",
    "mysterySet201502": "Bevingad Trollkarl Set",
    "mysterySet201503": "Akvamarin Set",
    "mysterySet201504": "Busy Bee Set",
    "mysterySet201505": "Grön Riddare Set",
    "mysterySet201506": "Neon Snorkeler Set",
    "mysterySet201507": "Rad Surfer Set",
    "mysterySet201508": "Gepard Klädsel Set",
    "mysterySet201509": "Varulv Set",
<<<<<<< HEAD
    "mysterySet201510": "Horned Goblin Set",
=======
    "mysterySet201510": "Behornat Troll Set",
>>>>>>> fdf2dd1f
    "mysterySet201511": "Wood Warrior Set",
    "mysterySet201512": "Winter Flame Set",
    "mysterySet201601": "Champion of Resolution Set",
    "mysterySet201602": "Hjärtekrossare Set",
<<<<<<< HEAD
    "mysterySet201603": "Lucky Clover Set",
=======
    "mysterySet201603": "Lyckoklöver Set",
>>>>>>> fdf2dd1f
    "mysterySet201604": "Lövkrigare Uppsättning",
    "mysterySet201605": "Marching Bard Set",
    "mysterySet201606": "Selkie Robes Set",
    "mysterySet201607": "Seafloor Rogue Set",
<<<<<<< HEAD
    "mysterySet201608": "Thunderstormer Set",
=======
    "mysterySet201608": "Åskväder Set",
>>>>>>> fdf2dd1f
    "mysterySet201609": "Koklädsel Set",
    "mysterySet201610": "Spectral Flame Set",
    "mysterySet201611": "Cornucopia Set",
    "mysterySet201612": "Nutcracker Set",
    "mysterySet201701": "Time-Freezer Set",
    "mysterySet201702": "Heartstealer Set",
    "mysterySet201703": "Shimmer Set",
    "mysterySet201704": "Sago Set",
    "mysterySet201705": "Feathered Fighter Set",
    "mysterySet201706": "Pirate Pioneer Set",
    "mysterySet201707": "Jellymancer Set",
    "mysterySet201708": "Lavakrigare Set",
    "mysterySet201709": "Sorcery Student Set",
    "mysterySet301404": "Steampunk Standard Set",
    "mysterySet301405": "Steampunk Tillbehör Set",
    "mysterySet301703": "Påfågel Steampunk Set",
    "mysterySet301704": "Pheasant Steampunk Set",
    "mysterySetwondercon": "Wondercon",
    "subUpdateCard": "Uppdatera Kort",
    "subUpdateTitle": "Uppdatera",
    "subUpdateDescription": "Uppdatera Ditt Kort att Bli Laddat",
    "notEnoughHourglasses": "Du har inte tillräckligt med Mystiska Timglas.",
    "hourglassBuyEquipSetConfirm": "Vill du köpa en full uppsättning av dessa föremål för 1 Mystiskt Timglas?",
    "hourglassBuyItemConfirm": "Köp den här artikeln för 1 Mystiskt Timglas?",
    "petsAlreadyOwned": "Du äger redan husdjuret.",
    "mountsAlreadyOwned": "Du äger redan riddjuret.",
    "typeNotAllowedHourglass": "Item type not supported for purchase with Mystic Hourglass. Allowed types: <%= allowedTypes %>",
    "petsNotAllowedHourglass": "Husdjuret inte tillgängligt att köpas med Mystiskt Timglas.",
    "mountsNotAllowedHourglass": "Riddjuret är inte tillgängligt att köpas med Mystiskt Timglas.",
    "hourglassPurchase": "Köpte ett föremål med Mystiskt Timglas!",
    "hourglassPurchaseSet": "Köpte ett föremålsset med Mystiskt Timglas!",
    "missingUnsubscriptionCode": "Kod för att avsluta prenumeration saknas.",
    "missingSubscription": "User does not have a plan subscription",
    "missingSubscriptionCode": "Missing subscription code. Possible values: basic_earned, basic_3mo, basic_6mo, google_6mo, basic_12mo.",
    "missingReceipt": "Saknar Kvitto.",
    "cannotDeleteActiveAccount": "You have an active subscription, cancel your plan before deleting your account.",
    "paymentNotSuccessful": "Betalningen misslyckades",
    "planNotActive": "The plan hasn't activated yet (due to a PayPal bug). It will begin <%= nextBillingDate %>, after which you can cancel to retain your full benefits",
    "notAllowedHourglass": "Husdjur/Riddjur inte tillgänglig för köp med Mystiskt timglas.",
    "readCard": "<%= cardType %> har lästs",
    "cardTypeRequired": "Du måste ange korttyp",
    "cardTypeNotAllowed": "Okänd kort-typ.",
    "invalidCoupon": "Ogiltig kupong kod.",
    "couponUsed": "Kupongkoden är redan använd.",
    "noSudoAccess": "Du har inte sudo tillgång.",
    "couponCodeRequired": "Kupongkoden krävs.",
    "eventRequired": "\"req.params.event\" krävs.",
    "countRequired": "\"req.query.count\" krävs.",
    "missingPaymentId": "Saknar req.query.paymentId",
    "missingCustomerId": "Saknar req.query.customerId",
    "missingPaypalBlock": "Saknar req.session.paypalBlock",
    "missingSubKey": "Saknar req.query.sub",
<<<<<<< HEAD
    "paypalCanceled": "Din prenumeration har blivit avslutad"
=======
    "paypalCanceled": "Din prenumeration har blivit avslutad",
    "earnGemsMonthly": "Earn up to **<%= cap %> Gems** per month",
    "receiveMysticHourglass": "Receive a Mystic Hourglass!",
    "receiveMysticHourglasses": "Receive **<%= amount %> Mystic Hourglasses**!",
    "everyMonth": "Every Month",
    "everyXMonths": "Every <%= interval %> Months",
    "everyYear": "Every Year",
    "choosePaymentMethod": "Choose your payment method",
    "subscribeSupportsDevs": "Subscribing supports the developers and helps keep Habitica running",
    "buyGemsSupportsDevs": "Purchasing Gems supports the developers and helps keep Habitica running",
    "support": "SUPPORT",
    "gemBenefitLeadin": "Gems allow you to buy fun extras for your account, including:",
    "gemBenefit1": "Unique and fashionable costumes for your avatar.",
    "gemBenefit2": "Backgrounds to immerse your avatar in the world of Habitica!",
    "gemBenefit3": "Exciting Quest chains that drop pet eggs.",
    "gemBenefit4": "Reset your avatar's attribute points and change its Class.",
    "subscriptionBenefitLeadin": "Support Habitica by becoming a subscriber and you'll receive these useful benefits!",
    "subscriptionBenefit1": "Alexander the Merchant will sell you Gems, for 20 Gold each!",
    "subscriptionBenefit2": "Completed To-Dos and task history are available for longer.",
    "subscriptionBenefit3": "Discover more items in Habitica with a doubled daily drop cap.",
    "subscriptionBenefit4": "Unique cosmetic items for your avatar each month.",
    "subscriptionBenefit5": "Receive the exclusive Royal Purple Jackalope pet!",
    "subscriptionBenefit6": "Earn Mystic Hourglasses for use in the Time Travelers' Shop!",
    "haveCouponCode": "Do you have a coupon code?",
    "subscriptionAlreadySubscribedLeadIn": "Thanks for subscribing!",
    "subscriptionAlreadySubscribed1": "To see your subscription details and cancel, renew, or change your subscription, please go to <a href='/user/settings/subscription'>User icon &gt; Settings &gt; Subscription</a>.",
    "purchaseAll": "Purchase All"
>>>>>>> fdf2dd1f
}<|MERGE_RESOLUTION|>--- conflicted
+++ resolved
@@ -99,11 +99,7 @@
     "mysterySet201408": "Sol Trollkarls Set",
     "mysterySet201409": "Höstlöpare Set",
     "mysterySet201410": "Bevingad Troll Set",
-<<<<<<< HEAD
-    "mysterySet201411": "Feast and Fun Set",
-=======
     "mysterySet201411": "Fest och Roligt Set",
->>>>>>> fdf2dd1f
     "mysterySet201412": "Pingvin Uppsättning",
     "mysterySet201501": "Stjärnklar Riddare Set",
     "mysterySet201502": "Bevingad Trollkarl Set",
@@ -114,29 +110,17 @@
     "mysterySet201507": "Rad Surfer Set",
     "mysterySet201508": "Gepard Klädsel Set",
     "mysterySet201509": "Varulv Set",
-<<<<<<< HEAD
-    "mysterySet201510": "Horned Goblin Set",
-=======
     "mysterySet201510": "Behornat Troll Set",
->>>>>>> fdf2dd1f
     "mysterySet201511": "Wood Warrior Set",
     "mysterySet201512": "Winter Flame Set",
     "mysterySet201601": "Champion of Resolution Set",
     "mysterySet201602": "Hjärtekrossare Set",
-<<<<<<< HEAD
-    "mysterySet201603": "Lucky Clover Set",
-=======
     "mysterySet201603": "Lyckoklöver Set",
->>>>>>> fdf2dd1f
     "mysterySet201604": "Lövkrigare Uppsättning",
     "mysterySet201605": "Marching Bard Set",
     "mysterySet201606": "Selkie Robes Set",
     "mysterySet201607": "Seafloor Rogue Set",
-<<<<<<< HEAD
-    "mysterySet201608": "Thunderstormer Set",
-=======
     "mysterySet201608": "Åskväder Set",
->>>>>>> fdf2dd1f
     "mysterySet201609": "Koklädsel Set",
     "mysterySet201610": "Spectral Flame Set",
     "mysterySet201611": "Cornucopia Set",
@@ -189,9 +173,6 @@
     "missingCustomerId": "Saknar req.query.customerId",
     "missingPaypalBlock": "Saknar req.session.paypalBlock",
     "missingSubKey": "Saknar req.query.sub",
-<<<<<<< HEAD
-    "paypalCanceled": "Din prenumeration har blivit avslutad"
-=======
     "paypalCanceled": "Din prenumeration har blivit avslutad",
     "earnGemsMonthly": "Earn up to **<%= cap %> Gems** per month",
     "receiveMysticHourglass": "Receive a Mystic Hourglass!",
@@ -219,5 +200,4 @@
     "subscriptionAlreadySubscribedLeadIn": "Thanks for subscribing!",
     "subscriptionAlreadySubscribed1": "To see your subscription details and cancel, renew, or change your subscription, please go to <a href='/user/settings/subscription'>User icon &gt; Settings &gt; Subscription</a>.",
     "purchaseAll": "Purchase All"
->>>>>>> fdf2dd1f
 }