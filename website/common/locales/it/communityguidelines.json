--- conflicted
+++ resolved
@@ -64,11 +64,7 @@
     "commGuidePara039": "La gilda \"The Back Corner\" è uno spazio pubblico e libero per discutere argomenti delicati ed è moderata con attenzione. Non è un posto dove discutere o conversare di argomenti generici. <strong>Le linee guida degli spazi pubblici continuano ad essere valide, così come i Termini e Condizioni.</strong> Solo perchè indossiamo lunghi mantelli e ci raggruppiamo in un angolo non vuol dire che tutto è permesso! Ora mi passeresti quella candela?",
     "commGuideHeadingTrello": "Pagine Trello",
     "commGuidePara040": "<strong>Trello è un forum aperto per suggerire e discutere delle funzionalità del sito.</strong> Habitica è governata da valorosi collaboratori - costruiamo il sito tutti insieme. Trello da forma al nostro sistema. A parte questo, <strong>fai il possibile per contenere tutti i tuoi pensieri in un commento, invece di commentare molte volte di fila sulla stessa scheda. Se pensi a qualcosa di nuovo, sentiti libero di modificare i commenti originali.</strong> Per favore, abbi pietà per quelli di noi che ricevono una notifica per ogni nuovo commento. Le nostre caselle di posta traboccano.",
-<<<<<<< HEAD
-    "commGuidePara041": "Habitica uses four different Trello boards:",
-=======
     "commGuidePara041": "Habitica usa cinque differenti bacheche su Trello:",
->>>>>>> 91b6d3db
     "commGuideList03A": "La <strong>Main Board</strong> è un posto per richiedere e votare le nuove funzionalità del sito.",
     "commGuideList03B": "La <strong>Mobile Board</strong> è un posto per richiedere e votare le nuove funzionalità delle app per dispositivi mobili.",
     "commGuideList03C": "La <strong>Pixel Art Board</strong> è un posto per discutere e inviare pixel art.",
