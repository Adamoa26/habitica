.gem-wallet
  cursor: pointer
  padding-top: 10px;
  .tile
    background-color: darken($neutral, 10%)
  .add-gems-btn
    opacity: 0
  &:hover, &:focus
    .add-gems-btn
      opacity: 1
      background-color: $good
    .tile
      opacity: 1

.modal-header .gem-wallet
  padding-top: 0px

.equipment-title
  display: inline-block
  vertical-align: bottom
  margin-right: 20px

.stable .static-popover
  max-width: 550px

menu.pets div 
  display: inline-block
  padding-top: -30px

.current-pet
    left: 0px
    bottom: 0px

.item-drop-icon
    float:left
    padding-right:20px
    padding-bottom:20px

//.Pet_Currency_Gem, .Pet_Currency_Gem2x, .Pet_Currency_Gem1x
//    background: url("/bower_components/habitrpg-shared/img/sprites/Egg_Sprite_Sheet.png") no-repeat
//    display:block

.food-tray
  position: fixed
  right: 15px
  bottom: 0px
  width: 30%
  height: 50%
  overflow-y: auto
  z-index: 1

.inventory-list
  p
    //display: none
  li
    clear:both
  button.customize-option
    position:relative
  .stack-count
    position:absolute
    bottom:-6px
    right:-9px

.pets-menu > div
    display:inline-block
    vertical-align:top
    padding:.3em
    width:6em
    margin-top:1em
    p
      text-align:center
      //width:6em
      margin-top:-.5em
.hatchingPotion-menu > div
    display:inline-block
    vertical-align:top
    padding:.3em
    width:6em
    margin-top:1em
    p
      text-align:center
      width:6em
      margin-top:-.5em

// This adds feeding progress bars to pets. If we have any issues with `menu.pets > button`, revisit
menu.pets .customize-menu

  button
    position: relative
  .progress
    width: 60%
    position: absolute
    bottom: -25px
    left: 20%
    height: 5px

  //adjust position of flying pig down to leave some room between rows
  button[class*="Pet-FlyingPig"]
    position: relative
    top: 16px
    
    .progress
      bottom: -9px

.pet-button
    border: none
    background: none white
<<<<<<< HEAD
=======

>>>>>>> def83b08
.pet-not-owned
    width: 81px;
    height: 99px;
    /* Would use css3 filters and just display the original pet image with a black hue,
       but doesn't seem to work in Firefox or Opera */
    /*filter: brightness(0%)
    -webkit-filter: brightness(0%)
    -moz-filter: brightness(0%)
    -o-filter: brightness(0%)
    -ms-filter: brightness(0%)*/

    .PixelPaw
      margin-top: 36px // align paw with pets, at the bottom of the button

// styles for pets that have been fed until they evolve into a mount
.pet-evolved
    opacity: 0.1

.selectableInventory
  background-color: lightgreen !important
  border-radius: 50%

.sell-inventory
  width: 162px
  height: 138px<|MERGE_RESOLUTION|>--- conflicted
+++ resolved
@@ -105,10 +105,7 @@
 .pet-button
     border: none
     background: none white
-<<<<<<< HEAD
-=======
 
->>>>>>> def83b08
 .pet-not-owned
     width: 81px;
     height: 99px;
