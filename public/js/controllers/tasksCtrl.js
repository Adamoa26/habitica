"use strict";

habitrpg.controller("TasksCtrl", ['$scope', '$rootScope', '$location', 'User', 'Algos', 'Helpers', 'Notification', '$http', 'API_URL',
  function($scope, $rootScope, $location, User, Algos, Helpers, Notification, $http, API_URL) {
    $scope.obj = User.user; // used for task-lists

    $scope.score = function(task, direction) {
      if (task.type === "reward" && User.user.stats.gp < task.value){
        return Notification.text('Not enough Gold!');
      }
      Algos.score(User.user, task, direction);
      User.log({op: "score",data: task, dir: direction});

    };

    $scope.addTask = function(addTo, listDef) {
      var task = window.habitrpgShared.helpers.taskDefaults({text: listDef.newTask, type: listDef.type}, User.user.filters);
      addTo.unshift(task);
      User.log({op: "addTask", data: task});
      delete listDef.newTask;
    };

    /**
     * Add the new task to the actions log
     */
    $scope.clearDoneTodos = function() {};

    /**
     * This is calculated post-change, so task.completed=true if they just checked it
     */
    $scope.changeCheck = function(task) {
      if (task.completed) {
        $scope.score(task, "up");
      } else {
        $scope.score(task, "down");
      }
    };
    /* TODO this should be somewhere else, but fits the html location better here
     */

    $scope.removeTask = function(list, $index) {
      if (!confirm("Are you sure you want to delete this task?")) return;
      User.log({ op: "delTask", data: list[$index] });
      list.splice($index, 1);
    };

    $scope.saveTask = function(task) {
      var setVal = function(k, v) {
        var op;
        if (typeof v !== "undefined") {
          op = { op: "set", data: {} };
          op.data["tasks." + task.id + "." + k] = v;
          return log.push(op);
        }
      };
      var log = [];
      setVal("text", task.text);
      setVal("notes", task.notes);
      setVal("priority", task.priority);
      setVal("tags", task.tags);
      if (task.type === "habit") {
        setVal("up", task.up);
        setVal("down", task.down);
      } else if (task.type === "daily") {
        setVal("repeat", task.repeat);
        // TODO we'll remove this once rewrite's running for a while. This was a patch for derby issues
        setVal("streak", task.streak);

      } else if (task.type === "todo") {
        setVal("date", task.date);
      } else {
        if (task.type === "reward") {
          setVal("value", task.value);
        }
      }
      User.log(log);
      task._editing = false;
    };

    /**
     * Reset $scope.task to $scope.originalTask
     */
    $scope.cancel = function() {
      var key;
      for (key in $scope.task) {
        $scope.task[key] = $scope.originalTask[key];
      }
      $scope.originalTask = null;
      $scope.editedTask = null;
      $scope.editing = false;
    };

    $scope.unlink = function(task, keep) {
      // TODO move this to userServices, turn userSerivces.user into ng-resource
      $http.post(API_URL + '/api/v1/user/task/' + task.id + '/unlink?keep=' + keep)
        .success(function(){
          User.log({});
        });
    };

    /*
     ------------------------
     Items
     ------------------------
     */

<<<<<<< HEAD
    var updateStore = function(){
      var sorted, updated;
      updated = window.habitrpgShared.items.updateStore(User.user);
      /* Figure out whether we wanna put this in habitrpg-shared
       */

      sorted = [updated.weapon, updated.armor, updated.head, updated.shield, updated.potion];
      $scope.itemStore = sorted;
    }

    updateStore();
=======
    $scope.itemStore = window.habitrpgShared.items.updateStore(User.user);
>>>>>>> 714dad6e

    $scope.buy = function(item) {
      var hasEnough = window.habitrpgShared.items.buyItem(User.user, item);
      if (hasEnough) {
        User.log({op: "buy", key: item.key});
        Notification.text("Item purchased.");
        $scope.itemStore = window.habitrpgShared.items.updateStore(User.user);
      } else {
        Notification.text("Not enough Gold!");
      }
    };

    $scope.clearCompleted = function() {
      User.user.todos = _.reject(User.user.todos, {completed:true});
      User.log({op: 'clear-completed'});
    }


    /*
     ------------------------
     Ads
     ------------------------
     */

    /**
     * See conversation on http://productforums.google.com/forum/#!topic/adsense/WYkC_VzKwbA,
     * Adsense is very sensitive. It must be called once-and-only-once for every <ins>, else things break.
     * Additionally, angular won't run javascript embedded into a script template, so we can't copy/paste
     * the html provided by adsense - we need to run this function post-link
     */
    $scope.initAds = function(){
      $.getScript('//pagead2.googlesyndication.com/pagead/js/adsbygoogle.js');
      (window.adsbygoogle = window.adsbygoogle || []).push({});
    }

  }]);<|MERGE_RESOLUTION|>--- conflicted
+++ resolved
@@ -104,21 +104,7 @@
      ------------------------
      */
 
-<<<<<<< HEAD
-    var updateStore = function(){
-      var sorted, updated;
-      updated = window.habitrpgShared.items.updateStore(User.user);
-      /* Figure out whether we wanna put this in habitrpg-shared
-       */
-
-      sorted = [updated.weapon, updated.armor, updated.head, updated.shield, updated.potion];
-      $scope.itemStore = sorted;
-    }
-
-    updateStore();
-=======
     $scope.itemStore = window.habitrpgShared.items.updateStore(User.user);
->>>>>>> 714dad6e
 
     $scope.buy = function(item) {
       var hasEnough = window.habitrpgShared.items.buyItem(User.user, item);
