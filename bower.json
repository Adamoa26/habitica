{
  "name": "HabitRPG",
  "version": "0.1.1",
  "homepage": "https://github.com/lefnire/habitrpg",
  "authors": [
    "Tyler Renelle <tylerrenelle@gmail.com>"
  ],
  "private": true,
  "ignore": [
    "**/.*",
    "node_modules",
    "public/bower_components",
    "test",
    "tests"
  ],
  "dependencies": {
    "Angular-At-Directive": "git://github.com/snicker/Angular-At-Directive#master",
    "BrowserQuest": "git://github.com/browserquest/BrowserQuest.git",
    "angular": "1.3.9",
<<<<<<< HEAD
    "angular-ui": "~0.4.0",
    "angular-sanitize": "1.3.9",
    "angular-resource": "1.3.9",
    "angular-ui-utils": "~0.1.0",
=======
>>>>>>> ed5afb85
    "angular-bootstrap": "~0.13.0",
    "angular-filter": "~0.5.1",
    "angular-loading-bar": "~0.6.0",
    "angular-resource": "1.3.9",
    "angular-sanitize": "1.3.9",
    "angular-ui": "~0.4.0",
    "angular-ui-router": "~0.2.13",
    "angular-ui-select2": "git://github.com/angular-ui/ui-select2.git",
    "angular-ui-utils": "~0.1.0",
    "bootstrap": "~3.1.0",
    "bootstrap-tour": "~0.10.1",
<<<<<<< HEAD
    "marked": "~0.2.9",
    "sticky": "*",
    "swagger-ui": "wordnik/swagger-ui#v2.0.24",
=======
    "css-social-buttons": "https://github.com/samcollins/css-social-buttons.git#4c045e5",
    "github-buttons": "git://github.com/mdo/github-buttons.git",
    "hello": "~1.5.0",
    "jquery": "~2.1.0",
    "jquery-colorbox": "~1.4.36",
    "jquery-ui": "~1.10.3",
    "jquery.cookie": "~1.4.0",
    "js-emoji": "git://github.com/snicker/js-emoji#master",
    "marked": "~0.2.9",
>>>>>>> ed5afb85
    "ngInfiniteScroll": "1.0.0",
    "pnotify": "~1.3.1",
<<<<<<< HEAD
    "jquery-ui": "~1.10.3",
    "hello": "~1.5.0",
    "css-social-buttons": "samcollins/css-social-buttons#v1.1.1 ",
    "angular-filter": "~0.5.1",
    "angular-ui-router": "~0.2.13",
    "js-emoji": "snicker/js-emoji#f25d8a303f",
    "Angular-At-Directive": "snicker/Angular-At-Directive#c27bae207aa06d1e",
    "angular-ui-select2": "angular-ui/ui-select2#afa6589a54cb72815f",
    "bootstrap-growl": "ifightcrime/bootstrap-growl#162daa41cd1155f",
    "BrowserQuest": "browserquest/BrowserQuest#c3a960b03031dad5d",
    "github-buttons": "mdo/github-buttons#v3.0.0"
=======
    "sticky": "*",
    "swagger-ui": "git://github.com/wordnik/swagger-ui.git#v2.0.24"
>>>>>>> ed5afb85
  },
  "devDependencies": {
    "angular-mocks": "1.3.9"
  },
  "resolutions": {
    "angular": "1.3.9",
    "jquery": ">=1.9.0"
  }
}<|MERGE_RESOLUTION|>--- conflicted
+++ resolved
@@ -14,16 +14,9 @@
     "tests"
   ],
   "dependencies": {
-    "Angular-At-Directive": "git://github.com/snicker/Angular-At-Directive#master",
-    "BrowserQuest": "git://github.com/browserquest/BrowserQuest.git",
+    "Angular-At-Directive": "snicker/Angular-At-Directive#c27bae207aa06d1e",
+    "BrowserQuest": "browserquest/BrowserQuest#c3a960b03031dad5d",
     "angular": "1.3.9",
-<<<<<<< HEAD
-    "angular-ui": "~0.4.0",
-    "angular-sanitize": "1.3.9",
-    "angular-resource": "1.3.9",
-    "angular-ui-utils": "~0.1.0",
-=======
->>>>>>> ed5afb85
     "angular-bootstrap": "~0.13.0",
     "angular-filter": "~0.5.1",
     "angular-loading-bar": "~0.6.0",
@@ -31,43 +24,24 @@
     "angular-sanitize": "1.3.9",
     "angular-ui": "~0.4.0",
     "angular-ui-router": "~0.2.13",
-    "angular-ui-select2": "git://github.com/angular-ui/ui-select2.git",
+    "angular-ui-select2": "angular-ui/ui-select2#afa6589a54cb72815f",
     "angular-ui-utils": "~0.1.0",
     "bootstrap": "~3.1.0",
+    "bootstrap-growl": "ifightcrime/bootstrap-growl#162daa41cd1155f",
     "bootstrap-tour": "~0.10.1",
-<<<<<<< HEAD
-    "marked": "~0.2.9",
-    "sticky": "*",
-    "swagger-ui": "wordnik/swagger-ui#v2.0.24",
-=======
-    "css-social-buttons": "https://github.com/samcollins/css-social-buttons.git#4c045e5",
-    "github-buttons": "git://github.com/mdo/github-buttons.git",
+    "css-social-buttons": "samcollins/css-social-buttons#v1.1.1 ",
+    "github-buttons": "mdo/github-buttons#v3.0.0",
     "hello": "~1.5.0",
     "jquery": "~2.1.0",
     "jquery-colorbox": "~1.4.36",
     "jquery-ui": "~1.10.3",
     "jquery.cookie": "~1.4.0",
-    "js-emoji": "git://github.com/snicker/js-emoji#master",
+    "js-emoji": "snicker/js-emoji#f25d8a303f",
     "marked": "~0.2.9",
->>>>>>> ed5afb85
     "ngInfiniteScroll": "1.0.0",
     "pnotify": "~1.3.1",
-<<<<<<< HEAD
-    "jquery-ui": "~1.10.3",
-    "hello": "~1.5.0",
-    "css-social-buttons": "samcollins/css-social-buttons#v1.1.1 ",
-    "angular-filter": "~0.5.1",
-    "angular-ui-router": "~0.2.13",
-    "js-emoji": "snicker/js-emoji#f25d8a303f",
-    "Angular-At-Directive": "snicker/Angular-At-Directive#c27bae207aa06d1e",
-    "angular-ui-select2": "angular-ui/ui-select2#afa6589a54cb72815f",
-    "bootstrap-growl": "ifightcrime/bootstrap-growl#162daa41cd1155f",
-    "BrowserQuest": "browserquest/BrowserQuest#c3a960b03031dad5d",
-    "github-buttons": "mdo/github-buttons#v3.0.0"
-=======
     "sticky": "*",
-    "swagger-ui": "git://github.com/wordnik/swagger-ui.git#v2.0.24"
->>>>>>> ed5afb85
+    "swagger-ui": "wordnik/swagger-ui#v2.0.24"
   },
   "devDependencies": {
     "angular-mocks": "1.3.9"
