--- conflicted
+++ resolved
@@ -1,1608 +1,870 @@
-<<<<<<< HEAD
-.skin_ghost {
-  background-image: url(spritesmith2.png);
-  background-position: -637px -870px;
-  width: 90px;
-  height: 90px;
-}
-.customize-option.skin_ghost {
-  background-image: url(spritesmith2.png);
-  background-position: -662px -885px;
+.skin_reptile_sleep {
+  background-image: url(spritesmith2.png);
+  background-position: -910px -728px;
+  width: 90px;
+  height: 90px;
+}
+.customize-option.skin_reptile_sleep {
+  background-image: url(spritesmith2.png);
+  background-position: -935px -743px;
   width: 60px;
   height: 60px;
 }
-.skin_ghost_sleep {
-  background-image: url(spritesmith2.png);
-  background-position: -1031px -91px;
-  width: 90px;
-  height: 90px;
-}
-.customize-option.skin_ghost_sleep {
-  background-image: url(spritesmith2.png);
-  background-position: -1056px -106px;
+.skin_shadow {
+  background-image: url(spritesmith2.png);
+  background-position: -734px -1143px;
+  width: 90px;
+  height: 90px;
+}
+.customize-option.skin_shadow {
+  background-image: url(spritesmith2.png);
+  background-position: -759px -1158px;
   width: 60px;
   height: 60px;
 }
-.skin_monster {
-  background-image: url(spritesmith2.png);
-  background-position: -546px -870px;
-  width: 90px;
-  height: 90px;
-}
-.customize-option.skin_monster {
-  background-image: url(spritesmith2.png);
-  background-position: -571px -885px;
+.skin_shadow2 {
+  background-image: url(spritesmith2.png);
+  background-position: -345px -870px;
+  width: 90px;
+  height: 90px;
+}
+.customize-option.skin_shadow2 {
+  background-image: url(spritesmith2.png);
+  background-position: -370px -885px;
   width: 60px;
   height: 60px;
 }
-.skin_monster_sleep {
-  background-image: url(spritesmith2.png);
-  background-position: -728px -870px;
-  width: 90px;
-  height: 90px;
-}
-.customize-option.skin_monster_sleep {
-  background-image: url(spritesmith2.png);
-  background-position: -753px -885px;
+.skin_shadow2_sleep {
+  background-image: url(spritesmith2.png);
+  background-position: -660px -870px;
+  width: 90px;
+  height: 90px;
+}
+.customize-option.skin_shadow2_sleep {
+  background-image: url(spritesmith2.png);
+  background-position: -685px -885px;
   width: 60px;
   height: 60px;
 }
-.skin_ogre {
-  background-image: url(spritesmith2.png);
-  background-position: -819px -870px;
-  width: 90px;
-  height: 90px;
-}
-.customize-option.skin_ogre {
-  background-image: url(spritesmith2.png);
-  background-position: -844px -885px;
+.skin_shadow_sleep {
+  background-image: url(spritesmith2.png);
+  background-position: -751px -870px;
+  width: 90px;
+  height: 90px;
+}
+.customize-option.skin_shadow_sleep {
+  background-image: url(spritesmith2.png);
+  background-position: -776px -885px;
   width: 60px;
   height: 60px;
 }
-.skin_ogre_sleep {
-  background-image: url(spritesmith2.png);
-  background-position: -1213px -273px;
-  width: 90px;
-  height: 90px;
-}
-.customize-option.skin_ogre_sleep {
-  background-image: url(spritesmith2.png);
-  background-position: -1238px -288px;
+.skin_skeleton {
+  background-image: url(spritesmith2.png);
+  background-position: -1016px -91px;
+  width: 90px;
+  height: 90px;
+}
+.customize-option.skin_skeleton {
+  background-image: url(spritesmith2.png);
+  background-position: -1041px -106px;
   width: 60px;
   height: 60px;
 }
-.skin_pumpkin {
-  background-image: url(spritesmith2.png);
-  background-position: -1213px -364px;
-  width: 90px;
-  height: 90px;
-}
-.customize-option.skin_pumpkin {
-  background-image: url(spritesmith2.png);
-  background-position: -1238px -379px;
+.skin_skeleton2 {
+  background-image: url(spritesmith2.png);
+  background-position: -1016px -364px;
+  width: 90px;
+  height: 90px;
+}
+.customize-option.skin_skeleton2 {
+  background-image: url(spritesmith2.png);
+  background-position: -1041px -379px;
   width: 60px;
   height: 60px;
 }
-.skin_pumpkin2 {
-  background-image: url(spritesmith2.png);
-  background-position: -1213px -455px;
-  width: 90px;
-  height: 90px;
-}
-.customize-option.skin_pumpkin2 {
-  background-image: url(spritesmith2.png);
-  background-position: -1238px -470px;
+.skin_skeleton2_sleep {
+  background-image: url(spritesmith2.png);
+  background-position: -1016px -455px;
+  width: 90px;
+  height: 90px;
+}
+.customize-option.skin_skeleton2_sleep {
+  background-image: url(spritesmith2.png);
+  background-position: -1041px -470px;
   width: 60px;
   height: 60px;
 }
-.skin_pumpkin2_sleep {
-  background-image: url(spritesmith2.png);
-  background-position: -1213px -546px;
-  width: 90px;
-  height: 90px;
-}
-.customize-option.skin_pumpkin2_sleep {
-  background-image: url(spritesmith2.png);
-  background-position: -1238px -561px;
+.skin_skeleton_sleep {
+  background-image: url(spritesmith2.png);
+  background-position: -1128px -91px;
+  width: 90px;
+  height: 90px;
+}
+.customize-option.skin_skeleton_sleep {
+  background-image: url(spritesmith2.png);
+  background-position: -1153px -106px;
   width: 60px;
   height: 60px;
 }
-.skin_pumpkin_sleep {
-  background-image: url(spritesmith2.png);
-  background-position: -1213px -637px;
-  width: 90px;
-  height: 90px;
-}
-.customize-option.skin_pumpkin_sleep {
-  background-image: url(spritesmith2.png);
-  background-position: -1238px -652px;
+.skin_transparent {
+  background-image: url(spritesmith2.png);
+  background-position: -1128px -182px;
+  width: 90px;
+  height: 90px;
+}
+.customize-option.skin_transparent {
+  background-image: url(spritesmith2.png);
+  background-position: -1153px -197px;
   width: 60px;
   height: 60px;
 }
-.skin_rainbow {
-  background-image: url(spritesmith2.png);
-  background-position: -1213px -728px;
-  width: 90px;
-  height: 90px;
-}
-.customize-option.skin_rainbow {
-  background-image: url(spritesmith2.png);
-  background-position: -1238px -743px;
+.skin_transparent_sleep {
+  background-image: url(spritesmith2.png);
+  background-position: -1128px -819px;
+  width: 90px;
+  height: 90px;
+}
+.customize-option.skin_transparent_sleep {
+  background-image: url(spritesmith2.png);
+  background-position: -1153px -834px;
   width: 60px;
   height: 60px;
 }
-.skin_rainbow_sleep {
-  background-image: url(spritesmith2.png);
-  background-position: -1213px -819px;
-  width: 90px;
-  height: 90px;
-}
-.customize-option.skin_rainbow_sleep {
-  background-image: url(spritesmith2.png);
-  background-position: -1238px -834px;
+.skin_zombie {
+  background-image: url(spritesmith2.png);
+  background-position: -539px -1052px;
+  width: 90px;
+  height: 90px;
+}
+.customize-option.skin_zombie {
+  background-image: url(spritesmith2.png);
+  background-position: -564px -1067px;
   width: 60px;
   height: 60px;
 }
-.skin_reptile {
-  background-image: url(spritesmith2.png);
-  background-position: -1213px -910px;
-  width: 90px;
-  height: 90px;
-}
-.customize-option.skin_reptile {
-  background-image: url(spritesmith2.png);
-  background-position: -1238px -925px;
+.skin_zombie2 {
+  background-image: url(spritesmith2.png);
+  background-position: -630px -1052px;
+  width: 90px;
+  height: 90px;
+}
+.customize-option.skin_zombie2 {
+  background-image: url(spritesmith2.png);
+  background-position: -655px -1067px;
   width: 60px;
   height: 60px;
 }
-.skin_reptile_sleep {
-  background-image: url(spritesmith2.png);
-  background-position: -1213px -1001px;
-=======
-.skin_reptile_sleep {
-  background-image: url(spritesmith2.png);
-  background-position: -910px -728px;
->>>>>>> 436e8b56
-  width: 90px;
-  height: 90px;
-}
-.customize-option.skin_reptile_sleep {
-  background-image: url(spritesmith2.png);
-<<<<<<< HEAD
-  background-position: -1238px -1016px;
-=======
-  background-position: -935px -743px;
->>>>>>> 436e8b56
+.skin_zombie2_sleep {
+  background-image: url(spritesmith2.png);
+  background-position: -812px -1052px;
+  width: 90px;
+  height: 90px;
+}
+.customize-option.skin_zombie2_sleep {
+  background-image: url(spritesmith2.png);
+  background-position: -837px -1067px;
   width: 60px;
   height: 60px;
 }
-.skin_shadow {
-  background-image: url(spritesmith2.png);
-<<<<<<< HEAD
-  background-position: -1120px -1143px;
-=======
-  background-position: -734px -1143px;
->>>>>>> 436e8b56
-  width: 90px;
-  height: 90px;
-}
-.customize-option.skin_shadow {
-  background-image: url(spritesmith2.png);
-<<<<<<< HEAD
-  background-position: -1145px -1158px;
-=======
-  background-position: -759px -1158px;
->>>>>>> 436e8b56
+.skin_zombie_sleep {
+  background-image: url(spritesmith2.png);
+  background-position: -903px -1052px;
+  width: 90px;
+  height: 90px;
+}
+.customize-option.skin_zombie_sleep {
+  background-image: url(spritesmith2.png);
+  background-position: -928px -1067px;
   width: 60px;
   height: 60px;
 }
-.skin_shadow2 {
-  background-image: url(spritesmith2.png);
-<<<<<<< HEAD
-  background-position: -1211px -1143px;
-=======
-  background-position: -345px -870px;
->>>>>>> 436e8b56
-  width: 90px;
-  height: 90px;
-}
-.customize-option.skin_shadow2 {
-  background-image: url(spritesmith2.png);
-<<<<<<< HEAD
-  background-position: -1236px -1158px;
-=======
-  background-position: -370px -885px;
->>>>>>> 436e8b56
-  width: 60px;
-  height: 60px;
-}
-.skin_shadow2_sleep {
-  background-image: url(spritesmith2.png);
-<<<<<<< HEAD
-  background-position: -1304px -182px;
-=======
-  background-position: -660px -870px;
->>>>>>> 436e8b56
-  width: 90px;
-  height: 90px;
-}
-.customize-option.skin_shadow2_sleep {
-  background-image: url(spritesmith2.png);
-<<<<<<< HEAD
-  background-position: -1329px -197px;
-=======
-  background-position: -685px -885px;
->>>>>>> 436e8b56
-  width: 60px;
-  height: 60px;
-}
-.skin_shadow_sleep {
-  background-image: url(spritesmith2.png);
-<<<<<<< HEAD
-  background-position: -1304px -273px;
-=======
-  background-position: -751px -870px;
->>>>>>> 436e8b56
-  width: 90px;
-  height: 90px;
-}
-.customize-option.skin_shadow_sleep {
-  background-image: url(spritesmith2.png);
-<<<<<<< HEAD
-  background-position: -1329px -288px;
-=======
-  background-position: -776px -885px;
->>>>>>> 436e8b56
-  width: 60px;
-  height: 60px;
-}
-.skin_skeleton {
-  background-image: url(spritesmith2.png);
-<<<<<<< HEAD
-  background-position: -182px -318px;
-=======
-  background-position: -1016px -91px;
->>>>>>> 436e8b56
-  width: 90px;
-  height: 90px;
-}
-.customize-option.skin_skeleton {
-  background-image: url(spritesmith2.png);
-<<<<<<< HEAD
-  background-position: -207px -333px;
-=======
-  background-position: -1041px -106px;
->>>>>>> 436e8b56
-  width: 60px;
-  height: 60px;
-}
-.skin_skeleton2 {
-  background-image: url(spritesmith2.png);
-<<<<<<< HEAD
-  background-position: -273px -318px;
-=======
-  background-position: -1016px -364px;
->>>>>>> 436e8b56
-  width: 90px;
-  height: 90px;
-}
-.customize-option.skin_skeleton2 {
-  background-image: url(spritesmith2.png);
-<<<<<<< HEAD
-  background-position: -298px -333px;
-=======
-  background-position: -1041px -379px;
->>>>>>> 436e8b56
-  width: 60px;
-  height: 60px;
-}
-.skin_skeleton2_sleep {
-  background-image: url(spritesmith2.png);
-<<<<<<< HEAD
-  background-position: -364px -318px;
-=======
-  background-position: -1016px -455px;
->>>>>>> 436e8b56
-  width: 90px;
-  height: 90px;
-}
-.customize-option.skin_skeleton2_sleep {
-  background-image: url(spritesmith2.png);
-<<<<<<< HEAD
-  background-position: -389px -333px;
-=======
-  background-position: -1041px -470px;
->>>>>>> 436e8b56
-  width: 60px;
-  height: 60px;
-}
-.skin_skeleton_sleep {
-  background-image: url(spritesmith2.png);
-<<<<<<< HEAD
+.broad_armor_healer_1 {
+  background-image: url(spritesmith2.png);
+  background-position: -994px -1052px;
+  width: 90px;
+  height: 90px;
+}
+.broad_armor_healer_2 {
+  background-image: url(spritesmith2.png);
+  background-position: -1219px 0px;
+  width: 90px;
+  height: 90px;
+}
+.broad_armor_healer_3 {
+  background-image: url(spritesmith2.png);
+  background-position: -185px -318px;
+  width: 90px;
+  height: 90px;
+}
+.broad_armor_healer_4 {
+  background-image: url(spritesmith2.png);
+  background-position: -276px -318px;
+  width: 90px;
+  height: 90px;
+}
+.broad_armor_healer_5 {
+  background-image: url(spritesmith2.png);
   background-position: -455px 0px;
-=======
-  background-position: -1128px -91px;
->>>>>>> 436e8b56
-  width: 90px;
-  height: 90px;
-}
-.customize-option.skin_skeleton_sleep {
-  background-image: url(spritesmith2.png);
-<<<<<<< HEAD
-  background-position: -480px -15px;
-=======
-  background-position: -1153px -106px;
->>>>>>> 436e8b56
-  width: 60px;
-  height: 60px;
-}
-.skin_transparent {
-  background-image: url(spritesmith2.png);
-<<<<<<< HEAD
+  width: 90px;
+  height: 90px;
+}
+.broad_armor_rogue_1 {
+  background-image: url(spritesmith2.png);
   background-position: -455px -91px;
-=======
-  background-position: -1128px -182px;
->>>>>>> 436e8b56
-  width: 90px;
-  height: 90px;
-}
-.customize-option.skin_transparent {
-  background-image: url(spritesmith2.png);
-<<<<<<< HEAD
-  background-position: -480px -106px;
-=======
-  background-position: -1153px -197px;
->>>>>>> 436e8b56
-  width: 60px;
-  height: 60px;
-}
-.skin_transparent_sleep {
-  background-image: url(spritesmith2.png);
-<<<<<<< HEAD
+  width: 90px;
+  height: 90px;
+}
+.broad_armor_rogue_2 {
+  background-image: url(spritesmith2.png);
   background-position: -455px -182px;
-=======
-  background-position: -1128px -819px;
->>>>>>> 436e8b56
-  width: 90px;
-  height: 90px;
-}
-.customize-option.skin_transparent_sleep {
-  background-image: url(spritesmith2.png);
-<<<<<<< HEAD
-  background-position: -480px -197px;
-=======
-  background-position: -1153px -834px;
->>>>>>> 436e8b56
-  width: 60px;
-  height: 60px;
-}
-.skin_zombie {
-  background-image: url(spritesmith2.png);
-<<<<<<< HEAD
+  width: 90px;
+  height: 90px;
+}
+.broad_armor_rogue_3 {
+  background-image: url(spritesmith2.png);
   background-position: -455px -273px;
-=======
-  background-position: -539px -1052px;
->>>>>>> 436e8b56
-  width: 90px;
-  height: 90px;
-}
-.customize-option.skin_zombie {
-  background-image: url(spritesmith2.png);
-<<<<<<< HEAD
-  background-position: -480px -288px;
-=======
-  background-position: -564px -1067px;
->>>>>>> 436e8b56
-  width: 60px;
-  height: 60px;
-}
-.skin_zombie2 {
-  background-image: url(spritesmith2.png);
-<<<<<<< HEAD
+  width: 90px;
+  height: 90px;
+}
+.broad_armor_rogue_4 {
+  background-image: url(spritesmith2.png);
   background-position: 0px -415px;
-=======
-  background-position: -630px -1052px;
->>>>>>> 436e8b56
-  width: 90px;
-  height: 90px;
-}
-.customize-option.skin_zombie2 {
-  background-image: url(spritesmith2.png);
-<<<<<<< HEAD
-  background-position: -25px -430px;
-=======
-  background-position: -655px -1067px;
->>>>>>> 436e8b56
-  width: 60px;
-  height: 60px;
-}
-.skin_zombie2_sleep {
-  background-image: url(spritesmith2.png);
-<<<<<<< HEAD
+  width: 90px;
+  height: 90px;
+}
+.broad_armor_rogue_5 {
+  background-image: url(spritesmith2.png);
   background-position: -91px -415px;
-=======
-  background-position: -812px -1052px;
->>>>>>> 436e8b56
-  width: 90px;
-  height: 90px;
-}
-.customize-option.skin_zombie2_sleep {
-  background-image: url(spritesmith2.png);
-<<<<<<< HEAD
-  background-position: -116px -430px;
-=======
-  background-position: -837px -1067px;
->>>>>>> 436e8b56
-  width: 60px;
-  height: 60px;
-}
-.skin_zombie_sleep {
-  background-image: url(spritesmith2.png);
-<<<<<<< HEAD
+  width: 90px;
+  height: 90px;
+}
+.broad_armor_special_2 {
+  background-image: url(spritesmith2.png);
   background-position: -182px -415px;
-=======
-  background-position: -903px -1052px;
->>>>>>> 436e8b56
-  width: 90px;
-  height: 90px;
-}
-.customize-option.skin_zombie_sleep {
-  background-image: url(spritesmith2.png);
-<<<<<<< HEAD
-  background-position: -207px -430px;
-=======
-  background-position: -928px -1067px;
->>>>>>> 436e8b56
-  width: 60px;
-  height: 60px;
-}
-.broad_armor_healer_1 {
-  background-image: url(spritesmith2.png);
-<<<<<<< HEAD
+  width: 90px;
+  height: 90px;
+}
+.broad_armor_warrior_1 {
+  background-image: url(spritesmith2.png);
   background-position: -273px -415px;
-=======
-  background-position: -994px -1052px;
->>>>>>> 436e8b56
-  width: 90px;
-  height: 90px;
-}
-.broad_armor_healer_2 {
-  background-image: url(spritesmith2.png);
-<<<<<<< HEAD
+  width: 90px;
+  height: 90px;
+}
+.broad_armor_warrior_2 {
+  background-image: url(spritesmith2.png);
   background-position: -364px -415px;
-=======
-  background-position: -1219px 0px;
->>>>>>> 436e8b56
-  width: 90px;
-  height: 90px;
-}
-.broad_armor_healer_3 {
-  background-image: url(spritesmith2.png);
-<<<<<<< HEAD
+  width: 90px;
+  height: 90px;
+}
+.broad_armor_warrior_3 {
+  background-image: url(spritesmith2.png);
   background-position: -455px -415px;
-=======
-  background-position: -185px -318px;
->>>>>>> 436e8b56
-  width: 90px;
-  height: 90px;
-}
-.broad_armor_healer_4 {
-  background-image: url(spritesmith2.png);
-<<<<<<< HEAD
+  width: 90px;
+  height: 90px;
+}
+.broad_armor_warrior_4 {
+  background-image: url(spritesmith2.png);
   background-position: -546px 0px;
-=======
-  background-position: -276px -318px;
->>>>>>> 436e8b56
-  width: 90px;
-  height: 90px;
-}
-.broad_armor_healer_5 {
-  background-image: url(spritesmith2.png);
-<<<<<<< HEAD
+  width: 90px;
+  height: 90px;
+}
+.broad_armor_warrior_5 {
+  background-image: url(spritesmith2.png);
   background-position: -546px -91px;
-=======
-  background-position: -455px 0px;
->>>>>>> 436e8b56
-  width: 90px;
-  height: 90px;
-}
-.broad_armor_rogue_1 {
-  background-image: url(spritesmith2.png);
-<<<<<<< HEAD
+  width: 90px;
+  height: 90px;
+}
+.broad_armor_wizard_1 {
+  background-image: url(spritesmith2.png);
   background-position: -546px -182px;
-=======
-  background-position: -455px -91px;
->>>>>>> 436e8b56
-  width: 90px;
-  height: 90px;
-}
-.broad_armor_rogue_2 {
-  background-image: url(spritesmith2.png);
-<<<<<<< HEAD
+  width: 90px;
+  height: 90px;
+}
+.broad_armor_wizard_2 {
+  background-image: url(spritesmith2.png);
   background-position: -546px -273px;
-=======
-  background-position: -455px -182px;
->>>>>>> 436e8b56
-  width: 90px;
-  height: 90px;
-}
-.broad_armor_rogue_3 {
-  background-image: url(spritesmith2.png);
-<<<<<<< HEAD
+  width: 90px;
+  height: 90px;
+}
+.broad_armor_wizard_3 {
+  background-image: url(spritesmith2.png);
   background-position: -546px -364px;
-=======
-  background-position: -455px -273px;
->>>>>>> 436e8b56
-  width: 90px;
-  height: 90px;
-}
-.broad_armor_rogue_4 {
-  background-image: url(spritesmith2.png);
-<<<<<<< HEAD
+  width: 90px;
+  height: 90px;
+}
+.broad_armor_wizard_4 {
+  background-image: url(spritesmith2.png);
   background-position: 0px -506px;
-=======
-  background-position: 0px -415px;
->>>>>>> 436e8b56
-  width: 90px;
-  height: 90px;
-}
-.broad_armor_rogue_5 {
-  background-image: url(spritesmith2.png);
-<<<<<<< HEAD
+  width: 90px;
+  height: 90px;
+}
+.broad_armor_wizard_5 {
+  background-image: url(spritesmith2.png);
   background-position: -91px -506px;
-=======
-  background-position: -91px -415px;
->>>>>>> 436e8b56
-  width: 90px;
-  height: 90px;
-}
-.broad_armor_special_2 {
-  background-image: url(spritesmith2.png);
-<<<<<<< HEAD
-  background-position: -182px -506px;
-=======
-  background-position: -182px -415px;
->>>>>>> 436e8b56
-  width: 90px;
-  height: 90px;
-}
-.broad_armor_warrior_1 {
-  background-image: url(spritesmith2.png);
-<<<<<<< HEAD
-  background-position: -273px -506px;
-=======
-  background-position: -273px -415px;
->>>>>>> 436e8b56
-  width: 90px;
-  height: 90px;
-}
-.broad_armor_warrior_2 {
-  background-image: url(spritesmith2.png);
-<<<<<<< HEAD
-  background-position: -364px -506px;
-=======
-  background-position: -364px -415px;
->>>>>>> 436e8b56
-  width: 90px;
-  height: 90px;
-}
-.broad_armor_warrior_3 {
-  background-image: url(spritesmith2.png);
-<<<<<<< HEAD
-  background-position: -455px -506px;
-=======
-  background-position: -455px -415px;
->>>>>>> 436e8b56
-  width: 90px;
-  height: 90px;
-}
-.broad_armor_warrior_4 {
-  background-image: url(spritesmith2.png);
-<<<<<<< HEAD
-  background-position: -546px -506px;
-=======
-  background-position: -546px 0px;
->>>>>>> 436e8b56
-  width: 90px;
-  height: 90px;
-}
-.broad_armor_warrior_5 {
-  background-image: url(spritesmith2.png);
-<<<<<<< HEAD
-  background-position: -637px 0px;
-=======
-  background-position: -546px -91px;
->>>>>>> 436e8b56
-  width: 90px;
-  height: 90px;
-}
-.broad_armor_wizard_1 {
-  background-image: url(spritesmith2.png);
-<<<<<<< HEAD
-  background-position: -637px -91px;
-=======
-  background-position: -546px -182px;
->>>>>>> 436e8b56
-  width: 90px;
-  height: 90px;
-}
-.broad_armor_wizard_2 {
-  background-image: url(spritesmith2.png);
-<<<<<<< HEAD
-  background-position: -637px -182px;
-=======
-  background-position: -546px -273px;
->>>>>>> 436e8b56
-  width: 90px;
-  height: 90px;
-}
-.broad_armor_wizard_3 {
-  background-image: url(spritesmith2.png);
-<<<<<<< HEAD
-  background-position: -637px -273px;
-=======
-  background-position: -546px -364px;
->>>>>>> 436e8b56
-  width: 90px;
-  height: 90px;
-}
-.broad_armor_wizard_4 {
-  background-image: url(spritesmith2.png);
-<<<<<<< HEAD
-  background-position: -637px -364px;
-=======
-  background-position: 0px -506px;
->>>>>>> 436e8b56
-  width: 90px;
-  height: 90px;
-}
-.broad_armor_wizard_5 {
-  background-image: url(spritesmith2.png);
-<<<<<<< HEAD
-  background-position: -637px -455px;
-=======
-  background-position: -91px -506px;
->>>>>>> 436e8b56
   width: 90px;
   height: 90px;
 }
 .shop_armor_healer_1 {
   background-image: url(spritesmith2.png);
-<<<<<<< HEAD
-  background-position: -1031px -910px;
-=======
   background-position: -1401px -574px;
->>>>>>> 436e8b56
   width: 40px;
   height: 40px;
 }
 .shop_armor_healer_2 {
   background-image: url(spritesmith2.png);
-<<<<<<< HEAD
-  background-position: -981px -819px;
-=======
   background-position: -1401px -533px;
->>>>>>> 436e8b56
   width: 40px;
   height: 40px;
 }
 .shop_armor_healer_3 {
   background-image: url(spritesmith2.png);
-<<<<<<< HEAD
-  background-position: -819px -728px;
-=======
   background-position: -1401px -492px;
->>>>>>> 436e8b56
   width: 40px;
   height: 40px;
 }
 .shop_armor_healer_4 {
   background-image: url(spritesmith2.png);
-<<<<<<< HEAD
-  background-position: -860px -728px;
-=======
   background-position: -1401px -451px;
->>>>>>> 436e8b56
   width: 40px;
   height: 40px;
 }
 .shop_armor_healer_5 {
   background-image: url(spritesmith2.png);
-<<<<<<< HEAD
-  background-position: -756px -1325px;
-=======
   background-position: -1401px -410px;
->>>>>>> 436e8b56
   width: 40px;
   height: 40px;
 }
 .shop_armor_rogue_1 {
   background-image: url(spritesmith2.png);
-<<<<<<< HEAD
-  background-position: -797px -1325px;
-=======
   background-position: -1401px -369px;
->>>>>>> 436e8b56
   width: 40px;
   height: 40px;
 }
 .shop_armor_rogue_2 {
   background-image: url(spritesmith2.png);
-<<<<<<< HEAD
-  background-position: -920px -1325px;
-=======
   background-position: -1401px -328px;
->>>>>>> 436e8b56
   width: 40px;
   height: 40px;
 }
 .shop_armor_rogue_3 {
   background-image: url(spritesmith2.png);
-<<<<<<< HEAD
-  background-position: -961px -1325px;
-=======
   background-position: -1401px -287px;
->>>>>>> 436e8b56
   width: 40px;
   height: 40px;
 }
 .shop_armor_rogue_4 {
   background-image: url(spritesmith2.png);
-<<<<<<< HEAD
-  background-position: -1002px -1325px;
-=======
   background-position: -1401px -246px;
->>>>>>> 436e8b56
   width: 40px;
   height: 40px;
 }
 .shop_armor_rogue_5 {
   background-image: url(spritesmith2.png);
-<<<<<<< HEAD
-  background-position: -1416px -246px;
-=======
   background-position: -1401px -205px;
->>>>>>> 436e8b56
   width: 40px;
   height: 40px;
 }
 .shop_armor_special_0 {
   background-image: url(spritesmith2.png);
-<<<<<<< HEAD
-  background-position: -1416px -287px;
-=======
   background-position: -1401px -164px;
->>>>>>> 436e8b56
   width: 40px;
   height: 40px;
 }
 .shop_armor_special_1 {
   background-image: url(spritesmith2.png);
-<<<<<<< HEAD
-  background-position: -1416px -328px;
-=======
   background-position: -1401px -123px;
->>>>>>> 436e8b56
   width: 40px;
   height: 40px;
 }
 .shop_armor_special_2 {
   background-image: url(spritesmith2.png);
-<<<<<<< HEAD
-  background-position: -1416px -451px;
-=======
   background-position: -1401px -82px;
->>>>>>> 436e8b56
   width: 40px;
   height: 40px;
 }
 .shop_armor_warrior_1 {
   background-image: url(spritesmith2.png);
-<<<<<<< HEAD
-  background-position: -1416px -492px;
-=======
   background-position: -1401px -41px;
->>>>>>> 436e8b56
   width: 40px;
   height: 40px;
 }
 .shop_armor_warrior_2 {
   background-image: url(spritesmith2.png);
-<<<<<<< HEAD
-  background-position: -1416px -533px;
-=======
   background-position: -1401px 0px;
->>>>>>> 436e8b56
   width: 40px;
   height: 40px;
 }
 .shop_armor_warrior_3 {
   background-image: url(spritesmith2.png);
-<<<<<<< HEAD
-  background-position: -1416px -574px;
-=======
   background-position: -1353px -1325px;
->>>>>>> 436e8b56
   width: 40px;
   height: 40px;
 }
 .shop_armor_warrior_4 {
   background-image: url(spritesmith2.png);
-<<<<<<< HEAD
-  background-position: -1416px -779px;
-=======
   background-position: -1312px -1325px;
->>>>>>> 436e8b56
   width: 40px;
   height: 40px;
 }
 .shop_armor_warrior_5 {
   background-image: url(spritesmith2.png);
-<<<<<<< HEAD
-  background-position: -1416px -820px;
-=======
   background-position: -1271px -1325px;
->>>>>>> 436e8b56
   width: 40px;
   height: 40px;
 }
 .shop_armor_wizard_1 {
   background-image: url(spritesmith2.png);
-<<<<<<< HEAD
-  background-position: -1416px -861px;
-=======
   background-position: -1230px -1325px;
->>>>>>> 436e8b56
   width: 40px;
   height: 40px;
 }
 .shop_armor_wizard_2 {
   background-image: url(spritesmith2.png);
-<<<<<<< HEAD
-  background-position: -1416px -984px;
-=======
   background-position: -1189px -1325px;
->>>>>>> 436e8b56
   width: 40px;
   height: 40px;
 }
 .shop_armor_wizard_3 {
   background-image: url(spritesmith2.png);
-<<<<<<< HEAD
-  background-position: -1416px -1189px;
-=======
   background-position: -1148px -1325px;
->>>>>>> 436e8b56
   width: 40px;
   height: 40px;
 }
 .shop_armor_wizard_4 {
   background-image: url(spritesmith2.png);
-<<<<<<< HEAD
-  background-position: -1304px -1183px;
-=======
   background-position: -1107px -1325px;
->>>>>>> 436e8b56
   width: 40px;
   height: 40px;
 }
 .shop_armor_wizard_5 {
   background-image: url(spritesmith2.png);
-<<<<<<< HEAD
-  background-position: -1122px -1001px;
-=======
   background-position: -1066px -1325px;
->>>>>>> 436e8b56
   width: 40px;
   height: 40px;
 }
 .slim_armor_healer_1 {
   background-image: url(spritesmith2.png);
-<<<<<<< HEAD
-  background-position: 0px -597px;
-=======
   background-position: -728px -455px;
->>>>>>> 436e8b56
   width: 90px;
   height: 90px;
 }
 .slim_armor_healer_2 {
   background-image: url(spritesmith2.png);
-<<<<<<< HEAD
-  background-position: -91px -597px;
-=======
   background-position: -728px -546px;
->>>>>>> 436e8b56
   width: 90px;
   height: 90px;
 }
 .slim_armor_healer_3 {
   background-image: url(spritesmith2.png);
-<<<<<<< HEAD
-  background-position: -182px -597px;
-=======
   background-position: -97px -688px;
->>>>>>> 436e8b56
   width: 90px;
   height: 90px;
 }
 .slim_armor_healer_4 {
   background-image: url(spritesmith2.png);
-<<<<<<< HEAD
-  background-position: -273px -597px;
-=======
   background-position: -188px -688px;
->>>>>>> 436e8b56
   width: 90px;
   height: 90px;
 }
 .slim_armor_healer_5 {
   background-image: url(spritesmith2.png);
-<<<<<<< HEAD
-  background-position: -364px -597px;
-=======
   background-position: -279px -688px;
->>>>>>> 436e8b56
   width: 90px;
   height: 90px;
 }
 .slim_armor_rogue_1 {
   background-image: url(spritesmith2.png);
-<<<<<<< HEAD
-  background-position: -455px -597px;
-=======
   background-position: -370px -688px;
->>>>>>> 436e8b56
   width: 90px;
   height: 90px;
 }
 .slim_armor_rogue_2 {
   background-image: url(spritesmith2.png);
-<<<<<<< HEAD
-  background-position: -546px -597px;
-=======
   background-position: -461px -688px;
->>>>>>> 436e8b56
   width: 90px;
   height: 90px;
 }
 .slim_armor_rogue_3 {
   background-image: url(spritesmith2.png);
-<<<<<<< HEAD
-  background-position: -637px -597px;
-=======
   background-position: -552px -688px;
->>>>>>> 436e8b56
   width: 90px;
   height: 90px;
 }
 .slim_armor_rogue_4 {
   background-image: url(spritesmith2.png);
-<<<<<<< HEAD
-  background-position: -728px 0px;
-=======
   background-position: -643px -688px;
->>>>>>> 436e8b56
   width: 90px;
   height: 90px;
 }
 .slim_armor_rogue_5 {
   background-image: url(spritesmith2.png);
-<<<<<<< HEAD
-  background-position: -728px -91px;
-=======
   background-position: -819px 0px;
->>>>>>> 436e8b56
   width: 90px;
   height: 90px;
 }
 .slim_armor_special_2 {
   background-image: url(spritesmith2.png);
-<<<<<<< HEAD
-  background-position: -728px -182px;
-=======
   background-position: -819px -91px;
->>>>>>> 436e8b56
   width: 90px;
   height: 90px;
 }
 .slim_armor_warrior_1 {
   background-image: url(spritesmith2.png);
-<<<<<<< HEAD
-  background-position: -728px -273px;
-=======
   background-position: -819px -182px;
->>>>>>> 436e8b56
   width: 90px;
   height: 90px;
 }
 .slim_armor_warrior_2 {
   background-image: url(spritesmith2.png);
-<<<<<<< HEAD
-  background-position: -728px -364px;
-=======
   background-position: -819px -273px;
->>>>>>> 436e8b56
   width: 90px;
   height: 90px;
 }
 .slim_armor_warrior_3 {
   background-image: url(spritesmith2.png);
-<<<<<<< HEAD
-  background-position: -728px -455px;
-=======
   background-position: -819px -364px;
->>>>>>> 436e8b56
   width: 90px;
   height: 90px;
 }
 .slim_armor_warrior_4 {
   background-image: url(spritesmith2.png);
-<<<<<<< HEAD
-  background-position: -728px -546px;
-=======
   background-position: -819px -455px;
->>>>>>> 436e8b56
   width: 90px;
   height: 90px;
 }
 .slim_armor_warrior_5 {
   background-image: url(spritesmith2.png);
-<<<<<<< HEAD
-  background-position: 0px -688px;
-=======
   background-position: -819px -546px;
->>>>>>> 436e8b56
   width: 90px;
   height: 90px;
 }
 .slim_armor_wizard_1 {
   background-image: url(spritesmith2.png);
-<<<<<<< HEAD
-  background-position: -91px -688px;
-=======
   background-position: -819px -637px;
->>>>>>> 436e8b56
   width: 90px;
   height: 90px;
 }
 .slim_armor_wizard_2 {
   background-image: url(spritesmith2.png);
-<<<<<<< HEAD
-  background-position: -182px -688px;
-=======
   background-position: 0px -779px;
->>>>>>> 436e8b56
   width: 90px;
   height: 90px;
 }
 .slim_armor_wizard_3 {
   background-image: url(spritesmith2.png);
-<<<<<<< HEAD
-  background-position: -273px -688px;
-=======
   background-position: -91px -779px;
->>>>>>> 436e8b56
   width: 90px;
   height: 90px;
 }
 .slim_armor_wizard_4 {
   background-image: url(spritesmith2.png);
-<<<<<<< HEAD
-  background-position: -364px -688px;
-=======
   background-position: -182px -779px;
->>>>>>> 436e8b56
   width: 90px;
   height: 90px;
 }
 .slim_armor_wizard_5 {
   background-image: url(spritesmith2.png);
-<<<<<<< HEAD
-  background-position: -455px -688px;
-=======
   background-position: -273px -779px;
->>>>>>> 436e8b56
   width: 90px;
   height: 90px;
 }
 .broad_armor_special_birthday {
   background-image: url(spritesmith2.png);
-<<<<<<< HEAD
-  background-position: -546px -688px;
-=======
   background-position: -364px -779px;
->>>>>>> 436e8b56
   width: 90px;
   height: 90px;
 }
 .shop_armor_special_birthday {
   background-image: url(spritesmith2.png);
-<<<<<<< HEAD
-  background-position: -1416px -1230px;
-=======
   background-position: -1025px -1325px;
->>>>>>> 436e8b56
   width: 40px;
   height: 40px;
 }
 .slim_armor_special_birthday {
   background-image: url(spritesmith2.png);
-<<<<<<< HEAD
-  background-position: -637px -688px;
-=======
   background-position: -546px -779px;
->>>>>>> 436e8b56
   width: 90px;
   height: 90px;
 }
 .broad_armor_special_fallHealer {
   background-image: url(spritesmith2.png);
-<<<<<<< HEAD
-  background-position: -728px -688px;
-=======
   background-position: -637px -779px;
->>>>>>> 436e8b56
   width: 90px;
   height: 90px;
 }
 .broad_armor_special_fallMage {
   background-image: url(spritesmith2.png);
-<<<<<<< HEAD
-  background-position: -819px 0px;
-=======
   background-position: -728px -779px;
->>>>>>> 436e8b56
   width: 120px;
   height: 90px;
 }
 .broad_armor_special_fallRogue {
   background-image: url(spritesmith2.png);
-<<<<<<< HEAD
-  background-position: -819px -91px;
-=======
   background-position: -910px 0px;
->>>>>>> 436e8b56
   width: 105px;
   height: 90px;
 }
 .broad_armor_special_fallWarrior {
   background-image: url(spritesmith2.png);
-<<<<<<< HEAD
-  background-position: -819px -182px;
-=======
   background-position: -910px -91px;
->>>>>>> 436e8b56
   width: 90px;
   height: 90px;
 }
 .head_special_fallHealer {
   background-image: url(spritesmith2.png);
-<<<<<<< HEAD
-  background-position: -819px -273px;
-=======
   background-position: -910px -182px;
->>>>>>> 436e8b56
   width: 90px;
   height: 90px;
 }
 .head_special_fallMage {
   background-image: url(spritesmith2.png);
-<<<<<<< HEAD
-  background-position: -819px -364px;
-=======
   background-position: 0px -870px;
->>>>>>> 436e8b56
   width: 120px;
   height: 90px;
 }
 .head_special_fallRogue {
   background-image: url(spritesmith2.png);
-<<<<<<< HEAD
-  background-position: -819px -455px;
-=======
   background-position: -910px -273px;
->>>>>>> 436e8b56
   width: 105px;
   height: 90px;
 }
 .head_special_fallWarrior {
   background-image: url(spritesmith2.png);
-<<<<<<< HEAD
-  background-position: -819px -546px;
-=======
   background-position: -910px -364px;
->>>>>>> 436e8b56
   width: 90px;
   height: 90px;
 }
 .shield_special_fallHealer {
   background-image: url(spritesmith2.png);
-<<<<<<< HEAD
-  background-position: -819px -637px;
-=======
   background-position: -910px -455px;
->>>>>>> 436e8b56
   width: 90px;
   height: 90px;
 }
 .shield_special_fallRogue {
   background-image: url(spritesmith2.png);
-<<<<<<< HEAD
-  background-position: 0px -779px;
-=======
   background-position: -910px -546px;
->>>>>>> 436e8b56
   width: 105px;
   height: 90px;
 }
 .shield_special_fallWarrior {
   background-image: url(spritesmith2.png);
-<<<<<<< HEAD
-  background-position: -106px -779px;
-=======
   background-position: -910px -637px;
->>>>>>> 436e8b56
   width: 90px;
   height: 90px;
 }
 .shop_armor_special_fallHealer {
   background-image: url(spritesmith2.png);
-<<<<<<< HEAD
-  background-position: -1125px -1325px;
-=======
   background-position: -984px -1325px;
->>>>>>> 436e8b56
   width: 40px;
   height: 40px;
 }
 .shop_armor_special_fallMage {
   background-image: url(spritesmith2.png);
-<<<<<<< HEAD
-  background-position: -1166px -1325px;
-=======
   background-position: -943px -1325px;
->>>>>>> 436e8b56
   width: 40px;
   height: 40px;
 }
 .shop_armor_special_fallRogue {
   background-image: url(spritesmith2.png);
-<<<<<<< HEAD
-  background-position: -1207px -1325px;
-=======
   background-position: -902px -1325px;
->>>>>>> 436e8b56
   width: 40px;
   height: 40px;
 }
 .shop_armor_special_fallWarrior {
   background-image: url(spritesmith2.png);
-<<<<<<< HEAD
-  background-position: -1248px -1325px;
-=======
   background-position: -861px -1325px;
->>>>>>> 436e8b56
   width: 40px;
   height: 40px;
 }
 .shop_head_special_fallHealer {
   background-image: url(spritesmith2.png);
-<<<<<<< HEAD
-  background-position: -1330px -1325px;
-=======
   background-position: -820px -1325px;
->>>>>>> 436e8b56
   width: 40px;
   height: 40px;
 }
 .shop_head_special_fallMage {
   background-image: url(spritesmith2.png);
-<<<<<<< HEAD
-  background-position: -1371px -1325px;
-=======
   background-position: -779px -1325px;
->>>>>>> 436e8b56
   width: 40px;
   height: 40px;
 }
 .shop_head_special_fallRogue {
   background-image: url(spritesmith2.png);
-<<<<<<< HEAD
-  background-position: -182px -1366px;
-=======
   background-position: -738px -1325px;
->>>>>>> 436e8b56
   width: 40px;
   height: 40px;
 }
 .shop_head_special_fallWarrior {
   background-image: url(spritesmith2.png);
-<<<<<<< HEAD
-  background-position: -305px -1366px;
-=======
   background-position: -697px -1325px;
->>>>>>> 436e8b56
   width: 40px;
   height: 40px;
 }
 .shop_shield_special_fallHealer {
   background-image: url(spritesmith2.png);
-<<<<<<< HEAD
-  background-position: -346px -1366px;
-=======
   background-position: -1238px -1275px;
->>>>>>> 436e8b56
   width: 40px;
   height: 40px;
 }
 .shop_shield_special_fallRogue {
   background-image: url(spritesmith2.png);
-<<<<<<< HEAD
-  background-position: -387px -1366px;
-=======
   background-position: -1197px -1275px;
->>>>>>> 436e8b56
   width: 40px;
   height: 40px;
 }
 .shop_shield_special_fallWarrior {
   background-image: url(spritesmith2.png);
-<<<<<<< HEAD
-  background-position: -510px -1366px;
-=======
   background-position: -1156px -1275px;
->>>>>>> 436e8b56
   width: 40px;
   height: 40px;
 }
 .shop_weapon_special_fallHealer {
   background-image: url(spritesmith2.png);
-<<<<<<< HEAD
-  background-position: -551px -1366px;
-=======
   background-position: -1115px -1275px;
->>>>>>> 436e8b56
   width: 40px;
   height: 40px;
 }
 .shop_weapon_special_fallMage {
   background-image: url(spritesmith2.png);
-<<<<<<< HEAD
-  background-position: -1371px -1366px;
-=======
   background-position: -1074px -1275px;
->>>>>>> 436e8b56
   width: 40px;
   height: 40px;
 }
 .shop_weapon_special_fallRogue {
   background-image: url(spritesmith2.png);
-<<<<<<< HEAD
-  background-position: -1416px -82px;
-=======
   background-position: -1033px -1275px;
->>>>>>> 436e8b56
   width: 40px;
   height: 40px;
 }
 .shop_weapon_special_fallWarrior {
   background-image: url(spritesmith2.png);
-<<<<<<< HEAD
-  background-position: -1416px -123px;
-=======
   background-position: -992px -1275px;
->>>>>>> 436e8b56
   width: 40px;
   height: 40px;
 }
 .slim_armor_special_fallHealer {
   background-image: url(spritesmith2.png);
-<<<<<<< HEAD
-  background-position: -197px -779px;
-=======
   background-position: -1016px -546px;
->>>>>>> 436e8b56
   width: 90px;
   height: 90px;
 }
 .slim_armor_special_fallMage {
   background-image: url(spritesmith2.png);
-<<<<<<< HEAD
-  background-position: -288px -779px;
-=======
   background-position: 0px -961px;
->>>>>>> 436e8b56
   width: 120px;
   height: 90px;
 }
 .slim_armor_special_fallRogue {
   background-image: url(spritesmith2.png);
-<<<<<<< HEAD
-  background-position: -409px -779px;
-=======
   background-position: -1016px -637px;
->>>>>>> 436e8b56
   width: 105px;
   height: 90px;
 }
 .slim_armor_special_fallWarrior {
   background-image: url(spritesmith2.png);
-<<<<<<< HEAD
-  background-position: -515px -779px;
-=======
   background-position: -1016px -728px;
->>>>>>> 436e8b56
   width: 90px;
   height: 90px;
 }
 .weapon_special_fallHealer {
   background-image: url(spritesmith2.png);
-<<<<<<< HEAD
-  background-position: -606px -779px;
-=======
   background-position: -1016px -819px;
->>>>>>> 436e8b56
   width: 90px;
   height: 90px;
 }
 .weapon_special_fallMage {
   background-image: url(spritesmith2.png);
-<<<<<<< HEAD
-  background-position: -697px -779px;
-=======
   background-position: -121px -961px;
->>>>>>> 436e8b56
   width: 120px;
   height: 90px;
 }
 .weapon_special_fallRogue {
   background-image: url(spritesmith2.png);
-<<<<<<< HEAD
-  background-position: -818px -779px;
-=======
   background-position: -242px -961px;
->>>>>>> 436e8b56
   width: 105px;
   height: 90px;
 }
 .weapon_special_fallWarrior {
   background-image: url(spritesmith2.png);
-<<<<<<< HEAD
-  background-position: -940px 0px;
-=======
   background-position: -348px -961px;
->>>>>>> 436e8b56
   width: 90px;
   height: 90px;
 }
 .broad_armor_special_gaymerx {
   background-image: url(spritesmith2.png);
-<<<<<<< HEAD
-  background-position: -940px -91px;
-=======
   background-position: -439px -961px;
->>>>>>> 436e8b56
   width: 90px;
   height: 90px;
 }
 .head_special_gaymerx {
   background-image: url(spritesmith2.png);
-<<<<<<< HEAD
-  background-position: -940px -182px;
-=======
   background-position: -530px -961px;
->>>>>>> 436e8b56
   width: 90px;
   height: 90px;
 }
 .shop_armor_special_gaymerx {
   background-image: url(spritesmith2.png);
-<<<<<<< HEAD
-  background-position: -1416px -902px;
-=======
   background-position: -951px -1275px;
->>>>>>> 436e8b56
   width: 40px;
   height: 40px;
 }
 .shop_head_special_gaymerx {
   background-image: url(spritesmith2.png);
-<<<<<<< HEAD
-  background-position: -1416px -943px;
-=======
   background-position: -910px -1275px;
->>>>>>> 436e8b56
   width: 40px;
   height: 40px;
 }
 .slim_armor_special_gaymerx {
   background-image: url(spritesmith2.png);
-<<<<<<< HEAD
-  background-position: -940px -273px;
-=======
   background-position: -845px -961px;
->>>>>>> 436e8b56
   width: 90px;
   height: 90px;
 }
 .back_mystery_201402 {
   background-image: url(spritesmith2.png);
-<<<<<<< HEAD
-  background-position: -940px -364px;
-=======
   background-position: -936px -961px;
->>>>>>> 436e8b56
   width: 90px;
   height: 90px;
 }
 .broad_armor_mystery_201402 {
   background-image: url(spritesmith2.png);
-<<<<<<< HEAD
-  background-position: -940px -455px;
-=======
   background-position: -1027px -961px;
->>>>>>> 436e8b56
   width: 90px;
   height: 90px;
 }
 .head_mystery_201402 {
   background-image: url(spritesmith2.png);
-<<<<<<< HEAD
-  background-position: -940px -546px;
-=======
   background-position: -1128px 0px;
->>>>>>> 436e8b56
   width: 90px;
   height: 90px;
 }
 .shop_armor_mystery_201402 {
   background-image: url(spritesmith2.png);
-<<<<<<< HEAD
-  background-position: -1345px -1183px;
-=======
   background-position: -1320px -1234px;
->>>>>>> 436e8b56
   width: 40px;
   height: 40px;
 }
 .shop_back_mystery_201402 {
   background-image: url(spritesmith2.png);
-<<<<<<< HEAD
-  background-position: -1213px -1092px;
-=======
   background-position: -1279px -1234px;
->>>>>>> 436e8b56
   width: 40px;
   height: 40px;
 }
 .shop_head_mystery_201402 {
   background-image: url(spritesmith2.png);
-<<<<<<< HEAD
-  background-position: -1254px -1092px;
-=======
   background-position: -1238px -1234px;
->>>>>>> 436e8b56
   width: 40px;
   height: 40px;
 }
 .slim_armor_mystery_201402 {
   background-image: url(spritesmith2.png);
-<<<<<<< HEAD
-  background-position: -940px -637px;
-=======
   background-position: -1128px -273px;
->>>>>>> 436e8b56
   width: 90px;
   height: 90px;
 }
 .broad_armor_mystery_201403 {
   background-image: url(spritesmith2.png);
-<<<<<<< HEAD
-  background-position: -940px -728px;
-=======
   background-position: -1128px -364px;
->>>>>>> 436e8b56
   width: 90px;
   height: 90px;
 }
@@ -1614,21 +876,13 @@
 }
 .shop_armor_mystery_201403 {
   background-image: url(spritesmith2.png);
-<<<<<<< HEAD
-  background-position: -1072px -910px;
-=======
   background-position: -1197px -1234px;
->>>>>>> 436e8b56
   width: 40px;
   height: 40px;
 }
 .shop_headAccessory_mystery_201403 {
   background-image: url(spritesmith2.png);
-<<<<<<< HEAD
-  background-position: -940px -819px;
-=======
   background-position: -1156px -1234px;
->>>>>>> 436e8b56
   width: 40px;
   height: 40px;
 }
@@ -1652,21 +906,13 @@
 }
 .shop_back_mystery_201404 {
   background-image: url(spritesmith2.png);
-<<<<<<< HEAD
-  background-position: -728px -637px;
-=======
   background-position: -1115px -1234px;
->>>>>>> 436e8b56
   width: 40px;
   height: 40px;
 }
 .shop_headAccessory_mystery_201404 {
   background-image: url(spritesmith2.png);
-<<<<<<< HEAD
-  background-position: -715px -1325px;
-=======
   background-position: -1074px -1234px;
->>>>>>> 436e8b56
   width: 40px;
   height: 40px;
 }
@@ -1684,31 +930,19 @@
 }
 .shop_armor_mystery_201405 {
   background-image: url(spritesmith2.png);
-<<<<<<< HEAD
-  background-position: -838px -1325px;
-=======
   background-position: -1033px -1234px;
->>>>>>> 436e8b56
   width: 40px;
   height: 40px;
 }
 .shop_head_mystery_201405 {
   background-image: url(spritesmith2.png);
-<<<<<<< HEAD
-  background-position: -879px -1325px;
-=======
   background-position: -992px -1234px;
->>>>>>> 436e8b56
   width: 40px;
   height: 40px;
 }
 .slim_armor_mystery_201405 {
   background-image: url(spritesmith2.png);
-<<<<<<< HEAD
-  background-position: -91px -318px;
-=======
   background-position: -721px -1052px;
->>>>>>> 436e8b56
   width: 90px;
   height: 90px;
 }
@@ -1720,40 +954,28 @@
 }
 .head_mystery_201406 {
   background-image: url(spritesmith2.png);
-<<<<<<< HEAD
+  background-position: -364px -203px;
+  width: 90px;
+  height: 96px;
+}
+.shop_armor_mystery_201406 {
+  background-image: url(spritesmith2.png);
+  background-position: -951px -1234px;
+  width: 40px;
+  height: 40px;
+}
+.shop_head_mystery_201406 {
+  background-image: url(spritesmith2.png);
+  background-position: -910px -1234px;
+  width: 40px;
+  height: 40px;
+}
+.slim_armor_mystery_201406 {
+  background-image: url(spritesmith2.png);
   background-position: 0px -318px;
-=======
-  background-position: -364px -203px;
->>>>>>> 436e8b56
   width: 90px;
   height: 96px;
 }
-.shop_armor_mystery_201406 {
-  background-image: url(spritesmith2.png);
-<<<<<<< HEAD
-  background-position: -1043px -1325px;
-=======
-  background-position: -951px -1234px;
->>>>>>> 436e8b56
-  width: 40px;
-  height: 40px;
-}
-.shop_head_mystery_201406 {
-  background-image: url(spritesmith2.png);
-<<<<<<< HEAD
-  background-position: -1084px -1325px;
-=======
-  background-position: -910px -1234px;
->>>>>>> 436e8b56
-  width: 40px;
-  height: 40px;
-}
-.slim_armor_mystery_201406 {
-  background-image: url(spritesmith2.png);
-  background-position: 0px -318px;
-  width: 90px;
-  height: 96px;
-}
 .broad_armor_mystery_201407 {
   background-image: url(spritesmith2.png);
   background-position: -1219px -91px;
@@ -1762,141 +984,85 @@
 }
 .head_mystery_201407 {
   background-image: url(spritesmith2.png);
-<<<<<<< HEAD
-  background-position: -1031px 0px;
-=======
   background-position: -1219px -182px;
->>>>>>> 436e8b56
   width: 90px;
   height: 90px;
 }
 .shop_armor_mystery_201407 {
   background-image: url(spritesmith2.png);
-<<<<<<< HEAD
-  background-position: -82px -1416px;
-=======
   background-position: -1176px -1093px;
->>>>>>> 436e8b56
   width: 40px;
   height: 40px;
 }
 .shop_head_mystery_201407 {
   background-image: url(spritesmith2.png);
-<<<<<<< HEAD
-  background-position: -1289px -1325px;
-=======
   background-position: -1176px -1052px;
->>>>>>> 436e8b56
   width: 40px;
   height: 40px;
 }
 .slim_armor_mystery_201407 {
   background-image: url(spritesmith2.png);
-<<<<<<< HEAD
-  background-position: -1031px -182px;
-=======
   background-position: -1219px -455px;
->>>>>>> 436e8b56
   width: 90px;
   height: 90px;
 }
 .broad_armor_mystery_201408 {
   background-image: url(spritesmith2.png);
-<<<<<<< HEAD
-  background-position: -1031px -273px;
-=======
   background-position: -1219px -546px;
->>>>>>> 436e8b56
   width: 90px;
   height: 90px;
 }
 .head_mystery_201408 {
   background-image: url(spritesmith2.png);
-<<<<<<< HEAD
-  background-position: -1031px -364px;
-=======
   background-position: -1219px -637px;
->>>>>>> 436e8b56
   width: 90px;
   height: 90px;
 }
 .shop_armor_mystery_201408 {
   background-image: url(spritesmith2.png);
-<<<<<<< HEAD
-  background-position: -223px -1366px;
-=======
   background-position: -954px -911px;
->>>>>>> 436e8b56
   width: 40px;
   height: 40px;
 }
 .shop_head_mystery_201408 {
   background-image: url(spritesmith2.png);
-<<<<<<< HEAD
-  background-position: -264px -1366px;
-=======
   background-position: -954px -870px;
->>>>>>> 436e8b56
   width: 40px;
   height: 40px;
 }
 .slim_armor_mystery_201408 {
   background-image: url(spritesmith2.png);
-<<<<<<< HEAD
-  background-position: -1031px -455px;
-=======
   background-position: -1219px -910px;
->>>>>>> 436e8b56
   width: 90px;
   height: 90px;
 }
 .broad_armor_mystery_201409 {
   background-image: url(spritesmith2.png);
-<<<<<<< HEAD
-  background-position: -1031px -546px;
-=======
   background-position: -1219px -1001px;
->>>>>>> 436e8b56
   width: 90px;
   height: 90px;
 }
 .headAccessory_mystery_201409 {
   background-image: url(spritesmith2.png);
-<<<<<<< HEAD
-  background-position: -1031px -637px;
-=======
   background-position: 0px -1143px;
->>>>>>> 436e8b56
   width: 90px;
   height: 90px;
 }
 .shop_armor_mystery_201409 {
   background-image: url(spritesmith2.png);
-<<<<<<< HEAD
-  background-position: -428px -1366px;
-=======
   background-position: -849px -820px;
->>>>>>> 436e8b56
   width: 40px;
   height: 40px;
 }
 .shop_headAccessory_mystery_201409 {
   background-image: url(spritesmith2.png);
-<<<<<<< HEAD
-  background-position: -469px -1366px;
-=======
   background-position: -849px -779px;
->>>>>>> 436e8b56
   width: 40px;
   height: 40px;
 }
 .slim_armor_mystery_201409 {
   background-image: url(spritesmith2.png);
-<<<<<<< HEAD
-  background-position: -1031px -728px;
-=======
   background-position: -273px -1143px;
->>>>>>> 436e8b56
   width: 90px;
   height: 90px;
 }
@@ -1914,21 +1080,13 @@
 }
 .shop_armor_mystery_201410 {
   background-image: url(spritesmith2.png);
-<<<<<<< HEAD
-  background-position: -1416px 0px;
-=======
   background-position: -775px -729px;
->>>>>>> 436e8b56
   width: 40px;
   height: 40px;
 }
 .shop_back_mystery_201410 {
   background-image: url(spritesmith2.png);
-<<<<<<< HEAD
-  background-position: -1416px -41px;
-=======
   background-position: -728px -637px;
->>>>>>> 436e8b56
   width: 40px;
   height: 40px;
 }
@@ -1940,31 +1098,19 @@
 }
 .head_mystery_201411 {
   background-image: url(spritesmith2.png);
-<<<<<<< HEAD
-  background-position: -1031px -819px;
-=======
   background-position: -825px -1143px;
->>>>>>> 436e8b56
   width: 90px;
   height: 90px;
 }
 .shop_head_mystery_201411 {
   background-image: url(spritesmith2.png);
-<<<<<<< HEAD
-  background-position: -1416px -164px;
-=======
   background-position: -860px -728px;
->>>>>>> 436e8b56
   width: 40px;
   height: 40px;
 }
 .shop_weapon_mystery_201411 {
   background-image: url(spritesmith2.png);
-<<<<<<< HEAD
-  background-position: -1416px -205px;
-=======
   background-position: -819px -728px;
->>>>>>> 436e8b56
   width: 40px;
   height: 40px;
 }
@@ -1988,21 +1134,13 @@
 }
 .shop_armor_mystery_201412 {
   background-image: url(spritesmith2.png);
-<<<<<<< HEAD
-  background-position: -1416px -369px;
-=======
   background-position: -951px -819px;
->>>>>>> 436e8b56
   width: 40px;
   height: 40px;
 }
 .shop_head_mystery_201412 {
   background-image: url(spritesmith2.png);
-<<<<<<< HEAD
-  background-position: -1416px -410px;
-=======
   background-position: -910px -819px;
->>>>>>> 436e8b56
   width: 40px;
   height: 40px;
 }
@@ -2032,41 +1170,25 @@
 }
 .shop_armor_mystery_301404 {
   background-image: url(spritesmith2.png);
-<<<<<<< HEAD
-  background-position: -1416px -615px;
-=======
   background-position: -1057px -910px;
->>>>>>> 436e8b56
   width: 40px;
   height: 40px;
 }
 .shop_eyewear_mystery_301404 {
   background-image: url(spritesmith2.png);
-<<<<<<< HEAD
-  background-position: -1416px -656px;
-=======
   background-position: -1016px -910px;
->>>>>>> 436e8b56
   width: 40px;
   height: 40px;
 }
 .shop_head_mystery_301404 {
   background-image: url(spritesmith2.png);
-<<<<<<< HEAD
-  background-position: -1416px -697px;
-=======
   background-position: -1169px -1001px;
->>>>>>> 436e8b56
   width: 40px;
   height: 40px;
 }
 .shop_weapon_mystery_301404 {
   background-image: url(spritesmith2.png);
-<<<<<<< HEAD
-  background-position: -1416px -738px;
-=======
   background-position: -1128px -1001px;
->>>>>>> 436e8b56
   width: 40px;
   height: 40px;
 }
@@ -2084,151 +1206,91 @@
 }
 .eyewear_mystery_301405 {
   background-image: url(spritesmith2.png);
-<<<<<<< HEAD
-  background-position: -1122px 0px;
-=======
   background-position: 0px -1234px;
->>>>>>> 436e8b56
   width: 90px;
   height: 90px;
 }
 .headAccessory_mystery_301405 {
   background-image: url(spritesmith2.png);
-<<<<<<< HEAD
-  background-position: -1122px -91px;
-=======
   background-position: -91px -1234px;
->>>>>>> 436e8b56
   width: 90px;
   height: 90px;
 }
 .head_mystery_301405 {
   background-image: url(spritesmith2.png);
-<<<<<<< HEAD
-  background-position: -1122px -182px;
-=======
   background-position: -182px -1234px;
->>>>>>> 436e8b56
   width: 90px;
   height: 90px;
 }
 .shield_mystery_301405 {
   background-image: url(spritesmith2.png);
-<<<<<<< HEAD
-  background-position: -1122px -273px;
-=======
   background-position: -273px -1234px;
->>>>>>> 436e8b56
   width: 90px;
   height: 90px;
 }
 .shop_eyewear_mystery_301405 {
   background-image: url(spritesmith2.png);
-<<<<<<< HEAD
-  background-position: -1416px -1025px;
-=======
   background-position: -1260px -1092px;
->>>>>>> 436e8b56
   width: 40px;
   height: 40px;
 }
 .shop_headAccessory_mystery_301405 {
   background-image: url(spritesmith2.png);
-<<<<<<< HEAD
-  background-position: -1416px -1066px;
-=======
   background-position: -1219px -1092px;
->>>>>>> 436e8b56
   width: 40px;
   height: 40px;
 }
 .shop_head_mystery_301405 {
   background-image: url(spritesmith2.png);
-<<<<<<< HEAD
-  background-position: -1416px -1107px;
-=======
   background-position: -287px -1325px;
->>>>>>> 436e8b56
   width: 40px;
   height: 40px;
 }
 .shop_shield_mystery_301405 {
   background-image: url(spritesmith2.png);
-<<<<<<< HEAD
-  background-position: -1416px -1148px;
-=======
   background-position: -1351px -1183px;
->>>>>>> 436e8b56
   width: 40px;
   height: 40px;
 }
 .broad_armor_special_springHealer {
   background-image: url(spritesmith2.png);
-<<<<<<< HEAD
-  background-position: -1122px -364px;
-=======
   background-position: -728px -1234px;
->>>>>>> 436e8b56
   width: 90px;
   height: 90px;
 }
 .broad_armor_special_springMage {
   background-image: url(spritesmith2.png);
-<<<<<<< HEAD
-  background-position: -1122px -455px;
-=======
   background-position: -819px -1234px;
->>>>>>> 436e8b56
   width: 90px;
   height: 90px;
 }
 .broad_armor_special_springRogue {
   background-image: url(spritesmith2.png);
-<<<<<<< HEAD
-  background-position: -1122px -546px;
-=======
   background-position: -637px -1234px;
->>>>>>> 436e8b56
   width: 90px;
   height: 90px;
 }
 .broad_armor_special_springWarrior {
   background-image: url(spritesmith2.png);
-<<<<<<< HEAD
-  background-position: -1122px -637px;
-=======
   background-position: -546px -1234px;
->>>>>>> 436e8b56
   width: 90px;
   height: 90px;
 }
 .headAccessory_special_springHealer {
   background-image: url(spritesmith2.png);
-<<<<<<< HEAD
-  background-position: -1122px -728px;
-=======
   background-position: -455px -1234px;
->>>>>>> 436e8b56
   width: 90px;
   height: 90px;
 }
 .headAccessory_special_springMage {
   background-image: url(spritesmith2.png);
-<<<<<<< HEAD
-  background-position: -1122px -819px;
-=======
   background-position: -364px -1234px;
->>>>>>> 436e8b56
   width: 90px;
   height: 90px;
 }
 .headAccessory_special_springRogue {
   background-image: url(spritesmith2.png);
-<<<<<<< HEAD
-  background-position: -1122px -910px;
-=======
   background-position: -1310px -910px;
->>>>>>> 436e8b56
   width: 90px;
   height: 90px;
 }
@@ -2324,131 +1386,79 @@
 }
 .shop_headAccessory_special_springWarrior {
   background-image: url(spritesmith2.png);
-<<<<<<< HEAD
-  background-position: -182px -1325px;
-=======
   background-position: -367px -318px;
->>>>>>> 436e8b56
   width: 40px;
   height: 40px;
 }
 .shop_head_special_springHealer {
   background-image: url(spritesmith2.png);
-<<<<<<< HEAD
-  background-position: -223px -1325px;
-=======
   background-position: -408px -318px;
->>>>>>> 436e8b56
   width: 40px;
   height: 40px;
 }
 .shop_head_special_springMage {
   background-image: url(spritesmith2.png);
-<<<<<<< HEAD
-  background-position: -264px -1325px;
-=======
   background-position: -367px -359px;
->>>>>>> 436e8b56
   width: 40px;
   height: 40px;
 }
 .shop_head_special_springRogue copy {
   background-image: url(spritesmith2.png);
-<<<<<<< HEAD
-  background-position: -305px -1325px;
-=======
   background-position: -408px -359px;
->>>>>>> 436e8b56
   width: 40px;
   height: 40px;
 }
 .shop_head_special_springRogue {
   background-image: url(spritesmith2.png);
-<<<<<<< HEAD
-  background-position: -346px -1325px;
-=======
   background-position: -552px -506px;
->>>>>>> 436e8b56
   width: 40px;
   height: 40px;
 }
 .shop_head_special_springWarrior {
   background-image: url(spritesmith2.png);
-<<<<<<< HEAD
-  background-position: -387px -1325px;
-=======
   background-position: -593px -506px;
->>>>>>> 436e8b56
   width: 40px;
   height: 40px;
 }
 .shop_shield_special_springHealer {
   background-image: url(spritesmith2.png);
-<<<<<<< HEAD
-  background-position: -428px -1325px;
-=======
   background-position: -552px -547px;
->>>>>>> 436e8b56
   width: 40px;
   height: 40px;
 }
 .shop_shield_special_springRogue {
   background-image: url(spritesmith2.png);
-<<<<<<< HEAD
-  background-position: -469px -1325px;
-=======
   background-position: -593px -547px;
->>>>>>> 436e8b56
   width: 40px;
   height: 40px;
 }
 .shop_shield_special_springWarrior {
   background-image: url(spritesmith2.png);
-<<<<<<< HEAD
-  background-position: -510px -1325px;
-=======
   background-position: -657px -597px;
->>>>>>> 436e8b56
   width: 40px;
   height: 40px;
 }
 .shop_weapon_special_springHealer {
   background-image: url(spritesmith2.png);
-<<<<<<< HEAD
-  background-position: -551px -1325px;
-=======
   background-position: -657px -638px;
->>>>>>> 436e8b56
   width: 40px;
   height: 40px;
 }
 .shop_weapon_special_springMage {
   background-image: url(spritesmith2.png);
-<<<<<<< HEAD
-  background-position: -592px -1325px;
-=======
   background-position: -734px -688px;
->>>>>>> 436e8b56
   width: 40px;
   height: 40px;
 }
 .shop_weapon_special_springRogue {
   background-image: url(spritesmith2.png);
-<<<<<<< HEAD
-  background-position: -633px -1325px;
-=======
   background-position: -775px -688px;
->>>>>>> 436e8b56
   width: 40px;
   height: 40px;
 }
 .shop_weapon_special_springWarrior {
   background-image: url(spritesmith2.png);
-<<<<<<< HEAD
-  background-position: -674px -1325px;
-=======
   background-position: -734px -729px;
->>>>>>> 436e8b56
   width: 40px;
   height: 40px;
 }
@@ -2484,71 +1494,43 @@
 }
 .weapon_special_springMage {
   background-image: url(spritesmith2.png);
-<<<<<<< HEAD
-  background-position: -1213px 0px;
-=======
   background-position: -1219px -364px;
->>>>>>> 436e8b56
   width: 90px;
   height: 90px;
 }
 .weapon_special_springRogue {
   background-image: url(spritesmith2.png);
-<<<<<<< HEAD
-  background-position: -1213px -91px;
-=======
   background-position: -1219px -273px;
->>>>>>> 436e8b56
   width: 90px;
   height: 90px;
 }
 .weapon_special_springWarrior {
   background-image: url(spritesmith2.png);
-<<<<<<< HEAD
-  background-position: -1213px -182px;
-=======
   background-position: -1085px -1052px;
->>>>>>> 436e8b56
   width: 90px;
   height: 90px;
 }
 .body_special_summerHealer {
   background-image: url(spritesmith2.png);
-<<<<<<< HEAD
-  background-position: -91px -106px;
-=======
   background-position: -364px 0px;
->>>>>>> 436e8b56
   width: 90px;
   height: 105px;
 }
 .body_special_summerMage {
   background-image: url(spritesmith2.png);
-<<<<<<< HEAD
-  background-position: -182px -106px;
-=======
   background-position: -273px -212px;
->>>>>>> 436e8b56
   width: 90px;
   height: 105px;
 }
 .broad_armor_special_summerHealer {
   background-image: url(spritesmith2.png);
-<<<<<<< HEAD
-  background-position: -273px 0px;
-=======
   background-position: -182px -212px;
->>>>>>> 436e8b56
   width: 90px;
   height: 105px;
 }
 .broad_armor_special_summerMage {
   background-image: url(spritesmith2.png);
-<<<<<<< HEAD
-  background-position: -273px -106px;
-=======
   background-position: -91px -212px;
->>>>>>> 436e8b56
   width: 90px;
   height: 105px;
 }
@@ -2578,21 +1560,13 @@
 }
 .head_special_summerHealer {
   background-image: url(spritesmith2.png);
-<<<<<<< HEAD
-  background-position: 0px 0px;
-=======
   background-position: 0px -212px;
->>>>>>> 436e8b56
   width: 90px;
   height: 105px;
 }
 .head_special_summerMage {
   background-image: url(spritesmith2.png);
-<<<<<<< HEAD
-  background-position: -91px -212px;
-=======
   background-position: -91px 0px;
->>>>>>> 436e8b56
   width: 90px;
   height: 105px;
 }
@@ -2610,21 +1584,13 @@
 }
 .Healer_Summer {
   background-image: url(spritesmith2.png);
-<<<<<<< HEAD
-  background-position: -182px -212px;
-=======
   background-position: 0px 0px;
->>>>>>> 436e8b56
   width: 90px;
   height: 105px;
 }
 .Mage_Summer {
   background-image: url(spritesmith2.png);
-<<<<<<< HEAD
-  background-position: -273px -212px;
-=======
   background-position: -182px -106px;
->>>>>>> 436e8b56
   width: 90px;
   height: 105px;
 }
@@ -2642,11 +1608,7 @@
 }
 .shield_special_summerHealer {
   background-image: url(spritesmith2.png);
-<<<<<<< HEAD
-  background-position: -364px 0px;
-=======
   background-position: -91px -106px;
->>>>>>> 436e8b56
   width: 90px;
   height: 105px;
 }
@@ -2664,231 +1626,139 @@
 }
 .shop_armor_special_summerHealer {
   background-image: url(spritesmith2.png);
-<<<<<<< HEAD
-  background-position: -592px -1366px;
-=======
   background-position: -1279px -1275px;
->>>>>>> 436e8b56
   width: 40px;
   height: 40px;
 }
 .shop_armor_special_summerMage {
   background-image: url(spritesmith2.png);
-<<<<<<< HEAD
-  background-position: -633px -1366px;
-=======
   background-position: -1320px -1275px;
->>>>>>> 436e8b56
   width: 40px;
   height: 40px;
 }
 .shop_armor_special_summerRogue {
   background-image: url(spritesmith2.png);
-<<<<<<< HEAD
-  background-position: -674px -1366px;
-=======
   background-position: 0px -1325px;
->>>>>>> 436e8b56
   width: 40px;
   height: 40px;
 }
 .shop_armor_special_summerWarrior {
   background-image: url(spritesmith2.png);
-<<<<<<< HEAD
-  background-position: -715px -1366px;
-=======
   background-position: -41px -1325px;
->>>>>>> 436e8b56
   width: 40px;
   height: 40px;
 }
 .shop_body_special_summerHealer {
   background-image: url(spritesmith2.png);
-<<<<<<< HEAD
-  background-position: -756px -1366px;
-=======
   background-position: -82px -1325px;
->>>>>>> 436e8b56
   width: 40px;
   height: 40px;
 }
 .shop_body_special_summerMage {
   background-image: url(spritesmith2.png);
-<<<<<<< HEAD
-  background-position: -797px -1366px;
-=======
   background-position: -123px -1325px;
->>>>>>> 436e8b56
   width: 40px;
   height: 40px;
 }
 .shop_eyewear_special_summerRogue {
   background-image: url(spritesmith2.png);
-<<<<<<< HEAD
-  background-position: -838px -1366px;
-=======
   background-position: -164px -1325px;
->>>>>>> 436e8b56
   width: 40px;
   height: 40px;
 }
 .shop_eyewear_special_summerWarrior {
   background-image: url(spritesmith2.png);
-<<<<<<< HEAD
-  background-position: -879px -1366px;
-=======
   background-position: -205px -1325px;
->>>>>>> 436e8b56
   width: 40px;
   height: 40px;
 }
 .shop_head_special_summerHealer {
   background-image: url(spritesmith2.png);
-<<<<<<< HEAD
-  background-position: -920px -1366px;
-=======
   background-position: -246px -1325px;
->>>>>>> 436e8b56
   width: 40px;
   height: 40px;
 }
 .shop_head_special_summerMage {
   background-image: url(spritesmith2.png);
-<<<<<<< HEAD
-  background-position: -961px -1366px;
-=======
   background-position: -1310px -1183px;
->>>>>>> 436e8b56
   width: 40px;
   height: 40px;
 }
 .shop_head_special_summerRogue {
   background-image: url(spritesmith2.png);
-<<<<<<< HEAD
-  background-position: -1002px -1366px;
-=======
   background-position: -328px -1325px;
->>>>>>> 436e8b56
   width: 40px;
   height: 40px;
 }
 .shop_head_special_summerWarrior {
   background-image: url(spritesmith2.png);
-<<<<<<< HEAD
-  background-position: -1043px -1366px;
-=======
   background-position: -369px -1325px;
->>>>>>> 436e8b56
   width: 40px;
   height: 40px;
 }
 .shop_shield_special_summerHealer {
   background-image: url(spritesmith2.png);
-<<<<<<< HEAD
-  background-position: -1084px -1366px;
-=======
   background-position: -410px -1325px;
->>>>>>> 436e8b56
   width: 40px;
   height: 40px;
 }
 .shop_shield_special_summerRogue {
   background-image: url(spritesmith2.png);
-<<<<<<< HEAD
-  background-position: -1125px -1366px;
-=======
   background-position: -451px -1325px;
->>>>>>> 436e8b56
   width: 40px;
   height: 40px;
 }
 .shop_shield_special_summerWarrior {
   background-image: url(spritesmith2.png);
-<<<<<<< HEAD
-  background-position: -1166px -1366px;
-=======
   background-position: -492px -1325px;
->>>>>>> 436e8b56
   width: 40px;
   height: 40px;
 }
 .shop_weapon_special_summerHealer {
   background-image: url(spritesmith2.png);
-<<<<<<< HEAD
-  background-position: -1207px -1366px;
-=======
   background-position: -533px -1325px;
->>>>>>> 436e8b56
   width: 40px;
   height: 40px;
 }
 .shop_weapon_special_summerMage {
   background-image: url(spritesmith2.png);
-<<<<<<< HEAD
-  background-position: -1248px -1366px;
-=======
   background-position: -574px -1325px;
->>>>>>> 436e8b56
   width: 40px;
   height: 40px;
 }
 .shop_weapon_special_summerRogue {
   background-image: url(spritesmith2.png);
-<<<<<<< HEAD
-  background-position: -1289px -1366px;
-=======
   background-position: -615px -1325px;
->>>>>>> 436e8b56
   width: 40px;
   height: 40px;
 }
 .shop_weapon_special_summerWarrior {
   background-image: url(spritesmith2.png);
-<<<<<<< HEAD
-  background-position: -1330px -1366px;
-=======
   background-position: -656px -1325px;
->>>>>>> 436e8b56
   width: 40px;
   height: 40px;
 }
 .slim_armor_special_summerHealer {
   background-image: url(spritesmith2.png);
-<<<<<<< HEAD
-  background-position: 0px -212px;
-=======
   background-position: 0px -106px;
->>>>>>> 436e8b56
   width: 90px;
   height: 105px;
 }
 .slim_armor_special_summerMage {
   background-image: url(spritesmith2.png);
-<<<<<<< HEAD
-  background-position: 0px -106px;
-=======
   background-position: -182px 0px;
->>>>>>> 436e8b56
   width: 90px;
   height: 105px;
 }
 .slim_armor_special_summerRogue {
   background-image: url(spritesmith2.png);
-<<<<<<< HEAD
-  background-position: -1304px 0px;
-=======
   background-position: -548px -870px;
->>>>>>> 436e8b56
   width: 111px;
   height: 90px;
 }
 .slim_armor_special_summerWarrior {
   background-image: url(spritesmith2.png);
-<<<<<<< HEAD
-  background-position: -1304px -91px;
-=======
   background-position: -436px -870px;
->>>>>>> 436e8b56
   width: 111px;
   height: 90px;
 }
@@ -2906,319 +1776,192 @@
 }
 .weapon_special_summerRogue {
   background-image: url(spritesmith2.png);
-<<<<<<< HEAD
-  background-position: -1304px -364px;
-=======
   background-position: -233px -870px;
->>>>>>> 436e8b56
   width: 111px;
   height: 90px;
 }
 .weapon_special_summerWarrior {
   background-image: url(spritesmith2.png);
-<<<<<<< HEAD
-  background-position: -1304px -455px;
-=======
   background-position: -121px -870px;
->>>>>>> 436e8b56
   width: 111px;
   height: 90px;
 }
 .broad_armor_special_candycane {
   background-image: url(spritesmith2.png);
-<<<<<<< HEAD
-  background-position: -1304px -546px;
-=======
   background-position: -455px -779px;
->>>>>>> 436e8b56
   width: 90px;
   height: 90px;
 }
 .broad_armor_special_ski {
   background-image: url(spritesmith2.png);
-<<<<<<< HEAD
-  background-position: -1304px -637px;
-=======
   background-position: -728px -364px;
->>>>>>> 436e8b56
   width: 90px;
   height: 90px;
 }
 .broad_armor_special_snowflake {
   background-image: url(spritesmith2.png);
-<<<<<<< HEAD
-  background-position: -1304px -728px;
-=======
   background-position: -728px -273px;
->>>>>>> 436e8b56
   width: 90px;
   height: 90px;
 }
 .broad_armor_special_winter2015Healer {
   background-image: url(spritesmith2.png);
-<<<<<<< HEAD
-  background-position: -1304px -819px;
-=======
   background-position: -728px -182px;
->>>>>>> 436e8b56
   width: 90px;
   height: 90px;
 }
 .broad_armor_special_winter2015Mage {
   background-image: url(spritesmith2.png);
-<<<<<<< HEAD
-  background-position: -1304px -910px;
-=======
   background-position: -728px -91px;
->>>>>>> 436e8b56
   width: 90px;
   height: 90px;
 }
 .broad_armor_special_winter2015Rogue {
   background-image: url(spritesmith2.png);
-<<<<<<< HEAD
-  background-position: -1304px -1001px;
-=======
   background-position: 0px -688px;
->>>>>>> 436e8b56
   width: 96px;
   height: 90px;
 }
 .broad_armor_special_winter2015Warrior {
   background-image: url(spritesmith2.png);
-<<<<<<< HEAD
-  background-position: -1304px -1092px;
-=======
   background-position: -728px 0px;
->>>>>>> 436e8b56
   width: 90px;
   height: 90px;
 }
 .broad_armor_special_yeti {
   background-image: url(spritesmith2.png);
-<<<<<<< HEAD
-  background-position: 0px -1234px;
-=======
   background-position: -566px -597px;
->>>>>>> 436e8b56
   width: 90px;
   height: 90px;
 }
 .head_special_candycane {
   background-image: url(spritesmith2.png);
-<<<<<<< HEAD
-  background-position: -91px -1234px;
-=======
   background-position: -475px -597px;
->>>>>>> 436e8b56
   width: 90px;
   height: 90px;
 }
 .head_special_nye {
   background-image: url(spritesmith2.png);
-<<<<<<< HEAD
-  background-position: -182px -1234px;
-=======
   background-position: -384px -597px;
->>>>>>> 436e8b56
   width: 90px;
   height: 90px;
 }
 .head_special_nye2014 {
   background-image: url(spritesmith2.png);
-<<<<<<< HEAD
-  background-position: -273px -1234px;
-=======
   background-position: -293px -597px;
->>>>>>> 436e8b56
   width: 90px;
   height: 90px;
 }
 .head_special_ski {
   background-image: url(spritesmith2.png);
-<<<<<<< HEAD
-  background-position: -364px -1234px;
-=======
   background-position: -202px -597px;
->>>>>>> 436e8b56
   width: 90px;
   height: 90px;
 }
 .head_special_snowflake {
   background-image: url(spritesmith2.png);
-<<<<<<< HEAD
-  background-position: -455px -1234px;
-=======
   background-position: -637px -455px;
->>>>>>> 436e8b56
   width: 90px;
   height: 90px;
 }
 .head_special_winter2015Healer {
   background-image: url(spritesmith2.png);
-<<<<<<< HEAD
-  background-position: -546px -1234px;
-=======
   background-position: -637px -364px;
->>>>>>> 436e8b56
   width: 90px;
   height: 90px;
 }
 .head_special_winter2015Mage {
   background-image: url(spritesmith2.png);
-<<<<<<< HEAD
-  background-position: -637px -1234px;
-=======
   background-position: -637px -273px;
->>>>>>> 436e8b56
   width: 90px;
   height: 90px;
 }
 .head_special_winter2015Rogue {
   background-image: url(spritesmith2.png);
-<<<<<<< HEAD
-  background-position: -728px -1234px;
-=======
   background-position: -105px -597px;
->>>>>>> 436e8b56
   width: 96px;
   height: 90px;
 }
 .head_special_winter2015Warrior {
   background-image: url(spritesmith2.png);
-<<<<<<< HEAD
-  background-position: -825px -1234px;
-=======
   background-position: -637px -182px;
->>>>>>> 436e8b56
   width: 90px;
   height: 90px;
 }
 .head_special_yeti {
   background-image: url(spritesmith2.png);
-<<<<<<< HEAD
-  background-position: -916px -1234px;
-=======
   background-position: -637px -91px;
->>>>>>> 436e8b56
   width: 90px;
   height: 90px;
 }
 .shield_special_ski {
   background-image: url(spritesmith2.png);
-<<<<<<< HEAD
-  background-position: -1007px -1234px;
-=======
   background-position: 0px -597px;
->>>>>>> 436e8b56
   width: 104px;
   height: 90px;
 }
 .shield_special_snowflake {
   background-image: url(spritesmith2.png);
-<<<<<<< HEAD
-  background-position: -1112px -1234px;
-=======
   background-position: -637px 0px;
->>>>>>> 436e8b56
   width: 90px;
   height: 90px;
 }
 .shield_special_winter2015Healer {
   background-image: url(spritesmith2.png);
-<<<<<<< HEAD
-  background-position: -1203px -1234px;
-=======
   background-position: -461px -506px;
->>>>>>> 436e8b56
   width: 90px;
   height: 90px;
 }
 .shield_special_winter2015Rogue {
   background-image: url(spritesmith2.png);
-<<<<<<< HEAD
-  background-position: -1294px -1234px;
-=======
   background-position: -364px -506px;
->>>>>>> 436e8b56
   width: 96px;
   height: 90px;
 }
 .shield_special_winter2015Warrior {
   background-image: url(spritesmith2.png);
-<<<<<<< HEAD
-  background-position: 0px -1325px;
-=======
   background-position: -273px -506px;
->>>>>>> 436e8b56
   width: 90px;
   height: 90px;
 }
 .shield_special_yeti {
   background-image: url(spritesmith2.png);
-<<<<<<< HEAD
-  background-position: -91px -1325px;
-=======
   background-position: -182px -506px;
->>>>>>> 436e8b56
   width: 90px;
   height: 90px;
 }
 .shop_armor_special_candycane {
   background-image: url(spritesmith2.png);
-<<<<<<< HEAD
-  background-position: -1416px -1271px;
-=======
   background-position: -1401px -615px;
->>>>>>> 436e8b56
   width: 40px;
   height: 40px;
 }
 .shop_armor_special_ski {
   background-image: url(spritesmith2.png);
-<<<<<<< HEAD
-  background-position: -1416px -1312px;
-=======
   background-position: -1401px -656px;
->>>>>>> 436e8b56
   width: 40px;
   height: 40px;
 }
 .shop_armor_special_snowflake {
   background-image: url(spritesmith2.png);
-<<<<<<< HEAD
-  background-position: -1416px -1353px;
-=======
   background-position: -1401px -697px;
->>>>>>> 436e8b56
   width: 40px;
   height: 40px;
 }
 .shop_armor_special_winter2015Healer {
   background-image: url(spritesmith2.png);
-<<<<<<< HEAD
-  background-position: 0px -1416px;
-=======
   background-position: -1401px -738px;
->>>>>>> 436e8b56
   width: 40px;
   height: 40px;
 }
 .shop_armor_special_winter2015Mage {
   background-image: url(spritesmith2.png);
-<<<<<<< HEAD
-  background-position: -41px -1416px;
-=======
   background-position: -1401px -779px;
->>>>>>> 436e8b56
   width: 40px;
   height: 40px;
 }
 .shop_armor_special_winter2015Rogue {
   background-image: url(spritesmith2.png);
-<<<<<<< HEAD
-  background-position: -1163px -1001px;
-=======
   background-position: -1401px -820px;
   width: 40px;
   height: 40px;
@@ -3346,7 +2089,6 @@
 .shop_weapon_special_snowflake {
   background-image: url(spritesmith2.png);
   background-position: -328px -1366px;
->>>>>>> 436e8b56
   width: 40px;
   height: 40px;
 }