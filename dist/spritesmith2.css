<<<<<<< HEAD
.skin_f69922_sleep {
  background-image: url(spritesmith2.png);
  background-position: -1015px -182px;
  width: 90px;
  height: 90px;
}
.customize-option.skin_f69922_sleep {
  background-image: url(spritesmith2.png);
  background-position: -1040px -197px;
  width: 60px;
  height: 60px;
}
.skin_ghost {
  background-image: url(spritesmith2.png);
  background-position: -1233px -1001px;
  width: 90px;
  height: 90px;
}
.customize-option.skin_ghost {
  background-image: url(spritesmith2.png);
  background-position: -1258px -1016px;
  width: 60px;
  height: 60px;
}
.skin_ghost_sleep {
  background-image: url(spritesmith2.png);
  background-position: -1015px -273px;
  width: 90px;
  height: 90px;
}
.customize-option.skin_ghost_sleep {
  background-image: url(spritesmith2.png);
  background-position: -1040px -288px;
  width: 60px;
  height: 60px;
}
.skin_monster {
  background-image: url(spritesmith2.png);
  background-position: -1015px -546px;
=======
.skin_monster {
  background-image: url(spritesmith2.png);
  background-position: -1007px 0px;
>>>>>>> fd7ba143
  width: 90px;
  height: 90px;
}
.customize-option.skin_monster {
  background-image: url(spritesmith2.png);
<<<<<<< HEAD
  background-position: -1040px -561px;
=======
  background-position: -1032px -15px;
>>>>>>> fd7ba143
  width: 60px;
  height: 60px;
}
.skin_monster_sleep {
  background-image: url(spritesmith2.png);
<<<<<<< HEAD
  background-position: -1015px -637px;
=======
  background-position: -364px -1143px;
>>>>>>> fd7ba143
  width: 90px;
  height: 90px;
}
.customize-option.skin_monster_sleep {
  background-image: url(spritesmith2.png);
<<<<<<< HEAD
  background-position: -1040px -652px;
=======
  background-position: -389px -1158px;
>>>>>>> fd7ba143
  width: 60px;
  height: 60px;
}
.skin_ogre {
  background-image: url(spritesmith2.png);
<<<<<<< HEAD
  background-position: 0px -961px;
=======
  background-position: -1007px -91px;
>>>>>>> fd7ba143
  width: 90px;
  height: 90px;
}
.customize-option.skin_ogre {
  background-image: url(spritesmith2.png);
<<<<<<< HEAD
  background-position: -25px -976px;
=======
  background-position: -1032px -106px;
>>>>>>> fd7ba143
  width: 60px;
  height: 60px;
}
.skin_ogre_sleep {
  background-image: url(spritesmith2.png);
<<<<<<< HEAD
  background-position: -315px -961px;
=======
  background-position: -1007px -182px;
>>>>>>> fd7ba143
  width: 90px;
  height: 90px;
}
.customize-option.skin_ogre_sleep {
  background-image: url(spritesmith2.png);
<<<<<<< HEAD
  background-position: -340px -976px;
=======
  background-position: -1032px -197px;
>>>>>>> fd7ba143
  width: 60px;
  height: 60px;
}
.skin_pumpkin {
  background-image: url(spritesmith2.png);
<<<<<<< HEAD
  background-position: -406px -961px;
=======
  background-position: -1007px -273px;
>>>>>>> fd7ba143
  width: 90px;
  height: 90px;
}
.customize-option.skin_pumpkin {
  background-image: url(spritesmith2.png);
<<<<<<< HEAD
  background-position: -431px -976px;
=======
  background-position: -1032px -288px;
>>>>>>> fd7ba143
  width: 60px;
  height: 60px;
}
.skin_pumpkin2 {
  background-image: url(spritesmith2.png);
<<<<<<< HEAD
  background-position: -1127px -728px;
=======
  background-position: -1007px -364px;
>>>>>>> fd7ba143
  width: 90px;
  height: 90px;
}
.customize-option.skin_pumpkin2 {
  background-image: url(spritesmith2.png);
<<<<<<< HEAD
  background-position: -1152px -743px;
=======
  background-position: -1032px -379px;
>>>>>>> fd7ba143
  width: 60px;
  height: 60px;
}
.skin_pumpkin2_sleep {
  background-image: url(spritesmith2.png);
<<<<<<< HEAD
  background-position: -1127px -819px;
=======
  background-position: -1007px -455px;
>>>>>>> fd7ba143
  width: 90px;
  height: 90px;
}
.customize-option.skin_pumpkin2_sleep {
  background-image: url(spritesmith2.png);
<<<<<<< HEAD
  background-position: -1152px -834px;
=======
  background-position: -1032px -470px;
>>>>>>> fd7ba143
  width: 60px;
  height: 60px;
}
.skin_pumpkin_sleep {
  background-image: url(spritesmith2.png);
<<<<<<< HEAD
  background-position: -1127px -1052px;
=======
  background-position: -1007px -546px;
>>>>>>> fd7ba143
  width: 90px;
  height: 90px;
}
.customize-option.skin_pumpkin_sleep {
  background-image: url(spritesmith2.png);
<<<<<<< HEAD
  background-position: -1152px -1067px;
=======
  background-position: -1032px -561px;
>>>>>>> fd7ba143
  width: 60px;
  height: 60px;
}
.skin_rainbow {
  background-image: url(spritesmith2.png);
<<<<<<< HEAD
  background-position: -1233px -182px;
=======
  background-position: -1098px -728px;
>>>>>>> fd7ba143
  width: 90px;
  height: 90px;
}
.customize-option.skin_rainbow {
  background-image: url(spritesmith2.png);
<<<<<<< HEAD
  background-position: -1258px -197px;
=======
  background-position: -1123px -743px;
>>>>>>> fd7ba143
  width: 60px;
  height: 60px;
}
.skin_rainbow_sleep {
  background-image: url(spritesmith2.png);
<<<<<<< HEAD
  background-position: -1233px -273px;
=======
  background-position: -1098px -819px;
>>>>>>> fd7ba143
  width: 90px;
  height: 90px;
}
.customize-option.skin_rainbow_sleep {
  background-image: url(spritesmith2.png);
<<<<<<< HEAD
  background-position: -1258px -288px;
=======
  background-position: -1123px -834px;
>>>>>>> fd7ba143
  width: 60px;
  height: 60px;
}
.skin_reptile {
  background-image: url(spritesmith2.png);
<<<<<<< HEAD
  background-position: -1233px -455px;
=======
  background-position: -1204px 0px;
>>>>>>> fd7ba143
  width: 90px;
  height: 90px;
}
.customize-option.skin_reptile {
  background-image: url(spritesmith2.png);
<<<<<<< HEAD
  background-position: -1258px -470px;
=======
  background-position: -1229px -15px;
>>>>>>> fd7ba143
  width: 60px;
  height: 60px;
}
.skin_reptile_sleep {
  background-image: url(spritesmith2.png);
<<<<<<< HEAD
  background-position: -1233px -546px;
=======
  background-position: -1204px -273px;
>>>>>>> fd7ba143
  width: 90px;
  height: 90px;
}
.customize-option.skin_reptile_sleep {
  background-image: url(spritesmith2.png);
<<<<<<< HEAD
  background-position: -1258px -561px;
=======
  background-position: -1229px -288px;
>>>>>>> fd7ba143
  width: 60px;
  height: 60px;
}
.skin_shadow {
  background-image: url(spritesmith2.png);
<<<<<<< HEAD
  background-position: -1233px -637px;
=======
  background-position: -1204px -364px;
>>>>>>> fd7ba143
  width: 90px;
  height: 90px;
}
.customize-option.skin_shadow {
  background-image: url(spritesmith2.png);
<<<<<<< HEAD
  background-position: -1258px -652px;
=======
  background-position: -1229px -379px;
>>>>>>> fd7ba143
  width: 60px;
  height: 60px;
}
.skin_shadow2 {
  background-image: url(spritesmith2.png);
<<<<<<< HEAD
  background-position: -1233px -819px;
=======
  background-position: -1204px -546px;
>>>>>>> fd7ba143
  width: 90px;
  height: 90px;
}
.customize-option.skin_shadow2 {
  background-image: url(spritesmith2.png);
<<<<<<< HEAD
  background-position: -1258px -834px;
=======
  background-position: -1229px -561px;
>>>>>>> fd7ba143
  width: 60px;
  height: 60px;
}
.skin_shadow2_sleep {
  background-image: url(spritesmith2.png);
<<<<<<< HEAD
  background-position: -182px -318px;
=======
  background-position: -1204px -637px;
>>>>>>> fd7ba143
  width: 90px;
  height: 90px;
}
.customize-option.skin_shadow2_sleep {
  background-image: url(spritesmith2.png);
<<<<<<< HEAD
  background-position: -207px -333px;
=======
  background-position: -1229px -652px;
>>>>>>> fd7ba143
  width: 60px;
  height: 60px;
}
.skin_shadow_sleep {
  background-image: url(spritesmith2.png);
<<<<<<< HEAD
  background-position: -273px -318px;
=======
  background-position: -1204px -728px;
>>>>>>> fd7ba143
  width: 90px;
  height: 90px;
}
.customize-option.skin_shadow_sleep {
  background-image: url(spritesmith2.png);
<<<<<<< HEAD
  background-position: -298px -333px;
=======
  background-position: -1229px -743px;
>>>>>>> fd7ba143
  width: 60px;
  height: 60px;
}
.skin_skeleton {
  background-image: url(spritesmith2.png);
<<<<<<< HEAD
  background-position: -364px -318px;
=======
  background-position: -1204px -910px;
>>>>>>> fd7ba143
  width: 90px;
  height: 90px;
}
.customize-option.skin_skeleton {
  background-image: url(spritesmith2.png);
<<<<<<< HEAD
  background-position: -389px -333px;
=======
  background-position: -1229px -925px;
>>>>>>> fd7ba143
  width: 60px;
  height: 60px;
}
.skin_skeleton2 {
  background-image: url(spritesmith2.png);
<<<<<<< HEAD
  background-position: -455px 0px;
=======
  background-position: -182px -318px;
>>>>>>> fd7ba143
  width: 90px;
  height: 90px;
}
.customize-option.skin_skeleton2 {
  background-image: url(spritesmith2.png);
<<<<<<< HEAD
  background-position: -480px -15px;
=======
  background-position: -207px -333px;
>>>>>>> fd7ba143
  width: 60px;
  height: 60px;
}
.skin_skeleton2_sleep {
  background-image: url(spritesmith2.png);
<<<<<<< HEAD
  background-position: -455px -91px;
=======
  background-position: -273px -318px;
>>>>>>> fd7ba143
  width: 90px;
  height: 90px;
}
.customize-option.skin_skeleton2_sleep {
  background-image: url(spritesmith2.png);
<<<<<<< HEAD
  background-position: -480px -106px;
=======
  background-position: -298px -333px;
>>>>>>> fd7ba143
  width: 60px;
  height: 60px;
}
.skin_skeleton_sleep {
  background-image: url(spritesmith2.png);
<<<<<<< HEAD
  background-position: -455px -182px;
=======
  background-position: -364px -318px;
>>>>>>> fd7ba143
  width: 90px;
  height: 90px;
}
.customize-option.skin_skeleton_sleep {
  background-image: url(spritesmith2.png);
<<<<<<< HEAD
  background-position: -480px -197px;
=======
  background-position: -389px -333px;
>>>>>>> fd7ba143
  width: 60px;
  height: 60px;
}
.skin_transparent {
  background-image: url(spritesmith2.png);
<<<<<<< HEAD
  background-position: -455px -273px;
=======
  background-position: -455px 0px;
>>>>>>> fd7ba143
  width: 90px;
  height: 90px;
}
.customize-option.skin_transparent {
  background-image: url(spritesmith2.png);
<<<<<<< HEAD
  background-position: -480px -288px;
=======
  background-position: -480px -15px;
>>>>>>> fd7ba143
  width: 60px;
  height: 60px;
}
.skin_transparent_sleep {
  background-image: url(spritesmith2.png);
<<<<<<< HEAD
  background-position: 0px -415px;
=======
  background-position: -455px -91px;
>>>>>>> fd7ba143
  width: 90px;
  height: 90px;
}
.customize-option.skin_transparent_sleep {
  background-image: url(spritesmith2.png);
<<<<<<< HEAD
  background-position: -25px -430px;
=======
  background-position: -480px -106px;
>>>>>>> fd7ba143
  width: 60px;
  height: 60px;
}
.skin_zombie {
  background-image: url(spritesmith2.png);
<<<<<<< HEAD
  background-position: -91px -415px;
=======
  background-position: -455px -182px;
>>>>>>> fd7ba143
  width: 90px;
  height: 90px;
}
.customize-option.skin_zombie {
  background-image: url(spritesmith2.png);
<<<<<<< HEAD
  background-position: -116px -430px;
=======
  background-position: -480px -197px;
>>>>>>> fd7ba143
  width: 60px;
  height: 60px;
}
.skin_zombie2 {
  background-image: url(spritesmith2.png);
<<<<<<< HEAD
  background-position: -182px -415px;
=======
  background-position: -455px -273px;
>>>>>>> fd7ba143
  width: 90px;
  height: 90px;
}
.customize-option.skin_zombie2 {
  background-image: url(spritesmith2.png);
<<<<<<< HEAD
  background-position: -207px -430px;
=======
  background-position: -480px -288px;
>>>>>>> fd7ba143
  width: 60px;
  height: 60px;
}
.skin_zombie2_sleep {
  background-image: url(spritesmith2.png);
<<<<<<< HEAD
  background-position: -273px -415px;
=======
  background-position: 0px -415px;
>>>>>>> fd7ba143
  width: 90px;
  height: 90px;
}
.customize-option.skin_zombie2_sleep {
  background-image: url(spritesmith2.png);
<<<<<<< HEAD
  background-position: -298px -430px;
=======
  background-position: -25px -430px;
>>>>>>> fd7ba143
  width: 60px;
  height: 60px;
}
.skin_zombie_sleep {
  background-image: url(spritesmith2.png);
<<<<<<< HEAD
  background-position: -364px -415px;
=======
  background-position: -91px -415px;
>>>>>>> fd7ba143
  width: 90px;
  height: 90px;
}
.customize-option.skin_zombie_sleep {
  background-image: url(spritesmith2.png);
<<<<<<< HEAD
  background-position: -389px -430px;
=======
  background-position: -116px -430px;
>>>>>>> fd7ba143
  width: 60px;
  height: 60px;
}
.broad_armor_healer_1 {
  background-image: url(spritesmith2.png);
<<<<<<< HEAD
  background-position: -455px -415px;
=======
  background-position: -182px -415px;
>>>>>>> fd7ba143
  width: 90px;
  height: 90px;
}
.broad_armor_healer_2 {
  background-image: url(spritesmith2.png);
<<<<<<< HEAD
  background-position: -546px 0px;
=======
  background-position: -273px -415px;
>>>>>>> fd7ba143
  width: 90px;
  height: 90px;
}
.broad_armor_healer_3 {
  background-image: url(spritesmith2.png);
<<<<<<< HEAD
  background-position: -546px -91px;
=======
  background-position: -364px -415px;
>>>>>>> fd7ba143
  width: 90px;
  height: 90px;
}
.broad_armor_healer_4 {
  background-image: url(spritesmith2.png);
<<<<<<< HEAD
  background-position: -546px -182px;
=======
  background-position: -455px -415px;
>>>>>>> fd7ba143
  width: 90px;
  height: 90px;
}
.broad_armor_healer_5 {
  background-image: url(spritesmith2.png);
<<<<<<< HEAD
  background-position: -546px -273px;
=======
  background-position: -546px 0px;
>>>>>>> fd7ba143
  width: 90px;
  height: 90px;
}
.broad_armor_rogue_1 {
  background-image: url(spritesmith2.png);
<<<<<<< HEAD
  background-position: -546px -364px;
=======
  background-position: -546px -91px;
>>>>>>> fd7ba143
  width: 90px;
  height: 90px;
}
.broad_armor_rogue_2 {
  background-image: url(spritesmith2.png);
<<<<<<< HEAD
  background-position: 0px -506px;
=======
  background-position: -546px -182px;
>>>>>>> fd7ba143
  width: 90px;
  height: 90px;
}
.broad_armor_rogue_3 {
  background-image: url(spritesmith2.png);
<<<<<<< HEAD
  background-position: -91px -506px;
=======
  background-position: -546px -273px;
>>>>>>> fd7ba143
  width: 90px;
  height: 90px;
}
.broad_armor_rogue_4 {
  background-image: url(spritesmith2.png);
<<<<<<< HEAD
  background-position: -182px -506px;
=======
  background-position: -546px -364px;
>>>>>>> fd7ba143
  width: 90px;
  height: 90px;
}
.broad_armor_rogue_5 {
  background-image: url(spritesmith2.png);
<<<<<<< HEAD
  background-position: -273px -506px;
=======
  background-position: 0px -506px;
>>>>>>> fd7ba143
  width: 90px;
  height: 90px;
}
.broad_armor_special_2 {
  background-image: url(spritesmith2.png);
<<<<<<< HEAD
  background-position: -364px -506px;
=======
  background-position: -91px -506px;
>>>>>>> fd7ba143
  width: 90px;
  height: 90px;
}
.broad_armor_warrior_1 {
  background-image: url(spritesmith2.png);
<<<<<<< HEAD
  background-position: -455px -506px;
=======
  background-position: -182px -506px;
>>>>>>> fd7ba143
  width: 90px;
  height: 90px;
}
.broad_armor_warrior_2 {
  background-image: url(spritesmith2.png);
<<<<<<< HEAD
  background-position: -546px -506px;
=======
  background-position: -273px -506px;
>>>>>>> fd7ba143
  width: 90px;
  height: 90px;
}
.broad_armor_warrior_3 {
  background-image: url(spritesmith2.png);
<<<<<<< HEAD
  background-position: -637px 0px;
=======
  background-position: -364px -506px;
>>>>>>> fd7ba143
  width: 90px;
  height: 90px;
}
.broad_armor_warrior_4 {
  background-image: url(spritesmith2.png);
<<<<<<< HEAD
  background-position: -637px -91px;
=======
  background-position: -455px -506px;
>>>>>>> fd7ba143
  width: 90px;
  height: 90px;
}
.broad_armor_warrior_5 {
  background-image: url(spritesmith2.png);
<<<<<<< HEAD
  background-position: -637px -182px;
=======
  background-position: -546px -506px;
>>>>>>> fd7ba143
  width: 90px;
  height: 90px;
}
.broad_armor_wizard_1 {
  background-image: url(spritesmith2.png);
<<<<<<< HEAD
  background-position: -637px -273px;
=======
  background-position: -637px 0px;
>>>>>>> fd7ba143
  width: 90px;
  height: 90px;
}
.broad_armor_wizard_2 {
  background-image: url(spritesmith2.png);
<<<<<<< HEAD
  background-position: -637px -364px;
=======
  background-position: -637px -91px;
>>>>>>> fd7ba143
  width: 90px;
  height: 90px;
}
.broad_armor_wizard_3 {
  background-image: url(spritesmith2.png);
<<<<<<< HEAD
  background-position: -637px -455px;
=======
  background-position: -637px -182px;
>>>>>>> fd7ba143
  width: 90px;
  height: 90px;
}
.broad_armor_wizard_4 {
  background-image: url(spritesmith2.png);
<<<<<<< HEAD
  background-position: 0px -597px;
=======
  background-position: -637px -273px;
>>>>>>> fd7ba143
  width: 90px;
  height: 90px;
}
.broad_armor_wizard_5 {
  background-image: url(spritesmith2.png);
<<<<<<< HEAD
  background-position: -91px -597px;
=======
  background-position: -637px -364px;
>>>>>>> fd7ba143
  width: 90px;
  height: 90px;
}
.shop_armor_healer_1 {
  background-image: url(spritesmith2.png);
<<<<<<< HEAD
  background-position: -1418px -1312px;
=======
  background-position: -164px -1366px;
>>>>>>> fd7ba143
  width: 40px;
  height: 40px;
}
.shop_armor_healer_2 {
  background-image: url(spritesmith2.png);
<<<<<<< HEAD
  background-position: -1418px -1271px;
=======
  background-position: -123px -1366px;
>>>>>>> fd7ba143
  width: 40px;
  height: 40px;
}
.shop_armor_healer_3 {
  background-image: url(spritesmith2.png);
<<<<<<< HEAD
  background-position: -1418px -1230px;
=======
  background-position: -82px -1366px;
>>>>>>> fd7ba143
  width: 40px;
  height: 40px;
}
.shop_armor_healer_4 {
  background-image: url(spritesmith2.png);
<<<<<<< HEAD
  background-position: -1418px -1189px;
=======
  background-position: -41px -1366px;
>>>>>>> fd7ba143
  width: 40px;
  height: 40px;
}
.shop_armor_healer_5 {
  background-image: url(spritesmith2.png);
<<<<<<< HEAD
  background-position: -1418px -1148px;
=======
  background-position: 0px -1366px;
>>>>>>> fd7ba143
  width: 40px;
  height: 40px;
}
.shop_armor_rogue_1 {
  background-image: url(spritesmith2.png);
<<<<<<< HEAD
  background-position: -1418px -1107px;
=======
  background-position: -1435px -1325px;
>>>>>>> fd7ba143
  width: 40px;
  height: 40px;
}
.shop_armor_rogue_2 {
  background-image: url(spritesmith2.png);
<<<<<<< HEAD
  background-position: -1418px -1066px;
=======
  background-position: -1394px -1325px;
>>>>>>> fd7ba143
  width: 40px;
  height: 40px;
}
.shop_armor_rogue_3 {
  background-image: url(spritesmith2.png);
<<<<<<< HEAD
  background-position: -1418px -1025px;
=======
  background-position: -1353px -1325px;
>>>>>>> fd7ba143
  width: 40px;
  height: 40px;
}
.shop_armor_rogue_4 {
  background-image: url(spritesmith2.png);
<<<<<<< HEAD
  background-position: -1418px -984px;
=======
  background-position: -1312px -1325px;
>>>>>>> fd7ba143
  width: 40px;
  height: 40px;
}
.shop_armor_rogue_5 {
  background-image: url(spritesmith2.png);
<<<<<<< HEAD
  background-position: -1418px -943px;
=======
  background-position: -1271px -1325px;
>>>>>>> fd7ba143
  width: 40px;
  height: 40px;
}
.shop_armor_special_0 {
  background-image: url(spritesmith2.png);
<<<<<<< HEAD
  background-position: -1418px -902px;
=======
  background-position: -1230px -1325px;
>>>>>>> fd7ba143
  width: 40px;
  height: 40px;
}
.shop_armor_special_1 {
  background-image: url(spritesmith2.png);
<<<<<<< HEAD
  background-position: -1418px -861px;
=======
  background-position: -1189px -1325px;
>>>>>>> fd7ba143
  width: 40px;
  height: 40px;
}
.shop_armor_special_2 {
  background-image: url(spritesmith2.png);
<<<<<<< HEAD
  background-position: -1418px -820px;
=======
  background-position: -1148px -1325px;
>>>>>>> fd7ba143
  width: 40px;
  height: 40px;
}
.shop_armor_warrior_1 {
  background-image: url(spritesmith2.png);
<<<<<<< HEAD
  background-position: -1418px -779px;
=======
  background-position: -1107px -1325px;
>>>>>>> fd7ba143
  width: 40px;
  height: 40px;
}
.shop_armor_warrior_2 {
  background-image: url(spritesmith2.png);
<<<<<<< HEAD
  background-position: -1418px -738px;
=======
  background-position: -1066px -1325px;
>>>>>>> fd7ba143
  width: 40px;
  height: 40px;
}
.shop_armor_warrior_3 {
  background-image: url(spritesmith2.png);
<<<<<<< HEAD
  background-position: -1418px -697px;
=======
  background-position: -1025px -1325px;
>>>>>>> fd7ba143
  width: 40px;
  height: 40px;
}
.shop_armor_warrior_4 {
  background-image: url(spritesmith2.png);
<<<<<<< HEAD
  background-position: -1418px -656px;
=======
  background-position: -984px -1325px;
>>>>>>> fd7ba143
  width: 40px;
  height: 40px;
}
.shop_armor_warrior_5 {
  background-image: url(spritesmith2.png);
<<<<<<< HEAD
  background-position: -1418px -615px;
=======
  background-position: -943px -1325px;
>>>>>>> fd7ba143
  width: 40px;
  height: 40px;
}
.shop_armor_wizard_1 {
  background-image: url(spritesmith2.png);
<<<<<<< HEAD
  background-position: -1418px -574px;
=======
  background-position: -902px -1325px;
>>>>>>> fd7ba143
  width: 40px;
  height: 40px;
}
.shop_armor_wizard_2 {
  background-image: url(spritesmith2.png);
<<<<<<< HEAD
  background-position: -1418px -533px;
=======
  background-position: -861px -1325px;
>>>>>>> fd7ba143
  width: 40px;
  height: 40px;
}
.shop_armor_wizard_3 {
  background-image: url(spritesmith2.png);
<<<<<<< HEAD
  background-position: -1418px -492px;
=======
  background-position: -820px -1325px;
>>>>>>> fd7ba143
  width: 40px;
  height: 40px;
}
.shop_armor_wizard_4 {
  background-image: url(spritesmith2.png);
<<<<<<< HEAD
  background-position: -1418px -451px;
=======
  background-position: -779px -1325px;
>>>>>>> fd7ba143
  width: 40px;
  height: 40px;
}
.shop_armor_wizard_5 {
  background-image: url(spritesmith2.png);
<<<<<<< HEAD
  background-position: -1418px -410px;
=======
  background-position: -738px -1325px;
>>>>>>> fd7ba143
  width: 40px;
  height: 40px;
}
.slim_armor_healer_1 {
  background-image: url(spritesmith2.png);
<<<<<<< HEAD
  background-position: -833px -182px;
=======
  background-position: -734px -688px;
>>>>>>> fd7ba143
  width: 90px;
  height: 90px;
}
.slim_armor_healer_2 {
  background-image: url(spritesmith2.png);
<<<<<<< HEAD
  background-position: -833px -273px;
=======
  background-position: -825px 0px;
>>>>>>> fd7ba143
  width: 90px;
  height: 90px;
}
.slim_armor_healer_3 {
  background-image: url(spritesmith2.png);
<<<<<<< HEAD
  background-position: -833px -364px;
=======
  background-position: -825px -91px;
>>>>>>> fd7ba143
  width: 90px;
  height: 90px;
}
.slim_armor_healer_4 {
  background-image: url(spritesmith2.png);
<<<<<<< HEAD
  background-position: -833px -455px;
=======
  background-position: -825px -182px;
>>>>>>> fd7ba143
  width: 90px;
  height: 90px;
}
.slim_armor_healer_5 {
  background-image: url(spritesmith2.png);
<<<<<<< HEAD
  background-position: -833px -546px;
=======
  background-position: -825px -273px;
>>>>>>> fd7ba143
  width: 90px;
  height: 90px;
}
.slim_armor_rogue_1 {
  background-image: url(spritesmith2.png);
<<<<<<< HEAD
  background-position: -833px -637px;
=======
  background-position: -825px -364px;
>>>>>>> fd7ba143
  width: 90px;
  height: 90px;
}
.slim_armor_rogue_2 {
  background-image: url(spritesmith2.png);
<<<<<<< HEAD
  background-position: 0px -779px;
=======
  background-position: -825px -455px;
>>>>>>> fd7ba143
  width: 90px;
  height: 90px;
}
.slim_armor_rogue_3 {
  background-image: url(spritesmith2.png);
<<<<<<< HEAD
  background-position: -91px -779px;
=======
  background-position: -825px -546px;
>>>>>>> fd7ba143
  width: 90px;
  height: 90px;
}
.slim_armor_rogue_4 {
  background-image: url(spritesmith2.png);
<<<<<<< HEAD
  background-position: -182px -779px;
=======
  background-position: -825px -637px;
>>>>>>> fd7ba143
  width: 90px;
  height: 90px;
}
.slim_armor_rogue_5 {
  background-image: url(spritesmith2.png);
<<<<<<< HEAD
  background-position: -273px -779px;
=======
  background-position: 0px -779px;
>>>>>>> fd7ba143
  width: 90px;
  height: 90px;
}
.slim_armor_special_2 {
  background-image: url(spritesmith2.png);
<<<<<<< HEAD
  background-position: -364px -779px;
=======
  background-position: -91px -779px;
>>>>>>> fd7ba143
  width: 90px;
  height: 90px;
}
.slim_armor_warrior_1 {
  background-image: url(spritesmith2.png);
<<<<<<< HEAD
  background-position: -455px -779px;
=======
  background-position: -182px -779px;
>>>>>>> fd7ba143
  width: 90px;
  height: 90px;
}
.slim_armor_warrior_2 {
  background-image: url(spritesmith2.png);
<<<<<<< HEAD
  background-position: -546px -779px;
=======
  background-position: -273px -779px;
>>>>>>> fd7ba143
  width: 90px;
  height: 90px;
}
.slim_armor_warrior_3 {
  background-image: url(spritesmith2.png);
<<<<<<< HEAD
  background-position: -637px -779px;
=======
  background-position: -364px -779px;
>>>>>>> fd7ba143
  width: 90px;
  height: 90px;
}
.slim_armor_warrior_4 {
  background-image: url(spritesmith2.png);
<<<<<<< HEAD
  background-position: -728px -779px;
=======
  background-position: -455px -779px;
>>>>>>> fd7ba143
  width: 90px;
  height: 90px;
}
.slim_armor_warrior_5 {
  background-image: url(spritesmith2.png);
<<<<<<< HEAD
  background-position: -819px -779px;
=======
  background-position: -546px -779px;
>>>>>>> fd7ba143
  width: 90px;
  height: 90px;
}
.slim_armor_wizard_1 {
  background-image: url(spritesmith2.png);
<<<<<<< HEAD
  background-position: -924px 0px;
=======
  background-position: -637px -779px;
>>>>>>> fd7ba143
  width: 90px;
  height: 90px;
}
.slim_armor_wizard_2 {
  background-image: url(spritesmith2.png);
<<<<<<< HEAD
  background-position: -924px -91px;
=======
  background-position: -728px -779px;
>>>>>>> fd7ba143
  width: 90px;
  height: 90px;
}
.slim_armor_wizard_3 {
  background-image: url(spritesmith2.png);
<<<<<<< HEAD
  background-position: -924px -182px;
=======
  background-position: -819px -779px;
>>>>>>> fd7ba143
  width: 90px;
  height: 90px;
}
.slim_armor_wizard_4 {
  background-image: url(spritesmith2.png);
<<<<<<< HEAD
  background-position: -924px -273px;
=======
  background-position: -916px 0px;
>>>>>>> fd7ba143
  width: 90px;
  height: 90px;
}
.slim_armor_wizard_5 {
  background-image: url(spritesmith2.png);
<<<<<<< HEAD
  background-position: -924px -364px;
=======
  background-position: -916px -91px;
>>>>>>> fd7ba143
  width: 90px;
  height: 90px;
}
.broad_armor_special_birthday {
  background-image: url(spritesmith2.png);
<<<<<<< HEAD
  background-position: -924px -455px;
=======
  background-position: -916px -182px;
>>>>>>> fd7ba143
  width: 90px;
  height: 90px;
}
.shop_armor_special_birthday {
  background-image: url(spritesmith2.png);
<<<<<<< HEAD
  background-position: -1418px -369px;
=======
  background-position: -697px -1325px;
>>>>>>> fd7ba143
  width: 40px;
  height: 40px;
}
.slim_armor_special_birthday {
  background-image: url(spritesmith2.png);
<<<<<<< HEAD
  background-position: -924px -637px;
=======
  background-position: -916px -364px;
>>>>>>> fd7ba143
  width: 90px;
  height: 90px;
}
.broad_armor_special_fallHealer {
  background-image: url(spritesmith2.png);
<<<<<<< HEAD
  background-position: -924px -728px;
=======
  background-position: -916px -455px;
>>>>>>> fd7ba143
  width: 90px;
  height: 90px;
}
.broad_armor_special_fallMage {
  background-image: url(spritesmith2.png);
  background-position: 0px -870px;
  width: 120px;
  height: 90px;
}
.broad_armor_special_fallRogue {
  background-image: url(spritesmith2.png);
  background-position: -121px -870px;
  width: 105px;
  height: 90px;
}
.broad_armor_special_fallWarrior {
  background-image: url(spritesmith2.png);
<<<<<<< HEAD
  background-position: -227px -870px;
=======
  background-position: -916px -546px;
>>>>>>> fd7ba143
  width: 90px;
  height: 90px;
}
.head_special_fallHealer {
  background-image: url(spritesmith2.png);
<<<<<<< HEAD
  background-position: -318px -870px;
=======
  background-position: -916px -637px;
>>>>>>> fd7ba143
  width: 90px;
  height: 90px;
}
.head_special_fallMage {
  background-image: url(spritesmith2.png);
<<<<<<< HEAD
  background-position: -409px -870px;
=======
  background-position: -227px -870px;
>>>>>>> fd7ba143
  width: 120px;
  height: 90px;
}
.head_special_fallRogue {
  background-image: url(spritesmith2.png);
<<<<<<< HEAD
  background-position: -530px -870px;
=======
  background-position: -348px -870px;
>>>>>>> fd7ba143
  width: 105px;
  height: 90px;
}
.head_special_fallWarrior {
  background-image: url(spritesmith2.png);
<<<<<<< HEAD
  background-position: -636px -870px;
=======
  background-position: -916px -728px;
>>>>>>> fd7ba143
  width: 90px;
  height: 90px;
}
.shield_special_fallHealer {
  background-image: url(spritesmith2.png);
<<<<<<< HEAD
  background-position: -727px -870px;
=======
  background-position: -454px -870px;
>>>>>>> fd7ba143
  width: 90px;
  height: 90px;
}
.shield_special_fallRogue {
  background-image: url(spritesmith2.png);
<<<<<<< HEAD
  background-position: -818px -870px;
=======
  background-position: -545px -870px;
>>>>>>> fd7ba143
  width: 105px;
  height: 90px;
}
.shield_special_fallWarrior {
  background-image: url(spritesmith2.png);
<<<<<<< HEAD
  background-position: -924px -870px;
=======
  background-position: -651px -870px;
>>>>>>> fd7ba143
  width: 90px;
  height: 90px;
}
.shop_armor_special_fallHealer {
  background-image: url(spritesmith2.png);
<<<<<<< HEAD
  background-position: -1418px -328px;
=======
  background-position: -656px -1325px;
>>>>>>> fd7ba143
  width: 40px;
  height: 40px;
}
.shop_armor_special_fallMage {
  background-image: url(spritesmith2.png);
<<<<<<< HEAD
  background-position: -1418px -287px;
=======
  background-position: -615px -1325px;
>>>>>>> fd7ba143
  width: 40px;
  height: 40px;
}
.shop_armor_special_fallRogue {
  background-image: url(spritesmith2.png);
<<<<<<< HEAD
  background-position: -1418px -246px;
=======
  background-position: -574px -1325px;
>>>>>>> fd7ba143
  width: 40px;
  height: 40px;
}
.shop_armor_special_fallWarrior {
  background-image: url(spritesmith2.png);
<<<<<<< HEAD
  background-position: -1418px -205px;
=======
  background-position: -533px -1325px;
>>>>>>> fd7ba143
  width: 40px;
  height: 40px;
}
.shop_head_special_fallHealer {
  background-image: url(spritesmith2.png);
<<<<<<< HEAD
  background-position: -1418px -164px;
=======
  background-position: -492px -1325px;
>>>>>>> fd7ba143
  width: 40px;
  height: 40px;
}
.shop_head_special_fallMage {
  background-image: url(spritesmith2.png);
<<<<<<< HEAD
  background-position: -1418px -123px;
=======
  background-position: -451px -1325px;
>>>>>>> fd7ba143
  width: 40px;
  height: 40px;
}
.shop_head_special_fallRogue {
  background-image: url(spritesmith2.png);
<<<<<<< HEAD
  background-position: -1418px -82px;
=======
  background-position: -410px -1325px;
>>>>>>> fd7ba143
  width: 40px;
  height: 40px;
}
.shop_head_special_fallWarrior {
  background-image: url(spritesmith2.png);
<<<<<<< HEAD
  background-position: -1418px -41px;
=======
  background-position: -369px -1325px;
>>>>>>> fd7ba143
  width: 40px;
  height: 40px;
}
.shop_shield_special_fallHealer {
  background-image: url(spritesmith2.png);
<<<<<<< HEAD
  background-position: -610px -1366px;
=======
  background-position: -587px -455px;
>>>>>>> fd7ba143
  width: 40px;
  height: 40px;
}
.shop_shield_special_fallRogue {
  background-image: url(spritesmith2.png);
<<<<<<< HEAD
  background-position: -1324px -1183px;
=======
  background-position: -546px -455px;
>>>>>>> fd7ba143
  width: 40px;
  height: 40px;
}
.shop_shield_special_fallWarrior {
  background-image: url(spritesmith2.png);
<<<<<<< HEAD
  background-position: -528px -1366px;
=======
  background-position: -678px -546px;
>>>>>>> fd7ba143
  width: 40px;
  height: 40px;
}
.shop_weapon_special_fallHealer {
  background-image: url(spritesmith2.png);
<<<<<<< HEAD
  background-position: -487px -1366px;
=======
  background-position: -637px -546px;
>>>>>>> fd7ba143
  width: 40px;
  height: 40px;
}
.shop_weapon_special_fallMage {
  background-image: url(spritesmith2.png);
<<<<<<< HEAD
  background-position: -446px -1366px;
=======
  background-position: -769px -637px;
>>>>>>> fd7ba143
  width: 40px;
  height: 40px;
}
.shop_weapon_special_fallRogue {
  background-image: url(spritesmith2.png);
<<<<<<< HEAD
  background-position: -405px -1366px;
=======
  background-position: -728px -637px;
>>>>>>> fd7ba143
  width: 40px;
  height: 40px;
}
.shop_weapon_special_fallWarrior {
  background-image: url(spritesmith2.png);
<<<<<<< HEAD
  background-position: -364px -1366px;
=======
  background-position: -866px -728px;
>>>>>>> fd7ba143
  width: 40px;
  height: 40px;
}
.slim_armor_special_fallHealer {
  background-image: url(spritesmith2.png);
<<<<<<< HEAD
  background-position: -497px -961px;
=======
  background-position: -1007px -637px;
>>>>>>> fd7ba143
  width: 90px;
  height: 90px;
}
.slim_armor_special_fallMage {
  background-image: url(spritesmith2.png);
<<<<<<< HEAD
  background-position: -588px -961px;
=======
  background-position: -672px -961px;
>>>>>>> fd7ba143
  width: 120px;
  height: 90px;
}
.slim_armor_special_fallRogue {
  background-image: url(spritesmith2.png);
<<<<<<< HEAD
  background-position: -709px -961px;
=======
  background-position: -793px -961px;
>>>>>>> fd7ba143
  width: 105px;
  height: 90px;
}
.slim_armor_special_fallWarrior {
  background-image: url(spritesmith2.png);
<<<<<<< HEAD
  background-position: -815px -961px;
=======
  background-position: -1007px -728px;
>>>>>>> fd7ba143
  width: 90px;
  height: 90px;
}
.weapon_special_fallHealer {
  background-image: url(spritesmith2.png);
<<<<<<< HEAD
  background-position: -906px -961px;
=======
  background-position: -1007px -819px;
>>>>>>> fd7ba143
  width: 90px;
  height: 90px;
}
.weapon_special_fallMage {
  background-image: url(spritesmith2.png);
<<<<<<< HEAD
  background-position: -997px -961px;
=======
  background-position: -899px -961px;
>>>>>>> fd7ba143
  width: 120px;
  height: 90px;
}
.weapon_special_fallRogue {
  background-image: url(spritesmith2.png);
<<<<<<< HEAD
  background-position: -1127px 0px;
=======
  background-position: -1098px 0px;
>>>>>>> fd7ba143
  width: 105px;
  height: 90px;
}
.weapon_special_fallWarrior {
  background-image: url(spritesmith2.png);
<<<<<<< HEAD
  background-position: -1127px -91px;
=======
  background-position: -1098px -91px;
>>>>>>> fd7ba143
  width: 90px;
  height: 90px;
}
.broad_armor_special_gaymerx {
  background-image: url(spritesmith2.png);
<<<<<<< HEAD
  background-position: -1127px -182px;
=======
  background-position: -1098px -182px;
>>>>>>> fd7ba143
  width: 90px;
  height: 90px;
}
.head_special_gaymerx {
  background-image: url(spritesmith2.png);
<<<<<<< HEAD
  background-position: -1127px -273px;
=======
  background-position: -1098px -273px;
>>>>>>> fd7ba143
  width: 90px;
  height: 90px;
}
.shop_armor_special_gaymerx {
  background-image: url(spritesmith2.png);
<<<<<<< HEAD
  background-position: -1348px -1325px;
=======
  background-position: -825px -728px;
>>>>>>> fd7ba143
  width: 40px;
  height: 40px;
}
.shop_head_special_gaymerx {
  background-image: url(spritesmith2.png);
<<<<<<< HEAD
  background-position: -1307px -1325px;
=======
  background-position: -957px -819px;
>>>>>>> fd7ba143
  width: 40px;
  height: 40px;
}
.slim_armor_special_gaymerx {
  background-image: url(spritesmith2.png);
<<<<<<< HEAD
  background-position: -1127px -364px;
=======
  background-position: -1098px -364px;
>>>>>>> fd7ba143
  width: 90px;
  height: 90px;
}
.back_mystery_201402 {
  background-image: url(spritesmith2.png);
<<<<<<< HEAD
  background-position: -1127px -455px;
=======
  background-position: -1098px -455px;
>>>>>>> fd7ba143
  width: 90px;
  height: 90px;
}
.broad_armor_mystery_201402 {
  background-image: url(spritesmith2.png);
<<<<<<< HEAD
  background-position: -1127px -546px;
=======
  background-position: -1098px -546px;
>>>>>>> fd7ba143
  width: 90px;
  height: 90px;
}
.head_mystery_201402 {
  background-image: url(spritesmith2.png);
<<<<<<< HEAD
  background-position: -1127px -637px;
=======
  background-position: -1098px -637px;
>>>>>>> fd7ba143
  width: 90px;
  height: 90px;
}
.shop_armor_mystery_201402 {
  background-image: url(spritesmith2.png);
<<<<<<< HEAD
  background-position: -1266px -1325px;
=======
  background-position: -916px -819px;
>>>>>>> fd7ba143
  width: 40px;
  height: 40px;
}
.shop_back_mystery_201402 {
  background-image: url(spritesmith2.png);
<<<<<<< HEAD
  background-position: -1225px -1325px;
=======
  background-position: -1048px -910px;
>>>>>>> fd7ba143
  width: 40px;
  height: 40px;
}
.shop_head_mystery_201402 {
  background-image: url(spritesmith2.png);
<<<<<<< HEAD
  background-position: -1184px -1325px;
=======
  background-position: -1007px -910px;
>>>>>>> fd7ba143
  width: 40px;
  height: 40px;
}
.slim_armor_mystery_201402 {
  background-image: url(spritesmith2.png);
<<<<<<< HEAD
  background-position: -1127px -910px;
=======
  background-position: -1098px -910px;
>>>>>>> fd7ba143
  width: 90px;
  height: 90px;
}
.broad_armor_mystery_201403 {
  background-image: url(spritesmith2.png);
  background-position: -336px -1052px;
  width: 90px;
  height: 90px;
}
.headAccessory_mystery_201403 {
  background-image: url(spritesmith2.png);
  background-position: -427px -1052px;
  width: 90px;
  height: 90px;
}
.shop_armor_mystery_201403 {
  background-image: url(spritesmith2.png);
<<<<<<< HEAD
  background-position: -1143px -1325px;
=======
  background-position: -1139px -1001px;
>>>>>>> fd7ba143
  width: 40px;
  height: 40px;
}
.shop_headAccessory_mystery_201403 {
  background-image: url(spritesmith2.png);
<<<<<<< HEAD
  background-position: -1102px -1325px;
=======
  background-position: -1098px -1001px;
>>>>>>> fd7ba143
  width: 40px;
  height: 40px;
}
.slim_armor_mystery_201403 {
  background-image: url(spritesmith2.png);
  background-position: -742px -1052px;
  width: 90px;
  height: 90px;
}
.back_mystery_201404 {
  background-image: url(spritesmith2.png);
  background-position: -833px -1052px;
  width: 90px;
  height: 90px;
}
.headAccessory_mystery_201404 {
  background-image: url(spritesmith2.png);
  background-position: -924px -1052px;
  width: 90px;
  height: 90px;
}
.shop_back_mystery_201404 {
  background-image: url(spritesmith2.png);
<<<<<<< HEAD
  background-position: -1061px -1325px;
=======
  background-position: -1245px -1092px;
>>>>>>> fd7ba143
  width: 40px;
  height: 40px;
}
.shop_headAccessory_mystery_201404 {
  background-image: url(spritesmith2.png);
<<<<<<< HEAD
  background-position: -1020px -1325px;
=======
  background-position: -1204px -1092px;
>>>>>>> fd7ba143
  width: 40px;
  height: 40px;
}
.broad_armor_mystery_201405 {
  background-image: url(spritesmith2.png);
<<<<<<< HEAD
  background-position: -1233px 0px;
=======
  background-position: -1204px -91px;
>>>>>>> fd7ba143
  width: 90px;
  height: 90px;
}
.head_mystery_201405 {
  background-image: url(spritesmith2.png);
<<<<<<< HEAD
  background-position: -1233px -91px;
=======
  background-position: -1204px -182px;
>>>>>>> fd7ba143
  width: 90px;
  height: 90px;
}
.shop_armor_mystery_201405 {
  background-image: url(spritesmith2.png);
<<<<<<< HEAD
  background-position: -979px -1325px;
=======
  background-position: -1336px -1183px;
>>>>>>> fd7ba143
  width: 40px;
  height: 40px;
}
.shop_head_mystery_201405 {
  background-image: url(spritesmith2.png);
<<<<<<< HEAD
  background-position: -938px -1325px;
=======
  background-position: -1295px -1183px;
>>>>>>> fd7ba143
  width: 40px;
  height: 40px;
}
.slim_armor_mystery_201405 {
  background-image: url(spritesmith2.png);
<<<<<<< HEAD
  background-position: -1233px -364px;
=======
  background-position: -1204px -455px;
>>>>>>> fd7ba143
  width: 90px;
  height: 90px;
}
.broad_armor_mystery_201406 {
  background-image: url(spritesmith2.png);
  background-position: -364px -106px;
  width: 90px;
  height: 96px;
}
.head_mystery_201406 {
  background-image: url(spritesmith2.png);
  background-position: -364px -203px;
  width: 90px;
  height: 96px;
}
.shop_armor_mystery_201406 {
  background-image: url(spritesmith2.png);
<<<<<<< HEAD
  background-position: -897px -1325px;
=======
  background-position: -1430px -1275px;
>>>>>>> fd7ba143
  width: 40px;
  height: 40px;
}
.shop_head_mystery_201406 {
  background-image: url(spritesmith2.png);
<<<<<<< HEAD
  background-position: -856px -1325px;
=======
  background-position: -1389px -1275px;
>>>>>>> fd7ba143
  width: 40px;
  height: 40px;
}
.slim_armor_mystery_201406 {
  background-image: url(spritesmith2.png);
  background-position: 0px -318px;
  width: 90px;
  height: 96px;
}
.broad_armor_mystery_201407 {
  background-image: url(spritesmith2.png);
<<<<<<< HEAD
  background-position: -1233px -910px;
=======
  background-position: -1204px -1001px;
>>>>>>> fd7ba143
  width: 90px;
  height: 90px;
}
.head_mystery_201407 {
  background-image: url(spritesmith2.png);
<<<<<<< HEAD
  background-position: -91px -318px;
=======
  background-position: 0px -1143px;
>>>>>>> fd7ba143
  width: 90px;
  height: 90px;
}
.shop_armor_mystery_201407 {
  background-image: url(spritesmith2.png);
<<<<<<< HEAD
  background-position: -815px -1325px;
=======
  background-position: -1430px -1234px;
>>>>>>> fd7ba143
  width: 40px;
  height: 40px;
}
.shop_head_mystery_201407 {
  background-image: url(spritesmith2.png);
<<<<<<< HEAD
  background-position: -774px -1325px;
=======
  background-position: -1389px -1234px;
>>>>>>> fd7ba143
  width: 40px;
  height: 40px;
}
.slim_armor_mystery_201407 {
  background-image: url(spritesmith2.png);
<<<<<<< HEAD
  background-position: -182px -1143px;
=======
  background-position: -273px -1143px;
>>>>>>> fd7ba143
  width: 90px;
  height: 90px;
}
.broad_armor_mystery_201408 {
  background-image: url(spritesmith2.png);
<<<<<<< HEAD
  background-position: -273px -1143px;
=======
  background-position: -91px -318px;
>>>>>>> fd7ba143
  width: 90px;
  height: 90px;
}
.head_mystery_201408 {
  background-image: url(spritesmith2.png);
<<<<<<< HEAD
  background-position: -364px -1143px;
=======
  background-position: -455px -1143px;
>>>>>>> fd7ba143
  width: 90px;
  height: 90px;
}
.shop_armor_mystery_201408 {
  background-image: url(spritesmith2.png);
<<<<<<< HEAD
  background-position: -733px -1325px;
=======
  background-position: -1430px -1193px;
>>>>>>> fd7ba143
  width: 40px;
  height: 40px;
}
.shop_head_mystery_201408 {
  background-image: url(spritesmith2.png);
<<<<<<< HEAD
  background-position: -692px -1325px;
=======
  background-position: -1389px -1193px;
>>>>>>> fd7ba143
  width: 40px;
  height: 40px;
}
.slim_armor_mystery_201408 {
  background-image: url(spritesmith2.png);
<<<<<<< HEAD
  background-position: -637px -1143px;
=======
  background-position: -728px -1143px;
>>>>>>> fd7ba143
  width: 90px;
  height: 90px;
}
.broad_armor_mystery_201409 {
  background-image: url(spritesmith2.png);
<<<<<<< HEAD
  background-position: -728px -1143px;
=======
  background-position: -819px -1143px;
>>>>>>> fd7ba143
  width: 90px;
  height: 90px;
}
.headAccessory_mystery_201409 {
  background-image: url(spritesmith2.png);
<<<<<<< HEAD
  background-position: -819px -1143px;
=======
  background-position: -910px -1143px;
>>>>>>> fd7ba143
  width: 90px;
  height: 90px;
}
.shop_armor_mystery_201409 {
  background-image: url(spritesmith2.png);
<<<<<<< HEAD
  background-position: -651px -1325px;
=======
  background-position: -1430px -1152px;
>>>>>>> fd7ba143
  width: 40px;
  height: 40px;
}
.shop_headAccessory_mystery_201409 {
  background-image: url(spritesmith2.png);
<<<<<<< HEAD
  background-position: -610px -1325px;
=======
  background-position: -1389px -1152px;
>>>>>>> fd7ba143
  width: 40px;
  height: 40px;
}
.slim_armor_mystery_201409 {
  background-image: url(spritesmith2.png);
<<<<<<< HEAD
  background-position: -1092px -1143px;
=======
  background-position: -1183px -1143px;
>>>>>>> fd7ba143
  width: 90px;
  height: 90px;
}
.back_mystery_201410 {
  background-image: url(spritesmith2.png);
<<<<<<< HEAD
  background-position: -1183px -1143px;
=======
  background-position: -1295px 0px;
>>>>>>> fd7ba143
  width: 93px;
  height: 90px;
}
.broad_armor_mystery_201410 {
  background-image: url(spritesmith2.png);
<<<<<<< HEAD
  background-position: -1324px 0px;
=======
  background-position: -1295px -91px;
>>>>>>> fd7ba143
  width: 93px;
  height: 90px;
}
.shop_armor_mystery_201410 {
  background-image: url(spritesmith2.png);
<<<<<<< HEAD
  background-position: -569px -1325px;
=======
  background-position: -1430px -1111px;
>>>>>>> fd7ba143
  width: 40px;
  height: 40px;
}
.shop_back_mystery_201410 {
  background-image: url(spritesmith2.png);
<<<<<<< HEAD
  background-position: -728px -637px;
=======
  background-position: -1389px -701px;
>>>>>>> fd7ba143
  width: 40px;
  height: 40px;
}
.slim_armor_mystery_201410 {
  background-image: url(spritesmith2.png);
<<<<<<< HEAD
  background-position: -1324px -273px;
=======
  background-position: -1295px -364px;
>>>>>>> fd7ba143
  width: 93px;
  height: 90px;
}
.head_mystery_201411 {
  background-image: url(spritesmith2.png);
<<<<<<< HEAD
  background-position: -1324px -364px;
=======
  background-position: -1295px -455px;
>>>>>>> fd7ba143
  width: 90px;
  height: 90px;
}
.shop_head_mystery_201411 {
  background-image: url(spritesmith2.png);
<<<<<<< HEAD
  background-position: -874px -728px;
=======
  background-position: -1430px -660px;
>>>>>>> fd7ba143
  width: 40px;
  height: 40px;
}
.shop_weapon_mystery_201411 {
  background-image: url(spritesmith2.png);
<<<<<<< HEAD
  background-position: -833px -728px;
=======
  background-position: -1389px -660px;
>>>>>>> fd7ba143
  width: 40px;
  height: 40px;
}
.weapon_mystery_201411 {
  background-image: url(spritesmith2.png);
<<<<<<< HEAD
  background-position: -1324px -637px;
=======
  background-position: -1295px -728px;
>>>>>>> fd7ba143
  width: 90px;
  height: 90px;
}
.broad_armor_mystery_201412 {
  background-image: url(spritesmith2.png);
<<<<<<< HEAD
  background-position: -1324px -728px;
=======
  background-position: -1295px -819px;
>>>>>>> fd7ba143
  width: 90px;
  height: 90px;
}
.head_mystery_201412 {
  background-image: url(spritesmith2.png);
<<<<<<< HEAD
  background-position: -1324px -819px;
=======
  background-position: -1295px -910px;
>>>>>>> fd7ba143
  width: 90px;
  height: 90px;
}
.shop_armor_mystery_201412 {
  background-image: url(spritesmith2.png);
<<<<<<< HEAD
  background-position: -965px -819px;
=======
  background-position: -1430px -619px;
>>>>>>> fd7ba143
  width: 40px;
  height: 40px;
}
.shop_head_mystery_201412 {
  background-image: url(spritesmith2.png);
<<<<<<< HEAD
  background-position: -924px -819px;
=======
  background-position: -1389px -619px;
>>>>>>> fd7ba143
  width: 40px;
  height: 40px;
}
.slim_armor_mystery_201412 {
  background-image: url(spritesmith2.png);
<<<<<<< HEAD
  background-position: -1324px -1092px;
=======
  background-position: 0px -1234px;
>>>>>>> fd7ba143
  width: 90px;
  height: 90px;
}
.broad_armor_mystery_301404 {
  background-image: url(spritesmith2.png);
<<<<<<< HEAD
  background-position: 0px -1234px;
=======
  background-position: -91px -1234px;
>>>>>>> fd7ba143
  width: 90px;
  height: 90px;
}
.eyewear_mystery_301404 {
  background-image: url(spritesmith2.png);
<<<<<<< HEAD
  background-position: -91px -1234px;
=======
  background-position: -182px -1234px;
>>>>>>> fd7ba143
  width: 90px;
  height: 90px;
}
.head_mystery_301404 {
  background-image: url(spritesmith2.png);
<<<<<<< HEAD
  background-position: -182px -1234px;
=======
  background-position: -273px -1234px;
>>>>>>> fd7ba143
  width: 90px;
  height: 90px;
}
.shop_armor_mystery_301404 {
  background-image: url(spritesmith2.png);
<<<<<<< HEAD
  background-position: -1056px -910px;
=======
  background-position: -1430px -578px;
>>>>>>> fd7ba143
  width: 40px;
  height: 40px;
}
.shop_eyewear_mystery_301404 {
  background-image: url(spritesmith2.png);
<<<<<<< HEAD
  background-position: -1015px -910px;
=======
  background-position: -1389px -578px;
>>>>>>> fd7ba143
  width: 40px;
  height: 40px;
}
.shop_head_mystery_301404 {
  background-image: url(spritesmith2.png);
<<<<<<< HEAD
  background-position: -1168px -1001px;
=======
  background-position: -1430px -537px;
>>>>>>> fd7ba143
  width: 40px;
  height: 40px;
}
.shop_weapon_mystery_301404 {
  background-image: url(spritesmith2.png);
<<<<<<< HEAD
  background-position: -1127px -1001px;
=======
  background-position: -1389px -537px;
>>>>>>> fd7ba143
  width: 40px;
  height: 40px;
}
.slim_armor_mystery_301404 {
  background-image: url(spritesmith2.png);
<<<<<<< HEAD
  background-position: -637px -1234px;
=======
  background-position: -728px -1234px;
>>>>>>> fd7ba143
  width: 90px;
  height: 90px;
}
.weapon_mystery_301404 {
  background-image: url(spritesmith2.png);
<<<<<<< HEAD
  background-position: -728px -1234px;
=======
  background-position: -819px -1234px;
>>>>>>> fd7ba143
  width: 90px;
  height: 90px;
}
.eyewear_mystery_301405 {
  background-image: url(spritesmith2.png);
<<<<<<< HEAD
  background-position: -819px -1234px;
=======
  background-position: -910px -1234px;
>>>>>>> fd7ba143
  width: 90px;
  height: 90px;
}
.headAccessory_mystery_301405 {
  background-image: url(spritesmith2.png);
<<<<<<< HEAD
  background-position: -910px -1234px;
=======
  background-position: -1001px -1234px;
>>>>>>> fd7ba143
  width: 90px;
  height: 90px;
}
.head_mystery_301405 {
  background-image: url(spritesmith2.png);
<<<<<<< HEAD
  background-position: -1001px -1234px;
=======
  background-position: -1092px -1234px;
>>>>>>> fd7ba143
  width: 90px;
  height: 90px;
}
.shield_mystery_301405 {
  background-image: url(spritesmith2.png);
<<<<<<< HEAD
  background-position: -1092px -1234px;
=======
  background-position: -1183px -1234px;
>>>>>>> fd7ba143
  width: 90px;
  height: 90px;
}
.shop_eyewear_mystery_301405 {
  background-image: url(spritesmith2.png);
<<<<<<< HEAD
  background-position: -1274px -1092px;
=======
  background-position: -1430px -496px;
>>>>>>> fd7ba143
  width: 40px;
  height: 40px;
}
.shop_headAccessory_mystery_301405 {
  background-image: url(spritesmith2.png);
<<<<<<< HEAD
  background-position: -1233px -1092px;
=======
  background-position: -1389px -496px;
>>>>>>> fd7ba143
  width: 40px;
  height: 40px;
}
.shop_head_mystery_301405 {
  background-image: url(spritesmith2.png);
<<<<<<< HEAD
  background-position: -569px -1366px;
=======
  background-position: -455px -364px;
>>>>>>> fd7ba143
  width: 40px;
  height: 40px;
}
.shop_shield_mystery_301405 {
  background-image: url(spritesmith2.png);
<<<<<<< HEAD
  background-position: -1365px -1183px;
=======
  background-position: -1430px -455px;
>>>>>>> fd7ba143
  width: 40px;
  height: 40px;
}
.broad_armor_special_springHealer {
  background-image: url(spritesmith2.png);
<<<<<<< HEAD
  background-position: -182px -1325px;
=======
  background-position: -1389px -273px;
>>>>>>> fd7ba143
  width: 90px;
  height: 90px;
}
.broad_armor_special_springMage {
  background-image: url(spritesmith2.png);
<<<<<<< HEAD
  background-position: -273px -1325px;
=======
  background-position: -1389px -364px;
>>>>>>> fd7ba143
  width: 90px;
  height: 90px;
}
.broad_armor_special_springRogue {
  background-image: url(spritesmith2.png);
<<<<<<< HEAD
  background-position: -91px -1325px;
=======
  background-position: -1389px -182px;
>>>>>>> fd7ba143
  width: 90px;
  height: 90px;
}
.broad_armor_special_springWarrior {
  background-image: url(spritesmith2.png);
<<<<<<< HEAD
  background-position: 0px -1325px;
=======
  background-position: -1389px -91px;
>>>>>>> fd7ba143
  width: 90px;
  height: 90px;
}
.headAccessory_special_springHealer {
  background-image: url(spritesmith2.png);
<<<<<<< HEAD
  background-position: -1274px -1234px;
=======
  background-position: -1389px 0px;
>>>>>>> fd7ba143
  width: 90px;
  height: 90px;
}
.headAccessory_special_springMage {
  background-image: url(spritesmith2.png);
<<<<<<< HEAD
  background-position: -1183px -1234px;
=======
  background-position: -1274px -1234px;
>>>>>>> fd7ba143
  width: 90px;
  height: 90px;
}
.headAccessory_special_springRogue {
  background-image: url(spritesmith2.png);
<<<<<<< HEAD
  background-position: -546px -1234px;
=======
  background-position: -637px -1234px;
>>>>>>> fd7ba143
  width: 90px;
  height: 90px;
}
.headAccessory_special_springWarrior {
  background-image: url(spritesmith2.png);
<<<<<<< HEAD
  background-position: -455px -1234px;
=======
  background-position: -546px -1234px;
>>>>>>> fd7ba143
  width: 90px;
  height: 90px;
}
.head_special_springHealer {
  background-image: url(spritesmith2.png);
<<<<<<< HEAD
  background-position: -364px -1234px;
=======
  background-position: -455px -1234px;
>>>>>>> fd7ba143
  width: 90px;
  height: 90px;
}
.head_special_springMage {
  background-image: url(spritesmith2.png);
<<<<<<< HEAD
  background-position: -273px -1234px;
=======
  background-position: -364px -1234px;
>>>>>>> fd7ba143
  width: 90px;
  height: 90px;
}
.head_special_springRogue {
  background-image: url(spritesmith2.png);
<<<<<<< HEAD
  background-position: -1324px -1001px;
=======
  background-position: -1295px -1092px;
>>>>>>> fd7ba143
  width: 90px;
  height: 90px;
}
.head_special_springWarrior {
  background-image: url(spritesmith2.png);
<<<<<<< HEAD
  background-position: -1324px -910px;
=======
  background-position: -1295px -1001px;
>>>>>>> fd7ba143
  width: 90px;
  height: 90px;
}
.shield_special_springHealer {
  background-image: url(spritesmith2.png);
<<<<<<< HEAD
  background-position: -1324px -546px;
=======
  background-position: -1295px -637px;
>>>>>>> fd7ba143
  width: 90px;
  height: 90px;
}
.shield_special_springRogue {
  background-image: url(spritesmith2.png);
<<<<<<< HEAD
  background-position: -1324px -455px;
=======
  background-position: -1295px -546px;
>>>>>>> fd7ba143
  width: 90px;
  height: 90px;
}
.shield_special_springWarrior {
  background-image: url(spritesmith2.png);
<<<<<<< HEAD
  background-position: -1324px -182px;
=======
  background-position: -1295px -273px;
>>>>>>> fd7ba143
  width: 90px;
  height: 90px;
}
.shop_armor_special_springHealer {
  background-image: url(spritesmith2.png);
  background-position: -1430px -701px;
  width: 40px;
  height: 40px;
}
.shop_armor_special_springMage {
  background-image: url(spritesmith2.png);
  background-position: -1389px -742px;
  width: 40px;
  height: 40px;
}
.shop_armor_special_springRogue {
  background-image: url(spritesmith2.png);
  background-position: -1430px -742px;
  width: 40px;
  height: 40px;
}
.shop_armor_special_springWarrior {
  background-image: url(spritesmith2.png);
  background-position: -1389px -783px;
  width: 40px;
  height: 40px;
}
.shop_headAccessory_special_springHealer {
  background-image: url(spritesmith2.png);
  background-position: -1430px -783px;
  width: 40px;
  height: 40px;
}
.shop_headAccessory_special_springMage {
  background-image: url(spritesmith2.png);
  background-position: -1389px -824px;
  width: 40px;
  height: 40px;
}
.shop_headAccessory_special_springRogue {
  background-image: url(spritesmith2.png);
  background-position: -1430px -824px;
  width: 40px;
  height: 40px;
}
.shop_headAccessory_special_springWarrior {
  background-image: url(spritesmith2.png);
<<<<<<< HEAD
  background-position: -643px -597px;
=======
  background-position: -1389px -865px;
>>>>>>> fd7ba143
  width: 40px;
  height: 40px;
}
.shop_head_special_springHealer {
  background-image: url(spritesmith2.png);
<<<<<<< HEAD
  background-position: -684px -597px;
=======
  background-position: -1430px -865px;
>>>>>>> fd7ba143
  width: 40px;
  height: 40px;
}
.shop_head_special_springMage {
  background-image: url(spritesmith2.png);
<<<<<<< HEAD
  background-position: -643px -638px;
=======
  background-position: -1389px -906px;
>>>>>>> fd7ba143
  width: 40px;
  height: 40px;
}
.shop_head_special_springRogue copy {
  background-image: url(spritesmith2.png);
<<<<<<< HEAD
  background-position: -684px -638px;
=======
  background-position: -1430px -906px;
>>>>>>> fd7ba143
  width: 40px;
  height: 40px;
}
.shop_head_special_springRogue {
  background-image: url(spritesmith2.png);
<<<<<<< HEAD
  background-position: -1277px -1143px;
=======
  background-position: -1389px -947px;
>>>>>>> fd7ba143
  width: 40px;
  height: 40px;
}
.shop_head_special_springWarrior {
  background-image: url(spritesmith2.png);
<<<<<<< HEAD
  background-position: -1277px -1184px;
=======
  background-position: -1430px -947px;
>>>>>>> fd7ba143
  width: 40px;
  height: 40px;
}
.shop_shield_special_springHealer {
  background-image: url(spritesmith2.png);
<<<<<<< HEAD
  background-position: -1365px -1234px;
=======
  background-position: -1389px -988px;
>>>>>>> fd7ba143
  width: 40px;
  height: 40px;
}
.shop_shield_special_springRogue {
  background-image: url(spritesmith2.png);
<<<<<<< HEAD
  background-position: -1365px -1275px;
=======
  background-position: -1430px -988px;
>>>>>>> fd7ba143
  width: 40px;
  height: 40px;
}
.shop_shield_special_springWarrior {
  background-image: url(spritesmith2.png);
<<<<<<< HEAD
  background-position: -364px -1325px;
=======
  background-position: -1389px -1029px;
>>>>>>> fd7ba143
  width: 40px;
  height: 40px;
}
.shop_weapon_special_springHealer {
  background-image: url(spritesmith2.png);
<<<<<<< HEAD
  background-position: -405px -1325px;
=======
  background-position: -1430px -1029px;
>>>>>>> fd7ba143
  width: 40px;
  height: 40px;
}
.shop_weapon_special_springMage {
  background-image: url(spritesmith2.png);
<<<<<<< HEAD
  background-position: -446px -1325px;
=======
  background-position: -1389px -1070px;
>>>>>>> fd7ba143
  width: 40px;
  height: 40px;
}
.shop_weapon_special_springRogue {
  background-image: url(spritesmith2.png);
<<<<<<< HEAD
  background-position: -487px -1325px;
=======
  background-position: -1430px -1070px;
>>>>>>> fd7ba143
  width: 40px;
  height: 40px;
}
.shop_weapon_special_springWarrior {
  background-image: url(spritesmith2.png);
<<<<<<< HEAD
  background-position: -528px -1325px;
=======
  background-position: -1389px -1111px;
>>>>>>> fd7ba143
  width: 40px;
  height: 40px;
}
.slim_armor_special_springHealer {
  background-image: url(spritesmith2.png);
<<<<<<< HEAD
  background-position: -1324px -91px;
=======
  background-position: -1295px -182px;
>>>>>>> fd7ba143
  width: 90px;
  height: 90px;
}
.slim_armor_special_springMage {
  background-image: url(spritesmith2.png);
<<<<<<< HEAD
  background-position: -1001px -1143px;
=======
  background-position: -1092px -1143px;
>>>>>>> fd7ba143
  width: 90px;
  height: 90px;
}
.slim_armor_special_springRogue {
  background-image: url(spritesmith2.png);
<<<<<<< HEAD
  background-position: -910px -1143px;
=======
  background-position: -1001px -1143px;
>>>>>>> fd7ba143
  width: 90px;
  height: 90px;
}
.slim_armor_special_springWarrior {
  background-image: url(spritesmith2.png);
<<<<<<< HEAD
  background-position: -546px -1143px;
=======
  background-position: -637px -1143px;
>>>>>>> fd7ba143
  width: 90px;
  height: 90px;
}
.weapon_special_springHealer {
  background-image: url(spritesmith2.png);
<<<<<<< HEAD
  background-position: -455px -1143px;
=======
  background-position: -546px -1143px;
>>>>>>> fd7ba143
  width: 90px;
  height: 90px;
}
.weapon_special_springMage {
  background-image: url(spritesmith2.png);
<<<<<<< HEAD
  background-position: -91px -1143px;
=======
  background-position: -182px -1143px;
>>>>>>> fd7ba143
  width: 90px;
  height: 90px;
}
.weapon_special_springRogue {
  background-image: url(spritesmith2.png);
<<<<<<< HEAD
  background-position: 0px -1143px;
=======
  background-position: -91px -1143px;
>>>>>>> fd7ba143
  width: 90px;
  height: 90px;
}
.weapon_special_springWarrior {
  background-image: url(spritesmith2.png);
<<<<<<< HEAD
  background-position: -1233px -728px;
=======
  background-position: -1204px -819px;
>>>>>>> fd7ba143
  width: 90px;
  height: 90px;
}
.body_special_summerHealer {
  background-image: url(spritesmith2.png);
  background-position: -364px 0px;
  width: 90px;
  height: 105px;
}
.body_special_summerMage {
  background-image: url(spritesmith2.png);
  background-position: -273px -212px;
  width: 90px;
  height: 105px;
}
.broad_armor_special_summerHealer {
  background-image: url(spritesmith2.png);
  background-position: -182px -212px;
  width: 90px;
  height: 105px;
}
.broad_armor_special_summerMage {
  background-image: url(spritesmith2.png);
  background-position: -91px -212px;
  width: 90px;
  height: 105px;
}
.broad_armor_special_summerRogue {
  background-image: url(spritesmith2.png);
  background-position: -1015px -1052px;
  width: 111px;
  height: 90px;
}
.broad_armor_special_summerWarrior {
  background-image: url(spritesmith2.png);
  background-position: -630px -1052px;
  width: 111px;
  height: 90px;
}
.eyewear_special_summerRogue {
  background-image: url(spritesmith2.png);
  background-position: -518px -1052px;
  width: 111px;
  height: 90px;
}
.eyewear_special_summerWarrior {
  background-image: url(spritesmith2.png);
  background-position: -224px -1052px;
  width: 111px;
  height: 90px;
}
.head_special_summerHealer {
  background-image: url(spritesmith2.png);
  background-position: 0px -212px;
  width: 90px;
  height: 105px;
}
.head_special_summerMage {
  background-image: url(spritesmith2.png);
  background-position: -91px 0px;
  width: 90px;
  height: 105px;
}
.head_special_summerRogue {
  background-image: url(spritesmith2.png);
  background-position: -112px -1052px;
  width: 111px;
  height: 90px;
}
.head_special_summerWarrior {
  background-image: url(spritesmith2.png);
  background-position: 0px -1052px;
  width: 111px;
  height: 90px;
}
.Healer_Summer {
  background-image: url(spritesmith2.png);
  background-position: 0px 0px;
  width: 90px;
  height: 105px;
}
.Mage_Summer {
  background-image: url(spritesmith2.png);
  background-position: -182px -106px;
  width: 90px;
  height: 105px;
}
.SummerRogue14 {
  background-image: url(spritesmith2.png);
<<<<<<< HEAD
  background-position: -203px -961px;
=======
  background-position: -560px -961px;
>>>>>>> fd7ba143
  width: 111px;
  height: 90px;
}
.SummerWarrior14 {
  background-image: url(spritesmith2.png);
<<<<<<< HEAD
  background-position: -91px -961px;
=======
  background-position: -448px -961px;
>>>>>>> fd7ba143
  width: 111px;
  height: 90px;
}
.shield_special_summerHealer {
  background-image: url(spritesmith2.png);
  background-position: -91px -106px;
  width: 90px;
  height: 105px;
}
.shield_special_summerRogue {
  background-image: url(spritesmith2.png);
<<<<<<< HEAD
  background-position: -1015px -819px;
=======
  background-position: -336px -961px;
>>>>>>> fd7ba143
  width: 111px;
  height: 90px;
}
.shield_special_summerWarrior {
  background-image: url(spritesmith2.png);
<<<<<<< HEAD
  background-position: -1015px -728px;
=======
  background-position: -224px -961px;
>>>>>>> fd7ba143
  width: 111px;
  height: 90px;
}
.shop_armor_special_summerHealer {
  background-image: url(spritesmith2.png);
<<<<<<< HEAD
  background-position: -651px -1366px;
=======
  background-position: -1389px -455px;
>>>>>>> fd7ba143
  width: 40px;
  height: 40px;
}
.shop_armor_special_summerMage {
  background-image: url(spritesmith2.png);
<<<<<<< HEAD
  background-position: -692px -1366px;
=======
  background-position: -496px -364px;
>>>>>>> fd7ba143
  width: 40px;
  height: 40px;
}
.shop_armor_special_summerRogue {
  background-image: url(spritesmith2.png);
<<<<<<< HEAD
  background-position: -733px -1366px;
=======
  background-position: -657px -597px;
>>>>>>> fd7ba143
  width: 40px;
  height: 40px;
}
.shop_armor_special_summerWarrior {
  background-image: url(spritesmith2.png);
<<<<<<< HEAD
  background-position: -774px -1366px;
=======
  background-position: -657px -638px;
>>>>>>> fd7ba143
  width: 40px;
  height: 40px;
}
.shop_body_special_summerHealer {
  background-image: url(spritesmith2.png);
<<<<<<< HEAD
  background-position: -815px -1366px;
=======
  background-position: -966px -870px;
>>>>>>> fd7ba143
  width: 40px;
  height: 40px;
}
.shop_body_special_summerMage {
  background-image: url(spritesmith2.png);
<<<<<<< HEAD
  background-position: -856px -1366px;
=======
  background-position: -966px -911px;
>>>>>>> fd7ba143
  width: 40px;
  height: 40px;
}
.shop_eyewear_special_summerRogue {
  background-image: url(spritesmith2.png);
<<<<<<< HEAD
  background-position: -897px -1366px;
=======
  background-position: -1020px -961px;
>>>>>>> fd7ba143
  width: 40px;
  height: 40px;
}
.shop_eyewear_special_summerWarrior {
  background-image: url(spritesmith2.png);
<<<<<<< HEAD
  background-position: -938px -1366px;
=======
  background-position: -1020px -1002px;
>>>>>>> fd7ba143
  width: 40px;
  height: 40px;
}
.shop_head_special_summerHealer {
  background-image: url(spritesmith2.png);
<<<<<<< HEAD
  background-position: -979px -1366px;
=======
  background-position: -1127px -1052px;
>>>>>>> fd7ba143
  width: 40px;
  height: 40px;
}
.shop_head_special_summerMage {
  background-image: url(spritesmith2.png);
<<<<<<< HEAD
  background-position: -1020px -1366px;
=======
  background-position: -1127px -1093px;
>>>>>>> fd7ba143
  width: 40px;
  height: 40px;
}
.shop_head_special_summerRogue {
  background-image: url(spritesmith2.png);
<<<<<<< HEAD
  background-position: -1061px -1366px;
=======
  background-position: 0px -1325px;
>>>>>>> fd7ba143
  width: 40px;
  height: 40px;
}
.shop_head_special_summerWarrior {
  background-image: url(spritesmith2.png);
<<<<<<< HEAD
  background-position: -1102px -1366px;
=======
  background-position: -41px -1325px;
>>>>>>> fd7ba143
  width: 40px;
  height: 40px;
}
.shop_shield_special_summerHealer {
  background-image: url(spritesmith2.png);
<<<<<<< HEAD
  background-position: -1143px -1366px;
=======
  background-position: -82px -1325px;
>>>>>>> fd7ba143
  width: 40px;
  height: 40px;
}
.shop_shield_special_summerRogue {
  background-image: url(spritesmith2.png);
<<<<<<< HEAD
  background-position: -1184px -1366px;
=======
  background-position: -123px -1325px;
>>>>>>> fd7ba143
  width: 40px;
  height: 40px;
}
.shop_shield_special_summerWarrior {
  background-image: url(spritesmith2.png);
<<<<<<< HEAD
  background-position: -1225px -1366px;
=======
  background-position: -164px -1325px;
>>>>>>> fd7ba143
  width: 40px;
  height: 40px;
}
.shop_weapon_special_summerHealer {
  background-image: url(spritesmith2.png);
<<<<<<< HEAD
  background-position: -1266px -1366px;
=======
  background-position: -205px -1325px;
>>>>>>> fd7ba143
  width: 40px;
  height: 40px;
}
.shop_weapon_special_summerMage {
  background-image: url(spritesmith2.png);
<<<<<<< HEAD
  background-position: -1307px -1366px;
=======
  background-position: -246px -1325px;
>>>>>>> fd7ba143
  width: 40px;
  height: 40px;
}
.shop_weapon_special_summerRogue {
  background-image: url(spritesmith2.png);
<<<<<<< HEAD
  background-position: -1348px -1366px;
=======
  background-position: -287px -1325px;
>>>>>>> fd7ba143
  width: 40px;
  height: 40px;
}
.shop_weapon_special_summerWarrior {
  background-image: url(spritesmith2.png);
<<<<<<< HEAD
  background-position: -1418px 0px;
=======
  background-position: -328px -1325px;
>>>>>>> fd7ba143
  width: 40px;
  height: 40px;
}
.slim_armor_special_summerHealer {
  background-image: url(spritesmith2.png);
  background-position: 0px -106px;
  width: 90px;
  height: 105px;
}
.slim_armor_special_summerMage {
  background-image: url(spritesmith2.png);
  background-position: -182px 0px;
  width: 90px;
  height: 105px;
}
.slim_armor_special_summerRogue {
  background-image: url(spritesmith2.png);
<<<<<<< HEAD
  background-position: -1015px -455px;
=======
  background-position: -112px -961px;
>>>>>>> fd7ba143
  width: 111px;
  height: 90px;
}
.slim_armor_special_summerWarrior {
  background-image: url(spritesmith2.png);
<<<<<<< HEAD
  background-position: -1015px -364px;
=======
  background-position: 0px -961px;
>>>>>>> fd7ba143
  width: 111px;
  height: 90px;
}
.weapon_special_summerHealer {
  background-image: url(spritesmith2.png);
  background-position: -273px 0px;
  width: 90px;
  height: 105px;
}
.weapon_special_summerMage {
  background-image: url(spritesmith2.png);
  background-position: -273px -106px;
  width: 90px;
  height: 105px;
}
.weapon_special_summerRogue {
  background-image: url(spritesmith2.png);
<<<<<<< HEAD
  background-position: -1015px -91px;
=======
  background-position: -854px -870px;
>>>>>>> fd7ba143
  width: 111px;
  height: 90px;
}
.weapon_special_summerWarrior {
  background-image: url(spritesmith2.png);
<<<<<<< HEAD
  background-position: -1015px 0px;
=======
  background-position: -742px -870px;
>>>>>>> fd7ba143
  width: 111px;
  height: 90px;
}
.broad_armor_special_candycane {
  background-image: url(spritesmith2.png);
<<<<<<< HEAD
  background-position: -924px -546px;
=======
  background-position: -916px -273px;
>>>>>>> fd7ba143
  width: 90px;
  height: 90px;
}
.broad_armor_special_ski {
  background-image: url(spritesmith2.png);
<<<<<<< HEAD
  background-position: -833px -91px;
=======
  background-position: -643px -688px;
>>>>>>> fd7ba143
  width: 90px;
  height: 90px;
}
.broad_armor_special_snowflake {
  background-image: url(spritesmith2.png);
<<<<<<< HEAD
  background-position: -833px 0px;
=======
  background-position: -552px -688px;
>>>>>>> fd7ba143
  width: 90px;
  height: 90px;
}
.broad_armor_special_winter2015Healer {
  background-image: url(spritesmith2.png);
<<<<<<< HEAD
  background-position: -734px -688px;
=======
  background-position: -461px -688px;
>>>>>>> fd7ba143
  width: 90px;
  height: 90px;
}
.broad_armor_special_winter2015Mage {
  background-image: url(spritesmith2.png);
<<<<<<< HEAD
  background-position: -643px -688px;
=======
  background-position: -370px -688px;
>>>>>>> fd7ba143
  width: 90px;
  height: 90px;
}
.broad_armor_special_winter2015Rogue {
  background-image: url(spritesmith2.png);
<<<<<<< HEAD
  background-position: -546px -688px;
=======
  background-position: -273px -688px;
>>>>>>> fd7ba143
  width: 96px;
  height: 90px;
}
.broad_armor_special_winter2015Warrior {
  background-image: url(spritesmith2.png);
<<<<<<< HEAD
  background-position: -455px -688px;
=======
  background-position: -182px -688px;
>>>>>>> fd7ba143
  width: 90px;
  height: 90px;
}
.broad_armor_special_yeti {
  background-image: url(spritesmith2.png);
<<<<<<< HEAD
  background-position: -364px -688px;
=======
  background-position: -91px -688px;
>>>>>>> fd7ba143
  width: 90px;
  height: 90px;
}
.head_special_candycane {
  background-image: url(spritesmith2.png);
<<<<<<< HEAD
  background-position: -273px -688px;
=======
  background-position: 0px -688px;
>>>>>>> fd7ba143
  width: 90px;
  height: 90px;
}
.head_special_nye {
  background-image: url(spritesmith2.png);
<<<<<<< HEAD
  background-position: -182px -688px;
=======
  background-position: -728px -546px;
>>>>>>> fd7ba143
  width: 90px;
  height: 90px;
}
.head_special_nye2014 {
  background-image: url(spritesmith2.png);
<<<<<<< HEAD
  background-position: -91px -688px;
=======
  background-position: -728px -455px;
>>>>>>> fd7ba143
  width: 90px;
  height: 90px;
}
.head_special_ski {
  background-image: url(spritesmith2.png);
<<<<<<< HEAD
  background-position: 0px -688px;
=======
  background-position: -728px -364px;
>>>>>>> fd7ba143
  width: 90px;
  height: 90px;
}
.head_special_snowflake {
  background-image: url(spritesmith2.png);
<<<<<<< HEAD
  background-position: -728px -546px;
=======
  background-position: -728px -273px;
>>>>>>> fd7ba143
  width: 90px;
  height: 90px;
}
.head_special_winter2015Healer {
  background-image: url(spritesmith2.png);
<<<<<<< HEAD
  background-position: -728px -455px;
=======
  background-position: -728px -182px;
>>>>>>> fd7ba143
  width: 90px;
  height: 90px;
}
.head_special_winter2015Mage {
  background-image: url(spritesmith2.png);
<<<<<<< HEAD
  background-position: -728px -364px;
=======
  background-position: -728px -91px;
>>>>>>> fd7ba143
  width: 90px;
  height: 90px;
}
.head_special_winter2015Rogue {
  background-image: url(spritesmith2.png);
<<<<<<< HEAD
  background-position: -728px -273px;
=======
  background-position: -728px 0px;
>>>>>>> fd7ba143
  width: 96px;
  height: 90px;
}
.head_special_winter2015Warrior {
  background-image: url(spritesmith2.png);
<<<<<<< HEAD
  background-position: -728px -182px;
=======
  background-position: -566px -597px;
>>>>>>> fd7ba143
  width: 90px;
  height: 90px;
}
.head_special_yeti {
  background-image: url(spritesmith2.png);
<<<<<<< HEAD
  background-position: -728px -91px;
=======
  background-position: -475px -597px;
>>>>>>> fd7ba143
  width: 90px;
  height: 90px;
}
.shield_special_ski {
  background-image: url(spritesmith2.png);
<<<<<<< HEAD
  background-position: -728px 0px;
=======
  background-position: -370px -597px;
>>>>>>> fd7ba143
  width: 104px;
  height: 90px;
}
.shield_special_snowflake {
  background-image: url(spritesmith2.png);
<<<<<<< HEAD
  background-position: -552px -597px;
=======
  background-position: -279px -597px;
>>>>>>> fd7ba143
  width: 90px;
  height: 90px;
}
.shield_special_winter2015Healer {
  background-image: url(spritesmith2.png);
<<<<<<< HEAD
  background-position: -461px -597px;
=======
  background-position: -188px -597px;
>>>>>>> fd7ba143
  width: 90px;
  height: 90px;
}
.shield_special_winter2015Rogue {
  background-image: url(spritesmith2.png);
<<<<<<< HEAD
  background-position: -364px -597px;
=======
  background-position: -91px -597px;
>>>>>>> fd7ba143
  width: 96px;
  height: 90px;
}
.shield_special_winter2015Warrior {
  background-image: url(spritesmith2.png);
<<<<<<< HEAD
  background-position: -273px -597px;
=======
  background-position: 0px -597px;
>>>>>>> fd7ba143
  width: 90px;
  height: 90px;
}
.shield_special_yeti {
  background-image: url(spritesmith2.png);
<<<<<<< HEAD
  background-position: -182px -597px;
=======
  background-position: -637px -455px;
>>>>>>> fd7ba143
  width: 90px;
  height: 90px;
}
.shop_armor_special_candycane {
  background-image: url(spritesmith2.png);
<<<<<<< HEAD
  background-position: -1418px -1353px;
=======
  background-position: -205px -1366px;
>>>>>>> fd7ba143
  width: 40px;
  height: 40px;
}
.shop_armor_special_ski {
  background-image: url(spritesmith2.png);
<<<<<<< HEAD
  background-position: 0px -1416px;
=======
  background-position: -246px -1366px;
>>>>>>> fd7ba143
  width: 40px;
  height: 40px;
}
.shop_armor_special_snowflake {
  background-image: url(spritesmith2.png);
<<<<<<< HEAD
  background-position: -41px -1416px;
=======
  background-position: -287px -1366px;
>>>>>>> fd7ba143
  width: 40px;
  height: 40px;
}
.shop_armor_special_winter2015Healer {
  background-image: url(spritesmith2.png);
<<<<<<< HEAD
  background-position: -82px -1416px;
=======
  background-position: -328px -1366px;
>>>>>>> fd7ba143
  width: 40px;
  height: 40px;
}
.shop_armor_special_winter2015Mage {
  background-image: url(spritesmith2.png);
<<<<<<< HEAD
  background-position: -123px -1416px;
=======
  background-position: -369px -1366px;
  width: 40px;
  height: 40px;
}
.shop_armor_special_winter2015Rogue {
  background-image: url(spritesmith2.png);
  background-position: -410px -1366px;
  width: 40px;
  height: 40px;
}
.shop_armor_special_winter2015Warrior {
  background-image: url(spritesmith2.png);
  background-position: -451px -1366px;
  width: 40px;
  height: 40px;
}
.shop_armor_special_yeti {
  background-image: url(spritesmith2.png);
  background-position: -492px -1366px;
  width: 40px;
  height: 40px;
}
.shop_head_special_candycane {
  background-image: url(spritesmith2.png);
  background-position: -533px -1366px;
  width: 40px;
  height: 40px;
}
.shop_head_special_nye {
  background-image: url(spritesmith2.png);
  background-position: -574px -1366px;
>>>>>>> fd7ba143
  width: 40px;
  height: 40px;
}<|MERGE_RESOLUTION|>--- conflicted
+++ resolved
@@ -1,1248 +1,726 @@
-<<<<<<< HEAD
-.skin_f69922_sleep {
-  background-image: url(spritesmith2.png);
-  background-position: -1015px -182px;
-  width: 90px;
-  height: 90px;
-}
-.customize-option.skin_f69922_sleep {
-  background-image: url(spritesmith2.png);
-  background-position: -1040px -197px;
-  width: 60px;
-  height: 60px;
-}
-.skin_ghost {
-  background-image: url(spritesmith2.png);
-  background-position: -1233px -1001px;
-  width: 90px;
-  height: 90px;
-}
-.customize-option.skin_ghost {
-  background-image: url(spritesmith2.png);
-  background-position: -1258px -1016px;
-  width: 60px;
-  height: 60px;
-}
-.skin_ghost_sleep {
-  background-image: url(spritesmith2.png);
-  background-position: -1015px -273px;
-  width: 90px;
-  height: 90px;
-}
-.customize-option.skin_ghost_sleep {
-  background-image: url(spritesmith2.png);
-  background-position: -1040px -288px;
-  width: 60px;
-  height: 60px;
-}
 .skin_monster {
   background-image: url(spritesmith2.png);
-  background-position: -1015px -546px;
-=======
-.skin_monster {
-  background-image: url(spritesmith2.png);
   background-position: -1007px 0px;
->>>>>>> fd7ba143
   width: 90px;
   height: 90px;
 }
 .customize-option.skin_monster {
   background-image: url(spritesmith2.png);
-<<<<<<< HEAD
-  background-position: -1040px -561px;
-=======
   background-position: -1032px -15px;
->>>>>>> fd7ba143
   width: 60px;
   height: 60px;
 }
 .skin_monster_sleep {
   background-image: url(spritesmith2.png);
-<<<<<<< HEAD
-  background-position: -1015px -637px;
-=======
   background-position: -364px -1143px;
->>>>>>> fd7ba143
   width: 90px;
   height: 90px;
 }
 .customize-option.skin_monster_sleep {
   background-image: url(spritesmith2.png);
-<<<<<<< HEAD
-  background-position: -1040px -652px;
-=======
   background-position: -389px -1158px;
->>>>>>> fd7ba143
   width: 60px;
   height: 60px;
 }
 .skin_ogre {
   background-image: url(spritesmith2.png);
-<<<<<<< HEAD
-  background-position: 0px -961px;
-=======
   background-position: -1007px -91px;
->>>>>>> fd7ba143
   width: 90px;
   height: 90px;
 }
 .customize-option.skin_ogre {
   background-image: url(spritesmith2.png);
-<<<<<<< HEAD
-  background-position: -25px -976px;
-=======
   background-position: -1032px -106px;
->>>>>>> fd7ba143
   width: 60px;
   height: 60px;
 }
 .skin_ogre_sleep {
   background-image: url(spritesmith2.png);
-<<<<<<< HEAD
-  background-position: -315px -961px;
-=======
   background-position: -1007px -182px;
->>>>>>> fd7ba143
   width: 90px;
   height: 90px;
 }
 .customize-option.skin_ogre_sleep {
   background-image: url(spritesmith2.png);
-<<<<<<< HEAD
-  background-position: -340px -976px;
-=======
   background-position: -1032px -197px;
->>>>>>> fd7ba143
   width: 60px;
   height: 60px;
 }
 .skin_pumpkin {
   background-image: url(spritesmith2.png);
-<<<<<<< HEAD
-  background-position: -406px -961px;
-=======
   background-position: -1007px -273px;
->>>>>>> fd7ba143
   width: 90px;
   height: 90px;
 }
 .customize-option.skin_pumpkin {
   background-image: url(spritesmith2.png);
-<<<<<<< HEAD
-  background-position: -431px -976px;
-=======
   background-position: -1032px -288px;
->>>>>>> fd7ba143
   width: 60px;
   height: 60px;
 }
 .skin_pumpkin2 {
   background-image: url(spritesmith2.png);
-<<<<<<< HEAD
-  background-position: -1127px -728px;
-=======
   background-position: -1007px -364px;
->>>>>>> fd7ba143
   width: 90px;
   height: 90px;
 }
 .customize-option.skin_pumpkin2 {
   background-image: url(spritesmith2.png);
-<<<<<<< HEAD
-  background-position: -1152px -743px;
-=======
   background-position: -1032px -379px;
->>>>>>> fd7ba143
   width: 60px;
   height: 60px;
 }
 .skin_pumpkin2_sleep {
   background-image: url(spritesmith2.png);
-<<<<<<< HEAD
-  background-position: -1127px -819px;
-=======
   background-position: -1007px -455px;
->>>>>>> fd7ba143
   width: 90px;
   height: 90px;
 }
 .customize-option.skin_pumpkin2_sleep {
   background-image: url(spritesmith2.png);
-<<<<<<< HEAD
-  background-position: -1152px -834px;
-=======
   background-position: -1032px -470px;
->>>>>>> fd7ba143
   width: 60px;
   height: 60px;
 }
 .skin_pumpkin_sleep {
   background-image: url(spritesmith2.png);
-<<<<<<< HEAD
-  background-position: -1127px -1052px;
-=======
   background-position: -1007px -546px;
->>>>>>> fd7ba143
   width: 90px;
   height: 90px;
 }
 .customize-option.skin_pumpkin_sleep {
   background-image: url(spritesmith2.png);
-<<<<<<< HEAD
-  background-position: -1152px -1067px;
-=======
   background-position: -1032px -561px;
->>>>>>> fd7ba143
   width: 60px;
   height: 60px;
 }
 .skin_rainbow {
   background-image: url(spritesmith2.png);
-<<<<<<< HEAD
-  background-position: -1233px -182px;
-=======
   background-position: -1098px -728px;
->>>>>>> fd7ba143
   width: 90px;
   height: 90px;
 }
 .customize-option.skin_rainbow {
   background-image: url(spritesmith2.png);
-<<<<<<< HEAD
-  background-position: -1258px -197px;
-=======
   background-position: -1123px -743px;
->>>>>>> fd7ba143
   width: 60px;
   height: 60px;
 }
 .skin_rainbow_sleep {
   background-image: url(spritesmith2.png);
-<<<<<<< HEAD
-  background-position: -1233px -273px;
-=======
   background-position: -1098px -819px;
->>>>>>> fd7ba143
   width: 90px;
   height: 90px;
 }
 .customize-option.skin_rainbow_sleep {
   background-image: url(spritesmith2.png);
-<<<<<<< HEAD
-  background-position: -1258px -288px;
-=======
   background-position: -1123px -834px;
->>>>>>> fd7ba143
   width: 60px;
   height: 60px;
 }
 .skin_reptile {
   background-image: url(spritesmith2.png);
-<<<<<<< HEAD
-  background-position: -1233px -455px;
-=======
   background-position: -1204px 0px;
->>>>>>> fd7ba143
   width: 90px;
   height: 90px;
 }
 .customize-option.skin_reptile {
   background-image: url(spritesmith2.png);
-<<<<<<< HEAD
-  background-position: -1258px -470px;
-=======
   background-position: -1229px -15px;
->>>>>>> fd7ba143
   width: 60px;
   height: 60px;
 }
 .skin_reptile_sleep {
   background-image: url(spritesmith2.png);
-<<<<<<< HEAD
-  background-position: -1233px -546px;
-=======
   background-position: -1204px -273px;
->>>>>>> fd7ba143
   width: 90px;
   height: 90px;
 }
 .customize-option.skin_reptile_sleep {
   background-image: url(spritesmith2.png);
-<<<<<<< HEAD
-  background-position: -1258px -561px;
-=======
   background-position: -1229px -288px;
->>>>>>> fd7ba143
   width: 60px;
   height: 60px;
 }
 .skin_shadow {
   background-image: url(spritesmith2.png);
-<<<<<<< HEAD
-  background-position: -1233px -637px;
-=======
   background-position: -1204px -364px;
->>>>>>> fd7ba143
   width: 90px;
   height: 90px;
 }
 .customize-option.skin_shadow {
   background-image: url(spritesmith2.png);
-<<<<<<< HEAD
-  background-position: -1258px -652px;
-=======
   background-position: -1229px -379px;
->>>>>>> fd7ba143
   width: 60px;
   height: 60px;
 }
 .skin_shadow2 {
   background-image: url(spritesmith2.png);
-<<<<<<< HEAD
-  background-position: -1233px -819px;
-=======
   background-position: -1204px -546px;
->>>>>>> fd7ba143
   width: 90px;
   height: 90px;
 }
 .customize-option.skin_shadow2 {
   background-image: url(spritesmith2.png);
-<<<<<<< HEAD
-  background-position: -1258px -834px;
-=======
   background-position: -1229px -561px;
->>>>>>> fd7ba143
   width: 60px;
   height: 60px;
 }
 .skin_shadow2_sleep {
   background-image: url(spritesmith2.png);
-<<<<<<< HEAD
+  background-position: -1204px -637px;
+  width: 90px;
+  height: 90px;
+}
+.customize-option.skin_shadow2_sleep {
+  background-image: url(spritesmith2.png);
+  background-position: -1229px -652px;
+  width: 60px;
+  height: 60px;
+}
+.skin_shadow_sleep {
+  background-image: url(spritesmith2.png);
+  background-position: -1204px -728px;
+  width: 90px;
+  height: 90px;
+}
+.customize-option.skin_shadow_sleep {
+  background-image: url(spritesmith2.png);
+  background-position: -1229px -743px;
+  width: 60px;
+  height: 60px;
+}
+.skin_skeleton {
+  background-image: url(spritesmith2.png);
+  background-position: -1204px -910px;
+  width: 90px;
+  height: 90px;
+}
+.customize-option.skin_skeleton {
+  background-image: url(spritesmith2.png);
+  background-position: -1229px -925px;
+  width: 60px;
+  height: 60px;
+}
+.skin_skeleton2 {
+  background-image: url(spritesmith2.png);
   background-position: -182px -318px;
-=======
-  background-position: -1204px -637px;
->>>>>>> fd7ba143
-  width: 90px;
-  height: 90px;
-}
-.customize-option.skin_shadow2_sleep {
-  background-image: url(spritesmith2.png);
-<<<<<<< HEAD
+  width: 90px;
+  height: 90px;
+}
+.customize-option.skin_skeleton2 {
+  background-image: url(spritesmith2.png);
   background-position: -207px -333px;
-=======
-  background-position: -1229px -652px;
->>>>>>> fd7ba143
-  width: 60px;
-  height: 60px;
-}
-.skin_shadow_sleep {
-  background-image: url(spritesmith2.png);
-<<<<<<< HEAD
+  width: 60px;
+  height: 60px;
+}
+.skin_skeleton2_sleep {
+  background-image: url(spritesmith2.png);
   background-position: -273px -318px;
-=======
-  background-position: -1204px -728px;
->>>>>>> fd7ba143
-  width: 90px;
-  height: 90px;
-}
-.customize-option.skin_shadow_sleep {
-  background-image: url(spritesmith2.png);
-<<<<<<< HEAD
+  width: 90px;
+  height: 90px;
+}
+.customize-option.skin_skeleton2_sleep {
+  background-image: url(spritesmith2.png);
   background-position: -298px -333px;
-=======
-  background-position: -1229px -743px;
->>>>>>> fd7ba143
-  width: 60px;
-  height: 60px;
-}
-.skin_skeleton {
-  background-image: url(spritesmith2.png);
-<<<<<<< HEAD
+  width: 60px;
+  height: 60px;
+}
+.skin_skeleton_sleep {
+  background-image: url(spritesmith2.png);
   background-position: -364px -318px;
-=======
-  background-position: -1204px -910px;
->>>>>>> fd7ba143
-  width: 90px;
-  height: 90px;
-}
-.customize-option.skin_skeleton {
-  background-image: url(spritesmith2.png);
-<<<<<<< HEAD
+  width: 90px;
+  height: 90px;
+}
+.customize-option.skin_skeleton_sleep {
+  background-image: url(spritesmith2.png);
   background-position: -389px -333px;
-=======
-  background-position: -1229px -925px;
->>>>>>> fd7ba143
-  width: 60px;
-  height: 60px;
-}
-.skin_skeleton2 {
-  background-image: url(spritesmith2.png);
-<<<<<<< HEAD
+  width: 60px;
+  height: 60px;
+}
+.skin_transparent {
+  background-image: url(spritesmith2.png);
   background-position: -455px 0px;
-=======
-  background-position: -182px -318px;
->>>>>>> fd7ba143
-  width: 90px;
-  height: 90px;
-}
-.customize-option.skin_skeleton2 {
-  background-image: url(spritesmith2.png);
-<<<<<<< HEAD
+  width: 90px;
+  height: 90px;
+}
+.customize-option.skin_transparent {
+  background-image: url(spritesmith2.png);
   background-position: -480px -15px;
-=======
-  background-position: -207px -333px;
->>>>>>> fd7ba143
-  width: 60px;
-  height: 60px;
-}
-.skin_skeleton2_sleep {
-  background-image: url(spritesmith2.png);
-<<<<<<< HEAD
+  width: 60px;
+  height: 60px;
+}
+.skin_transparent_sleep {
+  background-image: url(spritesmith2.png);
   background-position: -455px -91px;
-=======
-  background-position: -273px -318px;
->>>>>>> fd7ba143
-  width: 90px;
-  height: 90px;
-}
-.customize-option.skin_skeleton2_sleep {
-  background-image: url(spritesmith2.png);
-<<<<<<< HEAD
+  width: 90px;
+  height: 90px;
+}
+.customize-option.skin_transparent_sleep {
+  background-image: url(spritesmith2.png);
   background-position: -480px -106px;
-=======
-  background-position: -298px -333px;
->>>>>>> fd7ba143
-  width: 60px;
-  height: 60px;
-}
-.skin_skeleton_sleep {
-  background-image: url(spritesmith2.png);
-<<<<<<< HEAD
+  width: 60px;
+  height: 60px;
+}
+.skin_zombie {
+  background-image: url(spritesmith2.png);
   background-position: -455px -182px;
-=======
-  background-position: -364px -318px;
->>>>>>> fd7ba143
-  width: 90px;
-  height: 90px;
-}
-.customize-option.skin_skeleton_sleep {
-  background-image: url(spritesmith2.png);
-<<<<<<< HEAD
+  width: 90px;
+  height: 90px;
+}
+.customize-option.skin_zombie {
+  background-image: url(spritesmith2.png);
   background-position: -480px -197px;
-=======
-  background-position: -389px -333px;
->>>>>>> fd7ba143
-  width: 60px;
-  height: 60px;
-}
-.skin_transparent {
-  background-image: url(spritesmith2.png);
-<<<<<<< HEAD
+  width: 60px;
+  height: 60px;
+}
+.skin_zombie2 {
+  background-image: url(spritesmith2.png);
   background-position: -455px -273px;
-=======
-  background-position: -455px 0px;
->>>>>>> fd7ba143
-  width: 90px;
-  height: 90px;
-}
-.customize-option.skin_transparent {
-  background-image: url(spritesmith2.png);
-<<<<<<< HEAD
+  width: 90px;
+  height: 90px;
+}
+.customize-option.skin_zombie2 {
+  background-image: url(spritesmith2.png);
   background-position: -480px -288px;
-=======
-  background-position: -480px -15px;
->>>>>>> fd7ba143
-  width: 60px;
-  height: 60px;
-}
-.skin_transparent_sleep {
-  background-image: url(spritesmith2.png);
-<<<<<<< HEAD
+  width: 60px;
+  height: 60px;
+}
+.skin_zombie2_sleep {
+  background-image: url(spritesmith2.png);
   background-position: 0px -415px;
-=======
-  background-position: -455px -91px;
->>>>>>> fd7ba143
-  width: 90px;
-  height: 90px;
-}
-.customize-option.skin_transparent_sleep {
-  background-image: url(spritesmith2.png);
-<<<<<<< HEAD
+  width: 90px;
+  height: 90px;
+}
+.customize-option.skin_zombie2_sleep {
+  background-image: url(spritesmith2.png);
   background-position: -25px -430px;
-=======
-  background-position: -480px -106px;
->>>>>>> fd7ba143
-  width: 60px;
-  height: 60px;
-}
-.skin_zombie {
-  background-image: url(spritesmith2.png);
-<<<<<<< HEAD
+  width: 60px;
+  height: 60px;
+}
+.skin_zombie_sleep {
+  background-image: url(spritesmith2.png);
   background-position: -91px -415px;
-=======
-  background-position: -455px -182px;
->>>>>>> fd7ba143
-  width: 90px;
-  height: 90px;
-}
-.customize-option.skin_zombie {
-  background-image: url(spritesmith2.png);
-<<<<<<< HEAD
+  width: 90px;
+  height: 90px;
+}
+.customize-option.skin_zombie_sleep {
+  background-image: url(spritesmith2.png);
   background-position: -116px -430px;
-=======
-  background-position: -480px -197px;
->>>>>>> fd7ba143
-  width: 60px;
-  height: 60px;
-}
-.skin_zombie2 {
-  background-image: url(spritesmith2.png);
-<<<<<<< HEAD
+  width: 60px;
+  height: 60px;
+}
+.broad_armor_healer_1 {
+  background-image: url(spritesmith2.png);
   background-position: -182px -415px;
-=======
-  background-position: -455px -273px;
->>>>>>> fd7ba143
-  width: 90px;
-  height: 90px;
-}
-.customize-option.skin_zombie2 {
-  background-image: url(spritesmith2.png);
-<<<<<<< HEAD
-  background-position: -207px -430px;
-=======
-  background-position: -480px -288px;
->>>>>>> fd7ba143
-  width: 60px;
-  height: 60px;
-}
-.skin_zombie2_sleep {
-  background-image: url(spritesmith2.png);
-<<<<<<< HEAD
+  width: 90px;
+  height: 90px;
+}
+.broad_armor_healer_2 {
+  background-image: url(spritesmith2.png);
   background-position: -273px -415px;
-=======
-  background-position: 0px -415px;
->>>>>>> fd7ba143
-  width: 90px;
-  height: 90px;
-}
-.customize-option.skin_zombie2_sleep {
-  background-image: url(spritesmith2.png);
-<<<<<<< HEAD
-  background-position: -298px -430px;
-=======
-  background-position: -25px -430px;
->>>>>>> fd7ba143
-  width: 60px;
-  height: 60px;
-}
-.skin_zombie_sleep {
-  background-image: url(spritesmith2.png);
-<<<<<<< HEAD
+  width: 90px;
+  height: 90px;
+}
+.broad_armor_healer_3 {
+  background-image: url(spritesmith2.png);
   background-position: -364px -415px;
-=======
-  background-position: -91px -415px;
->>>>>>> fd7ba143
-  width: 90px;
-  height: 90px;
-}
-.customize-option.skin_zombie_sleep {
-  background-image: url(spritesmith2.png);
-<<<<<<< HEAD
-  background-position: -389px -430px;
-=======
-  background-position: -116px -430px;
->>>>>>> fd7ba143
-  width: 60px;
-  height: 60px;
-}
-.broad_armor_healer_1 {
-  background-image: url(spritesmith2.png);
-<<<<<<< HEAD
+  width: 90px;
+  height: 90px;
+}
+.broad_armor_healer_4 {
+  background-image: url(spritesmith2.png);
   background-position: -455px -415px;
-=======
-  background-position: -182px -415px;
->>>>>>> fd7ba143
-  width: 90px;
-  height: 90px;
-}
-.broad_armor_healer_2 {
-  background-image: url(spritesmith2.png);
-<<<<<<< HEAD
+  width: 90px;
+  height: 90px;
+}
+.broad_armor_healer_5 {
+  background-image: url(spritesmith2.png);
   background-position: -546px 0px;
-=======
-  background-position: -273px -415px;
->>>>>>> fd7ba143
-  width: 90px;
-  height: 90px;
-}
-.broad_armor_healer_3 {
-  background-image: url(spritesmith2.png);
-<<<<<<< HEAD
+  width: 90px;
+  height: 90px;
+}
+.broad_armor_rogue_1 {
+  background-image: url(spritesmith2.png);
   background-position: -546px -91px;
-=======
-  background-position: -364px -415px;
->>>>>>> fd7ba143
-  width: 90px;
-  height: 90px;
-}
-.broad_armor_healer_4 {
-  background-image: url(spritesmith2.png);
-<<<<<<< HEAD
+  width: 90px;
+  height: 90px;
+}
+.broad_armor_rogue_2 {
+  background-image: url(spritesmith2.png);
   background-position: -546px -182px;
-=======
-  background-position: -455px -415px;
->>>>>>> fd7ba143
-  width: 90px;
-  height: 90px;
-}
-.broad_armor_healer_5 {
-  background-image: url(spritesmith2.png);
-<<<<<<< HEAD
+  width: 90px;
+  height: 90px;
+}
+.broad_armor_rogue_3 {
+  background-image: url(spritesmith2.png);
   background-position: -546px -273px;
-=======
-  background-position: -546px 0px;
->>>>>>> fd7ba143
-  width: 90px;
-  height: 90px;
-}
-.broad_armor_rogue_1 {
-  background-image: url(spritesmith2.png);
-<<<<<<< HEAD
+  width: 90px;
+  height: 90px;
+}
+.broad_armor_rogue_4 {
+  background-image: url(spritesmith2.png);
   background-position: -546px -364px;
-=======
-  background-position: -546px -91px;
->>>>>>> fd7ba143
-  width: 90px;
-  height: 90px;
-}
-.broad_armor_rogue_2 {
-  background-image: url(spritesmith2.png);
-<<<<<<< HEAD
+  width: 90px;
+  height: 90px;
+}
+.broad_armor_rogue_5 {
+  background-image: url(spritesmith2.png);
   background-position: 0px -506px;
-=======
-  background-position: -546px -182px;
->>>>>>> fd7ba143
-  width: 90px;
-  height: 90px;
-}
-.broad_armor_rogue_3 {
-  background-image: url(spritesmith2.png);
-<<<<<<< HEAD
+  width: 90px;
+  height: 90px;
+}
+.broad_armor_special_2 {
+  background-image: url(spritesmith2.png);
   background-position: -91px -506px;
-=======
-  background-position: -546px -273px;
->>>>>>> fd7ba143
-  width: 90px;
-  height: 90px;
-}
-.broad_armor_rogue_4 {
-  background-image: url(spritesmith2.png);
-<<<<<<< HEAD
+  width: 90px;
+  height: 90px;
+}
+.broad_armor_warrior_1 {
+  background-image: url(spritesmith2.png);
   background-position: -182px -506px;
-=======
-  background-position: -546px -364px;
->>>>>>> fd7ba143
-  width: 90px;
-  height: 90px;
-}
-.broad_armor_rogue_5 {
-  background-image: url(spritesmith2.png);
-<<<<<<< HEAD
+  width: 90px;
+  height: 90px;
+}
+.broad_armor_warrior_2 {
+  background-image: url(spritesmith2.png);
   background-position: -273px -506px;
-=======
-  background-position: 0px -506px;
->>>>>>> fd7ba143
-  width: 90px;
-  height: 90px;
-}
-.broad_armor_special_2 {
-  background-image: url(spritesmith2.png);
-<<<<<<< HEAD
+  width: 90px;
+  height: 90px;
+}
+.broad_armor_warrior_3 {
+  background-image: url(spritesmith2.png);
   background-position: -364px -506px;
-=======
-  background-position: -91px -506px;
->>>>>>> fd7ba143
-  width: 90px;
-  height: 90px;
-}
-.broad_armor_warrior_1 {
-  background-image: url(spritesmith2.png);
-<<<<<<< HEAD
+  width: 90px;
+  height: 90px;
+}
+.broad_armor_warrior_4 {
+  background-image: url(spritesmith2.png);
   background-position: -455px -506px;
-=======
-  background-position: -182px -506px;
->>>>>>> fd7ba143
-  width: 90px;
-  height: 90px;
-}
-.broad_armor_warrior_2 {
-  background-image: url(spritesmith2.png);
-<<<<<<< HEAD
+  width: 90px;
+  height: 90px;
+}
+.broad_armor_warrior_5 {
+  background-image: url(spritesmith2.png);
   background-position: -546px -506px;
-=======
-  background-position: -273px -506px;
->>>>>>> fd7ba143
-  width: 90px;
-  height: 90px;
-}
-.broad_armor_warrior_3 {
-  background-image: url(spritesmith2.png);
-<<<<<<< HEAD
+  width: 90px;
+  height: 90px;
+}
+.broad_armor_wizard_1 {
+  background-image: url(spritesmith2.png);
   background-position: -637px 0px;
-=======
-  background-position: -364px -506px;
->>>>>>> fd7ba143
-  width: 90px;
-  height: 90px;
-}
-.broad_armor_warrior_4 {
-  background-image: url(spritesmith2.png);
-<<<<<<< HEAD
+  width: 90px;
+  height: 90px;
+}
+.broad_armor_wizard_2 {
+  background-image: url(spritesmith2.png);
   background-position: -637px -91px;
-=======
-  background-position: -455px -506px;
->>>>>>> fd7ba143
-  width: 90px;
-  height: 90px;
-}
-.broad_armor_warrior_5 {
-  background-image: url(spritesmith2.png);
-<<<<<<< HEAD
+  width: 90px;
+  height: 90px;
+}
+.broad_armor_wizard_3 {
+  background-image: url(spritesmith2.png);
   background-position: -637px -182px;
-=======
-  background-position: -546px -506px;
->>>>>>> fd7ba143
-  width: 90px;
-  height: 90px;
-}
-.broad_armor_wizard_1 {
-  background-image: url(spritesmith2.png);
-<<<<<<< HEAD
+  width: 90px;
+  height: 90px;
+}
+.broad_armor_wizard_4 {
+  background-image: url(spritesmith2.png);
   background-position: -637px -273px;
-=======
-  background-position: -637px 0px;
->>>>>>> fd7ba143
-  width: 90px;
-  height: 90px;
-}
-.broad_armor_wizard_2 {
-  background-image: url(spritesmith2.png);
-<<<<<<< HEAD
+  width: 90px;
+  height: 90px;
+}
+.broad_armor_wizard_5 {
+  background-image: url(spritesmith2.png);
   background-position: -637px -364px;
-=======
-  background-position: -637px -91px;
->>>>>>> fd7ba143
-  width: 90px;
-  height: 90px;
-}
-.broad_armor_wizard_3 {
-  background-image: url(spritesmith2.png);
-<<<<<<< HEAD
-  background-position: -637px -455px;
-=======
-  background-position: -637px -182px;
->>>>>>> fd7ba143
-  width: 90px;
-  height: 90px;
-}
-.broad_armor_wizard_4 {
-  background-image: url(spritesmith2.png);
-<<<<<<< HEAD
-  background-position: 0px -597px;
-=======
-  background-position: -637px -273px;
->>>>>>> fd7ba143
-  width: 90px;
-  height: 90px;
-}
-.broad_armor_wizard_5 {
-  background-image: url(spritesmith2.png);
-<<<<<<< HEAD
-  background-position: -91px -597px;
-=======
-  background-position: -637px -364px;
->>>>>>> fd7ba143
   width: 90px;
   height: 90px;
 }
 .shop_armor_healer_1 {
   background-image: url(spritesmith2.png);
-<<<<<<< HEAD
-  background-position: -1418px -1312px;
-=======
   background-position: -164px -1366px;
->>>>>>> fd7ba143
   width: 40px;
   height: 40px;
 }
 .shop_armor_healer_2 {
   background-image: url(spritesmith2.png);
-<<<<<<< HEAD
-  background-position: -1418px -1271px;
-=======
   background-position: -123px -1366px;
->>>>>>> fd7ba143
   width: 40px;
   height: 40px;
 }
 .shop_armor_healer_3 {
   background-image: url(spritesmith2.png);
-<<<<<<< HEAD
-  background-position: -1418px -1230px;
-=======
   background-position: -82px -1366px;
->>>>>>> fd7ba143
   width: 40px;
   height: 40px;
 }
 .shop_armor_healer_4 {
   background-image: url(spritesmith2.png);
-<<<<<<< HEAD
-  background-position: -1418px -1189px;
-=======
   background-position: -41px -1366px;
->>>>>>> fd7ba143
   width: 40px;
   height: 40px;
 }
 .shop_armor_healer_5 {
   background-image: url(spritesmith2.png);
-<<<<<<< HEAD
-  background-position: -1418px -1148px;
-=======
   background-position: 0px -1366px;
->>>>>>> fd7ba143
   width: 40px;
   height: 40px;
 }
 .shop_armor_rogue_1 {
   background-image: url(spritesmith2.png);
-<<<<<<< HEAD
-  background-position: -1418px -1107px;
-=======
   background-position: -1435px -1325px;
->>>>>>> fd7ba143
   width: 40px;
   height: 40px;
 }
 .shop_armor_rogue_2 {
   background-image: url(spritesmith2.png);
-<<<<<<< HEAD
-  background-position: -1418px -1066px;
-=======
   background-position: -1394px -1325px;
->>>>>>> fd7ba143
   width: 40px;
   height: 40px;
 }
 .shop_armor_rogue_3 {
   background-image: url(spritesmith2.png);
-<<<<<<< HEAD
-  background-position: -1418px -1025px;
-=======
   background-position: -1353px -1325px;
->>>>>>> fd7ba143
   width: 40px;
   height: 40px;
 }
 .shop_armor_rogue_4 {
   background-image: url(spritesmith2.png);
-<<<<<<< HEAD
-  background-position: -1418px -984px;
-=======
   background-position: -1312px -1325px;
->>>>>>> fd7ba143
   width: 40px;
   height: 40px;
 }
 .shop_armor_rogue_5 {
   background-image: url(spritesmith2.png);
-<<<<<<< HEAD
-  background-position: -1418px -943px;
-=======
   background-position: -1271px -1325px;
->>>>>>> fd7ba143
   width: 40px;
   height: 40px;
 }
 .shop_armor_special_0 {
   background-image: url(spritesmith2.png);
-<<<<<<< HEAD
-  background-position: -1418px -902px;
-=======
   background-position: -1230px -1325px;
->>>>>>> fd7ba143
   width: 40px;
   height: 40px;
 }
 .shop_armor_special_1 {
   background-image: url(spritesmith2.png);
-<<<<<<< HEAD
-  background-position: -1418px -861px;
-=======
   background-position: -1189px -1325px;
->>>>>>> fd7ba143
   width: 40px;
   height: 40px;
 }
 .shop_armor_special_2 {
   background-image: url(spritesmith2.png);
-<<<<<<< HEAD
-  background-position: -1418px -820px;
-=======
   background-position: -1148px -1325px;
->>>>>>> fd7ba143
   width: 40px;
   height: 40px;
 }
 .shop_armor_warrior_1 {
   background-image: url(spritesmith2.png);
-<<<<<<< HEAD
-  background-position: -1418px -779px;
-=======
   background-position: -1107px -1325px;
->>>>>>> fd7ba143
   width: 40px;
   height: 40px;
 }
 .shop_armor_warrior_2 {
   background-image: url(spritesmith2.png);
-<<<<<<< HEAD
-  background-position: -1418px -738px;
-=======
   background-position: -1066px -1325px;
->>>>>>> fd7ba143
   width: 40px;
   height: 40px;
 }
 .shop_armor_warrior_3 {
   background-image: url(spritesmith2.png);
-<<<<<<< HEAD
-  background-position: -1418px -697px;
-=======
   background-position: -1025px -1325px;
->>>>>>> fd7ba143
   width: 40px;
   height: 40px;
 }
 .shop_armor_warrior_4 {
   background-image: url(spritesmith2.png);
-<<<<<<< HEAD
-  background-position: -1418px -656px;
-=======
   background-position: -984px -1325px;
->>>>>>> fd7ba143
   width: 40px;
   height: 40px;
 }
 .shop_armor_warrior_5 {
   background-image: url(spritesmith2.png);
-<<<<<<< HEAD
-  background-position: -1418px -615px;
-=======
   background-position: -943px -1325px;
->>>>>>> fd7ba143
   width: 40px;
   height: 40px;
 }
 .shop_armor_wizard_1 {
   background-image: url(spritesmith2.png);
-<<<<<<< HEAD
-  background-position: -1418px -574px;
-=======
   background-position: -902px -1325px;
->>>>>>> fd7ba143
   width: 40px;
   height: 40px;
 }
 .shop_armor_wizard_2 {
   background-image: url(spritesmith2.png);
-<<<<<<< HEAD
-  background-position: -1418px -533px;
-=======
   background-position: -861px -1325px;
->>>>>>> fd7ba143
   width: 40px;
   height: 40px;
 }
 .shop_armor_wizard_3 {
   background-image: url(spritesmith2.png);
-<<<<<<< HEAD
-  background-position: -1418px -492px;
-=======
   background-position: -820px -1325px;
->>>>>>> fd7ba143
   width: 40px;
   height: 40px;
 }
 .shop_armor_wizard_4 {
   background-image: url(spritesmith2.png);
-<<<<<<< HEAD
-  background-position: -1418px -451px;
-=======
   background-position: -779px -1325px;
->>>>>>> fd7ba143
   width: 40px;
   height: 40px;
 }
 .shop_armor_wizard_5 {
   background-image: url(spritesmith2.png);
-<<<<<<< HEAD
-  background-position: -1418px -410px;
-=======
   background-position: -738px -1325px;
->>>>>>> fd7ba143
   width: 40px;
   height: 40px;
 }
 .slim_armor_healer_1 {
   background-image: url(spritesmith2.png);
-<<<<<<< HEAD
-  background-position: -833px -182px;
-=======
   background-position: -734px -688px;
->>>>>>> fd7ba143
   width: 90px;
   height: 90px;
 }
 .slim_armor_healer_2 {
   background-image: url(spritesmith2.png);
-<<<<<<< HEAD
-  background-position: -833px -273px;
-=======
   background-position: -825px 0px;
->>>>>>> fd7ba143
   width: 90px;
   height: 90px;
 }
 .slim_armor_healer_3 {
   background-image: url(spritesmith2.png);
-<<<<<<< HEAD
-  background-position: -833px -364px;
-=======
   background-position: -825px -91px;
->>>>>>> fd7ba143
   width: 90px;
   height: 90px;
 }
 .slim_armor_healer_4 {
   background-image: url(spritesmith2.png);
-<<<<<<< HEAD
-  background-position: -833px -455px;
-=======
   background-position: -825px -182px;
->>>>>>> fd7ba143
   width: 90px;
   height: 90px;
 }
 .slim_armor_healer_5 {
   background-image: url(spritesmith2.png);
-<<<<<<< HEAD
-  background-position: -833px -546px;
-=======
   background-position: -825px -273px;
->>>>>>> fd7ba143
   width: 90px;
   height: 90px;
 }
 .slim_armor_rogue_1 {
   background-image: url(spritesmith2.png);
-<<<<<<< HEAD
-  background-position: -833px -637px;
-=======
   background-position: -825px -364px;
->>>>>>> fd7ba143
   width: 90px;
   height: 90px;
 }
 .slim_armor_rogue_2 {
   background-image: url(spritesmith2.png);
-<<<<<<< HEAD
+  background-position: -825px -455px;
+  width: 90px;
+  height: 90px;
+}
+.slim_armor_rogue_3 {
+  background-image: url(spritesmith2.png);
+  background-position: -825px -546px;
+  width: 90px;
+  height: 90px;
+}
+.slim_armor_rogue_4 {
+  background-image: url(spritesmith2.png);
+  background-position: -825px -637px;
+  width: 90px;
+  height: 90px;
+}
+.slim_armor_rogue_5 {
+  background-image: url(spritesmith2.png);
   background-position: 0px -779px;
-=======
-  background-position: -825px -455px;
->>>>>>> fd7ba143
-  width: 90px;
-  height: 90px;
-}
-.slim_armor_rogue_3 {
-  background-image: url(spritesmith2.png);
-<<<<<<< HEAD
+  width: 90px;
+  height: 90px;
+}
+.slim_armor_special_2 {
+  background-image: url(spritesmith2.png);
   background-position: -91px -779px;
-=======
-  background-position: -825px -546px;
->>>>>>> fd7ba143
-  width: 90px;
-  height: 90px;
-}
-.slim_armor_rogue_4 {
-  background-image: url(spritesmith2.png);
-<<<<<<< HEAD
+  width: 90px;
+  height: 90px;
+}
+.slim_armor_warrior_1 {
+  background-image: url(spritesmith2.png);
   background-position: -182px -779px;
-=======
-  background-position: -825px -637px;
->>>>>>> fd7ba143
-  width: 90px;
-  height: 90px;
-}
-.slim_armor_rogue_5 {
-  background-image: url(spritesmith2.png);
-<<<<<<< HEAD
+  width: 90px;
+  height: 90px;
+}
+.slim_armor_warrior_2 {
+  background-image: url(spritesmith2.png);
   background-position: -273px -779px;
-=======
-  background-position: 0px -779px;
->>>>>>> fd7ba143
-  width: 90px;
-  height: 90px;
-}
-.slim_armor_special_2 {
-  background-image: url(spritesmith2.png);
-<<<<<<< HEAD
+  width: 90px;
+  height: 90px;
+}
+.slim_armor_warrior_3 {
+  background-image: url(spritesmith2.png);
   background-position: -364px -779px;
-=======
-  background-position: -91px -779px;
->>>>>>> fd7ba143
-  width: 90px;
-  height: 90px;
-}
-.slim_armor_warrior_1 {
-  background-image: url(spritesmith2.png);
-<<<<<<< HEAD
+  width: 90px;
+  height: 90px;
+}
+.slim_armor_warrior_4 {
+  background-image: url(spritesmith2.png);
   background-position: -455px -779px;
-=======
-  background-position: -182px -779px;
->>>>>>> fd7ba143
-  width: 90px;
-  height: 90px;
-}
-.slim_armor_warrior_2 {
-  background-image: url(spritesmith2.png);
-<<<<<<< HEAD
+  width: 90px;
+  height: 90px;
+}
+.slim_armor_warrior_5 {
+  background-image: url(spritesmith2.png);
   background-position: -546px -779px;
-=======
-  background-position: -273px -779px;
->>>>>>> fd7ba143
-  width: 90px;
-  height: 90px;
-}
-.slim_armor_warrior_3 {
-  background-image: url(spritesmith2.png);
-<<<<<<< HEAD
+  width: 90px;
+  height: 90px;
+}
+.slim_armor_wizard_1 {
+  background-image: url(spritesmith2.png);
   background-position: -637px -779px;
-=======
-  background-position: -364px -779px;
->>>>>>> fd7ba143
-  width: 90px;
-  height: 90px;
-}
-.slim_armor_warrior_4 {
-  background-image: url(spritesmith2.png);
-<<<<<<< HEAD
+  width: 90px;
+  height: 90px;
+}
+.slim_armor_wizard_2 {
+  background-image: url(spritesmith2.png);
   background-position: -728px -779px;
-=======
-  background-position: -455px -779px;
->>>>>>> fd7ba143
-  width: 90px;
-  height: 90px;
-}
-.slim_armor_warrior_5 {
-  background-image: url(spritesmith2.png);
-<<<<<<< HEAD
+  width: 90px;
+  height: 90px;
+}
+.slim_armor_wizard_3 {
+  background-image: url(spritesmith2.png);
   background-position: -819px -779px;
-=======
-  background-position: -546px -779px;
->>>>>>> fd7ba143
-  width: 90px;
-  height: 90px;
-}
-.slim_armor_wizard_1 {
-  background-image: url(spritesmith2.png);
-<<<<<<< HEAD
-  background-position: -924px 0px;
-=======
-  background-position: -637px -779px;
->>>>>>> fd7ba143
-  width: 90px;
-  height: 90px;
-}
-.slim_armor_wizard_2 {
-  background-image: url(spritesmith2.png);
-<<<<<<< HEAD
-  background-position: -924px -91px;
-=======
-  background-position: -728px -779px;
->>>>>>> fd7ba143
-  width: 90px;
-  height: 90px;
-}
-.slim_armor_wizard_3 {
-  background-image: url(spritesmith2.png);
-<<<<<<< HEAD
-  background-position: -924px -182px;
-=======
-  background-position: -819px -779px;
->>>>>>> fd7ba143
   width: 90px;
   height: 90px;
 }
 .slim_armor_wizard_4 {
   background-image: url(spritesmith2.png);
-<<<<<<< HEAD
-  background-position: -924px -273px;
-=======
   background-position: -916px 0px;
->>>>>>> fd7ba143
   width: 90px;
   height: 90px;
 }
 .slim_armor_wizard_5 {
   background-image: url(spritesmith2.png);
-<<<<<<< HEAD
-  background-position: -924px -364px;
-=======
   background-position: -916px -91px;
->>>>>>> fd7ba143
   width: 90px;
   height: 90px;
 }
 .broad_armor_special_birthday {
   background-image: url(spritesmith2.png);
-<<<<<<< HEAD
-  background-position: -924px -455px;
-=======
   background-position: -916px -182px;
->>>>>>> fd7ba143
   width: 90px;
   height: 90px;
 }
 .shop_armor_special_birthday {
   background-image: url(spritesmith2.png);
-<<<<<<< HEAD
-  background-position: -1418px -369px;
-=======
   background-position: -697px -1325px;
->>>>>>> fd7ba143
   width: 40px;
   height: 40px;
 }
 .slim_armor_special_birthday {
   background-image: url(spritesmith2.png);
-<<<<<<< HEAD
-  background-position: -924px -637px;
-=======
   background-position: -916px -364px;
->>>>>>> fd7ba143
   width: 90px;
   height: 90px;
 }
 .broad_armor_special_fallHealer {
   background-image: url(spritesmith2.png);
-<<<<<<< HEAD
-  background-position: -924px -728px;
-=======
   background-position: -916px -455px;
->>>>>>> fd7ba143
   width: 90px;
   height: 90px;
 }
@@ -1260,431 +738,259 @@
 }
 .broad_armor_special_fallWarrior {
   background-image: url(spritesmith2.png);
-<<<<<<< HEAD
+  background-position: -916px -546px;
+  width: 90px;
+  height: 90px;
+}
+.head_special_fallHealer {
+  background-image: url(spritesmith2.png);
+  background-position: -916px -637px;
+  width: 90px;
+  height: 90px;
+}
+.head_special_fallMage {
+  background-image: url(spritesmith2.png);
   background-position: -227px -870px;
-=======
-  background-position: -916px -546px;
->>>>>>> fd7ba143
-  width: 90px;
-  height: 90px;
-}
-.head_special_fallHealer {
-  background-image: url(spritesmith2.png);
-<<<<<<< HEAD
-  background-position: -318px -870px;
-=======
-  background-position: -916px -637px;
->>>>>>> fd7ba143
-  width: 90px;
-  height: 90px;
-}
-.head_special_fallMage {
-  background-image: url(spritesmith2.png);
-<<<<<<< HEAD
-  background-position: -409px -870px;
-=======
-  background-position: -227px -870px;
->>>>>>> fd7ba143
   width: 120px;
   height: 90px;
 }
 .head_special_fallRogue {
   background-image: url(spritesmith2.png);
-<<<<<<< HEAD
-  background-position: -530px -870px;
-=======
   background-position: -348px -870px;
->>>>>>> fd7ba143
   width: 105px;
   height: 90px;
 }
 .head_special_fallWarrior {
   background-image: url(spritesmith2.png);
-<<<<<<< HEAD
-  background-position: -636px -870px;
-=======
   background-position: -916px -728px;
->>>>>>> fd7ba143
   width: 90px;
   height: 90px;
 }
 .shield_special_fallHealer {
   background-image: url(spritesmith2.png);
-<<<<<<< HEAD
-  background-position: -727px -870px;
-=======
   background-position: -454px -870px;
->>>>>>> fd7ba143
   width: 90px;
   height: 90px;
 }
 .shield_special_fallRogue {
   background-image: url(spritesmith2.png);
-<<<<<<< HEAD
-  background-position: -818px -870px;
-=======
   background-position: -545px -870px;
->>>>>>> fd7ba143
   width: 105px;
   height: 90px;
 }
 .shield_special_fallWarrior {
   background-image: url(spritesmith2.png);
-<<<<<<< HEAD
-  background-position: -924px -870px;
-=======
   background-position: -651px -870px;
->>>>>>> fd7ba143
   width: 90px;
   height: 90px;
 }
 .shop_armor_special_fallHealer {
   background-image: url(spritesmith2.png);
-<<<<<<< HEAD
-  background-position: -1418px -328px;
-=======
   background-position: -656px -1325px;
->>>>>>> fd7ba143
   width: 40px;
   height: 40px;
 }
 .shop_armor_special_fallMage {
   background-image: url(spritesmith2.png);
-<<<<<<< HEAD
-  background-position: -1418px -287px;
-=======
   background-position: -615px -1325px;
->>>>>>> fd7ba143
   width: 40px;
   height: 40px;
 }
 .shop_armor_special_fallRogue {
   background-image: url(spritesmith2.png);
-<<<<<<< HEAD
-  background-position: -1418px -246px;
-=======
   background-position: -574px -1325px;
->>>>>>> fd7ba143
   width: 40px;
   height: 40px;
 }
 .shop_armor_special_fallWarrior {
   background-image: url(spritesmith2.png);
-<<<<<<< HEAD
-  background-position: -1418px -205px;
-=======
   background-position: -533px -1325px;
->>>>>>> fd7ba143
   width: 40px;
   height: 40px;
 }
 .shop_head_special_fallHealer {
   background-image: url(spritesmith2.png);
-<<<<<<< HEAD
-  background-position: -1418px -164px;
-=======
   background-position: -492px -1325px;
->>>>>>> fd7ba143
   width: 40px;
   height: 40px;
 }
 .shop_head_special_fallMage {
   background-image: url(spritesmith2.png);
-<<<<<<< HEAD
-  background-position: -1418px -123px;
-=======
   background-position: -451px -1325px;
->>>>>>> fd7ba143
   width: 40px;
   height: 40px;
 }
 .shop_head_special_fallRogue {
   background-image: url(spritesmith2.png);
-<<<<<<< HEAD
-  background-position: -1418px -82px;
-=======
   background-position: -410px -1325px;
->>>>>>> fd7ba143
   width: 40px;
   height: 40px;
 }
 .shop_head_special_fallWarrior {
   background-image: url(spritesmith2.png);
-<<<<<<< HEAD
-  background-position: -1418px -41px;
-=======
   background-position: -369px -1325px;
->>>>>>> fd7ba143
   width: 40px;
   height: 40px;
 }
 .shop_shield_special_fallHealer {
   background-image: url(spritesmith2.png);
-<<<<<<< HEAD
-  background-position: -610px -1366px;
-=======
   background-position: -587px -455px;
->>>>>>> fd7ba143
   width: 40px;
   height: 40px;
 }
 .shop_shield_special_fallRogue {
   background-image: url(spritesmith2.png);
-<<<<<<< HEAD
-  background-position: -1324px -1183px;
-=======
   background-position: -546px -455px;
->>>>>>> fd7ba143
   width: 40px;
   height: 40px;
 }
 .shop_shield_special_fallWarrior {
   background-image: url(spritesmith2.png);
-<<<<<<< HEAD
-  background-position: -528px -1366px;
-=======
   background-position: -678px -546px;
->>>>>>> fd7ba143
   width: 40px;
   height: 40px;
 }
 .shop_weapon_special_fallHealer {
   background-image: url(spritesmith2.png);
-<<<<<<< HEAD
-  background-position: -487px -1366px;
-=======
   background-position: -637px -546px;
->>>>>>> fd7ba143
   width: 40px;
   height: 40px;
 }
 .shop_weapon_special_fallMage {
   background-image: url(spritesmith2.png);
-<<<<<<< HEAD
-  background-position: -446px -1366px;
-=======
   background-position: -769px -637px;
->>>>>>> fd7ba143
   width: 40px;
   height: 40px;
 }
 .shop_weapon_special_fallRogue {
   background-image: url(spritesmith2.png);
-<<<<<<< HEAD
-  background-position: -405px -1366px;
-=======
   background-position: -728px -637px;
->>>>>>> fd7ba143
   width: 40px;
   height: 40px;
 }
 .shop_weapon_special_fallWarrior {
   background-image: url(spritesmith2.png);
-<<<<<<< HEAD
-  background-position: -364px -1366px;
-=======
   background-position: -866px -728px;
->>>>>>> fd7ba143
   width: 40px;
   height: 40px;
 }
 .slim_armor_special_fallHealer {
   background-image: url(spritesmith2.png);
-<<<<<<< HEAD
-  background-position: -497px -961px;
-=======
   background-position: -1007px -637px;
->>>>>>> fd7ba143
   width: 90px;
   height: 90px;
 }
 .slim_armor_special_fallMage {
   background-image: url(spritesmith2.png);
-<<<<<<< HEAD
-  background-position: -588px -961px;
-=======
   background-position: -672px -961px;
->>>>>>> fd7ba143
   width: 120px;
   height: 90px;
 }
 .slim_armor_special_fallRogue {
   background-image: url(spritesmith2.png);
-<<<<<<< HEAD
-  background-position: -709px -961px;
-=======
   background-position: -793px -961px;
->>>>>>> fd7ba143
   width: 105px;
   height: 90px;
 }
 .slim_armor_special_fallWarrior {
   background-image: url(spritesmith2.png);
-<<<<<<< HEAD
-  background-position: -815px -961px;
-=======
   background-position: -1007px -728px;
->>>>>>> fd7ba143
   width: 90px;
   height: 90px;
 }
 .weapon_special_fallHealer {
   background-image: url(spritesmith2.png);
-<<<<<<< HEAD
-  background-position: -906px -961px;
-=======
   background-position: -1007px -819px;
->>>>>>> fd7ba143
   width: 90px;
   height: 90px;
 }
 .weapon_special_fallMage {
   background-image: url(spritesmith2.png);
-<<<<<<< HEAD
-  background-position: -997px -961px;
-=======
   background-position: -899px -961px;
->>>>>>> fd7ba143
   width: 120px;
   height: 90px;
 }
 .weapon_special_fallRogue {
   background-image: url(spritesmith2.png);
-<<<<<<< HEAD
-  background-position: -1127px 0px;
-=======
   background-position: -1098px 0px;
->>>>>>> fd7ba143
   width: 105px;
   height: 90px;
 }
 .weapon_special_fallWarrior {
   background-image: url(spritesmith2.png);
-<<<<<<< HEAD
-  background-position: -1127px -91px;
-=======
   background-position: -1098px -91px;
->>>>>>> fd7ba143
   width: 90px;
   height: 90px;
 }
 .broad_armor_special_gaymerx {
   background-image: url(spritesmith2.png);
-<<<<<<< HEAD
-  background-position: -1127px -182px;
-=======
   background-position: -1098px -182px;
->>>>>>> fd7ba143
   width: 90px;
   height: 90px;
 }
 .head_special_gaymerx {
   background-image: url(spritesmith2.png);
-<<<<<<< HEAD
-  background-position: -1127px -273px;
-=======
   background-position: -1098px -273px;
->>>>>>> fd7ba143
   width: 90px;
   height: 90px;
 }
 .shop_armor_special_gaymerx {
   background-image: url(spritesmith2.png);
-<<<<<<< HEAD
-  background-position: -1348px -1325px;
-=======
   background-position: -825px -728px;
->>>>>>> fd7ba143
   width: 40px;
   height: 40px;
 }
 .shop_head_special_gaymerx {
   background-image: url(spritesmith2.png);
-<<<<<<< HEAD
-  background-position: -1307px -1325px;
-=======
   background-position: -957px -819px;
->>>>>>> fd7ba143
   width: 40px;
   height: 40px;
 }
 .slim_armor_special_gaymerx {
   background-image: url(spritesmith2.png);
-<<<<<<< HEAD
-  background-position: -1127px -364px;
-=======
   background-position: -1098px -364px;
->>>>>>> fd7ba143
   width: 90px;
   height: 90px;
 }
 .back_mystery_201402 {
   background-image: url(spritesmith2.png);
-<<<<<<< HEAD
-  background-position: -1127px -455px;
-=======
   background-position: -1098px -455px;
->>>>>>> fd7ba143
   width: 90px;
   height: 90px;
 }
 .broad_armor_mystery_201402 {
   background-image: url(spritesmith2.png);
-<<<<<<< HEAD
-  background-position: -1127px -546px;
-=======
   background-position: -1098px -546px;
->>>>>>> fd7ba143
   width: 90px;
   height: 90px;
 }
 .head_mystery_201402 {
   background-image: url(spritesmith2.png);
-<<<<<<< HEAD
-  background-position: -1127px -637px;
-=======
   background-position: -1098px -637px;
->>>>>>> fd7ba143
   width: 90px;
   height: 90px;
 }
 .shop_armor_mystery_201402 {
   background-image: url(spritesmith2.png);
-<<<<<<< HEAD
-  background-position: -1266px -1325px;
-=======
   background-position: -916px -819px;
->>>>>>> fd7ba143
   width: 40px;
   height: 40px;
 }
 .shop_back_mystery_201402 {
   background-image: url(spritesmith2.png);
-<<<<<<< HEAD
-  background-position: -1225px -1325px;
-=======
   background-position: -1048px -910px;
->>>>>>> fd7ba143
   width: 40px;
   height: 40px;
 }
 .shop_head_mystery_201402 {
   background-image: url(spritesmith2.png);
-<<<<<<< HEAD
-  background-position: -1184px -1325px;
-=======
   background-position: -1007px -910px;
->>>>>>> fd7ba143
   width: 40px;
   height: 40px;
 }
 .slim_armor_mystery_201402 {
   background-image: url(spritesmith2.png);
-<<<<<<< HEAD
-  background-position: -1127px -910px;
-=======
   background-position: -1098px -910px;
->>>>>>> fd7ba143
   width: 90px;
   height: 90px;
 }
@@ -1702,21 +1008,13 @@
 }
 .shop_armor_mystery_201403 {
   background-image: url(spritesmith2.png);
-<<<<<<< HEAD
-  background-position: -1143px -1325px;
-=======
   background-position: -1139px -1001px;
->>>>>>> fd7ba143
   width: 40px;
   height: 40px;
 }
 .shop_headAccessory_mystery_201403 {
   background-image: url(spritesmith2.png);
-<<<<<<< HEAD
-  background-position: -1102px -1325px;
-=======
   background-position: -1098px -1001px;
->>>>>>> fd7ba143
   width: 40px;
   height: 40px;
 }
@@ -1740,71 +1038,43 @@
 }
 .shop_back_mystery_201404 {
   background-image: url(spritesmith2.png);
-<<<<<<< HEAD
-  background-position: -1061px -1325px;
-=======
   background-position: -1245px -1092px;
->>>>>>> fd7ba143
   width: 40px;
   height: 40px;
 }
 .shop_headAccessory_mystery_201404 {
   background-image: url(spritesmith2.png);
-<<<<<<< HEAD
-  background-position: -1020px -1325px;
-=======
   background-position: -1204px -1092px;
->>>>>>> fd7ba143
   width: 40px;
   height: 40px;
 }
 .broad_armor_mystery_201405 {
   background-image: url(spritesmith2.png);
-<<<<<<< HEAD
-  background-position: -1233px 0px;
-=======
   background-position: -1204px -91px;
->>>>>>> fd7ba143
   width: 90px;
   height: 90px;
 }
 .head_mystery_201405 {
   background-image: url(spritesmith2.png);
-<<<<<<< HEAD
-  background-position: -1233px -91px;
-=======
   background-position: -1204px -182px;
->>>>>>> fd7ba143
   width: 90px;
   height: 90px;
 }
 .shop_armor_mystery_201405 {
   background-image: url(spritesmith2.png);
-<<<<<<< HEAD
-  background-position: -979px -1325px;
-=======
   background-position: -1336px -1183px;
->>>>>>> fd7ba143
   width: 40px;
   height: 40px;
 }
 .shop_head_mystery_201405 {
   background-image: url(spritesmith2.png);
-<<<<<<< HEAD
-  background-position: -938px -1325px;
-=======
   background-position: -1295px -1183px;
->>>>>>> fd7ba143
   width: 40px;
   height: 40px;
 }
 .slim_armor_mystery_201405 {
   background-image: url(spritesmith2.png);
-<<<<<<< HEAD
-  background-position: -1233px -364px;
-=======
   background-position: -1204px -455px;
->>>>>>> fd7ba143
   width: 90px;
   height: 90px;
 }
@@ -1822,21 +1092,13 @@
 }
 .shop_armor_mystery_201406 {
   background-image: url(spritesmith2.png);
-<<<<<<< HEAD
-  background-position: -897px -1325px;
-=======
   background-position: -1430px -1275px;
->>>>>>> fd7ba143
   width: 40px;
   height: 40px;
 }
 .shop_head_mystery_201406 {
   background-image: url(spritesmith2.png);
-<<<<<<< HEAD
-  background-position: -856px -1325px;
-=======
   background-position: -1389px -1275px;
->>>>>>> fd7ba143
   width: 40px;
   height: 40px;
 }
@@ -1848,863 +1110,535 @@
 }
 .broad_armor_mystery_201407 {
   background-image: url(spritesmith2.png);
-<<<<<<< HEAD
-  background-position: -1233px -910px;
-=======
   background-position: -1204px -1001px;
->>>>>>> fd7ba143
   width: 90px;
   height: 90px;
 }
 .head_mystery_201407 {
   background-image: url(spritesmith2.png);
-<<<<<<< HEAD
+  background-position: 0px -1143px;
+  width: 90px;
+  height: 90px;
+}
+.shop_armor_mystery_201407 {
+  background-image: url(spritesmith2.png);
+  background-position: -1430px -1234px;
+  width: 40px;
+  height: 40px;
+}
+.shop_head_mystery_201407 {
+  background-image: url(spritesmith2.png);
+  background-position: -1389px -1234px;
+  width: 40px;
+  height: 40px;
+}
+.slim_armor_mystery_201407 {
+  background-image: url(spritesmith2.png);
+  background-position: -273px -1143px;
+  width: 90px;
+  height: 90px;
+}
+.broad_armor_mystery_201408 {
+  background-image: url(spritesmith2.png);
   background-position: -91px -318px;
-=======
-  background-position: 0px -1143px;
->>>>>>> fd7ba143
-  width: 90px;
-  height: 90px;
-}
-.shop_armor_mystery_201407 {
-  background-image: url(spritesmith2.png);
-<<<<<<< HEAD
-  background-position: -815px -1325px;
-=======
-  background-position: -1430px -1234px;
->>>>>>> fd7ba143
-  width: 40px;
-  height: 40px;
-}
-.shop_head_mystery_201407 {
-  background-image: url(spritesmith2.png);
-<<<<<<< HEAD
-  background-position: -774px -1325px;
-=======
-  background-position: -1389px -1234px;
->>>>>>> fd7ba143
-  width: 40px;
-  height: 40px;
-}
-.slim_armor_mystery_201407 {
-  background-image: url(spritesmith2.png);
-<<<<<<< HEAD
+  width: 90px;
+  height: 90px;
+}
+.head_mystery_201408 {
+  background-image: url(spritesmith2.png);
+  background-position: -455px -1143px;
+  width: 90px;
+  height: 90px;
+}
+.shop_armor_mystery_201408 {
+  background-image: url(spritesmith2.png);
+  background-position: -1430px -1193px;
+  width: 40px;
+  height: 40px;
+}
+.shop_head_mystery_201408 {
+  background-image: url(spritesmith2.png);
+  background-position: -1389px -1193px;
+  width: 40px;
+  height: 40px;
+}
+.slim_armor_mystery_201408 {
+  background-image: url(spritesmith2.png);
+  background-position: -728px -1143px;
+  width: 90px;
+  height: 90px;
+}
+.broad_armor_mystery_201409 {
+  background-image: url(spritesmith2.png);
+  background-position: -819px -1143px;
+  width: 90px;
+  height: 90px;
+}
+.headAccessory_mystery_201409 {
+  background-image: url(spritesmith2.png);
+  background-position: -910px -1143px;
+  width: 90px;
+  height: 90px;
+}
+.shop_armor_mystery_201409 {
+  background-image: url(spritesmith2.png);
+  background-position: -1430px -1152px;
+  width: 40px;
+  height: 40px;
+}
+.shop_headAccessory_mystery_201409 {
+  background-image: url(spritesmith2.png);
+  background-position: -1389px -1152px;
+  width: 40px;
+  height: 40px;
+}
+.slim_armor_mystery_201409 {
+  background-image: url(spritesmith2.png);
+  background-position: -1183px -1143px;
+  width: 90px;
+  height: 90px;
+}
+.back_mystery_201410 {
+  background-image: url(spritesmith2.png);
+  background-position: -1295px 0px;
+  width: 93px;
+  height: 90px;
+}
+.broad_armor_mystery_201410 {
+  background-image: url(spritesmith2.png);
+  background-position: -1295px -91px;
+  width: 93px;
+  height: 90px;
+}
+.shop_armor_mystery_201410 {
+  background-image: url(spritesmith2.png);
+  background-position: -1430px -1111px;
+  width: 40px;
+  height: 40px;
+}
+.shop_back_mystery_201410 {
+  background-image: url(spritesmith2.png);
+  background-position: -1389px -701px;
+  width: 40px;
+  height: 40px;
+}
+.slim_armor_mystery_201410 {
+  background-image: url(spritesmith2.png);
+  background-position: -1295px -364px;
+  width: 93px;
+  height: 90px;
+}
+.head_mystery_201411 {
+  background-image: url(spritesmith2.png);
+  background-position: -1295px -455px;
+  width: 90px;
+  height: 90px;
+}
+.shop_head_mystery_201411 {
+  background-image: url(spritesmith2.png);
+  background-position: -1430px -660px;
+  width: 40px;
+  height: 40px;
+}
+.shop_weapon_mystery_201411 {
+  background-image: url(spritesmith2.png);
+  background-position: -1389px -660px;
+  width: 40px;
+  height: 40px;
+}
+.weapon_mystery_201411 {
+  background-image: url(spritesmith2.png);
+  background-position: -1295px -728px;
+  width: 90px;
+  height: 90px;
+}
+.broad_armor_mystery_201412 {
+  background-image: url(spritesmith2.png);
+  background-position: -1295px -819px;
+  width: 90px;
+  height: 90px;
+}
+.head_mystery_201412 {
+  background-image: url(spritesmith2.png);
+  background-position: -1295px -910px;
+  width: 90px;
+  height: 90px;
+}
+.shop_armor_mystery_201412 {
+  background-image: url(spritesmith2.png);
+  background-position: -1430px -619px;
+  width: 40px;
+  height: 40px;
+}
+.shop_head_mystery_201412 {
+  background-image: url(spritesmith2.png);
+  background-position: -1389px -619px;
+  width: 40px;
+  height: 40px;
+}
+.slim_armor_mystery_201412 {
+  background-image: url(spritesmith2.png);
+  background-position: 0px -1234px;
+  width: 90px;
+  height: 90px;
+}
+.broad_armor_mystery_301404 {
+  background-image: url(spritesmith2.png);
+  background-position: -91px -1234px;
+  width: 90px;
+  height: 90px;
+}
+.eyewear_mystery_301404 {
+  background-image: url(spritesmith2.png);
+  background-position: -182px -1234px;
+  width: 90px;
+  height: 90px;
+}
+.head_mystery_301404 {
+  background-image: url(spritesmith2.png);
+  background-position: -273px -1234px;
+  width: 90px;
+  height: 90px;
+}
+.shop_armor_mystery_301404 {
+  background-image: url(spritesmith2.png);
+  background-position: -1430px -578px;
+  width: 40px;
+  height: 40px;
+}
+.shop_eyewear_mystery_301404 {
+  background-image: url(spritesmith2.png);
+  background-position: -1389px -578px;
+  width: 40px;
+  height: 40px;
+}
+.shop_head_mystery_301404 {
+  background-image: url(spritesmith2.png);
+  background-position: -1430px -537px;
+  width: 40px;
+  height: 40px;
+}
+.shop_weapon_mystery_301404 {
+  background-image: url(spritesmith2.png);
+  background-position: -1389px -537px;
+  width: 40px;
+  height: 40px;
+}
+.slim_armor_mystery_301404 {
+  background-image: url(spritesmith2.png);
+  background-position: -728px -1234px;
+  width: 90px;
+  height: 90px;
+}
+.weapon_mystery_301404 {
+  background-image: url(spritesmith2.png);
+  background-position: -819px -1234px;
+  width: 90px;
+  height: 90px;
+}
+.eyewear_mystery_301405 {
+  background-image: url(spritesmith2.png);
+  background-position: -910px -1234px;
+  width: 90px;
+  height: 90px;
+}
+.headAccessory_mystery_301405 {
+  background-image: url(spritesmith2.png);
+  background-position: -1001px -1234px;
+  width: 90px;
+  height: 90px;
+}
+.head_mystery_301405 {
+  background-image: url(spritesmith2.png);
+  background-position: -1092px -1234px;
+  width: 90px;
+  height: 90px;
+}
+.shield_mystery_301405 {
+  background-image: url(spritesmith2.png);
+  background-position: -1183px -1234px;
+  width: 90px;
+  height: 90px;
+}
+.shop_eyewear_mystery_301405 {
+  background-image: url(spritesmith2.png);
+  background-position: -1430px -496px;
+  width: 40px;
+  height: 40px;
+}
+.shop_headAccessory_mystery_301405 {
+  background-image: url(spritesmith2.png);
+  background-position: -1389px -496px;
+  width: 40px;
+  height: 40px;
+}
+.shop_head_mystery_301405 {
+  background-image: url(spritesmith2.png);
+  background-position: -455px -364px;
+  width: 40px;
+  height: 40px;
+}
+.shop_shield_mystery_301405 {
+  background-image: url(spritesmith2.png);
+  background-position: -1430px -455px;
+  width: 40px;
+  height: 40px;
+}
+.broad_armor_special_springHealer {
+  background-image: url(spritesmith2.png);
+  background-position: -1389px -273px;
+  width: 90px;
+  height: 90px;
+}
+.broad_armor_special_springMage {
+  background-image: url(spritesmith2.png);
+  background-position: -1389px -364px;
+  width: 90px;
+  height: 90px;
+}
+.broad_armor_special_springRogue {
+  background-image: url(spritesmith2.png);
+  background-position: -1389px -182px;
+  width: 90px;
+  height: 90px;
+}
+.broad_armor_special_springWarrior {
+  background-image: url(spritesmith2.png);
+  background-position: -1389px -91px;
+  width: 90px;
+  height: 90px;
+}
+.headAccessory_special_springHealer {
+  background-image: url(spritesmith2.png);
+  background-position: -1389px 0px;
+  width: 90px;
+  height: 90px;
+}
+.headAccessory_special_springMage {
+  background-image: url(spritesmith2.png);
+  background-position: -1274px -1234px;
+  width: 90px;
+  height: 90px;
+}
+.headAccessory_special_springRogue {
+  background-image: url(spritesmith2.png);
+  background-position: -637px -1234px;
+  width: 90px;
+  height: 90px;
+}
+.headAccessory_special_springWarrior {
+  background-image: url(spritesmith2.png);
+  background-position: -546px -1234px;
+  width: 90px;
+  height: 90px;
+}
+.head_special_springHealer {
+  background-image: url(spritesmith2.png);
+  background-position: -455px -1234px;
+  width: 90px;
+  height: 90px;
+}
+.head_special_springMage {
+  background-image: url(spritesmith2.png);
+  background-position: -364px -1234px;
+  width: 90px;
+  height: 90px;
+}
+.head_special_springRogue {
+  background-image: url(spritesmith2.png);
+  background-position: -1295px -1092px;
+  width: 90px;
+  height: 90px;
+}
+.head_special_springWarrior {
+  background-image: url(spritesmith2.png);
+  background-position: -1295px -1001px;
+  width: 90px;
+  height: 90px;
+}
+.shield_special_springHealer {
+  background-image: url(spritesmith2.png);
+  background-position: -1295px -637px;
+  width: 90px;
+  height: 90px;
+}
+.shield_special_springRogue {
+  background-image: url(spritesmith2.png);
+  background-position: -1295px -546px;
+  width: 90px;
+  height: 90px;
+}
+.shield_special_springWarrior {
+  background-image: url(spritesmith2.png);
+  background-position: -1295px -273px;
+  width: 90px;
+  height: 90px;
+}
+.shop_armor_special_springHealer {
+  background-image: url(spritesmith2.png);
+  background-position: -1430px -701px;
+  width: 40px;
+  height: 40px;
+}
+.shop_armor_special_springMage {
+  background-image: url(spritesmith2.png);
+  background-position: -1389px -742px;
+  width: 40px;
+  height: 40px;
+}
+.shop_armor_special_springRogue {
+  background-image: url(spritesmith2.png);
+  background-position: -1430px -742px;
+  width: 40px;
+  height: 40px;
+}
+.shop_armor_special_springWarrior {
+  background-image: url(spritesmith2.png);
+  background-position: -1389px -783px;
+  width: 40px;
+  height: 40px;
+}
+.shop_headAccessory_special_springHealer {
+  background-image: url(spritesmith2.png);
+  background-position: -1430px -783px;
+  width: 40px;
+  height: 40px;
+}
+.shop_headAccessory_special_springMage {
+  background-image: url(spritesmith2.png);
+  background-position: -1389px -824px;
+  width: 40px;
+  height: 40px;
+}
+.shop_headAccessory_special_springRogue {
+  background-image: url(spritesmith2.png);
+  background-position: -1430px -824px;
+  width: 40px;
+  height: 40px;
+}
+.shop_headAccessory_special_springWarrior {
+  background-image: url(spritesmith2.png);
+  background-position: -1389px -865px;
+  width: 40px;
+  height: 40px;
+}
+.shop_head_special_springHealer {
+  background-image: url(spritesmith2.png);
+  background-position: -1430px -865px;
+  width: 40px;
+  height: 40px;
+}
+.shop_head_special_springMage {
+  background-image: url(spritesmith2.png);
+  background-position: -1389px -906px;
+  width: 40px;
+  height: 40px;
+}
+.shop_head_special_springRogue copy {
+  background-image: url(spritesmith2.png);
+  background-position: -1430px -906px;
+  width: 40px;
+  height: 40px;
+}
+.shop_head_special_springRogue {
+  background-image: url(spritesmith2.png);
+  background-position: -1389px -947px;
+  width: 40px;
+  height: 40px;
+}
+.shop_head_special_springWarrior {
+  background-image: url(spritesmith2.png);
+  background-position: -1430px -947px;
+  width: 40px;
+  height: 40px;
+}
+.shop_shield_special_springHealer {
+  background-image: url(spritesmith2.png);
+  background-position: -1389px -988px;
+  width: 40px;
+  height: 40px;
+}
+.shop_shield_special_springRogue {
+  background-image: url(spritesmith2.png);
+  background-position: -1430px -988px;
+  width: 40px;
+  height: 40px;
+}
+.shop_shield_special_springWarrior {
+  background-image: url(spritesmith2.png);
+  background-position: -1389px -1029px;
+  width: 40px;
+  height: 40px;
+}
+.shop_weapon_special_springHealer {
+  background-image: url(spritesmith2.png);
+  background-position: -1430px -1029px;
+  width: 40px;
+  height: 40px;
+}
+.shop_weapon_special_springMage {
+  background-image: url(spritesmith2.png);
+  background-position: -1389px -1070px;
+  width: 40px;
+  height: 40px;
+}
+.shop_weapon_special_springRogue {
+  background-image: url(spritesmith2.png);
+  background-position: -1430px -1070px;
+  width: 40px;
+  height: 40px;
+}
+.shop_weapon_special_springWarrior {
+  background-image: url(spritesmith2.png);
+  background-position: -1389px -1111px;
+  width: 40px;
+  height: 40px;
+}
+.slim_armor_special_springHealer {
+  background-image: url(spritesmith2.png);
+  background-position: -1295px -182px;
+  width: 90px;
+  height: 90px;
+}
+.slim_armor_special_springMage {
+  background-image: url(spritesmith2.png);
+  background-position: -1092px -1143px;
+  width: 90px;
+  height: 90px;
+}
+.slim_armor_special_springRogue {
+  background-image: url(spritesmith2.png);
+  background-position: -1001px -1143px;
+  width: 90px;
+  height: 90px;
+}
+.slim_armor_special_springWarrior {
+  background-image: url(spritesmith2.png);
+  background-position: -637px -1143px;
+  width: 90px;
+  height: 90px;
+}
+.weapon_special_springHealer {
+  background-image: url(spritesmith2.png);
+  background-position: -546px -1143px;
+  width: 90px;
+  height: 90px;
+}
+.weapon_special_springMage {
+  background-image: url(spritesmith2.png);
   background-position: -182px -1143px;
-=======
-  background-position: -273px -1143px;
->>>>>>> fd7ba143
-  width: 90px;
-  height: 90px;
-}
-.broad_armor_mystery_201408 {
-  background-image: url(spritesmith2.png);
-<<<<<<< HEAD
-  background-position: -273px -1143px;
-=======
-  background-position: -91px -318px;
->>>>>>> fd7ba143
-  width: 90px;
-  height: 90px;
-}
-.head_mystery_201408 {
-  background-image: url(spritesmith2.png);
-<<<<<<< HEAD
-  background-position: -364px -1143px;
-=======
-  background-position: -455px -1143px;
->>>>>>> fd7ba143
-  width: 90px;
-  height: 90px;
-}
-.shop_armor_mystery_201408 {
-  background-image: url(spritesmith2.png);
-<<<<<<< HEAD
-  background-position: -733px -1325px;
-=======
-  background-position: -1430px -1193px;
->>>>>>> fd7ba143
-  width: 40px;
-  height: 40px;
-}
-.shop_head_mystery_201408 {
-  background-image: url(spritesmith2.png);
-<<<<<<< HEAD
-  background-position: -692px -1325px;
-=======
-  background-position: -1389px -1193px;
->>>>>>> fd7ba143
-  width: 40px;
-  height: 40px;
-}
-.slim_armor_mystery_201408 {
-  background-image: url(spritesmith2.png);
-<<<<<<< HEAD
-  background-position: -637px -1143px;
-=======
-  background-position: -728px -1143px;
->>>>>>> fd7ba143
-  width: 90px;
-  height: 90px;
-}
-.broad_armor_mystery_201409 {
-  background-image: url(spritesmith2.png);
-<<<<<<< HEAD
-  background-position: -728px -1143px;
-=======
-  background-position: -819px -1143px;
->>>>>>> fd7ba143
-  width: 90px;
-  height: 90px;
-}
-.headAccessory_mystery_201409 {
-  background-image: url(spritesmith2.png);
-<<<<<<< HEAD
-  background-position: -819px -1143px;
-=======
-  background-position: -910px -1143px;
->>>>>>> fd7ba143
-  width: 90px;
-  height: 90px;
-}
-.shop_armor_mystery_201409 {
-  background-image: url(spritesmith2.png);
-<<<<<<< HEAD
-  background-position: -651px -1325px;
-=======
-  background-position: -1430px -1152px;
->>>>>>> fd7ba143
-  width: 40px;
-  height: 40px;
-}
-.shop_headAccessory_mystery_201409 {
-  background-image: url(spritesmith2.png);
-<<<<<<< HEAD
-  background-position: -610px -1325px;
-=======
-  background-position: -1389px -1152px;
->>>>>>> fd7ba143
-  width: 40px;
-  height: 40px;
-}
-.slim_armor_mystery_201409 {
-  background-image: url(spritesmith2.png);
-<<<<<<< HEAD
-  background-position: -1092px -1143px;
-=======
-  background-position: -1183px -1143px;
->>>>>>> fd7ba143
-  width: 90px;
-  height: 90px;
-}
-.back_mystery_201410 {
-  background-image: url(spritesmith2.png);
-<<<<<<< HEAD
-  background-position: -1183px -1143px;
-=======
-  background-position: -1295px 0px;
->>>>>>> fd7ba143
-  width: 93px;
-  height: 90px;
-}
-.broad_armor_mystery_201410 {
-  background-image: url(spritesmith2.png);
-<<<<<<< HEAD
-  background-position: -1324px 0px;
-=======
-  background-position: -1295px -91px;
->>>>>>> fd7ba143
-  width: 93px;
-  height: 90px;
-}
-.shop_armor_mystery_201410 {
-  background-image: url(spritesmith2.png);
-<<<<<<< HEAD
-  background-position: -569px -1325px;
-=======
-  background-position: -1430px -1111px;
->>>>>>> fd7ba143
-  width: 40px;
-  height: 40px;
-}
-.shop_back_mystery_201410 {
-  background-image: url(spritesmith2.png);
-<<<<<<< HEAD
-  background-position: -728px -637px;
-=======
-  background-position: -1389px -701px;
->>>>>>> fd7ba143
-  width: 40px;
-  height: 40px;
-}
-.slim_armor_mystery_201410 {
-  background-image: url(spritesmith2.png);
-<<<<<<< HEAD
-  background-position: -1324px -273px;
-=======
-  background-position: -1295px -364px;
->>>>>>> fd7ba143
-  width: 93px;
-  height: 90px;
-}
-.head_mystery_201411 {
-  background-image: url(spritesmith2.png);
-<<<<<<< HEAD
-  background-position: -1324px -364px;
-=======
-  background-position: -1295px -455px;
->>>>>>> fd7ba143
-  width: 90px;
-  height: 90px;
-}
-.shop_head_mystery_201411 {
-  background-image: url(spritesmith2.png);
-<<<<<<< HEAD
-  background-position: -874px -728px;
-=======
-  background-position: -1430px -660px;
->>>>>>> fd7ba143
-  width: 40px;
-  height: 40px;
-}
-.shop_weapon_mystery_201411 {
-  background-image: url(spritesmith2.png);
-<<<<<<< HEAD
-  background-position: -833px -728px;
-=======
-  background-position: -1389px -660px;
->>>>>>> fd7ba143
-  width: 40px;
-  height: 40px;
-}
-.weapon_mystery_201411 {
-  background-image: url(spritesmith2.png);
-<<<<<<< HEAD
-  background-position: -1324px -637px;
-=======
-  background-position: -1295px -728px;
->>>>>>> fd7ba143
-  width: 90px;
-  height: 90px;
-}
-.broad_armor_mystery_201412 {
-  background-image: url(spritesmith2.png);
-<<<<<<< HEAD
-  background-position: -1324px -728px;
-=======
-  background-position: -1295px -819px;
->>>>>>> fd7ba143
-  width: 90px;
-  height: 90px;
-}
-.head_mystery_201412 {
-  background-image: url(spritesmith2.png);
-<<<<<<< HEAD
-  background-position: -1324px -819px;
-=======
-  background-position: -1295px -910px;
->>>>>>> fd7ba143
-  width: 90px;
-  height: 90px;
-}
-.shop_armor_mystery_201412 {
-  background-image: url(spritesmith2.png);
-<<<<<<< HEAD
-  background-position: -965px -819px;
-=======
-  background-position: -1430px -619px;
->>>>>>> fd7ba143
-  width: 40px;
-  height: 40px;
-}
-.shop_head_mystery_201412 {
-  background-image: url(spritesmith2.png);
-<<<<<<< HEAD
-  background-position: -924px -819px;
-=======
-  background-position: -1389px -619px;
->>>>>>> fd7ba143
-  width: 40px;
-  height: 40px;
-}
-.slim_armor_mystery_201412 {
-  background-image: url(spritesmith2.png);
-<<<<<<< HEAD
-  background-position: -1324px -1092px;
-=======
-  background-position: 0px -1234px;
->>>>>>> fd7ba143
-  width: 90px;
-  height: 90px;
-}
-.broad_armor_mystery_301404 {
-  background-image: url(spritesmith2.png);
-<<<<<<< HEAD
-  background-position: 0px -1234px;
-=======
-  background-position: -91px -1234px;
->>>>>>> fd7ba143
-  width: 90px;
-  height: 90px;
-}
-.eyewear_mystery_301404 {
-  background-image: url(spritesmith2.png);
-<<<<<<< HEAD
-  background-position: -91px -1234px;
-=======
-  background-position: -182px -1234px;
->>>>>>> fd7ba143
-  width: 90px;
-  height: 90px;
-}
-.head_mystery_301404 {
-  background-image: url(spritesmith2.png);
-<<<<<<< HEAD
-  background-position: -182px -1234px;
-=======
-  background-position: -273px -1234px;
->>>>>>> fd7ba143
-  width: 90px;
-  height: 90px;
-}
-.shop_armor_mystery_301404 {
-  background-image: url(spritesmith2.png);
-<<<<<<< HEAD
-  background-position: -1056px -910px;
-=======
-  background-position: -1430px -578px;
->>>>>>> fd7ba143
-  width: 40px;
-  height: 40px;
-}
-.shop_eyewear_mystery_301404 {
-  background-image: url(spritesmith2.png);
-<<<<<<< HEAD
-  background-position: -1015px -910px;
-=======
-  background-position: -1389px -578px;
->>>>>>> fd7ba143
-  width: 40px;
-  height: 40px;
-}
-.shop_head_mystery_301404 {
-  background-image: url(spritesmith2.png);
-<<<<<<< HEAD
-  background-position: -1168px -1001px;
-=======
-  background-position: -1430px -537px;
->>>>>>> fd7ba143
-  width: 40px;
-  height: 40px;
-}
-.shop_weapon_mystery_301404 {
-  background-image: url(spritesmith2.png);
-<<<<<<< HEAD
-  background-position: -1127px -1001px;
-=======
-  background-position: -1389px -537px;
->>>>>>> fd7ba143
-  width: 40px;
-  height: 40px;
-}
-.slim_armor_mystery_301404 {
-  background-image: url(spritesmith2.png);
-<<<<<<< HEAD
-  background-position: -637px -1234px;
-=======
-  background-position: -728px -1234px;
->>>>>>> fd7ba143
-  width: 90px;
-  height: 90px;
-}
-.weapon_mystery_301404 {
-  background-image: url(spritesmith2.png);
-<<<<<<< HEAD
-  background-position: -728px -1234px;
-=======
-  background-position: -819px -1234px;
->>>>>>> fd7ba143
-  width: 90px;
-  height: 90px;
-}
-.eyewear_mystery_301405 {
-  background-image: url(spritesmith2.png);
-<<<<<<< HEAD
-  background-position: -819px -1234px;
-=======
-  background-position: -910px -1234px;
->>>>>>> fd7ba143
-  width: 90px;
-  height: 90px;
-}
-.headAccessory_mystery_301405 {
-  background-image: url(spritesmith2.png);
-<<<<<<< HEAD
-  background-position: -910px -1234px;
-=======
-  background-position: -1001px -1234px;
->>>>>>> fd7ba143
-  width: 90px;
-  height: 90px;
-}
-.head_mystery_301405 {
-  background-image: url(spritesmith2.png);
-<<<<<<< HEAD
-  background-position: -1001px -1234px;
-=======
-  background-position: -1092px -1234px;
->>>>>>> fd7ba143
-  width: 90px;
-  height: 90px;
-}
-.shield_mystery_301405 {
-  background-image: url(spritesmith2.png);
-<<<<<<< HEAD
-  background-position: -1092px -1234px;
-=======
-  background-position: -1183px -1234px;
->>>>>>> fd7ba143
-  width: 90px;
-  height: 90px;
-}
-.shop_eyewear_mystery_301405 {
-  background-image: url(spritesmith2.png);
-<<<<<<< HEAD
-  background-position: -1274px -1092px;
-=======
-  background-position: -1430px -496px;
->>>>>>> fd7ba143
-  width: 40px;
-  height: 40px;
-}
-.shop_headAccessory_mystery_301405 {
-  background-image: url(spritesmith2.png);
-<<<<<<< HEAD
-  background-position: -1233px -1092px;
-=======
-  background-position: -1389px -496px;
->>>>>>> fd7ba143
-  width: 40px;
-  height: 40px;
-}
-.shop_head_mystery_301405 {
-  background-image: url(spritesmith2.png);
-<<<<<<< HEAD
-  background-position: -569px -1366px;
-=======
-  background-position: -455px -364px;
->>>>>>> fd7ba143
-  width: 40px;
-  height: 40px;
-}
-.shop_shield_mystery_301405 {
-  background-image: url(spritesmith2.png);
-<<<<<<< HEAD
-  background-position: -1365px -1183px;
-=======
-  background-position: -1430px -455px;
->>>>>>> fd7ba143
-  width: 40px;
-  height: 40px;
-}
-.broad_armor_special_springHealer {
-  background-image: url(spritesmith2.png);
-<<<<<<< HEAD
-  background-position: -182px -1325px;
-=======
-  background-position: -1389px -273px;
->>>>>>> fd7ba143
-  width: 90px;
-  height: 90px;
-}
-.broad_armor_special_springMage {
-  background-image: url(spritesmith2.png);
-<<<<<<< HEAD
-  background-position: -273px -1325px;
-=======
-  background-position: -1389px -364px;
->>>>>>> fd7ba143
-  width: 90px;
-  height: 90px;
-}
-.broad_armor_special_springRogue {
-  background-image: url(spritesmith2.png);
-<<<<<<< HEAD
-  background-position: -91px -1325px;
-=======
-  background-position: -1389px -182px;
->>>>>>> fd7ba143
-  width: 90px;
-  height: 90px;
-}
-.broad_armor_special_springWarrior {
-  background-image: url(spritesmith2.png);
-<<<<<<< HEAD
-  background-position: 0px -1325px;
-=======
-  background-position: -1389px -91px;
->>>>>>> fd7ba143
-  width: 90px;
-  height: 90px;
-}
-.headAccessory_special_springHealer {
-  background-image: url(spritesmith2.png);
-<<<<<<< HEAD
-  background-position: -1274px -1234px;
-=======
-  background-position: -1389px 0px;
->>>>>>> fd7ba143
-  width: 90px;
-  height: 90px;
-}
-.headAccessory_special_springMage {
-  background-image: url(spritesmith2.png);
-<<<<<<< HEAD
-  background-position: -1183px -1234px;
-=======
-  background-position: -1274px -1234px;
->>>>>>> fd7ba143
-  width: 90px;
-  height: 90px;
-}
-.headAccessory_special_springRogue {
-  background-image: url(spritesmith2.png);
-<<<<<<< HEAD
-  background-position: -546px -1234px;
-=======
-  background-position: -637px -1234px;
->>>>>>> fd7ba143
-  width: 90px;
-  height: 90px;
-}
-.headAccessory_special_springWarrior {
-  background-image: url(spritesmith2.png);
-<<<<<<< HEAD
-  background-position: -455px -1234px;
-=======
-  background-position: -546px -1234px;
->>>>>>> fd7ba143
-  width: 90px;
-  height: 90px;
-}
-.head_special_springHealer {
-  background-image: url(spritesmith2.png);
-<<<<<<< HEAD
-  background-position: -364px -1234px;
-=======
-  background-position: -455px -1234px;
->>>>>>> fd7ba143
-  width: 90px;
-  height: 90px;
-}
-.head_special_springMage {
-  background-image: url(spritesmith2.png);
-<<<<<<< HEAD
-  background-position: -273px -1234px;
-=======
-  background-position: -364px -1234px;
->>>>>>> fd7ba143
-  width: 90px;
-  height: 90px;
-}
-.head_special_springRogue {
-  background-image: url(spritesmith2.png);
-<<<<<<< HEAD
-  background-position: -1324px -1001px;
-=======
-  background-position: -1295px -1092px;
->>>>>>> fd7ba143
-  width: 90px;
-  height: 90px;
-}
-.head_special_springWarrior {
-  background-image: url(spritesmith2.png);
-<<<<<<< HEAD
-  background-position: -1324px -910px;
-=======
-  background-position: -1295px -1001px;
->>>>>>> fd7ba143
-  width: 90px;
-  height: 90px;
-}
-.shield_special_springHealer {
-  background-image: url(spritesmith2.png);
-<<<<<<< HEAD
-  background-position: -1324px -546px;
-=======
-  background-position: -1295px -637px;
->>>>>>> fd7ba143
-  width: 90px;
-  height: 90px;
-}
-.shield_special_springRogue {
-  background-image: url(spritesmith2.png);
-<<<<<<< HEAD
-  background-position: -1324px -455px;
-=======
-  background-position: -1295px -546px;
->>>>>>> fd7ba143
-  width: 90px;
-  height: 90px;
-}
-.shield_special_springWarrior {
-  background-image: url(spritesmith2.png);
-<<<<<<< HEAD
-  background-position: -1324px -182px;
-=======
-  background-position: -1295px -273px;
->>>>>>> fd7ba143
-  width: 90px;
-  height: 90px;
-}
-.shop_armor_special_springHealer {
-  background-image: url(spritesmith2.png);
-  background-position: -1430px -701px;
-  width: 40px;
-  height: 40px;
-}
-.shop_armor_special_springMage {
-  background-image: url(spritesmith2.png);
-  background-position: -1389px -742px;
-  width: 40px;
-  height: 40px;
-}
-.shop_armor_special_springRogue {
-  background-image: url(spritesmith2.png);
-  background-position: -1430px -742px;
-  width: 40px;
-  height: 40px;
-}
-.shop_armor_special_springWarrior {
-  background-image: url(spritesmith2.png);
-  background-position: -1389px -783px;
-  width: 40px;
-  height: 40px;
-}
-.shop_headAccessory_special_springHealer {
-  background-image: url(spritesmith2.png);
-  background-position: -1430px -783px;
-  width: 40px;
-  height: 40px;
-}
-.shop_headAccessory_special_springMage {
-  background-image: url(spritesmith2.png);
-  background-position: -1389px -824px;
-  width: 40px;
-  height: 40px;
-}
-.shop_headAccessory_special_springRogue {
-  background-image: url(spritesmith2.png);
-  background-position: -1430px -824px;
-  width: 40px;
-  height: 40px;
-}
-.shop_headAccessory_special_springWarrior {
-  background-image: url(spritesmith2.png);
-<<<<<<< HEAD
-  background-position: -643px -597px;
-=======
-  background-position: -1389px -865px;
->>>>>>> fd7ba143
-  width: 40px;
-  height: 40px;
-}
-.shop_head_special_springHealer {
-  background-image: url(spritesmith2.png);
-<<<<<<< HEAD
-  background-position: -684px -597px;
-=======
-  background-position: -1430px -865px;
->>>>>>> fd7ba143
-  width: 40px;
-  height: 40px;
-}
-.shop_head_special_springMage {
-  background-image: url(spritesmith2.png);
-<<<<<<< HEAD
-  background-position: -643px -638px;
-=======
-  background-position: -1389px -906px;
->>>>>>> fd7ba143
-  width: 40px;
-  height: 40px;
-}
-.shop_head_special_springRogue copy {
-  background-image: url(spritesmith2.png);
-<<<<<<< HEAD
-  background-position: -684px -638px;
-=======
-  background-position: -1430px -906px;
->>>>>>> fd7ba143
-  width: 40px;
-  height: 40px;
-}
-.shop_head_special_springRogue {
-  background-image: url(spritesmith2.png);
-<<<<<<< HEAD
-  background-position: -1277px -1143px;
-=======
-  background-position: -1389px -947px;
->>>>>>> fd7ba143
-  width: 40px;
-  height: 40px;
-}
-.shop_head_special_springWarrior {
-  background-image: url(spritesmith2.png);
-<<<<<<< HEAD
-  background-position: -1277px -1184px;
-=======
-  background-position: -1430px -947px;
->>>>>>> fd7ba143
-  width: 40px;
-  height: 40px;
-}
-.shop_shield_special_springHealer {
-  background-image: url(spritesmith2.png);
-<<<<<<< HEAD
-  background-position: -1365px -1234px;
-=======
-  background-position: -1389px -988px;
->>>>>>> fd7ba143
-  width: 40px;
-  height: 40px;
-}
-.shop_shield_special_springRogue {
-  background-image: url(spritesmith2.png);
-<<<<<<< HEAD
-  background-position: -1365px -1275px;
-=======
-  background-position: -1430px -988px;
->>>>>>> fd7ba143
-  width: 40px;
-  height: 40px;
-}
-.shop_shield_special_springWarrior {
-  background-image: url(spritesmith2.png);
-<<<<<<< HEAD
-  background-position: -364px -1325px;
-=======
-  background-position: -1389px -1029px;
->>>>>>> fd7ba143
-  width: 40px;
-  height: 40px;
-}
-.shop_weapon_special_springHealer {
-  background-image: url(spritesmith2.png);
-<<<<<<< HEAD
-  background-position: -405px -1325px;
-=======
-  background-position: -1430px -1029px;
->>>>>>> fd7ba143
-  width: 40px;
-  height: 40px;
-}
-.shop_weapon_special_springMage {
-  background-image: url(spritesmith2.png);
-<<<<<<< HEAD
-  background-position: -446px -1325px;
-=======
-  background-position: -1389px -1070px;
->>>>>>> fd7ba143
-  width: 40px;
-  height: 40px;
-}
-.shop_weapon_special_springRogue {
-  background-image: url(spritesmith2.png);
-<<<<<<< HEAD
-  background-position: -487px -1325px;
-=======
-  background-position: -1430px -1070px;
->>>>>>> fd7ba143
-  width: 40px;
-  height: 40px;
-}
-.shop_weapon_special_springWarrior {
-  background-image: url(spritesmith2.png);
-<<<<<<< HEAD
-  background-position: -528px -1325px;
-=======
-  background-position: -1389px -1111px;
->>>>>>> fd7ba143
-  width: 40px;
-  height: 40px;
-}
-.slim_armor_special_springHealer {
-  background-image: url(spritesmith2.png);
-<<<<<<< HEAD
-  background-position: -1324px -91px;
-=======
-  background-position: -1295px -182px;
->>>>>>> fd7ba143
-  width: 90px;
-  height: 90px;
-}
-.slim_armor_special_springMage {
-  background-image: url(spritesmith2.png);
-<<<<<<< HEAD
-  background-position: -1001px -1143px;
-=======
-  background-position: -1092px -1143px;
->>>>>>> fd7ba143
-  width: 90px;
-  height: 90px;
-}
-.slim_armor_special_springRogue {
-  background-image: url(spritesmith2.png);
-<<<<<<< HEAD
-  background-position: -910px -1143px;
-=======
-  background-position: -1001px -1143px;
->>>>>>> fd7ba143
-  width: 90px;
-  height: 90px;
-}
-.slim_armor_special_springWarrior {
-  background-image: url(spritesmith2.png);
-<<<<<<< HEAD
-  background-position: -546px -1143px;
-=======
-  background-position: -637px -1143px;
->>>>>>> fd7ba143
-  width: 90px;
-  height: 90px;
-}
-.weapon_special_springHealer {
-  background-image: url(spritesmith2.png);
-<<<<<<< HEAD
-  background-position: -455px -1143px;
-=======
-  background-position: -546px -1143px;
->>>>>>> fd7ba143
-  width: 90px;
-  height: 90px;
-}
-.weapon_special_springMage {
-  background-image: url(spritesmith2.png);
-<<<<<<< HEAD
+  width: 90px;
+  height: 90px;
+}
+.weapon_special_springRogue {
+  background-image: url(spritesmith2.png);
   background-position: -91px -1143px;
-=======
-  background-position: -182px -1143px;
->>>>>>> fd7ba143
-  width: 90px;
-  height: 90px;
-}
-.weapon_special_springRogue {
-  background-image: url(spritesmith2.png);
-<<<<<<< HEAD
-  background-position: 0px -1143px;
-=======
-  background-position: -91px -1143px;
->>>>>>> fd7ba143
   width: 90px;
   height: 90px;
 }
 .weapon_special_springWarrior {
   background-image: url(spritesmith2.png);
-<<<<<<< HEAD
-  background-position: -1233px -728px;
-=======
   background-position: -1204px -819px;
->>>>>>> fd7ba143
   width: 90px;
   height: 90px;
 }
@@ -2794,21 +1728,13 @@
 }
 .SummerRogue14 {
   background-image: url(spritesmith2.png);
-<<<<<<< HEAD
-  background-position: -203px -961px;
-=======
   background-position: -560px -961px;
->>>>>>> fd7ba143
   width: 111px;
   height: 90px;
 }
 .SummerWarrior14 {
   background-image: url(spritesmith2.png);
-<<<<<<< HEAD
-  background-position: -91px -961px;
-=======
   background-position: -448px -961px;
->>>>>>> fd7ba143
   width: 111px;
   height: 90px;
 }
@@ -2820,211 +1746,127 @@
 }
 .shield_special_summerRogue {
   background-image: url(spritesmith2.png);
-<<<<<<< HEAD
-  background-position: -1015px -819px;
-=======
   background-position: -336px -961px;
->>>>>>> fd7ba143
   width: 111px;
   height: 90px;
 }
 .shield_special_summerWarrior {
   background-image: url(spritesmith2.png);
-<<<<<<< HEAD
-  background-position: -1015px -728px;
-=======
   background-position: -224px -961px;
->>>>>>> fd7ba143
   width: 111px;
   height: 90px;
 }
 .shop_armor_special_summerHealer {
   background-image: url(spritesmith2.png);
-<<<<<<< HEAD
-  background-position: -651px -1366px;
-=======
   background-position: -1389px -455px;
->>>>>>> fd7ba143
   width: 40px;
   height: 40px;
 }
 .shop_armor_special_summerMage {
   background-image: url(spritesmith2.png);
-<<<<<<< HEAD
-  background-position: -692px -1366px;
-=======
   background-position: -496px -364px;
->>>>>>> fd7ba143
   width: 40px;
   height: 40px;
 }
 .shop_armor_special_summerRogue {
   background-image: url(spritesmith2.png);
-<<<<<<< HEAD
-  background-position: -733px -1366px;
-=======
   background-position: -657px -597px;
->>>>>>> fd7ba143
   width: 40px;
   height: 40px;
 }
 .shop_armor_special_summerWarrior {
   background-image: url(spritesmith2.png);
-<<<<<<< HEAD
-  background-position: -774px -1366px;
-=======
   background-position: -657px -638px;
->>>>>>> fd7ba143
   width: 40px;
   height: 40px;
 }
 .shop_body_special_summerHealer {
   background-image: url(spritesmith2.png);
-<<<<<<< HEAD
-  background-position: -815px -1366px;
-=======
   background-position: -966px -870px;
->>>>>>> fd7ba143
   width: 40px;
   height: 40px;
 }
 .shop_body_special_summerMage {
   background-image: url(spritesmith2.png);
-<<<<<<< HEAD
-  background-position: -856px -1366px;
-=======
   background-position: -966px -911px;
->>>>>>> fd7ba143
   width: 40px;
   height: 40px;
 }
 .shop_eyewear_special_summerRogue {
   background-image: url(spritesmith2.png);
-<<<<<<< HEAD
-  background-position: -897px -1366px;
-=======
   background-position: -1020px -961px;
->>>>>>> fd7ba143
   width: 40px;
   height: 40px;
 }
 .shop_eyewear_special_summerWarrior {
   background-image: url(spritesmith2.png);
-<<<<<<< HEAD
-  background-position: -938px -1366px;
-=======
   background-position: -1020px -1002px;
->>>>>>> fd7ba143
   width: 40px;
   height: 40px;
 }
 .shop_head_special_summerHealer {
   background-image: url(spritesmith2.png);
-<<<<<<< HEAD
-  background-position: -979px -1366px;
-=======
   background-position: -1127px -1052px;
->>>>>>> fd7ba143
   width: 40px;
   height: 40px;
 }
 .shop_head_special_summerMage {
   background-image: url(spritesmith2.png);
-<<<<<<< HEAD
-  background-position: -1020px -1366px;
-=======
   background-position: -1127px -1093px;
->>>>>>> fd7ba143
   width: 40px;
   height: 40px;
 }
 .shop_head_special_summerRogue {
   background-image: url(spritesmith2.png);
-<<<<<<< HEAD
-  background-position: -1061px -1366px;
-=======
   background-position: 0px -1325px;
->>>>>>> fd7ba143
   width: 40px;
   height: 40px;
 }
 .shop_head_special_summerWarrior {
   background-image: url(spritesmith2.png);
-<<<<<<< HEAD
-  background-position: -1102px -1366px;
-=======
   background-position: -41px -1325px;
->>>>>>> fd7ba143
   width: 40px;
   height: 40px;
 }
 .shop_shield_special_summerHealer {
   background-image: url(spritesmith2.png);
-<<<<<<< HEAD
-  background-position: -1143px -1366px;
-=======
   background-position: -82px -1325px;
->>>>>>> fd7ba143
   width: 40px;
   height: 40px;
 }
 .shop_shield_special_summerRogue {
   background-image: url(spritesmith2.png);
-<<<<<<< HEAD
-  background-position: -1184px -1366px;
-=======
   background-position: -123px -1325px;
->>>>>>> fd7ba143
   width: 40px;
   height: 40px;
 }
 .shop_shield_special_summerWarrior {
   background-image: url(spritesmith2.png);
-<<<<<<< HEAD
-  background-position: -1225px -1366px;
-=======
   background-position: -164px -1325px;
->>>>>>> fd7ba143
   width: 40px;
   height: 40px;
 }
 .shop_weapon_special_summerHealer {
   background-image: url(spritesmith2.png);
-<<<<<<< HEAD
-  background-position: -1266px -1366px;
-=======
   background-position: -205px -1325px;
->>>>>>> fd7ba143
   width: 40px;
   height: 40px;
 }
 .shop_weapon_special_summerMage {
   background-image: url(spritesmith2.png);
-<<<<<<< HEAD
-  background-position: -1307px -1366px;
-=======
   background-position: -246px -1325px;
->>>>>>> fd7ba143
   width: 40px;
   height: 40px;
 }
 .shop_weapon_special_summerRogue {
   background-image: url(spritesmith2.png);
-<<<<<<< HEAD
-  background-position: -1348px -1366px;
-=======
   background-position: -287px -1325px;
->>>>>>> fd7ba143
   width: 40px;
   height: 40px;
 }
 .shop_weapon_special_summerWarrior {
   background-image: url(spritesmith2.png);
-<<<<<<< HEAD
-  background-position: -1418px 0px;
-=======
   background-position: -328px -1325px;
->>>>>>> fd7ba143
   width: 40px;
   height: 40px;
 }
@@ -3042,21 +1884,13 @@
 }
 .slim_armor_special_summerRogue {
   background-image: url(spritesmith2.png);
-<<<<<<< HEAD
-  background-position: -1015px -455px;
-=======
   background-position: -112px -961px;
->>>>>>> fd7ba143
   width: 111px;
   height: 90px;
 }
 .slim_armor_special_summerWarrior {
   background-image: url(spritesmith2.png);
-<<<<<<< HEAD
-  background-position: -1015px -364px;
-=======
   background-position: 0px -961px;
->>>>>>> fd7ba143
   width: 111px;
   height: 90px;
 }
@@ -3074,309 +1908,186 @@
 }
 .weapon_special_summerRogue {
   background-image: url(spritesmith2.png);
-<<<<<<< HEAD
-  background-position: -1015px -91px;
-=======
   background-position: -854px -870px;
->>>>>>> fd7ba143
   width: 111px;
   height: 90px;
 }
 .weapon_special_summerWarrior {
   background-image: url(spritesmith2.png);
-<<<<<<< HEAD
-  background-position: -1015px 0px;
-=======
   background-position: -742px -870px;
->>>>>>> fd7ba143
   width: 111px;
   height: 90px;
 }
 .broad_armor_special_candycane {
   background-image: url(spritesmith2.png);
-<<<<<<< HEAD
-  background-position: -924px -546px;
-=======
   background-position: -916px -273px;
->>>>>>> fd7ba143
   width: 90px;
   height: 90px;
 }
 .broad_armor_special_ski {
   background-image: url(spritesmith2.png);
-<<<<<<< HEAD
-  background-position: -833px -91px;
-=======
   background-position: -643px -688px;
->>>>>>> fd7ba143
   width: 90px;
   height: 90px;
 }
 .broad_armor_special_snowflake {
   background-image: url(spritesmith2.png);
-<<<<<<< HEAD
-  background-position: -833px 0px;
-=======
   background-position: -552px -688px;
->>>>>>> fd7ba143
   width: 90px;
   height: 90px;
 }
 .broad_armor_special_winter2015Healer {
   background-image: url(spritesmith2.png);
-<<<<<<< HEAD
-  background-position: -734px -688px;
-=======
   background-position: -461px -688px;
->>>>>>> fd7ba143
   width: 90px;
   height: 90px;
 }
 .broad_armor_special_winter2015Mage {
   background-image: url(spritesmith2.png);
-<<<<<<< HEAD
-  background-position: -643px -688px;
-=======
   background-position: -370px -688px;
->>>>>>> fd7ba143
   width: 90px;
   height: 90px;
 }
 .broad_armor_special_winter2015Rogue {
   background-image: url(spritesmith2.png);
-<<<<<<< HEAD
-  background-position: -546px -688px;
-=======
   background-position: -273px -688px;
->>>>>>> fd7ba143
   width: 96px;
   height: 90px;
 }
 .broad_armor_special_winter2015Warrior {
   background-image: url(spritesmith2.png);
-<<<<<<< HEAD
-  background-position: -455px -688px;
-=======
   background-position: -182px -688px;
->>>>>>> fd7ba143
   width: 90px;
   height: 90px;
 }
 .broad_armor_special_yeti {
   background-image: url(spritesmith2.png);
-<<<<<<< HEAD
-  background-position: -364px -688px;
-=======
   background-position: -91px -688px;
->>>>>>> fd7ba143
   width: 90px;
   height: 90px;
 }
 .head_special_candycane {
   background-image: url(spritesmith2.png);
-<<<<<<< HEAD
-  background-position: -273px -688px;
-=======
   background-position: 0px -688px;
->>>>>>> fd7ba143
   width: 90px;
   height: 90px;
 }
 .head_special_nye {
   background-image: url(spritesmith2.png);
-<<<<<<< HEAD
-  background-position: -182px -688px;
-=======
   background-position: -728px -546px;
->>>>>>> fd7ba143
   width: 90px;
   height: 90px;
 }
 .head_special_nye2014 {
   background-image: url(spritesmith2.png);
-<<<<<<< HEAD
-  background-position: -91px -688px;
-=======
   background-position: -728px -455px;
->>>>>>> fd7ba143
   width: 90px;
   height: 90px;
 }
 .head_special_ski {
   background-image: url(spritesmith2.png);
-<<<<<<< HEAD
-  background-position: 0px -688px;
-=======
   background-position: -728px -364px;
->>>>>>> fd7ba143
   width: 90px;
   height: 90px;
 }
 .head_special_snowflake {
   background-image: url(spritesmith2.png);
-<<<<<<< HEAD
-  background-position: -728px -546px;
-=======
   background-position: -728px -273px;
->>>>>>> fd7ba143
   width: 90px;
   height: 90px;
 }
 .head_special_winter2015Healer {
   background-image: url(spritesmith2.png);
-<<<<<<< HEAD
-  background-position: -728px -455px;
-=======
   background-position: -728px -182px;
->>>>>>> fd7ba143
   width: 90px;
   height: 90px;
 }
 .head_special_winter2015Mage {
   background-image: url(spritesmith2.png);
-<<<<<<< HEAD
-  background-position: -728px -364px;
-=======
   background-position: -728px -91px;
->>>>>>> fd7ba143
   width: 90px;
   height: 90px;
 }
 .head_special_winter2015Rogue {
   background-image: url(spritesmith2.png);
-<<<<<<< HEAD
-  background-position: -728px -273px;
-=======
   background-position: -728px 0px;
->>>>>>> fd7ba143
   width: 96px;
   height: 90px;
 }
 .head_special_winter2015Warrior {
   background-image: url(spritesmith2.png);
-<<<<<<< HEAD
-  background-position: -728px -182px;
-=======
   background-position: -566px -597px;
->>>>>>> fd7ba143
   width: 90px;
   height: 90px;
 }
 .head_special_yeti {
   background-image: url(spritesmith2.png);
-<<<<<<< HEAD
-  background-position: -728px -91px;
-=======
   background-position: -475px -597px;
->>>>>>> fd7ba143
   width: 90px;
   height: 90px;
 }
 .shield_special_ski {
   background-image: url(spritesmith2.png);
-<<<<<<< HEAD
-  background-position: -728px 0px;
-=======
   background-position: -370px -597px;
->>>>>>> fd7ba143
   width: 104px;
   height: 90px;
 }
 .shield_special_snowflake {
   background-image: url(spritesmith2.png);
-<<<<<<< HEAD
-  background-position: -552px -597px;
-=======
   background-position: -279px -597px;
->>>>>>> fd7ba143
   width: 90px;
   height: 90px;
 }
 .shield_special_winter2015Healer {
   background-image: url(spritesmith2.png);
-<<<<<<< HEAD
-  background-position: -461px -597px;
-=======
   background-position: -188px -597px;
->>>>>>> fd7ba143
   width: 90px;
   height: 90px;
 }
 .shield_special_winter2015Rogue {
   background-image: url(spritesmith2.png);
-<<<<<<< HEAD
-  background-position: -364px -597px;
-=======
   background-position: -91px -597px;
->>>>>>> fd7ba143
   width: 96px;
   height: 90px;
 }
 .shield_special_winter2015Warrior {
   background-image: url(spritesmith2.png);
-<<<<<<< HEAD
-  background-position: -273px -597px;
-=======
   background-position: 0px -597px;
->>>>>>> fd7ba143
   width: 90px;
   height: 90px;
 }
 .shield_special_yeti {
   background-image: url(spritesmith2.png);
-<<<<<<< HEAD
-  background-position: -182px -597px;
-=======
   background-position: -637px -455px;
->>>>>>> fd7ba143
   width: 90px;
   height: 90px;
 }
 .shop_armor_special_candycane {
   background-image: url(spritesmith2.png);
-<<<<<<< HEAD
-  background-position: -1418px -1353px;
-=======
   background-position: -205px -1366px;
->>>>>>> fd7ba143
   width: 40px;
   height: 40px;
 }
 .shop_armor_special_ski {
   background-image: url(spritesmith2.png);
-<<<<<<< HEAD
-  background-position: 0px -1416px;
-=======
   background-position: -246px -1366px;
->>>>>>> fd7ba143
   width: 40px;
   height: 40px;
 }
 .shop_armor_special_snowflake {
   background-image: url(spritesmith2.png);
-<<<<<<< HEAD
-  background-position: -41px -1416px;
-=======
   background-position: -287px -1366px;
->>>>>>> fd7ba143
   width: 40px;
   height: 40px;
 }
 .shop_armor_special_winter2015Healer {
   background-image: url(spritesmith2.png);
-<<<<<<< HEAD
-  background-position: -82px -1416px;
-=======
   background-position: -328px -1366px;
->>>>>>> fd7ba143
   width: 40px;
   height: 40px;
 }
 .shop_armor_special_winter2015Mage {
   background-image: url(spritesmith2.png);
-<<<<<<< HEAD
-  background-position: -123px -1416px;
-=======
   background-position: -369px -1366px;
   width: 40px;
   height: 40px;
@@ -3408,7 +2119,6 @@
 .shop_head_special_nye {
   background-image: url(spritesmith2.png);
   background-position: -574px -1366px;
->>>>>>> fd7ba143
   width: 40px;
   height: 40px;
 }