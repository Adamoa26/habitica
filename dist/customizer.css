.achievement-alien {
  background-image: url(spritesmith.png);
  background-position: -1521px -1401px;
  width: 24px;
  height: 26px;
}
.achievement-armor {
  background-image: url(spritesmith.png);
  background-position: -1971px -1854px;
  width: 24px;
  height: 26px;
}
.achievement-boot {
  background-image: url(spritesmith.png);
  background-position: -2004px -386px;
  width: 24px;
  height: 26px;
}
.achievement-bow {
  background-image: url(spritesmith.png);
  background-position: -1998px -426px;
  width: 24px;
  height: 26px;
}
.achievement-cactus {
  background-image: url(spritesmith.png);
  background-position: -1998px -477px;
  width: 24px;
  height: 26px;
}
.achievement-cake {
  background-image: url(spritesmith.png);
  background-position: -1947px -1854px;
  width: 24px;
  height: 26px;
}
.achievement-cave {
  background-image: url(spritesmith.png);
  background-position: -1815px -1671px;
  width: 24px;
  height: 26px;
}
.achievement-coffin {
  background-image: url(spritesmith.png);
  background-position: -1497px -1401px;
  width: 24px;
  height: 26px;
}
.achievement-comment {
  background-image: url(spritesmith.png);
  background-position: -1635px -1491px;
  width: 24px;
  height: 26px;
}
.achievement-firefox {
  background-image: url(spritesmith.png);
  background-position: -1611px -1491px;
  width: 24px;
  height: 26px;
}
.achievement-heart {
  background-image: url(spritesmith.png);
  background-position: -1587px -1491px;
  width: 24px;
  height: 26px;
}
.achievement-helm {
  background-image: url(spritesmith.png);
  background-position: -1725px -1581px;
  width: 24px;
  height: 26px;
}
.achievement-karaoke {
  background-image: url(spritesmith.png);
  background-position: -1701px -1581px;
  width: 24px;
  height: 26px;
}
.achievement-ninja {
  background-image: url(spritesmith.png);
  background-position: -1677px -1581px;
  width: 24px;
  height: 26px;
}
.achievement-rat {
  background-image: url(spritesmith.png);
  background-position: -2004px -360px;
  width: 24px;
  height: 26px;
}
.achievement-shield {
  background-image: url(spritesmith.png);
  background-position: -1791px -1671px;
  width: 24px;
  height: 26px;
}
.achievement-snowball {
  background-image: url(spritesmith.png);
  background-position: -1767px -1671px;
  width: 24px;
  height: 26px;
}
.achievement-sun {
  background-image: url(spritesmith.png);
  background-position: -1905px -1761px;
  width: 24px;
  height: 26px;
}
.achievement-sword {
  background-image: url(spritesmith.png);
  background-position: -1881px -1761px;
  width: 24px;
  height: 26px;
}
.achievement-thermometer {
  background-image: url(spritesmith.png);
  background-position: -1857px -1761px;
  width: 24px;
  height: 26px;
}
.achievement-tree {
  background-image: url(spritesmith.png);
  background-position: -1995px -1854px;
  width: 24px;
  height: 26px;
}
.broad_armor_healer_1 {
  background-image: url(spritesmith.png);
<<<<<<< HEAD
  background-position: -1185px -1521px;
=======
  background-position: -915px -1521px;
>>>>>>> 98556fdb
  width: 90px;
  height: 90px;
}
.broad_armor_healer_2 {
  background-image: url(spritesmith.png);
<<<<<<< HEAD
  background-position: -1365px -1521px;
=======
  background-position: -1005px -1521px;
>>>>>>> 98556fdb
  width: 90px;
  height: 90px;
}
.broad_armor_healer_3 {
  background-image: url(spritesmith.png);
<<<<<<< HEAD
  background-position: -1455px -1521px;
=======
  background-position: -1095px -1521px;
>>>>>>> 98556fdb
  width: 90px;
  height: 90px;
}
.broad_armor_healer_4 {
  background-image: url(spritesmith.png);
<<<<<<< HEAD
  background-position: -1545px -1521px;
=======
  background-position: -1185px -1521px;
>>>>>>> 98556fdb
  width: 90px;
  height: 90px;
}
.broad_armor_healer_5 {
  background-image: url(spritesmith.png);
<<<<<<< HEAD
  background-position: -1677px 0px;
=======
  background-position: -1365px -1521px;
>>>>>>> 98556fdb
  width: 90px;
  height: 90px;
}
.broad_armor_rogue_1 {
  background-image: url(spritesmith.png);
<<<<<<< HEAD
  background-position: -1677px -90px;
=======
  background-position: -1455px -1521px;
>>>>>>> 98556fdb
  width: 90px;
  height: 90px;
}
.broad_armor_rogue_2 {
  background-image: url(spritesmith.png);
<<<<<<< HEAD
  background-position: -1677px -180px;
=======
  background-position: -1626px 0px;
>>>>>>> 98556fdb
  width: 90px;
  height: 90px;
}
.broad_armor_rogue_3 {
  background-image: url(spritesmith.png);
<<<<<<< HEAD
  background-position: -1677px -270px;
=======
  background-position: -1626px -90px;
>>>>>>> 98556fdb
  width: 90px;
  height: 90px;
}
.broad_armor_rogue_4 {
  background-image: url(spritesmith.png);
<<<<<<< HEAD
  background-position: -1677px -360px;
=======
  background-position: -1626px -180px;
>>>>>>> 98556fdb
  width: 90px;
  height: 90px;
}
.broad_armor_rogue_5 {
  background-image: url(spritesmith.png);
<<<<<<< HEAD
  background-position: -1677px -450px;
=======
  background-position: -1626px -270px;
>>>>>>> 98556fdb
  width: 90px;
  height: 90px;
}
.broad_armor_special_2 {
  background-image: url(spritesmith.png);
<<<<<<< HEAD
  background-position: -1677px -630px;
=======
  background-position: -1626px -360px;
>>>>>>> 98556fdb
  width: 90px;
  height: 90px;
}
.broad_armor_special_tarutaru {
  background-image: url(spritesmith.png);
<<<<<<< HEAD
  background-position: -1677px -720px;
=======
  background-position: -1626px -540px;
>>>>>>> 98556fdb
  width: 90px;
  height: 90px;
}
.broad_armor_warrior_1 {
  background-image: url(spritesmith.png);
<<<<<<< HEAD
  background-position: -1677px -810px;
=======
  background-position: -1626px -630px;
>>>>>>> 98556fdb
  width: 90px;
  height: 90px;
}
.broad_armor_warrior_2 {
  background-image: url(spritesmith.png);
<<<<<<< HEAD
  background-position: -1677px -900px;
=======
  background-position: -1626px -720px;
>>>>>>> 98556fdb
  width: 90px;
  height: 90px;
}
.broad_armor_warrior_3 {
  background-image: url(spritesmith.png);
<<<<<<< HEAD
  background-position: -1677px -990px;
=======
  background-position: -1626px -810px;
>>>>>>> 98556fdb
  width: 90px;
  height: 90px;
}
.broad_armor_warrior_4 {
  background-image: url(spritesmith.png);
<<<<<<< HEAD
  background-position: -1677px -1080px;
=======
  background-position: -1626px -900px;
>>>>>>> 98556fdb
  width: 90px;
  height: 90px;
}
.broad_armor_warrior_5 {
  background-image: url(spritesmith.png);
<<<<<<< HEAD
  background-position: -1677px -1170px;
=======
  background-position: -1626px -990px;
>>>>>>> 98556fdb
  width: 90px;
  height: 90px;
}
.broad_armor_wizard_1 {
  background-image: url(spritesmith.png);
<<<<<<< HEAD
  background-position: -1677px -1260px;
=======
  background-position: -1626px -1080px;
>>>>>>> 98556fdb
  width: 90px;
  height: 90px;
}
.broad_armor_wizard_2 {
  background-image: url(spritesmith.png);
<<<<<<< HEAD
  background-position: -1677px -1350px;
=======
  background-position: -1626px -1170px;
>>>>>>> 98556fdb
  width: 90px;
  height: 90px;
}
.broad_armor_wizard_3 {
  background-image: url(spritesmith.png);
<<<<<<< HEAD
  background-position: -1677px -1440px;
=======
  background-position: -1626px -1260px;
>>>>>>> 98556fdb
  width: 90px;
  height: 90px;
}
.broad_armor_wizard_4 {
  background-image: url(spritesmith.png);
<<<<<<< HEAD
  background-position: 0px -1611px;
=======
  background-position: -1626px -1350px;
>>>>>>> 98556fdb
  width: 90px;
  height: 90px;
}
.broad_armor_wizard_5 {
  background-image: url(spritesmith.png);
<<<<<<< HEAD
  background-position: -90px -1611px;
=======
  background-position: -1626px -1440px;
>>>>>>> 98556fdb
  width: 90px;
  height: 90px;
}
.slim_armor_healer_1 {
  background-image: url(spritesmith.png);
<<<<<<< HEAD
  background-position: -180px -1611px;
=======
  background-position: 0px -1611px;
>>>>>>> 98556fdb
  width: 90px;
  height: 90px;
}
.slim_armor_healer_2 {
  background-image: url(spritesmith.png);
<<<<<<< HEAD
  background-position: -270px -1611px;
=======
  background-position: -90px -1611px;
>>>>>>> 98556fdb
  width: 90px;
  height: 90px;
}
.slim_armor_healer_3 {
  background-image: url(spritesmith.png);
<<<<<<< HEAD
  background-position: -360px -1611px;
=======
  background-position: -180px -1611px;
>>>>>>> 98556fdb
  width: 90px;
  height: 90px;
}
.slim_armor_healer_4 {
  background-image: url(spritesmith.png);
<<<<<<< HEAD
  background-position: -450px -1611px;
=======
  background-position: -270px -1611px;
>>>>>>> 98556fdb
  width: 90px;
  height: 90px;
}
.slim_armor_healer_5 {
  background-image: url(spritesmith.png);
<<<<<<< HEAD
  background-position: -540px -1611px;
=======
  background-position: -360px -1611px;
>>>>>>> 98556fdb
  width: 90px;
  height: 90px;
}
.slim_armor_rogue_1 {
  background-image: url(spritesmith.png);
<<<<<<< HEAD
  background-position: -630px -1611px;
=======
  background-position: -450px -1611px;
>>>>>>> 98556fdb
  width: 90px;
  height: 90px;
}
.slim_armor_rogue_2 {
  background-image: url(spritesmith.png);
<<<<<<< HEAD
  background-position: -720px -1611px;
=======
  background-position: -540px -1611px;
>>>>>>> 98556fdb
  width: 90px;
  height: 90px;
}
.slim_armor_rogue_3 {
  background-image: url(spritesmith.png);
<<<<<<< HEAD
  background-position: -810px -1611px;
=======
  background-position: -630px -1611px;
>>>>>>> 98556fdb
  width: 90px;
  height: 90px;
}
.slim_armor_rogue_4 {
  background-image: url(spritesmith.png);
<<<<<<< HEAD
  background-position: -900px -1611px;
=======
  background-position: -720px -1611px;
>>>>>>> 98556fdb
  width: 90px;
  height: 90px;
}
.slim_armor_rogue_5 {
  background-image: url(spritesmith.png);
<<<<<<< HEAD
  background-position: -990px -1611px;
=======
  background-position: -810px -1611px;
>>>>>>> 98556fdb
  width: 90px;
  height: 90px;
}
.slim_armor_special_2 {
  background-image: url(spritesmith.png);
<<<<<<< HEAD
  background-position: -1080px -1611px;
=======
  background-position: -900px -1611px;
>>>>>>> 98556fdb
  width: 90px;
  height: 90px;
}
.slim_armor_warrior_1 {
  background-image: url(spritesmith.png);
<<<<<<< HEAD
  background-position: -1170px -1611px;
=======
  background-position: -990px -1611px;
>>>>>>> 98556fdb
  width: 90px;
  height: 90px;
}
.slim_armor_warrior_2 {
  background-image: url(spritesmith.png);
<<<<<<< HEAD
  background-position: -1260px -1611px;
=======
  background-position: -1080px -1611px;
>>>>>>> 98556fdb
  width: 90px;
  height: 90px;
}
.slim_armor_warrior_3 {
  background-image: url(spritesmith.png);
<<<<<<< HEAD
  background-position: -1350px -1611px;
=======
  background-position: -1170px -1611px;
>>>>>>> 98556fdb
  width: 90px;
  height: 90px;
}
.slim_armor_warrior_4 {
  background-image: url(spritesmith.png);
<<<<<<< HEAD
  background-position: -1440px -1611px;
=======
  background-position: -1260px -1611px;
>>>>>>> 98556fdb
  width: 90px;
  height: 90px;
}
.slim_armor_warrior_5 {
  background-image: url(spritesmith.png);
<<<<<<< HEAD
  background-position: -1530px -1611px;
=======
  background-position: -1350px -1611px;
>>>>>>> 98556fdb
  width: 90px;
  height: 90px;
}
.slim_armor_wizard_1 {
  background-image: url(spritesmith.png);
<<<<<<< HEAD
  background-position: -1620px -1611px;
=======
  background-position: -1440px -1611px;
>>>>>>> 98556fdb
  width: 90px;
  height: 90px;
}
.slim_armor_wizard_2 {
  background-image: url(spritesmith.png);
<<<<<<< HEAD
  background-position: -1767px 0px;
=======
  background-position: -1530px -1611px;
>>>>>>> 98556fdb
  width: 90px;
  height: 90px;
}
.slim_armor_wizard_3 {
  background-image: url(spritesmith.png);
<<<<<<< HEAD
  background-position: -1767px -90px;
=======
  background-position: -1620px -1611px;
>>>>>>> 98556fdb
  width: 90px;
  height: 90px;
}
.slim_armor_wizard_4 {
  background-image: url(spritesmith.png);
<<<<<<< HEAD
  background-position: -1767px -180px;
=======
  background-position: -1716px 0px;
>>>>>>> 98556fdb
  width: 90px;
  height: 90px;
}
.slim_armor_wizard_5 {
  background-image: url(spritesmith.png);
<<<<<<< HEAD
  background-position: -1767px -270px;
=======
  background-position: -1716px -90px;
>>>>>>> 98556fdb
  width: 90px;
  height: 90px;
}
.customize-option.beard_ {
  background-image: url(spritesmith.png);
<<<<<<< HEAD
  background-position: -1792px -375px;
=======
  background-position: -1741px -195px;
>>>>>>> 98556fdb
  width: 60px;
  height: 60px;
}
.customize-option.hair_beard_1_black {
  background-image: url(spritesmith.png);
<<<<<<< HEAD
  background-position: -1792px -465px;
=======
  background-position: -1741px -285px;
>>>>>>> 98556fdb
  width: 60px;
  height: 60px;
}
.customize-option.hair_beard_1_blond {
  background-image: url(spritesmith.png);
<<<<<<< HEAD
  background-position: -1792px -555px;
=======
  background-position: -1741px -375px;
>>>>>>> 98556fdb
  width: 60px;
  height: 60px;
}
.customize-option.hair_beard_1_brown {
  background-image: url(spritesmith.png);
<<<<<<< HEAD
  background-position: -1792px -645px;
=======
  background-position: -1741px -465px;
>>>>>>> 98556fdb
  width: 60px;
  height: 60px;
}
.customize-option.hair_beard_1_candycane {
  background-image: url(spritesmith.png);
<<<<<<< HEAD
  background-position: -1792px -735px;
=======
  background-position: -1741px -555px;
>>>>>>> 98556fdb
  width: 60px;
  height: 60px;
}
.customize-option.hair_beard_1_frost {
  background-image: url(spritesmith.png);
<<<<<<< HEAD
  background-position: -1792px -825px;
=======
  background-position: -1741px -645px;
>>>>>>> 98556fdb
  width: 60px;
  height: 60px;
}
.customize-option.hair_beard_1_holly {
  background-image: url(spritesmith.png);
<<<<<<< HEAD
  background-position: -1792px -915px;
=======
  background-position: -1741px -735px;
>>>>>>> 98556fdb
  width: 60px;
  height: 60px;
}
.customize-option.hair_beard_1_red {
  background-image: url(spritesmith.png);
<<<<<<< HEAD
  background-position: -1792px -1005px;
=======
  background-position: -1741px -825px;
>>>>>>> 98556fdb
  width: 60px;
  height: 60px;
}
.customize-option.hair_beard_1_white {
  background-image: url(spritesmith.png);
<<<<<<< HEAD
  background-position: -1792px -1095px;
=======
  background-position: -1741px -915px;
>>>>>>> 98556fdb
  width: 60px;
  height: 60px;
}
.customize-option.hair_beard_1_winternight {
  background-image: url(spritesmith.png);
<<<<<<< HEAD
  background-position: -1792px -1185px;
=======
  background-position: -1741px -1005px;
>>>>>>> 98556fdb
  width: 60px;
  height: 60px;
}
.customize-option.hair_beard_2_black {
  background-image: url(spritesmith.png);
<<<<<<< HEAD
  background-position: -1792px -1275px;
=======
  background-position: -1741px -1095px;
>>>>>>> 98556fdb
  width: 60px;
  height: 60px;
}
.customize-option.hair_beard_2_blond {
  background-image: url(spritesmith.png);
<<<<<<< HEAD
  background-position: -1792px -1365px;
=======
  background-position: -1741px -1185px;
>>>>>>> 98556fdb
  width: 60px;
  height: 60px;
}
.customize-option.hair_beard_2_brown {
  background-image: url(spritesmith.png);
<<<<<<< HEAD
  background-position: -1792px -1455px;
=======
  background-position: -1741px -1275px;
>>>>>>> 98556fdb
  width: 60px;
  height: 60px;
}
.customize-option.hair_beard_2_candycane {
  background-image: url(spritesmith.png);
<<<<<<< HEAD
  background-position: -1792px -1545px;
=======
  background-position: -1741px -1365px;
>>>>>>> 98556fdb
  width: 60px;
  height: 60px;
}
.customize-option.hair_beard_2_frost {
  background-image: url(spritesmith.png);
<<<<<<< HEAD
  background-position: -25px -1716px;
=======
  background-position: -1741px -1455px;
>>>>>>> 98556fdb
  width: 60px;
  height: 60px;
}
.customize-option.hair_beard_2_holly {
  background-image: url(spritesmith.png);
<<<<<<< HEAD
  background-position: -115px -1716px;
=======
  background-position: -1741px -1545px;
>>>>>>> 98556fdb
  width: 60px;
  height: 60px;
}
.customize-option.hair_beard_2_red {
  background-image: url(spritesmith.png);
<<<<<<< HEAD
  background-position: -205px -1716px;
=======
  background-position: -25px -1716px;
>>>>>>> 98556fdb
  width: 60px;
  height: 60px;
}
.customize-option.hair_beard_2_white {
  background-image: url(spritesmith.png);
<<<<<<< HEAD
  background-position: -295px -1716px;
=======
  background-position: -115px -1716px;
>>>>>>> 98556fdb
  width: 60px;
  height: 60px;
}
.customize-option.hair_beard_2_winternight {
  background-image: url(spritesmith.png);
<<<<<<< HEAD
  background-position: -385px -1716px;
=======
  background-position: -205px -1716px;
>>>>>>> 98556fdb
  width: 60px;
  height: 60px;
}
.customize-option.hair_beard_3_black {
  background-image: url(spritesmith.png);
<<<<<<< HEAD
  background-position: -475px -1716px;
=======
  background-position: -295px -1716px;
>>>>>>> 98556fdb
  width: 60px;
  height: 60px;
}
.customize-option.hair_beard_3_blond {
  background-image: url(spritesmith.png);
<<<<<<< HEAD
  background-position: -565px -1716px;
=======
  background-position: -385px -1716px;
>>>>>>> 98556fdb
  width: 60px;
  height: 60px;
}
.customize-option.hair_beard_3_brown {
  background-image: url(spritesmith.png);
<<<<<<< HEAD
  background-position: -655px -1716px;
=======
  background-position: -475px -1716px;
>>>>>>> 98556fdb
  width: 60px;
  height: 60px;
}
.customize-option.hair_beard_3_candycane {
  background-image: url(spritesmith.png);
<<<<<<< HEAD
  background-position: -745px -1716px;
=======
  background-position: -565px -1716px;
>>>>>>> 98556fdb
  width: 60px;
  height: 60px;
}
.customize-option.hair_beard_3_frost {
  background-image: url(spritesmith.png);
<<<<<<< HEAD
  background-position: -835px -1716px;
=======
  background-position: -655px -1716px;
>>>>>>> 98556fdb
  width: 60px;
  height: 60px;
}
.customize-option.hair_beard_3_holly {
  background-image: url(spritesmith.png);
<<<<<<< HEAD
  background-position: -925px -1716px;
=======
  background-position: -745px -1716px;
>>>>>>> 98556fdb
  width: 60px;
  height: 60px;
}
.customize-option.hair_beard_3_red {
  background-image: url(spritesmith.png);
<<<<<<< HEAD
  background-position: -1015px -1716px;
=======
  background-position: -835px -1716px;
>>>>>>> 98556fdb
  width: 60px;
  height: 60px;
}
.customize-option.hair_beard_3_white {
  background-image: url(spritesmith.png);
<<<<<<< HEAD
  background-position: -1105px -1716px;
=======
  background-position: -925px -1716px;
>>>>>>> 98556fdb
  width: 60px;
  height: 60px;
}
.customize-option.hair_beard_3_winternight {
  background-image: url(spritesmith.png);
<<<<<<< HEAD
  background-position: -1195px -1716px;
=======
  background-position: -1015px -1716px;
>>>>>>> 98556fdb
  width: 60px;
  height: 60px;
}
.customize-option.hair_mustache_1_black {
  background-image: url(spritesmith.png);
<<<<<<< HEAD
  background-position: -1285px -1716px;
=======
  background-position: -1105px -1716px;
>>>>>>> 98556fdb
  width: 60px;
  height: 60px;
}
.customize-option.hair_mustache_1_blond {
  background-image: url(spritesmith.png);
<<<<<<< HEAD
  background-position: -1375px -1716px;
=======
  background-position: -1195px -1716px;
>>>>>>> 98556fdb
  width: 60px;
  height: 60px;
}
.customize-option.hair_mustache_1_brown {
  background-image: url(spritesmith.png);
<<<<<<< HEAD
  background-position: -1465px -1716px;
=======
  background-position: -1285px -1716px;
>>>>>>> 98556fdb
  width: 60px;
  height: 60px;
}
.customize-option.hair_mustache_1_candycane {
  background-image: url(spritesmith.png);
<<<<<<< HEAD
  background-position: -1555px -1716px;
=======
  background-position: -1375px -1716px;
>>>>>>> 98556fdb
  width: 60px;
  height: 60px;
}
.customize-option.hair_mustache_1_frost {
  background-image: url(spritesmith.png);
<<<<<<< HEAD
  background-position: -1645px -1716px;
=======
  background-position: -1465px -1716px;
>>>>>>> 98556fdb
  width: 60px;
  height: 60px;
}
.customize-option.hair_mustache_1_holly {
  background-image: url(spritesmith.png);
<<<<<<< HEAD
  background-position: -1735px -1716px;
=======
  background-position: -1555px -1716px;
>>>>>>> 98556fdb
  width: 60px;
  height: 60px;
}
.customize-option.hair_mustache_1_red {
  background-image: url(spritesmith.png);
<<<<<<< HEAD
  background-position: -1882px -15px;
=======
  background-position: -1645px -1716px;
>>>>>>> 98556fdb
  width: 60px;
  height: 60px;
}
.customize-option.hair_mustache_1_white {
  background-image: url(spritesmith.png);
  background-position: -592px -897px;
  width: 60px;
  height: 60px;
}
.customize-option.hair_mustache_1_winternight {
  background-image: url(spritesmith.png);
  background-position: -682px -897px;
  width: 60px;
  height: 60px;
}
.customize-option.hair_mustache_2_black {
  background-image: url(spritesmith.png);
  background-position: -772px -897px;
  width: 60px;
  height: 60px;
}
.customize-option.hair_mustache_2_blond {
  background-image: url(spritesmith.png);
  background-position: -862px -897px;
  width: 60px;
  height: 60px;
}
.customize-option.hair_mustache_2_brown {
  background-image: url(spritesmith.png);
  background-position: -952px -897px;
  width: 60px;
  height: 60px;
}
.customize-option.hair_mustache_2_candycane {
  background-image: url(spritesmith.png);
  background-position: -1072px -15px;
  width: 60px;
  height: 60px;
}
.customize-option.hair_mustache_2_frost {
  background-image: url(spritesmith.png);
  background-position: -1072px -105px;
  width: 60px;
  height: 60px;
}
.customize-option.hair_mustache_2_holly {
  background-image: url(spritesmith.png);
  background-position: -1072px -195px;
  width: 60px;
  height: 60px;
}
.customize-option.hair_mustache_2_red {
  background-image: url(spritesmith.png);
  background-position: -1072px -285px;
  width: 60px;
  height: 60px;
}
.customize-option.hair_mustache_2_white {
  background-image: url(spritesmith.png);
  background-position: -1072px -375px;
  width: 60px;
  height: 60px;
}
.customize-option.hair_mustache_2_winternight {
  background-image: url(spritesmith.png);
  background-position: -1072px -465px;
  width: 60px;
  height: 60px;
}
.customize-option.hair_bangs_1_black {
  background-image: url(spritesmith.png);
  background-position: -1072px -555px;
  width: 60px;
  height: 60px;
}
.customize-option.hair_bangs_1_blond {
  background-image: url(spritesmith.png);
  background-position: -1072px -645px;
  width: 60px;
  height: 60px;
}
.customize-option.hair_bangs_1_brown {
  background-image: url(spritesmith.png);
  background-position: -1072px -735px;
  width: 60px;
  height: 60px;
}
.customize-option.hair_bangs_1_candycane {
  background-image: url(spritesmith.png);
  background-position: -1072px -825px;
  width: 60px;
  height: 60px;
}
.customize-option.hair_bangs_1_frost {
  background-image: url(spritesmith.png);
  background-position: -25px -996px;
  width: 60px;
  height: 60px;
}
.customize-option.hair_bangs_1_holly {
  background-image: url(spritesmith.png);
  background-position: -115px -996px;
  width: 60px;
  height: 60px;
}
.customize-option.hair_bangs_1_red {
  background-image: url(spritesmith.png);
  background-position: -205px -996px;
  width: 60px;
  height: 60px;
}
.customize-option.hair_bangs_1_white {
  background-image: url(spritesmith.png);
  background-position: -295px -996px;
  width: 60px;
  height: 60px;
}
.customize-option.hair_bangs_1_winternight {
  background-image: url(spritesmith.png);
  background-position: -385px -996px;
  width: 60px;
  height: 60px;
}
.customize-option.hair_bangs_2_black {
  background-image: url(spritesmith.png);
  background-position: -475px -996px;
  width: 60px;
  height: 60px;
}
.customize-option.hair_bangs_2_blond {
  background-image: url(spritesmith.png);
  background-position: -565px -996px;
  width: 60px;
  height: 60px;
}
.customize-option.hair_bangs_2_brown {
  background-image: url(spritesmith.png);
  background-position: -655px -996px;
  width: 60px;
  height: 60px;
}
.customize-option.hair_bangs_2_candycane {
  background-image: url(spritesmith.png);
  background-position: -745px -996px;
  width: 60px;
  height: 60px;
}
.customize-option.hair_bangs_2_frost {
  background-image: url(spritesmith.png);
  background-position: -835px -996px;
  width: 60px;
  height: 60px;
}
.customize-option.hair_bangs_2_holly {
  background-image: url(spritesmith.png);
  background-position: -925px -996px;
  width: 60px;
  height: 60px;
}
.customize-option.hair_bangs_2_red {
  background-image: url(spritesmith.png);
  background-position: -1015px -996px;
  width: 60px;
  height: 60px;
}
.customize-option.hair_bangs_2_white {
  background-image: url(spritesmith.png);
  background-position: -1162px -15px;
  width: 60px;
  height: 60px;
}
.customize-option.hair_bangs_2_winternight {
  background-image: url(spritesmith.png);
  background-position: -1162px -105px;
  width: 60px;
  height: 60px;
}
.customize-option.hair_bangs_3_black {
  background-image: url(spritesmith.png);
  background-position: -1162px -195px;
  width: 60px;
  height: 60px;
}
.customize-option.hair_bangs_3_blond {
  background-image: url(spritesmith.png);
  background-position: -1162px -285px;
  width: 60px;
  height: 60px;
}
.customize-option.hair_bangs_3_brown {
  background-image: url(spritesmith.png);
  background-position: -1162px -375px;
  width: 60px;
  height: 60px;
}
.customize-option.hair_bangs_3_candycane {
  background-image: url(spritesmith.png);
  background-position: -1162px -465px;
  width: 60px;
  height: 60px;
}
.customize-option.hair_bangs_3_frost {
  background-image: url(spritesmith.png);
  background-position: -1162px -555px;
  width: 60px;
  height: 60px;
}
.customize-option.hair_bangs_3_holly {
  background-image: url(spritesmith.png);
  background-position: -1162px -645px;
  width: 60px;
  height: 60px;
}
.customize-option.hair_bangs_3_red {
  background-image: url(spritesmith.png);
  background-position: -1162px -735px;
  width: 60px;
  height: 60px;
}
.customize-option.hair_bangs_3_white {
  background-image: url(spritesmith.png);
  background-position: -1162px -825px;
  width: 60px;
  height: 60px;
}
.customize-option.hair_bangs_3_winternight {
  background-image: url(spritesmith.png);
  background-position: -1162px -915px;
  width: 60px;
  height: 60px;
}
.customize-option.hair_base_1_black {
  background-image: url(spritesmith.png);
  background-position: -25px -1086px;
  width: 60px;
  height: 60px;
}
.customize-option.hair_base_1_blond {
  background-image: url(spritesmith.png);
  background-position: -115px -1086px;
  width: 60px;
  height: 60px;
}
.customize-option.hair_base_1_brown {
  background-image: url(spritesmith.png);
  background-position: -205px -1086px;
  width: 60px;
  height: 60px;
}
.customize-option.hair_base_1_candycane {
  background-image: url(spritesmith.png);
  background-position: -295px -1086px;
  width: 60px;
  height: 60px;
}
.customize-option.hair_base_1_frost {
  background-image: url(spritesmith.png);
  background-position: -385px -1086px;
  width: 60px;
  height: 60px;
}
.customize-option.hair_base_1_holly {
  background-image: url(spritesmith.png);
  background-position: -475px -1086px;
  width: 60px;
  height: 60px;
}
.customize-option.hair_base_1_red {
  background-image: url(spritesmith.png);
  background-position: -565px -1086px;
  width: 60px;
  height: 60px;
}
.customize-option.hair_base_1_white {
  background-image: url(spritesmith.png);
  background-position: -655px -1086px;
  width: 60px;
  height: 60px;
}
.customize-option.hair_base_1_winternight {
  background-image: url(spritesmith.png);
  background-position: -745px -1086px;
  width: 60px;
  height: 60px;
}
.customize-option.hair_base_2_black {
  background-image: url(spritesmith.png);
  background-position: -835px -1086px;
  width: 60px;
  height: 60px;
}
.customize-option.hair_base_2_blond {
  background-image: url(spritesmith.png);
  background-position: -925px -1086px;
  width: 60px;
  height: 60px;
}
.customize-option.hair_base_2_brown {
  background-image: url(spritesmith.png);
  background-position: -1015px -1086px;
  width: 60px;
  height: 60px;
}
.customize-option.hair_base_2_candycane {
  background-image: url(spritesmith.png);
  background-position: -1105px -1086px;
  width: 60px;
  height: 60px;
}
.customize-option.hair_base_2_frost {
  background-image: url(spritesmith.png);
  background-position: -1252px -15px;
  width: 60px;
  height: 60px;
}
.customize-option.hair_base_2_holly {
  background-image: url(spritesmith.png);
  background-position: -1252px -105px;
  width: 60px;
  height: 60px;
}
.customize-option.hair_base_2_red {
  background-image: url(spritesmith.png);
  background-position: -1252px -195px;
  width: 60px;
  height: 60px;
}
.customize-option.hair_base_2_white {
  background-image: url(spritesmith.png);
  background-position: -1252px -285px;
  width: 60px;
  height: 60px;
}
.customize-option.hair_base_2_winternight {
  background-image: url(spritesmith.png);
  background-position: -1252px -375px;
  width: 60px;
  height: 60px;
}
.customize-option.hair_base_3_black {
  background-image: url(spritesmith.png);
  background-position: -1252px -465px;
  width: 60px;
  height: 60px;
}
.customize-option.hair_base_3_blond {
  background-image: url(spritesmith.png);
  background-position: -1252px -555px;
  width: 60px;
  height: 60px;
}
.customize-option.hair_base_3_brown {
  background-image: url(spritesmith.png);
  background-position: -1252px -645px;
  width: 60px;
  height: 60px;
}
.customize-option.hair_base_3_candycane {
  background-image: url(spritesmith.png);
  background-position: -1252px -735px;
  width: 60px;
  height: 60px;
}
.customize-option.hair_base_3_frost {
  background-image: url(spritesmith.png);
  background-position: -1252px -825px;
  width: 60px;
  height: 60px;
}
.customize-option.hair_base_3_holly {
  background-image: url(spritesmith.png);
  background-position: -1252px -915px;
  width: 60px;
  height: 60px;
}
.customize-option.hair_base_3_red {
  background-image: url(spritesmith.png);
  background-position: -1252px -1005px;
  width: 60px;
  height: 60px;
}
.customize-option.hair_base_3_white {
  background-image: url(spritesmith.png);
  background-position: -25px -1176px;
  width: 60px;
  height: 60px;
}
.customize-option.hair_base_3_winternight {
  background-image: url(spritesmith.png);
  background-position: -115px -1176px;
  width: 60px;
  height: 60px;
}
.customize-option.hair_base_4_black {
  background-image: url(spritesmith.png);
  background-position: -205px -1176px;
  width: 60px;
  height: 60px;
}
.customize-option.hair_base_4_blond {
  background-image: url(spritesmith.png);
  background-position: -295px -1176px;
  width: 60px;
  height: 60px;
}
.customize-option.hair_base_4_brown {
  background-image: url(spritesmith.png);
  background-position: -385px -1176px;
  width: 60px;
  height: 60px;
}
.customize-option.hair_base_4_candycane {
  background-image: url(spritesmith.png);
  background-position: -475px -1176px;
  width: 60px;
  height: 60px;
}
.customize-option.hair_base_4_frost {
  background-image: url(spritesmith.png);
  background-position: -565px -1176px;
  width: 60px;
  height: 60px;
}
.customize-option.hair_base_4_holly {
  background-image: url(spritesmith.png);
  background-position: -655px -1176px;
  width: 60px;
  height: 60px;
}
.customize-option.hair_base_4_red {
  background-image: url(spritesmith.png);
  background-position: -745px -1176px;
  width: 60px;
  height: 60px;
}
.customize-option.hair_base_4_white {
  background-image: url(spritesmith.png);
  background-position: -835px -1176px;
  width: 60px;
  height: 60px;
}
.customize-option.hair_base_4_winternight {
  background-image: url(spritesmith.png);
  background-position: -925px -1176px;
  width: 60px;
  height: 60px;
}
.customize-option.hair_base_5_black {
  background-image: url(spritesmith.png);
  background-position: -1015px -1176px;
  width: 60px;
  height: 60px;
}
.customize-option.hair_base_5_blond {
  background-image: url(spritesmith.png);
  background-position: -1105px -1176px;
  width: 60px;
  height: 60px;
}
.customize-option.hair_base_5_brown {
  background-image: url(spritesmith.png);
  background-position: -1195px -1176px;
  width: 60px;
  height: 60px;
}
.customize-option.hair_base_5_candycane {
  background-image: url(spritesmith.png);
  background-position: -1342px -15px;
  width: 60px;
  height: 60px;
}
.customize-option.hair_base_5_frost {
  background-image: url(spritesmith.png);
  background-position: -1342px -105px;
  width: 60px;
  height: 60px;
}
.customize-option.hair_base_5_holly {
  background-image: url(spritesmith.png);
  background-position: -1342px -195px;
  width: 60px;
  height: 60px;
}
.customize-option.hair_base_5_red {
  background-image: url(spritesmith.png);
  background-position: -1342px -285px;
  width: 60px;
  height: 60px;
}
.customize-option.hair_base_5_white {
  background-image: url(spritesmith.png);
  background-position: -1342px -375px;
  width: 60px;
  height: 60px;
}
.customize-option.hair_base_5_winternight {
  background-image: url(spritesmith.png);
  background-position: -1342px -465px;
  width: 60px;
  height: 60px;
}
.customize-option.hair_base_6_black {
  background-image: url(spritesmith.png);
  background-position: -1342px -555px;
  width: 60px;
  height: 60px;
}
.customize-option.hair_base_6_blond {
  background-image: url(spritesmith.png);
  background-position: -1342px -645px;
  width: 60px;
  height: 60px;
}
.customize-option.hair_base_6_brown {
  background-image: url(spritesmith.png);
  background-position: -1342px -735px;
  width: 60px;
  height: 60px;
}
.customize-option.hair_base_6_candycane {
  background-image: url(spritesmith.png);
  background-position: -1342px -825px;
  width: 60px;
  height: 60px;
}
.customize-option.hair_base_6_frost {
  background-image: url(spritesmith.png);
  background-position: -1342px -915px;
  width: 60px;
  height: 60px;
}
.customize-option.hair_base_6_holly {
  background-image: url(spritesmith.png);
  background-position: -1342px -1005px;
  width: 60px;
  height: 60px;
}
.customize-option.hair_base_6_red {
  background-image: url(spritesmith.png);
  background-position: -1342px -1095px;
  width: 60px;
  height: 60px;
}
.customize-option.hair_base_6_white {
  background-image: url(spritesmith.png);
  background-position: -25px -1266px;
  width: 60px;
  height: 60px;
}
.customize-option.hair_base_6_winternight {
  background-image: url(spritesmith.png);
  background-position: -115px -1266px;
  width: 60px;
  height: 60px;
}
.customize-option.hair_base_7_black {
  background-image: url(spritesmith.png);
  background-position: -205px -1266px;
  width: 60px;
  height: 60px;
}
.customize-option.hair_base_7_blond {
  background-image: url(spritesmith.png);
  background-position: -295px -1266px;
  width: 60px;
  height: 60px;
}
.customize-option.hair_base_7_brown {
  background-image: url(spritesmith.png);
  background-position: -385px -1266px;
  width: 60px;
  height: 60px;
}
.customize-option.hair_base_7_candycane {
  background-image: url(spritesmith.png);
  background-position: -475px -1266px;
  width: 60px;
  height: 60px;
}
.customize-option.hair_base_7_frost {
  background-image: url(spritesmith.png);
  background-position: -565px -1266px;
  width: 60px;
  height: 60px;
}
.customize-option.hair_base_7_holly {
  background-image: url(spritesmith.png);
  background-position: -655px -1266px;
  width: 60px;
  height: 60px;
}
.customize-option.hair_base_7_red {
  background-image: url(spritesmith.png);
  background-position: -745px -1266px;
  width: 60px;
  height: 60px;
}
.customize-option.hair_base_7_white {
  background-image: url(spritesmith.png);
  background-position: -835px -1266px;
  width: 60px;
  height: 60px;
}
.customize-option.hair_base_7_winternight {
  background-image: url(spritesmith.png);
  background-position: -925px -1266px;
  width: 60px;
  height: 60px;
}
.customize-option.hair_base_8_black {
  background-image: url(spritesmith.png);
  background-position: -1015px -1266px;
  width: 60px;
  height: 60px;
}
.customize-option.hair_base_8_blond {
  background-image: url(spritesmith.png);
  background-position: -1105px -1266px;
  width: 60px;
  height: 60px;
}
.customize-option.hair_base_8_brown {
  background-image: url(spritesmith.png);
  background-position: -1195px -1266px;
  width: 60px;
  height: 60px;
}
.customize-option.hair_base_8_candycane {
  background-image: url(spritesmith.png);
  background-position: -1285px -1266px;
  width: 60px;
  height: 60px;
}
.customize-option.hair_base_8_frost {
  background-image: url(spritesmith.png);
  background-position: -1432px -15px;
  width: 60px;
  height: 60px;
}
.customize-option.hair_base_8_holly {
  background-image: url(spritesmith.png);
  background-position: -1432px -105px;
  width: 60px;
  height: 60px;
}
.customize-option.hair_base_8_red {
  background-image: url(spritesmith.png);
  background-position: -1432px -195px;
  width: 60px;
  height: 60px;
}
.customize-option.hair_base_8_white {
  background-image: url(spritesmith.png);
  background-position: -1432px -285px;
  width: 60px;
  height: 60px;
}
.customize-option.hair_base_8_winternight {
  background-image: url(spritesmith.png);
  background-position: -1432px -375px;
  width: 60px;
  height: 60px;
}
.customize-option.head_0 {
  background-image: url(spritesmith.png);
  background-position: -1432px -465px;
  width: 60px;
  height: 60px;
}
.head_healer_1 {
  background-image: url(spritesmith.png);
  background-position: -1407px -540px;
  width: 90px;
  height: 90px;
}
.head_healer_2 {
  background-image: url(spritesmith.png);
  background-position: -1407px -630px;
  width: 90px;
  height: 90px;
}
.head_healer_3 {
  background-image: url(spritesmith.png);
  background-position: -1407px -720px;
  width: 90px;
  height: 90px;
}
.head_healer_4 {
  background-image: url(spritesmith.png);
  background-position: -1407px -810px;
  width: 90px;
  height: 90px;
}
.head_healer_5 {
  background-image: url(spritesmith.png);
  background-position: -1407px -900px;
  width: 90px;
  height: 90px;
}
.head_rogue_1 {
  background-image: url(spritesmith.png);
  background-position: -1407px -990px;
  width: 90px;
  height: 90px;
}
.head_rogue_2 {
  background-image: url(spritesmith.png);
  background-position: -1407px -1080px;
  width: 90px;
  height: 90px;
}
.head_rogue_3 {
  background-image: url(spritesmith.png);
  background-position: -1407px -1170px;
  width: 90px;
  height: 90px;
}
.head_rogue_4 {
  background-image: url(spritesmith.png);
  background-position: 0px -1341px;
  width: 90px;
  height: 90px;
}
.head_rogue_5 {
  background-image: url(spritesmith.png);
  background-position: -90px -1341px;
  width: 90px;
  height: 90px;
}
.head_special_2 {
  background-image: url(spritesmith.png);
  background-position: -180px -1341px;
  width: 90px;
  height: 90px;
}
.head_special_candycane {
  background-image: url(spritesmith.png);
  background-position: -270px -1341px;
  width: 90px;
  height: 90px;
}
.head_warrior_1 {
  background-image: url(spritesmith.png);
  background-position: -360px -1341px;
  width: 90px;
  height: 90px;
}
.head_warrior_2 {
  background-image: url(spritesmith.png);
  background-position: -450px -1341px;
  width: 90px;
  height: 90px;
}
.head_warrior_3 {
  background-image: url(spritesmith.png);
  background-position: -540px -1341px;
  width: 90px;
  height: 90px;
}
.head_warrior_4 {
  background-image: url(spritesmith.png);
  background-position: -630px -1341px;
  width: 90px;
  height: 90px;
}
.head_warrior_5 {
  background-image: url(spritesmith.png);
  background-position: -720px -1341px;
  width: 90px;
  height: 90px;
}
.head_wizard_1 {
  background-image: url(spritesmith.png);
  background-position: -810px -1341px;
  width: 90px;
  height: 90px;
}
.head_wizard_2 {
  background-image: url(spritesmith.png);
  background-position: -900px -1341px;
  width: 90px;
  height: 90px;
}
.head_wizard_3 {
  background-image: url(spritesmith.png);
  background-position: -990px -1341px;
  width: 90px;
  height: 90px;
}
.head_wizard_4 {
  background-image: url(spritesmith.png);
  background-position: -1080px -1341px;
  width: 90px;
  height: 90px;
}
.head_wizard_5 {
  background-image: url(spritesmith.png);
  background-position: -1170px -1341px;
  width: 90px;
  height: 90px;
}
.Pet_Currency_Gem {
  background-image: url(spritesmith.png);
  background-position: -234px -1881px;
  width: 45px;
  height: 39px;
}
.Pet_Currency_Gem1x {
  background-image: url(spritesmith.png);
  background-position: -2004px -412px;
  width: 15px;
  height: 13px;
}
.Pet_Currency_Gem2x {
  background-image: url(spritesmith.png);
  background-position: -1998px -1293px;
  width: 30px;
  height: 26px;
}
.Pet_Egg_BearCub {
  background-image: url(spritesmith.png);
<<<<<<< HEAD
  background-position: -1947px -783px;
=======
  background-position: -1896px -912px;
>>>>>>> 98556fdb
  width: 48px;
  height: 51px;
}
.Pet_Egg_Cactus {
  background-image: url(spritesmith.png);
<<<<<<< HEAD
  background-position: -1947px -834px;
=======
  background-position: -1896px -963px;
>>>>>>> 98556fdb
  width: 48px;
  height: 51px;
}
.Pet_Egg_Dragon {
  background-image: url(spritesmith.png);
<<<<<<< HEAD
  background-position: -1947px -885px;
=======
  background-position: -1896px -1014px;
>>>>>>> 98556fdb
  width: 48px;
  height: 51px;
}
.Pet_Egg_FlyingPig {
  background-image: url(spritesmith.png);
<<<<<<< HEAD
  background-position: -1947px -936px;
=======
  background-position: -1896px -1065px;
>>>>>>> 98556fdb
  width: 48px;
  height: 51px;
}
.Pet_Egg_Fox {
  background-image: url(spritesmith.png);
<<<<<<< HEAD
  background-position: -1947px -987px;
=======
  background-position: -1896px -1116px;
>>>>>>> 98556fdb
  width: 48px;
  height: 51px;
}
.Pet_Egg_LionCub {
  background-image: url(spritesmith.png);
  background-position: -1947px -528px;
  width: 48px;
  height: 51px;
}
.Pet_Egg_PandaCub {
  background-image: url(spritesmith.png);
<<<<<<< HEAD
  background-position: -1227px -1080px;
=======
  background-position: -915px -792px;
>>>>>>> 98556fdb
  width: 48px;
  height: 51px;
}
.Pet_Egg_PolarBear {
  background-image: url(spritesmith.png);
<<<<<<< HEAD
  background-position: -1317px -1170px;
=======
  background-position: -996px -900px;
>>>>>>> 98556fdb
  width: 48px;
  height: 51px;
}
.Pet_Egg_TigerCub {
  background-image: url(spritesmith.png);
<<<<<<< HEAD
  background-position: -1407px -1260px;
=======
  background-position: -1086px -990px;
>>>>>>> 98556fdb
  width: 48px;
  height: 51px;
}
.Pet_Egg_Wolf {
  background-image: url(spritesmith.png);
<<<<<<< HEAD
  background-position: -1497px -1350px;
=======
  background-position: -1176px -1080px;
>>>>>>> 98556fdb
  width: 48px;
  height: 51px;
}
.Pet_Food_Chocolate {
  background-image: url(spritesmith.png);
<<<<<<< HEAD
  background-position: -1587px -1440px;
=======
  background-position: -1266px -1170px;
>>>>>>> 98556fdb
  width: 48px;
  height: 51px;
}
.Pet_Food_CottonCandyBlue {
  background-image: url(spritesmith.png);
<<<<<<< HEAD
  background-position: -1677px -1530px;
=======
  background-position: -1356px -1260px;
>>>>>>> 98556fdb
  width: 48px;
  height: 51px;
}
.Pet_Food_CottonCandyPink {
  background-image: url(spritesmith.png);
<<<<<<< HEAD
  background-position: -1767px -1620px;
=======
  background-position: -1446px -1350px;
>>>>>>> 98556fdb
  width: 48px;
  height: 51px;
}
.Pet_Food_Fish {
  background-image: url(spritesmith.png);
<<<<<<< HEAD
  background-position: -1857px -1710px;
=======
  background-position: -1536px -1440px;
>>>>>>> 98556fdb
  width: 48px;
  height: 51px;
}
.Pet_Food_Honey {
  background-image: url(spritesmith.png);
<<<<<<< HEAD
  background-position: -1947px -1803px;
=======
  background-position: -1626px -1530px;
>>>>>>> 98556fdb
  width: 48px;
  height: 51px;
}
.Pet_Food_Meat {
  background-image: url(spritesmith.png);
<<<<<<< HEAD
  background-position: -1947px -1752px;
=======
  background-position: -1716px -1620px;
>>>>>>> 98556fdb
  width: 48px;
  height: 51px;
}
.Pet_Food_Milk {
  background-image: url(spritesmith.png);
<<<<<<< HEAD
  background-position: -1947px -1701px;
=======
  background-position: -1806px -1710px;
>>>>>>> 98556fdb
  width: 48px;
  height: 51px;
}
.Pet_Food_Potatoe {
  background-image: url(spritesmith.png);
<<<<<<< HEAD
  background-position: -1947px -1650px;
=======
  background-position: -1896px -1830px;
>>>>>>> 98556fdb
  width: 48px;
  height: 51px;
}
.Pet_Food_RottenMeat {
  background-image: url(spritesmith.png);
<<<<<<< HEAD
  background-position: -1947px -1599px;
=======
  background-position: -1896px -1779px;
>>>>>>> 98556fdb
  width: 48px;
  height: 51px;
}
.Pet_Food_Saddle {
  background-image: url(spritesmith.png);
<<<<<<< HEAD
  background-position: -1947px -1548px;
=======
  background-position: -1896px -1728px;
>>>>>>> 98556fdb
  width: 48px;
  height: 51px;
}
.Pet_Food_Strawberry {
  background-image: url(spritesmith.png);
<<<<<<< HEAD
  background-position: -1947px -1497px;
=======
  background-position: -1896px -1677px;
>>>>>>> 98556fdb
  width: 48px;
  height: 51px;
}
.Pet_HatchingPotion_Base {
  background-image: url(spritesmith.png);
<<<<<<< HEAD
  background-position: -1947px -1446px;
=======
  background-position: -1896px -1626px;
>>>>>>> 98556fdb
  width: 48px;
  height: 51px;
}
.Pet_HatchingPotion_CottonCandyBlue {
  background-image: url(spritesmith.png);
<<<<<<< HEAD
  background-position: -1947px -1395px;
=======
  background-position: -1896px -1575px;
>>>>>>> 98556fdb
  width: 48px;
  height: 51px;
}
.Pet_HatchingPotion_CottonCandyPink {
  background-image: url(spritesmith.png);
<<<<<<< HEAD
  background-position: -1947px -1344px;
=======
  background-position: -1896px -1524px;
>>>>>>> 98556fdb
  width: 48px;
  height: 51px;
}
.Pet_HatchingPotion_Desert {
  background-image: url(spritesmith.png);
<<<<<<< HEAD
  background-position: -1137px -990px;
=======
  background-position: -834px -693px;
>>>>>>> 98556fdb
  width: 48px;
  height: 51px;
}
.Pet_HatchingPotion_Golden {
  background-image: url(spritesmith.png);
<<<<<<< HEAD
  background-position: -1947px -1242px;
=======
  background-position: -1896px -1422px;
>>>>>>> 98556fdb
  width: 48px;
  height: 51px;
}
.Pet_HatchingPotion_Red {
  background-image: url(spritesmith.png);
<<<<<<< HEAD
  background-position: -1947px -1191px;
=======
  background-position: -1896px -1371px;
>>>>>>> 98556fdb
  width: 48px;
  height: 51px;
}
.Pet_HatchingPotion_Shade {
  background-image: url(spritesmith.png);
<<<<<<< HEAD
  background-position: -1947px -1140px;
=======
  background-position: -1896px -1320px;
>>>>>>> 98556fdb
  width: 48px;
  height: 51px;
}
.Pet_HatchingPotion_Skeleton {
  background-image: url(spritesmith.png);
<<<<<<< HEAD
  background-position: -1947px -1089px;
=======
  background-position: -1896px -1269px;
>>>>>>> 98556fdb
  width: 48px;
  height: 51px;
}
.Pet_HatchingPotion_White {
  background-image: url(spritesmith.png);
<<<<<<< HEAD
  background-position: -1947px -1038px;
=======
  background-position: -1896px -1218px;
>>>>>>> 98556fdb
  width: 48px;
  height: 51px;
}
.Pet_HatchingPotion_Zombie {
  background-image: url(spritesmith.png);
<<<<<<< HEAD
  background-position: -1947px -732px;
  width: 48px;
  height: 51px;
}
.inventory_quest_scroll {
  background-image: url(spritesmith.png);
  background-position: -1947px -681px;
  width: 48px;
  height: 51px;
}
.inventory_special_fortify {
  background-image: url(spritesmith.png);
  background-position: -1947px -630px;
  width: 48px;
  height: 51px;
}
.inventory_special_snowball {
  background-image: url(spritesmith.png);
  background-position: -1947px -579px;
=======
  background-position: -1896px -1167px;
  width: 48px;
  height: 51px;
}
.rebirth_orb {
  background-image: url(spritesmith.png);
  background-position: -1896px -759px;
>>>>>>> 98556fdb
  width: 48px;
  height: 51px;
}
.GrimReaper {
  background-image: url(spritesmith.png);
  background-position: -1947px -360px;
  width: 57px;
  height: 66px;
}
.PixelPaw-Gold {
  background-image: url(spritesmith.png);
  background-position: -1947px -477px;
  width: 51px;
  height: 51px;
}
.PixelPaw {
  background-image: url(spritesmith.png);
  background-position: -1947px -426px;
  width: 51px;
  height: 51px;
}
.PixelPaw002 {
  background-image: url(spritesmith.png);
  background-position: -1947px -1293px;
  width: 51px;
  height: 51px;
}
.snowman {
  background-image: url(spritesmith.png);
<<<<<<< HEAD
  background-position: -1587px -630px;
=======
  background-position: -1536px -450px;
>>>>>>> 98556fdb
  width: 90px;
  height: 90px;
}
.npc_alex {
  background-image: url(spritesmith.png);
  background-position: 0px -150px;
  width: 162px;
  height: 138px;
}
.npc_bailey {
  background-image: url(spritesmith.png);
  background-position: 0px 0px;
  width: 150px;
  height: 150px;
}
.npc_daniel {
  background-image: url(spritesmith.png);
  background-position: -345px 0px;
  width: 135px;
  height: 123px;
}
.npc_justin {
  background-image: url(spritesmith.png);
  background-position: -345px -123px;
  width: 84px;
  height: 120px;
}
.npc_matt {
  background-image: url(spritesmith.png);
  background-position: -150px 0px;
  width: 195px;
  height: 138px;
}
.npc_tyler {
  background-image: url(spritesmith.png);
<<<<<<< HEAD
  background-position: -1587px -1170px;
=======
  background-position: -1536px -990px;
>>>>>>> 98556fdb
  width: 90px;
  height: 90px;
}
.Pet-BearCub-Base {
  background-image: url(spritesmith.png);
  background-position: 0px -288px;
  width: 81px;
  height: 99px;
}
.Pet-BearCub-CottonCandyBlue {
  background-image: url(spritesmith.png);
  background-position: -81px -288px;
  width: 81px;
  height: 99px;
}
.Pet-BearCub-CottonCandyPink {
  background-image: url(spritesmith.png);
  background-position: -162px -288px;
  width: 81px;
  height: 99px;
}
.Pet-BearCub-Desert {
  background-image: url(spritesmith.png);
  background-position: -243px -288px;
  width: 81px;
  height: 99px;
}
.Pet-BearCub-Golden {
  background-image: url(spritesmith.png);
  background-position: -324px -288px;
  width: 81px;
  height: 99px;
}
.Pet-BearCub-Polar {
  background-image: url(spritesmith.png);
  background-position: -480px 0px;
  width: 81px;
  height: 99px;
}
.Pet-BearCub-Red {
  background-image: url(spritesmith.png);
  background-position: -480px -99px;
  width: 81px;
  height: 99px;
}
.Pet-BearCub-Shade {
  background-image: url(spritesmith.png);
  background-position: -480px -198px;
  width: 81px;
  height: 99px;
}
.Pet-BearCub-Skeleton {
  background-image: url(spritesmith.png);
  background-position: 0px -387px;
  width: 81px;
  height: 99px;
}
.Pet-BearCub-White {
  background-image: url(spritesmith.png);
  background-position: -81px -387px;
  width: 81px;
  height: 99px;
}
.Pet-BearCub-Zombie {
  background-image: url(spritesmith.png);
  background-position: -162px -387px;
  width: 81px;
  height: 99px;
}
.Pet-Cactus-Base {
  background-image: url(spritesmith.png);
  background-position: -243px -387px;
  width: 81px;
  height: 99px;
}
.Pet-Cactus-CottonCandyBlue {
  background-image: url(spritesmith.png);
  background-position: -324px -387px;
  width: 81px;
  height: 99px;
}
.Pet-Cactus-CottonCandyPink {
  background-image: url(spritesmith.png);
  background-position: -405px -387px;
  width: 81px;
  height: 99px;
}
.Pet-Cactus-Desert {
  background-image: url(spritesmith.png);
  background-position: -561px 0px;
  width: 81px;
  height: 99px;
}
.Pet-Cactus-Golden {
  background-image: url(spritesmith.png);
  background-position: -561px -99px;
  width: 81px;
  height: 99px;
}
.Pet-Cactus-Red {
  background-image: url(spritesmith.png);
  background-position: -723px -495px;
  width: 81px;
  height: 99px;
}
.Pet-Cactus-Shade {
  background-image: url(spritesmith.png);
  background-position: -561px -198px;
  width: 81px;
  height: 99px;
}
.Pet-Cactus-Skeleton {
  background-image: url(spritesmith.png);
  background-position: -561px -297px;
  width: 81px;
  height: 99px;
}
.Pet-Cactus-White {
  background-image: url(spritesmith.png);
  background-position: 0px -486px;
  width: 81px;
  height: 99px;
}
.Pet-Cactus-Zombie {
  background-image: url(spritesmith.png);
  background-position: -81px -486px;
  width: 81px;
  height: 99px;
}
.Pet-Dragon-Base {
  background-image: url(spritesmith.png);
  background-position: -162px -486px;
  width: 81px;
  height: 99px;
}
.Pet-Dragon-CottonCandyBlue {
  background-image: url(spritesmith.png);
  background-position: -243px -486px;
  width: 81px;
  height: 99px;
}
.Pet-Dragon-CottonCandyPink {
  background-image: url(spritesmith.png);
  background-position: -324px -486px;
  width: 81px;
  height: 99px;
}
.Pet-Dragon-Desert {
  background-image: url(spritesmith.png);
  background-position: -405px -486px;
  width: 81px;
  height: 99px;
}
.Pet-Dragon-Golden {
  background-image: url(spritesmith.png);
  background-position: -486px -486px;
  width: 81px;
  height: 99px;
}
.Pet-Dragon-Hydra {
  background-image: url(spritesmith.png);
  background-position: 0px -1881px;
  width: 114px;
  height: 84px;
}
.Pet-Dragon-Red {
  background-image: url(spritesmith.png);
  background-position: -642px 0px;
  width: 81px;
  height: 99px;
}
.Pet-Dragon-Shade {
  background-image: url(spritesmith.png);
  background-position: -642px -99px;
  width: 81px;
  height: 99px;
}
.Pet-Dragon-Skeleton {
  background-image: url(spritesmith.png);
  background-position: -642px -198px;
  width: 81px;
  height: 99px;
}
.Pet-Dragon-White {
  background-image: url(spritesmith.png);
  background-position: -642px -297px;
  width: 81px;
  height: 99px;
}
.Pet-Dragon-Zombie {
  background-image: url(spritesmith.png);
  background-position: -642px -396px;
  width: 81px;
  height: 99px;
}
.Pet-FlyingPig-Base {
  background-image: url(spritesmith.png);
  background-position: 0px -585px;
  width: 81px;
  height: 99px;
}
.Pet-FlyingPig-CottonCandyBlue {
  background-image: url(spritesmith.png);
  background-position: -81px -585px;
  width: 81px;
  height: 99px;
}
.Pet-FlyingPig-CottonCandyPink {
  background-image: url(spritesmith.png);
  background-position: -162px -585px;
  width: 81px;
  height: 99px;
}
.Pet-FlyingPig-Desert {
  background-image: url(spritesmith.png);
  background-position: -243px -585px;
  width: 81px;
  height: 99px;
}
.Pet-FlyingPig-Golden {
  background-image: url(spritesmith.png);
  background-position: -324px -585px;
  width: 81px;
  height: 99px;
}
.Pet-FlyingPig-Red {
  background-image: url(spritesmith.png);
  background-position: -405px -585px;
  width: 81px;
  height: 99px;
}
.Pet-FlyingPig-Shade {
  background-image: url(spritesmith.png);
  background-position: -486px -585px;
  width: 81px;
  height: 99px;
}
.Pet-FlyingPig-Skeleton {
  background-image: url(spritesmith.png);
  background-position: -567px -585px;
  width: 81px;
  height: 99px;
}
.Pet-FlyingPig-White {
  background-image: url(spritesmith.png);
  background-position: -723px 0px;
  width: 81px;
  height: 99px;
}
.Pet-FlyingPig-Zombie {
  background-image: url(spritesmith.png);
  background-position: -723px -99px;
  width: 81px;
  height: 99px;
}
.Pet-Fox-Base {
  background-image: url(spritesmith.png);
  background-position: -723px -198px;
  width: 81px;
  height: 99px;
}
.Pet-Fox-CottonCandyBlue {
  background-image: url(spritesmith.png);
  background-position: -723px -297px;
  width: 81px;
  height: 99px;
}
.Pet-Fox-CottonCandyPink {
  background-image: url(spritesmith.png);
  background-position: -723px -396px;
  width: 81px;
  height: 99px;
}
.Pet-Fox-Desert {
  background-image: url(spritesmith.png);
  background-position: -486px -882px;
  width: 81px;
  height: 99px;
}
.Pet-Fox-Golden {
  background-image: url(spritesmith.png);
  background-position: 0px -684px;
  width: 81px;
  height: 99px;
}
.Pet-Fox-Red {
  background-image: url(spritesmith.png);
  background-position: -81px -684px;
  width: 81px;
  height: 99px;
}
.Pet-Fox-Shade {
  background-image: url(spritesmith.png);
  background-position: -162px -684px;
  width: 81px;
  height: 99px;
}
.Pet-Fox-Skeleton {
  background-image: url(spritesmith.png);
  background-position: -243px -684px;
  width: 81px;
  height: 99px;
}
.Pet-Fox-White {
  background-image: url(spritesmith.png);
  background-position: -324px -684px;
  width: 81px;
  height: 99px;
}
.Pet-Fox-Zombie {
  background-image: url(spritesmith.png);
  background-position: -405px -684px;
  width: 81px;
  height: 99px;
}
.Pet-LionCub-Base {
  background-image: url(spritesmith.png);
  background-position: -486px -684px;
  width: 81px;
  height: 99px;
}
.Pet-LionCub-CottonCandyBlue {
  background-image: url(spritesmith.png);
  background-position: -567px -684px;
  width: 81px;
  height: 99px;
}
.Pet-LionCub-CottonCandyPink {
  background-image: url(spritesmith.png);
  background-position: -648px -684px;
  width: 81px;
  height: 99px;
}
.Pet-LionCub-Desert {
  background-image: url(spritesmith.png);
  background-position: -804px 0px;
  width: 81px;
  height: 99px;
}
.Pet-LionCub-Golden {
  background-image: url(spritesmith.png);
  background-position: -804px -99px;
  width: 81px;
  height: 99px;
}
.Pet-LionCub-Red {
  background-image: url(spritesmith.png);
  background-position: -804px -198px;
  width: 81px;
  height: 99px;
}
.Pet-LionCub-Shade {
  background-image: url(spritesmith.png);
  background-position: -804px -297px;
  width: 81px;
  height: 99px;
}
.Pet-LionCub-Skeleton {
  background-image: url(spritesmith.png);
  background-position: -804px -396px;
  width: 81px;
  height: 99px;
}
.Pet-LionCub-White {
  background-image: url(spritesmith.png);
  background-position: -804px -495px;
  width: 81px;
  height: 99px;
}
.Pet-LionCub-Zombie {
  background-image: url(spritesmith.png);
  background-position: -804px -594px;
  width: 81px;
  height: 99px;
}
.Pet-PandaCub-Base {
  background-image: url(spritesmith.png);
  background-position: 0px -783px;
  width: 81px;
  height: 99px;
}
.Pet-PandaCub-CottonCandyBlue {
  background-image: url(spritesmith.png);
  background-position: -81px -783px;
  width: 81px;
  height: 99px;
}
.Pet-PandaCub-CottonCandyPink {
  background-image: url(spritesmith.png);
  background-position: -162px -783px;
  width: 81px;
  height: 99px;
}
.Pet-PandaCub-Desert {
  background-image: url(spritesmith.png);
  background-position: -243px -783px;
  width: 81px;
  height: 99px;
}
.Pet-PandaCub-Golden {
  background-image: url(spritesmith.png);
  background-position: -324px -783px;
  width: 81px;
  height: 99px;
}
.Pet-PandaCub-Red {
  background-image: url(spritesmith.png);
  background-position: -405px -783px;
  width: 81px;
  height: 99px;
}
.Pet-PandaCub-Shade {
  background-image: url(spritesmith.png);
  background-position: -486px -783px;
  width: 81px;
  height: 99px;
}
.Pet-PandaCub-Skeleton {
  background-image: url(spritesmith.png);
  background-position: -567px -783px;
  width: 81px;
  height: 99px;
}
.Pet-PandaCub-White {
  background-image: url(spritesmith.png);
  background-position: -648px -783px;
  width: 81px;
  height: 99px;
}
.Pet-PandaCub-Zombie {
  background-image: url(spritesmith.png);
  background-position: -729px -783px;
  width: 81px;
  height: 99px;
}
.Pet-TigerCub-Base {
  background-image: url(spritesmith.png);
  background-position: -885px 0px;
  width: 81px;
  height: 99px;
}
.Pet-TigerCub-CottonCandyBlue {
  background-image: url(spritesmith.png);
  background-position: -885px -99px;
  width: 81px;
  height: 99px;
}
.Pet-TigerCub-CottonCandyPink {
  background-image: url(spritesmith.png);
  background-position: -885px -198px;
  width: 81px;
  height: 99px;
}
.Pet-TigerCub-Desert {
  background-image: url(spritesmith.png);
  background-position: -885px -297px;
  width: 81px;
  height: 99px;
}
.Pet-TigerCub-Golden {
  background-image: url(spritesmith.png);
  background-position: -885px -396px;
  width: 81px;
  height: 99px;
}
.Pet-TigerCub-Red {
  background-image: url(spritesmith.png);
  background-position: -885px -495px;
  width: 81px;
  height: 99px;
}
.Pet-TigerCub-Shade {
  background-image: url(spritesmith.png);
  background-position: -885px -594px;
  width: 81px;
  height: 99px;
}
.Pet-TigerCub-Skeleton {
  background-image: url(spritesmith.png);
  background-position: -885px -693px;
  width: 81px;
  height: 99px;
}
.Pet-TigerCub-White {
  background-image: url(spritesmith.png);
  background-position: -966px 0px;
  width: 81px;
  height: 99px;
}
.Pet-TigerCub-Zombie {
  background-image: url(spritesmith.png);
  background-position: -966px -99px;
  width: 81px;
  height: 99px;
}
.Pet-Turkey-Base {
  background-image: url(spritesmith.png);
  background-position: -966px -198px;
  width: 81px;
  height: 99px;
}
.Pet-Wolf-Base {
  background-image: url(spritesmith.png);
  background-position: -966px -297px;
  width: 81px;
  height: 99px;
}
.Pet-Wolf-CottonCandyBlue {
  background-image: url(spritesmith.png);
  background-position: -966px -396px;
  width: 81px;
  height: 99px;
}
.Pet-Wolf-CottonCandyPink {
  background-image: url(spritesmith.png);
  background-position: -966px -495px;
  width: 81px;
  height: 99px;
}
.Pet-Wolf-Desert {
  background-image: url(spritesmith.png);
  background-position: -966px -594px;
  width: 81px;
  height: 99px;
}
.Pet-Wolf-Golden {
  background-image: url(spritesmith.png);
  background-position: -966px -693px;
  width: 81px;
  height: 99px;
}
.Pet-Wolf-Red {
  background-image: url(spritesmith.png);
  background-position: 0px -882px;
  width: 81px;
  height: 99px;
}
.Pet-Wolf-Shade {
  background-image: url(spritesmith.png);
  background-position: -81px -882px;
  width: 81px;
  height: 99px;
}
.Pet-Wolf-Skeleton {
  background-image: url(spritesmith.png);
  background-position: -162px -882px;
  width: 81px;
  height: 99px;
}
.Pet-Wolf-Veteran {
  background-image: url(spritesmith.png);
  background-position: -243px -882px;
  width: 81px;
  height: 99px;
}
.Pet-Wolf-White {
  background-image: url(spritesmith.png);
  background-position: -324px -882px;
  width: 81px;
  height: 99px;
}
.Pet-Wolf-Zombie {
  background-image: url(spritesmith.png);
  background-position: -405px -882px;
  width: 81px;
  height: 99px;
}
.quest_evilsanta {
  background-image: url(spritesmith.png);
  background-position: -162px -150px;
  width: 118px;
  height: 131px;
}
.shield_healer_1 {
  background-image: url(spritesmith.png);
<<<<<<< HEAD
  background-position: -1857px -90px;
=======
  background-position: -1710px -1701px;
>>>>>>> 98556fdb
  width: 90px;
  height: 90px;
}
.shield_healer_2 {
  background-image: url(spritesmith.png);
<<<<<<< HEAD
  background-position: -1857px -180px;
=======
  background-position: -1806px 0px;
>>>>>>> 98556fdb
  width: 90px;
  height: 90px;
}
.shield_healer_3 {
  background-image: url(spritesmith.png);
<<<<<<< HEAD
  background-position: -1857px -270px;
=======
  background-position: -1806px -90px;
>>>>>>> 98556fdb
  width: 90px;
  height: 90px;
}
.shield_healer_4 {
  background-image: url(spritesmith.png);
<<<<<<< HEAD
  background-position: -1857px -360px;
=======
  background-position: -1806px -180px;
>>>>>>> 98556fdb
  width: 90px;
  height: 90px;
}
.shield_healer_5 {
  background-image: url(spritesmith.png);
<<<<<<< HEAD
  background-position: -1857px -450px;
=======
  background-position: -1806px -270px;
>>>>>>> 98556fdb
  width: 90px;
  height: 90px;
}
.shield_rogue_0 {
  background-image: url(spritesmith.png);
<<<<<<< HEAD
  background-position: -1857px -540px;
=======
  background-position: -1806px -360px;
>>>>>>> 98556fdb
  width: 90px;
  height: 90px;
}
.shield_rogue_1 {
  background-image: url(spritesmith.png);
  background-position: 0px -1791px;
  width: 103px;
  height: 90px;
}
.shield_rogue_2 {
  background-image: url(spritesmith.png);
  background-position: -103px -1791px;
  width: 103px;
  height: 90px;
}
.shield_rogue_3 {
  background-image: url(spritesmith.png);
  background-position: -206px -1791px;
  width: 114px;
  height: 90px;
}
.shield_rogue_4 {
  background-image: url(spritesmith.png);
  background-position: -320px -1791px;
  width: 100px;
  height: 90px;
}
.shield_rogue_5 {
  background-image: url(spritesmith.png);
  background-position: -420px -1791px;
  width: 114px;
  height: 90px;
}
.shield_rogue_6 {
  background-image: url(spritesmith.png);
  background-position: -534px -1791px;
  width: 114px;
  height: 90px;
}
.shield_special_1 {
  background-image: url(spritesmith.png);
<<<<<<< HEAD
  background-position: -1857px -630px;
=======
  background-position: -1806px -450px;
>>>>>>> 98556fdb
  width: 90px;
  height: 90px;
}
.shield_warrior_1 {
  background-image: url(spritesmith.png);
<<<<<<< HEAD
  background-position: -1857px -720px;
=======
  background-position: -1806px -540px;
>>>>>>> 98556fdb
  width: 90px;
  height: 90px;
}
.shield_warrior_2 {
  background-image: url(spritesmith.png);
<<<<<<< HEAD
  background-position: -1857px -810px;
=======
  background-position: -1806px -630px;
>>>>>>> 98556fdb
  width: 90px;
  height: 90px;
}
.shield_warrior_3 {
  background-image: url(spritesmith.png);
<<<<<<< HEAD
  background-position: -1857px -900px;
=======
  background-position: -1806px -720px;
>>>>>>> 98556fdb
  width: 90px;
  height: 90px;
}
.shield_warrior_4 {
  background-image: url(spritesmith.png);
<<<<<<< HEAD
  background-position: -1857px -990px;
=======
  background-position: -1806px -810px;
>>>>>>> 98556fdb
  width: 90px;
  height: 90px;
}
.shield_warrior_5 {
  background-image: url(spritesmith.png);
<<<<<<< HEAD
  background-position: -1857px -1080px;
=======
  background-position: -1806px -900px;
>>>>>>> 98556fdb
  width: 90px;
  height: 90px;
}
.customize-option.broad_shirt_black {
  background-image: url(spritesmith.png);
<<<<<<< HEAD
  background-position: -1882px -1200px;
=======
  background-position: -1831px -1020px;
>>>>>>> 98556fdb
  width: 60px;
  height: 60px;
}
.customize-option.broad_shirt_blue {
  background-image: url(spritesmith.png);
<<<<<<< HEAD
  background-position: -1882px -1290px;
=======
  background-position: -1831px -1110px;
>>>>>>> 98556fdb
  width: 60px;
  height: 60px;
}
.customize-option.broad_shirt_convict {
  background-image: url(spritesmith.png);
<<<<<<< HEAD
  background-position: -1882px -1380px;
=======
  background-position: -1831px -1200px;
>>>>>>> 98556fdb
  width: 60px;
  height: 60px;
}
.customize-option.broad_shirt_cross {
  background-image: url(spritesmith.png);
<<<<<<< HEAD
  background-position: -1882px -1470px;
=======
  background-position: -1831px -1290px;
>>>>>>> 98556fdb
  width: 60px;
  height: 60px;
}
.customize-option.broad_shirt_fire {
  background-image: url(spritesmith.png);
<<<<<<< HEAD
  background-position: -1882px -1560px;
=======
  background-position: -1831px -1380px;
>>>>>>> 98556fdb
  width: 60px;
  height: 60px;
}
.customize-option.broad_shirt_green {
  background-image: url(spritesmith.png);
<<<<<<< HEAD
  background-position: -1882px -1650px;
=======
  background-position: -1831px -1470px;
>>>>>>> 98556fdb
  width: 60px;
  height: 60px;
}
.customize-option.broad_shirt_horizon {
  background-image: url(spritesmith.png);
<<<<<<< HEAD
  background-position: -673px -1821px;
=======
  background-position: -1831px -1560px;
>>>>>>> 98556fdb
  width: 60px;
  height: 60px;
}
.customize-option.broad_shirt_ocean {
  background-image: url(spritesmith.png);
<<<<<<< HEAD
  background-position: -763px -1821px;
=======
  background-position: -1831px -1650px;
>>>>>>> 98556fdb
  width: 60px;
  height: 60px;
}
.customize-option.broad_shirt_pink {
  background-image: url(spritesmith.png);
<<<<<<< HEAD
  background-position: -853px -1821px;
=======
  background-position: -673px -1821px;
>>>>>>> 98556fdb
  width: 60px;
  height: 60px;
}
.customize-option.broad_shirt_purple {
  background-image: url(spritesmith.png);
<<<<<<< HEAD
  background-position: -943px -1821px;
=======
  background-position: -763px -1821px;
>>>>>>> 98556fdb
  width: 60px;
  height: 60px;
}
.customize-option.broad_shirt_rainbow {
  background-image: url(spritesmith.png);
<<<<<<< HEAD
  background-position: -1033px -1821px;
=======
  background-position: -853px -1821px;
>>>>>>> 98556fdb
  width: 60px;
  height: 60px;
}
.customize-option.broad_shirt_redblue {
  background-image: url(spritesmith.png);
<<<<<<< HEAD
  background-position: -1123px -1821px;
=======
  background-position: -943px -1821px;
>>>>>>> 98556fdb
  width: 60px;
  height: 60px;
}
.customize-option.broad_shirt_thunder {
  background-image: url(spritesmith.png);
<<<<<<< HEAD
  background-position: -1213px -1821px;
=======
  background-position: -1033px -1821px;
>>>>>>> 98556fdb
  width: 60px;
  height: 60px;
}
.customize-option.broad_shirt_tropical {
  background-image: url(spritesmith.png);
<<<<<<< HEAD
  background-position: -1303px -1821px;
=======
  background-position: -1123px -1821px;
>>>>>>> 98556fdb
  width: 60px;
  height: 60px;
}
.customize-option.broad_shirt_white {
  background-image: url(spritesmith.png);
<<<<<<< HEAD
  background-position: -1393px -1821px;
=======
  background-position: -1213px -1821px;
>>>>>>> 98556fdb
  width: 60px;
  height: 60px;
}
.customize-option.broad_shirt_yellow {
  background-image: url(spritesmith.png);
<<<<<<< HEAD
  background-position: -1483px -1821px;
=======
  background-position: -1303px -1821px;
>>>>>>> 98556fdb
  width: 60px;
  height: 60px;
}
.customize-option.broad_shirt_zombie {
  background-image: url(spritesmith.png);
<<<<<<< HEAD
  background-position: -1573px -1821px;
=======
  background-position: -1393px -1821px;
>>>>>>> 98556fdb
  width: 60px;
  height: 60px;
}
.customize-option.slim_shirt_black {
  background-image: url(spritesmith.png);
<<<<<<< HEAD
  background-position: -1663px -1821px;
=======
  background-position: -1483px -1821px;
>>>>>>> 98556fdb
  width: 60px;
  height: 60px;
}
.customize-option.slim_shirt_blue {
  background-image: url(spritesmith.png);
<<<<<<< HEAD
  background-position: -1753px -1821px;
=======
  background-position: -1573px -1821px;
>>>>>>> 98556fdb
  width: 60px;
  height: 60px;
}
.customize-option.slim_shirt_convict {
  background-image: url(spritesmith.png);
<<<<<<< HEAD
  background-position: -1843px -1821px;
=======
  background-position: -1663px -1821px;
>>>>>>> 98556fdb
  width: 60px;
  height: 60px;
}
.customize-option.slim_shirt_cross {
  background-image: url(spritesmith.png);
<<<<<<< HEAD
  background-position: -1972px -30px;
=======
  background-position: -1753px -1821px;
>>>>>>> 98556fdb
  width: 60px;
  height: 60px;
}
.customize-option.slim_shirt_fire {
  background-image: url(spritesmith.png);
<<<<<<< HEAD
  background-position: -1972px -120px;
=======
  background-position: -1921px -30px;
>>>>>>> 98556fdb
  width: 60px;
  height: 60px;
}
.customize-option.slim_shirt_green {
  background-image: url(spritesmith.png);
<<<<<<< HEAD
  background-position: -1972px -210px;
=======
  background-position: -1921px -120px;
>>>>>>> 98556fdb
  width: 60px;
  height: 60px;
}
.customize-option.slim_shirt_horizon {
  background-image: url(spritesmith.png);
<<<<<<< HEAD
  background-position: -1972px -300px;
=======
  background-position: -1921px -210px;
>>>>>>> 98556fdb
  width: 60px;
  height: 60px;
}
.customize-option.slim_shirt_ocean {
  background-image: url(spritesmith.png);
<<<<<<< HEAD
  background-position: -1702px -570px;
=======
  background-position: -1921px -300px;
>>>>>>> 98556fdb
  width: 60px;
  height: 60px;
}
.customize-option.slim_shirt_pink {
  background-image: url(spritesmith.png);
<<<<<<< HEAD
  background-position: -1300px -1551px;
=======
  background-position: -1921px -390px;
>>>>>>> 98556fdb
  width: 60px;
  height: 60px;
}
.customize-option.slim_shirt_purple {
  background-image: url(spritesmith.png);
<<<<<<< HEAD
  background-position: -1612px -570px;
=======
  background-position: -1921px -480px;
>>>>>>> 98556fdb
  width: 60px;
  height: 60px;
}
.customize-option.slim_shirt_rainbow {
  background-image: url(spritesmith.png);
<<<<<<< HEAD
  background-position: -1612px -480px;
=======
  background-position: -1651px -480px;
>>>>>>> 98556fdb
  width: 60px;
  height: 60px;
}
.customize-option.slim_shirt_redblue {
  background-image: url(spritesmith.png);
<<<<<<< HEAD
  background-position: -1612px -390px;
=======
  background-position: -1300px -1551px;
>>>>>>> 98556fdb
  width: 60px;
  height: 60px;
}
.customize-option.slim_shirt_thunder {
  background-image: url(spritesmith.png);
<<<<<<< HEAD
  background-position: -1612px -300px;
=======
  background-position: -1561px -390px;
>>>>>>> 98556fdb
  width: 60px;
  height: 60px;
}
.customize-option.slim_shirt_tropical {
  background-image: url(spritesmith.png);
  background-position: -1612px -210px;
  width: 60px;
  height: 60px;
}
.customize-option.slim_shirt_white {
  background-image: url(spritesmith.png);
  background-position: -1612px -120px;
  width: 60px;
  height: 60px;
}
.customize-option.slim_shirt_yellow {
  background-image: url(spritesmith.png);
  background-position: -1612px -30px;
  width: 60px;
  height: 60px;
}
.customize-option.slim_shirt_zombie {
  background-image: url(spritesmith.png);
  background-position: -1465px -1461px;
  width: 60px;
  height: 60px;
}
<<<<<<< HEAD
.shop_armor_base_0 {
  background-image: url(spritesmith.png);
  background-position: -114px -1881px;
=======
.inventory_special_fortify {
  background-image: url(spritesmith.png);
  background-position: -1896px -810px;
  width: 48px;
  height: 51px;
}
.inventory_special_snowball {
  background-image: url(spritesmith.png);
  background-position: -1896px -861px;
  width: 48px;
  height: 51px;
}
.shop_armor_base_0 {
  background-image: url(spritesmith.png);
  background-position: -1674px -1881px;
>>>>>>> 98556fdb
  width: 40px;
  height: 40px;
}
.shop_armor_healer_1 {
  background-image: url(spritesmith.png);
<<<<<<< HEAD
  background-position: -804px -693px;
=======
  background-position: -550px -396px;
>>>>>>> 98556fdb
  width: 40px;
  height: 40px;
}
.shop_armor_healer_2 {
  background-image: url(spritesmith.png);
<<<<<<< HEAD
  background-position: -844px -693px;
=======
  background-position: -510px -436px;
>>>>>>> 98556fdb
  width: 40px;
  height: 40px;
}
.shop_armor_healer_3 {
  background-image: url(spritesmith.png);
<<<<<<< HEAD
  background-position: -804px -733px;
=======
  background-position: -429px -297px;
>>>>>>> 98556fdb
  width: 40px;
  height: 40px;
}
.shop_armor_healer_4 {
  background-image: url(spritesmith.png);
<<<<<<< HEAD
  background-position: -729px -684px;
=======
  background-position: -794px -1881px;
>>>>>>> 98556fdb
  width: 40px;
  height: 40px;
}
.shop_armor_healer_5 {
  background-image: url(spritesmith.png);
<<<<<<< HEAD
  background-position: -729px -724px;
=======
  background-position: -834px -1881px;
>>>>>>> 98556fdb
  width: 40px;
  height: 40px;
}
.shop_armor_rogue_1 {
  background-image: url(spritesmith.png);
<<<<<<< HEAD
  background-position: -810px -783px;
=======
  background-position: -874px -1881px;
>>>>>>> 98556fdb
  width: 40px;
  height: 40px;
}
.shop_armor_rogue_2 {
  background-image: url(spritesmith.png);
<<<<<<< HEAD
  background-position: -810px -823px;
=======
  background-position: -914px -1881px;
>>>>>>> 98556fdb
  width: 40px;
  height: 40px;
}
.shop_armor_rogue_3 {
  background-image: url(spritesmith.png);
<<<<<<< HEAD
  background-position: -1080px -981px;
=======
  background-position: -954px -1881px;
>>>>>>> 98556fdb
  width: 40px;
  height: 40px;
}
.shop_armor_rogue_4 {
  background-image: url(spritesmith.png);
<<<<<<< HEAD
  background-position: -1080px -1021px;
=======
  background-position: -994px -1881px;
>>>>>>> 98556fdb
  width: 40px;
  height: 40px;
}
.shop_armor_rogue_5 {
  background-image: url(spritesmith.png);
<<<<<<< HEAD
  background-position: -1170px -1071px;
=======
  background-position: -1034px -1881px;
>>>>>>> 98556fdb
  width: 40px;
  height: 40px;
}
.shop_armor_special_0 {
  background-image: url(spritesmith.png);
<<<<<<< HEAD
  background-position: -1170px -1111px;
=======
  background-position: -1074px -1881px;
>>>>>>> 98556fdb
  width: 40px;
  height: 40px;
}
.shop_armor_special_1 {
  background-image: url(spritesmith.png);
<<<<<<< HEAD
  background-position: -1260px -1161px;
=======
  background-position: -1114px -1881px;
>>>>>>> 98556fdb
  width: 40px;
  height: 40px;
}
.shop_armor_special_2 {
  background-image: url(spritesmith.png);
<<<<<<< HEAD
  background-position: -1260px -1201px;
=======
  background-position: -1154px -1881px;
>>>>>>> 98556fdb
  width: 40px;
  height: 40px;
}
.shop_armor_warrior_1 {
  background-image: url(spritesmith.png);
<<<<<<< HEAD
  background-position: -1350px -1251px;
=======
  background-position: -1194px -1881px;
>>>>>>> 98556fdb
  width: 40px;
  height: 40px;
}
.shop_armor_warrior_2 {
  background-image: url(spritesmith.png);
<<<<<<< HEAD
  background-position: -1350px -1291px;
=======
  background-position: -1234px -1881px;
>>>>>>> 98556fdb
  width: 40px;
  height: 40px;
}
.shop_armor_warrior_3 {
  background-image: url(spritesmith.png);
<<<<<<< HEAD
  background-position: -1440px -1341px;
=======
  background-position: -1274px -1881px;
>>>>>>> 98556fdb
  width: 40px;
  height: 40px;
}
.shop_armor_warrior_4 {
  background-image: url(spritesmith.png);
<<<<<<< HEAD
  background-position: -1440px -1381px;
=======
  background-position: -1314px -1881px;
>>>>>>> 98556fdb
  width: 40px;
  height: 40px;
}
.shop_armor_warrior_5 {
  background-image: url(spritesmith.png);
<<<<<<< HEAD
  background-position: -1530px -1431px;
=======
  background-position: -1354px -1881px;
>>>>>>> 98556fdb
  width: 40px;
  height: 40px;
}
.shop_armor_wizard_1 {
  background-image: url(spritesmith.png);
<<<<<<< HEAD
  background-position: -1530px -1471px;
=======
  background-position: -1394px -1881px;
>>>>>>> 98556fdb
  width: 40px;
  height: 40px;
}
.shop_armor_wizard_2 {
  background-image: url(spritesmith.png);
<<<<<<< HEAD
  background-position: -1635px -1521px;
=======
  background-position: -1434px -1881px;
>>>>>>> 98556fdb
  width: 40px;
  height: 40px;
}
.shop_armor_wizard_3 {
  background-image: url(spritesmith.png);
<<<<<<< HEAD
  background-position: -1635px -1561px;
=======
  background-position: -1474px -1881px;
>>>>>>> 98556fdb
  width: 40px;
  height: 40px;
}
.shop_armor_wizard_4 {
  background-image: url(spritesmith.png);
<<<<<<< HEAD
  background-position: -1710px -1611px;
=======
  background-position: -1514px -1881px;
>>>>>>> 98556fdb
  width: 40px;
  height: 40px;
}
.shop_armor_wizard_5 {
  background-image: url(spritesmith.png);
<<<<<<< HEAD
  background-position: -1710px -1651px;
=======
  background-position: -1554px -1881px;
>>>>>>> 98556fdb
  width: 40px;
  height: 40px;
}
.shop_copper {
  background-image: url(spritesmith.png);
  background-position: -1998px -503px;
  width: 32px;
  height: 22px;
}
.shop_eyes {
  background-image: url(spritesmith.png);
<<<<<<< HEAD
  background-position: -1800px -1741px;
=======
  background-position: -1634px -1881px;
>>>>>>> 98556fdb
  width: 40px;
  height: 40px;
}
.shop_gold {
  background-image: url(spritesmith.png);
  background-position: -1998px -1319px;
  width: 32px;
  height: 22px;
}
.shop_head_base_0 {
  background-image: url(spritesmith.png);
<<<<<<< HEAD
  background-position: -154px -1881px;
=======
  background-position: -1714px -1881px;
>>>>>>> 98556fdb
  width: 40px;
  height: 40px;
}
.shop_head_healer_ {
  background-image: url(spritesmith.png);
<<<<<<< HEAD
  background-position: -194px -1881px;
=======
  background-position: -1754px -1881px;
>>>>>>> 98556fdb
  width: 40px;
  height: 40px;
}
.shop_head_healer_1 {
  background-image: url(spritesmith.png);
<<<<<<< HEAD
  background-position: -1995px -528px;
=======
  background-position: -1794px -1881px;
>>>>>>> 98556fdb
  width: 40px;
  height: 40px;
}
.shop_head_healer_2 {
  background-image: url(spritesmith.png);
  background-position: -1995px -579px;
  width: 40px;
  height: 40px;
}
.shop_head_healer_3 {
  background-image: url(spritesmith.png);
  background-position: -1995px -630px;
  width: 40px;
  height: 40px;
}
.shop_head_healer_4 {
  background-image: url(spritesmith.png);
  background-position: -1995px -681px;
  width: 40px;
  height: 40px;
}
.shop_head_healer_5 {
  background-image: url(spritesmith.png);
  background-position: -1995px -732px;
  width: 40px;
  height: 40px;
}
.shop_head_rogue_1 {
  background-image: url(spritesmith.png);
  background-position: -1995px -783px;
  width: 40px;
  height: 40px;
}
.shop_head_rogue_2 {
  background-image: url(spritesmith.png);
  background-position: -1995px -834px;
  width: 40px;
  height: 40px;
}
.shop_head_rogue_3 {
  background-image: url(spritesmith.png);
  background-position: -1995px -885px;
  width: 40px;
  height: 40px;
}
.shop_head_rogue_4 {
  background-image: url(spritesmith.png);
  background-position: -1995px -936px;
  width: 40px;
  height: 40px;
}
.shop_head_rogue_5 {
  background-image: url(spritesmith.png);
  background-position: -1995px -987px;
  width: 40px;
  height: 40px;
}
.shop_head_special_0 {
  background-image: url(spritesmith.png);
  background-position: -1995px -1038px;
  width: 40px;
  height: 40px;
}
.shop_head_special_1 {
  background-image: url(spritesmith.png);
  background-position: -1995px -1089px;
  width: 40px;
  height: 40px;
}
.shop_head_special_2 {
  background-image: url(spritesmith.png);
  background-position: -1995px -1140px;
  width: 40px;
  height: 40px;
}
.shop_head_special_candycane {
  background-image: url(spritesmith.png);
  background-position: -1995px -1191px;
  width: 40px;
  height: 40px;
}
.shop_head_warrior_1 {
  background-image: url(spritesmith.png);
  background-position: -1995px -1242px;
  width: 40px;
  height: 40px;
}
.shop_head_warrior_2 {
  background-image: url(spritesmith.png);
  background-position: -1995px -1344px;
  width: 40px;
  height: 40px;
}
.shop_head_warrior_3 {
  background-image: url(spritesmith.png);
  background-position: -1995px -1395px;
  width: 40px;
  height: 40px;
}
.shop_head_warrior_4 {
  background-image: url(spritesmith.png);
  background-position: -1995px -1446px;
  width: 40px;
  height: 40px;
}
.shop_head_warrior_5 {
  background-image: url(spritesmith.png);
  background-position: -1995px -1497px;
  width: 40px;
  height: 40px;
}
.shop_head_wizard_1 {
  background-image: url(spritesmith.png);
  background-position: -1995px -1548px;
  width: 40px;
  height: 40px;
}
.shop_head_wizard_2 {
  background-image: url(spritesmith.png);
  background-position: -1995px -1599px;
  width: 40px;
  height: 40px;
}
.shop_head_wizard_3 {
  background-image: url(spritesmith.png);
  background-position: -1995px -1650px;
  width: 40px;
  height: 40px;
}
.shop_head_wizard_4 {
  background-image: url(spritesmith.png);
  background-position: -1995px -1701px;
  width: 40px;
  height: 40px;
}
.shop_head_wizard_5 {
  background-image: url(spritesmith.png);
  background-position: -1995px -1752px;
  width: 40px;
  height: 40px;
}
.shop_potion {
  background-image: url(spritesmith.png);
  background-position: -1995px -1803px;
  width: 40px;
  height: 40px;
}
.shop_reroll {
  background-image: url(spritesmith.png);
  background-position: -1905px -1710px;
  width: 40px;
  height: 40px;
}
.shop_shield_base_0 {
  background-image: url(spritesmith.png);
  background-position: -1815px -1620px;
  width: 40px;
  height: 40px;
}
.shop_shield_healer_1 {
  background-image: url(spritesmith.png);
  background-position: -1725px -1530px;
  width: 40px;
  height: 40px;
}
.shop_shield_healer_2 {
  background-image: url(spritesmith.png);
  background-position: -1635px -1440px;
  width: 40px;
  height: 40px;
}
.shop_shield_healer_3 {
  background-image: url(spritesmith.png);
  background-position: -1545px -1350px;
  width: 40px;
  height: 40px;
}
.shop_shield_healer_4 {
  background-image: url(spritesmith.png);
  background-position: -1455px -1260px;
  width: 40px;
  height: 40px;
}
.shop_shield_healer_5 {
  background-image: url(spritesmith.png);
  background-position: -1365px -1170px;
  width: 40px;
  height: 40px;
}
.shop_shield_rogue_0 {
  background-image: url(spritesmith.png);
  background-position: -1275px -1080px;
  width: 40px;
  height: 40px;
}
.shop_shield_rogue_1 {
  background-image: url(spritesmith.png);
<<<<<<< HEAD
  background-position: -1185px -990px;
=======
  background-position: -753px -594px;
>>>>>>> 98556fdb
  width: 40px;
  height: 40px;
}
.shop_shield_rogue_2 {
  background-image: url(spritesmith.png);
<<<<<<< HEAD
  background-position: -1047px -900px;
=======
  background-position: -793px -594px;
>>>>>>> 98556fdb
  width: 40px;
  height: 40px;
}
.shop_shield_rogue_3 {
  background-image: url(spritesmith.png);
<<<<<<< HEAD
  background-position: -1087px -900px;
=======
  background-position: -753px -634px;
>>>>>>> 98556fdb
  width: 40px;
  height: 40px;
}
.shop_shield_rogue_4 {
  background-image: url(spritesmith.png);
<<<<<<< HEAD
  background-position: -1047px -940px;
=======
  background-position: -793px -634px;
>>>>>>> 98556fdb
  width: 40px;
  height: 40px;
}
.shop_shield_rogue_5 {
  background-image: url(spritesmith.png);
<<<<<<< HEAD
  background-position: -1087px -940px;
=======
  background-position: -672px -495px;
>>>>>>> 98556fdb
  width: 40px;
  height: 40px;
}
.shop_shield_rogue_6 {
  background-image: url(spritesmith.png);
<<<<<<< HEAD
  background-position: -966px -792px;
=======
  background-position: -712px -495px;
>>>>>>> 98556fdb
  width: 40px;
  height: 40px;
}
.shop_shield_special_0 {
  background-image: url(spritesmith.png);
<<<<<<< HEAD
  background-position: -1006px -792px;
=======
  background-position: -672px -535px;
>>>>>>> 98556fdb
  width: 40px;
  height: 40px;
}
.shop_shield_special_1 {
  background-image: url(spritesmith.png);
<<<<<<< HEAD
  background-position: -966px -832px;
=======
  background-position: -712px -535px;
>>>>>>> 98556fdb
  width: 40px;
  height: 40px;
}
.shop_shield_warrior_1 {
  background-image: url(spritesmith.png);
<<<<<<< HEAD
  background-position: -1006px -832px;
=======
  background-position: -591px -495px;
>>>>>>> 98556fdb
  width: 40px;
  height: 40px;
}
.shop_shield_warrior_2 {
  background-image: url(spritesmith.png);
<<<<<<< HEAD
  background-position: -885px -792px;
=======
  background-position: -631px -495px;
>>>>>>> 98556fdb
  width: 40px;
  height: 40px;
}
.shop_shield_warrior_3 {
  background-image: url(spritesmith.png);
<<<<<<< HEAD
  background-position: -925px -792px;
=======
  background-position: -591px -535px;
>>>>>>> 98556fdb
  width: 40px;
  height: 40px;
}
.shop_shield_warrior_4 {
  background-image: url(spritesmith.png);
<<<<<<< HEAD
  background-position: -885px -832px;
=======
  background-position: -631px -535px;
>>>>>>> 98556fdb
  width: 40px;
  height: 40px;
}
.shop_shield_warrior_5 {
  background-image: url(spritesmith.png);
<<<<<<< HEAD
  background-position: -925px -832px;
=======
  background-position: -510px -396px;
>>>>>>> 98556fdb
  width: 40px;
  height: 40px;
}
.shop_silver {
  background-image: url(spritesmith.png);
  background-position: -1545px -1401px;
  width: 32px;
  height: 22px;
}
.shop_snowball {
  background-image: url(spritesmith.png);
  background-position: -1998px -452px;
  width: 32px;
  height: 22px;
}
.shop_weapon_base_0 {
  background-image: url(spritesmith.png);
<<<<<<< HEAD
  background-position: -1800px -1701px;
=======
  background-position: -550px -436px;
>>>>>>> 98556fdb
  width: 40px;
  height: 40px;
}
.shop_weapon_healer_0 {
  background-image: url(spritesmith.png);
<<<<<<< HEAD
  background-position: -844px -733px;
=======
  background-position: -1594px -1881px;
>>>>>>> 98556fdb
  width: 40px;
  height: 40px;
}
.shop_weapon_healer_1 {
  background-image: url(spritesmith.png);
<<<<<<< HEAD
  background-position: -723px -594px;
=======
  background-position: -469px -297px;
>>>>>>> 98556fdb
  width: 40px;
  height: 40px;
}
.shop_weapon_healer_2 {
  background-image: url(spritesmith.png);
<<<<<<< HEAD
  background-position: -763px -594px;
=======
  background-position: -429px -337px;
>>>>>>> 98556fdb
  width: 40px;
  height: 40px;
}
.shop_weapon_healer_3 {
  background-image: url(spritesmith.png);
<<<<<<< HEAD
  background-position: -723px -634px;
=======
  background-position: -469px -337px;
>>>>>>> 98556fdb
  width: 40px;
  height: 40px;
}
.shop_weapon_healer_4 {
  background-image: url(spritesmith.png);
<<<<<<< HEAD
  background-position: -763px -634px;
=======
  background-position: -345px -219px;
>>>>>>> 98556fdb
  width: 40px;
  height: 40px;
}
.shop_weapon_healer_5 {
  background-image: url(spritesmith.png);
<<<<<<< HEAD
  background-position: -642px -495px;
=======
  background-position: -385px -219px;
>>>>>>> 98556fdb
  width: 40px;
  height: 40px;
}
.shop_weapon_healer_6 {
  background-image: url(spritesmith.png);
<<<<<<< HEAD
  background-position: -682px -495px;
=======
  background-position: -297px -150px;
>>>>>>> 98556fdb
  width: 40px;
  height: 40px;
}
.shop_weapon_rogue_0 {
  background-image: url(spritesmith.png);
<<<<<<< HEAD
  background-position: -642px -535px;
=======
  background-position: -297px -190px;
>>>>>>> 98556fdb
  width: 40px;
  height: 40px;
}
.shop_weapon_rogue_1 {
  background-image: url(spritesmith.png);
<<<<<<< HEAD
  background-position: -682px -535px;
=======
  background-position: -297px -230px;
>>>>>>> 98556fdb
  width: 40px;
  height: 40px;
}
.shop_weapon_rogue_2 {
  background-image: url(spritesmith.png);
<<<<<<< HEAD
  background-position: -561px -396px;
=======
  background-position: -936px -882px;
>>>>>>> 98556fdb
  width: 40px;
  height: 40px;
}
.shop_weapon_rogue_3 {
  background-image: url(spritesmith.png);
<<<<<<< HEAD
  background-position: -601px -396px;
=======
  background-position: -936px -922px;
>>>>>>> 98556fdb
  width: 40px;
  height: 40px;
}
.shop_weapon_rogue_4 {
  background-image: url(spritesmith.png);
<<<<<<< HEAD
  background-position: -561px -436px;
=======
  background-position: -1545px -1521px;
>>>>>>> 98556fdb
  width: 40px;
  height: 40px;
}
.shop_weapon_rogue_5 {
  background-image: url(spritesmith.png);
<<<<<<< HEAD
  background-position: -601px -436px;
=======
  background-position: -1585px -1521px;
>>>>>>> 98556fdb
  width: 40px;
  height: 40px;
}
.shop_weapon_rogue_6 {
  background-image: url(spritesmith.png);
<<<<<<< HEAD
  background-position: -480px -297px;
=======
  background-position: -1545px -1561px;
>>>>>>> 98556fdb
  width: 40px;
  height: 40px;
}
.shop_weapon_special_0 {
  background-image: url(spritesmith.png);
<<<<<<< HEAD
  background-position: -520px -297px;
=======
  background-position: -1585px -1561px;
>>>>>>> 98556fdb
  width: 40px;
  height: 40px;
}
.shop_weapon_special_1 {
  background-image: url(spritesmith.png);
<<<<<<< HEAD
  background-position: -480px -337px;
=======
  background-position: -1818px -1791px;
>>>>>>> 98556fdb
  width: 40px;
  height: 40px;
}
.shop_weapon_special_2 {
  background-image: url(spritesmith.png);
<<<<<<< HEAD
  background-position: -520px -337px;
=======
  background-position: -1818px -1831px;
>>>>>>> 98556fdb
  width: 40px;
  height: 40px;
}
.shop_weapon_special_3 {
  background-image: url(spritesmith.png);
<<<<<<< HEAD
  background-position: -429px -123px;
=======
  background-position: -114px -1881px;
>>>>>>> 98556fdb
  width: 40px;
  height: 40px;
}
.shop_weapon_warrior_0 {
  background-image: url(spritesmith.png);
<<<<<<< HEAD
  background-position: -429px -163px;
=======
  background-position: -154px -1881px;
>>>>>>> 98556fdb
  width: 40px;
  height: 40px;
}
.shop_weapon_warrior_1 {
  background-image: url(spritesmith.png);
<<<<<<< HEAD
  background-position: -429px -203px;
=======
  background-position: -194px -1881px;
>>>>>>> 98556fdb
  width: 40px;
  height: 40px;
}
.shop_weapon_warrior_2 {
  background-image: url(spritesmith.png);
<<<<<<< HEAD
  background-position: -345px -243px;
=======
  background-position: -234px -1881px;
>>>>>>> 98556fdb
  width: 40px;
  height: 40px;
}
.shop_weapon_warrior_3 {
  background-image: url(spritesmith.png);
<<<<<<< HEAD
  background-position: -385px -243px;
=======
  background-position: -274px -1881px;
>>>>>>> 98556fdb
  width: 40px;
  height: 40px;
}
.shop_weapon_warrior_4 {
  background-image: url(spritesmith.png);
<<<<<<< HEAD
  background-position: -425px -243px;
=======
  background-position: -314px -1881px;
>>>>>>> 98556fdb
  width: 40px;
  height: 40px;
}
.shop_weapon_warrior_5 {
  background-image: url(spritesmith.png);
<<<<<<< HEAD
  background-position: -280px -150px;
=======
  background-position: -354px -1881px;
>>>>>>> 98556fdb
  width: 40px;
  height: 40px;
}
.shop_weapon_warrior_6 {
  background-image: url(spritesmith.png);
<<<<<<< HEAD
  background-position: -280px -190px;
=======
  background-position: -394px -1881px;
>>>>>>> 98556fdb
  width: 40px;
  height: 40px;
}
.shop_weapon_wizard_0 {
  background-image: url(spritesmith.png);
<<<<<<< HEAD
  background-position: -280px -230px;
=======
  background-position: -434px -1881px;
>>>>>>> 98556fdb
  width: 40px;
  height: 40px;
}
.shop_weapon_wizard_1 {
  background-image: url(spritesmith.png);
<<<<<<< HEAD
  background-position: -405px -288px;
=======
  background-position: -474px -1881px;
>>>>>>> 98556fdb
  width: 40px;
  height: 40px;
}
.shop_weapon_wizard_2 {
  background-image: url(spritesmith.png);
<<<<<<< HEAD
  background-position: -405px -328px;
=======
  background-position: -514px -1881px;
>>>>>>> 98556fdb
  width: 40px;
  height: 40px;
}
.shop_weapon_wizard_3 {
  background-image: url(spritesmith.png);
<<<<<<< HEAD
  background-position: -486px -387px;
=======
  background-position: -554px -1881px;
>>>>>>> 98556fdb
  width: 40px;
  height: 40px;
}
.shop_weapon_wizard_4 {
  background-image: url(spritesmith.png);
<<<<<<< HEAD
  background-position: -486px -427px;
=======
  background-position: -594px -1881px;
>>>>>>> 98556fdb
  width: 40px;
  height: 40px;
}
.shop_weapon_wizard_5 {
  background-image: url(spritesmith.png);
<<<<<<< HEAD
  background-position: -567px -486px;
=======
  background-position: -634px -1881px;
>>>>>>> 98556fdb
  width: 40px;
  height: 40px;
}
.shop_weapon_wizard_6 {
  background-image: url(spritesmith.png);
<<<<<<< HEAD
  background-position: -567px -526px;
=======
  background-position: -674px -1881px;
>>>>>>> 98556fdb
  width: 40px;
  height: 40px;
}
.zzz {
  background-image: url(spritesmith.png);
<<<<<<< HEAD
  background-position: -648px -585px;
=======
  background-position: -714px -1881px;
>>>>>>> 98556fdb
  width: 40px;
  height: 40px;
}
.zzz_light {
  background-image: url(spritesmith.png);
<<<<<<< HEAD
  background-position: -648px -625px;
=======
  background-position: -754px -1881px;
>>>>>>> 98556fdb
  width: 40px;
  height: 40px;
}
.customize-option.skin_0ff591 {
  background-image: url(spritesmith.png);
  background-position: -1375px -1446px;
  width: 60px;
  height: 60px;
}
.customize-option.skin_2b43f6 {
  background-image: url(spritesmith.png);
  background-position: -1285px -1446px;
  width: 60px;
  height: 60px;
}
.customize-option.skin_6bd049 {
  background-image: url(spritesmith.png);
  background-position: -1195px -1446px;
  width: 60px;
  height: 60px;
}
.customize-option.skin_800ed0 {
  background-image: url(spritesmith.png);
  background-position: -1105px -1446px;
  width: 60px;
  height: 60px;
}
.customize-option.skin_915533 {
  background-image: url(spritesmith.png);
  background-position: -1015px -1446px;
  width: 60px;
  height: 60px;
}
.customize-option.skin_98461a {
  background-image: url(spritesmith.png);
  background-position: -925px -1446px;
  width: 60px;
  height: 60px;
}
.customize-option.skin_c06534 {
  background-image: url(spritesmith.png);
  background-position: -835px -1446px;
  width: 60px;
  height: 60px;
}
.customize-option.skin_c3e1dc {
  background-image: url(spritesmith.png);
  background-position: -745px -1446px;
  width: 60px;
  height: 60px;
}
.customize-option.skin_d7a9f7 {
  background-image: url(spritesmith.png);
  background-position: -655px -1446px;
  width: 60px;
  height: 60px;
}
.customize-option.skin_ddc994 {
  background-image: url(spritesmith.png);
  background-position: -565px -1446px;
  width: 60px;
  height: 60px;
}
.customize-option.skin_ea8349 {
  background-image: url(spritesmith.png);
  background-position: -475px -1446px;
  width: 60px;
  height: 60px;
}
.customize-option.skin_eb052b {
  background-image: url(spritesmith.png);
  background-position: -385px -1446px;
  width: 60px;
  height: 60px;
}
.customize-option.skin_f5a76e {
  background-image: url(spritesmith.png);
  background-position: -295px -1446px;
  width: 60px;
  height: 60px;
}
.customize-option.skin_f5d70f {
  background-image: url(spritesmith.png);
  background-position: -205px -1446px;
  width: 60px;
  height: 60px;
}
.customize-option.skin_f69922 {
  background-image: url(spritesmith.png);
  background-position: -115px -1446px;
  width: 60px;
  height: 60px;
}
.customize-option.skin_ghost {
  background-image: url(spritesmith.png);
  background-position: -25px -1446px;
  width: 60px;
  height: 60px;
}
.customize-option.skin_monster {
  background-image: url(spritesmith.png);
  background-position: -1522px -1275px;
  width: 60px;
  height: 60px;
}
.customize-option.skin_pumpkin {
  background-image: url(spritesmith.png);
  background-position: -1522px -1185px;
  width: 60px;
  height: 60px;
}
.customize-option.skin_rainbow {
  background-image: url(spritesmith.png);
  background-position: -1522px -1095px;
  width: 60px;
  height: 60px;
}
.customize-option.skin_shadow {
  background-image: url(spritesmith.png);
  background-position: -1522px -1005px;
  width: 60px;
  height: 60px;
}
.customize-option.skin_skeleton {
  background-image: url(spritesmith.png);
  background-position: -1522px -915px;
  width: 60px;
  height: 60px;
}
.customize-option.skin_zombie {
  background-image: url(spritesmith.png);
  background-position: -1522px -825px;
  width: 60px;
  height: 60px;
}
.weapon_healer_0 {
  background-image: url(spritesmith.png);
  background-position: -1497px -720px;
  width: 90px;
  height: 90px;
}
.weapon_healer_1 {
  background-image: url(spritesmith.png);
  background-position: -1497px -630px;
  width: 90px;
  height: 90px;
}
.weapon_healer_2 {
  background-image: url(spritesmith.png);
  background-position: -1497px -540px;
  width: 90px;
  height: 90px;
}
.weapon_healer_3 {
  background-image: url(spritesmith.png);
  background-position: -1497px -450px;
  width: 90px;
  height: 90px;
}
.weapon_healer_4 {
  background-image: url(spritesmith.png);
  background-position: -1497px -360px;
  width: 90px;
  height: 90px;
}
.weapon_healer_5 {
  background-image: url(spritesmith.png);
  background-position: -1497px -270px;
  width: 90px;
  height: 90px;
}
.weapon_healer_6 {
  background-image: url(spritesmith.png);
  background-position: -1497px -180px;
  width: 90px;
  height: 90px;
}
.weapon_rogue_0 {
  background-image: url(spritesmith.png);
  background-position: -1497px -90px;
  width: 90px;
  height: 90px;
}
.weapon_rogue_1 {
  background-image: url(spritesmith.png);
  background-position: -1497px 0px;
  width: 90px;
  height: 90px;
}
.weapon_rogue_2 {
  background-image: url(spritesmith.png);
  background-position: -1350px -1341px;
  width: 90px;
  height: 90px;
}
.weapon_rogue_3 {
  background-image: url(spritesmith.png);
  background-position: -1260px -1341px;
  width: 90px;
  height: 90px;
}
.weapon_rogue_4 {
  background-image: url(spritesmith.png);
  background-position: -1095px -1521px;
  width: 90px;
  height: 90px;
}
.weapon_rogue_5 {
  background-image: url(spritesmith.png);
<<<<<<< HEAD
  background-position: -1005px -1521px;
=======
  background-position: -825px -1521px;
>>>>>>> 98556fdb
  width: 90px;
  height: 90px;
}
.weapon_rogue_6 {
  background-image: url(spritesmith.png);
<<<<<<< HEAD
  background-position: -915px -1521px;
=======
  background-position: -735px -1521px;
>>>>>>> 98556fdb
  width: 90px;
  height: 90px;
}
.weapon_special_1 {
  background-image: url(spritesmith.png);
<<<<<<< HEAD
  background-position: -810px -1521px;
=======
  background-position: -630px -1521px;
>>>>>>> 98556fdb
  width: 105px;
  height: 90px;
}
.weapon_special_2 {
  background-image: url(spritesmith.png);
<<<<<<< HEAD
  background-position: -720px -1521px;
=======
  background-position: -540px -1521px;
>>>>>>> 98556fdb
  width: 90px;
  height: 90px;
}
.weapon_special_3 {
  background-image: url(spritesmith.png);
<<<<<<< HEAD
  background-position: -630px -1521px;
=======
  background-position: -450px -1521px;
>>>>>>> 98556fdb
  width: 90px;
  height: 90px;
}
.weapon_warrior_0 {
  background-image: url(spritesmith.png);
<<<<<<< HEAD
  background-position: -540px -1521px;
=======
  background-position: -360px -1521px;
>>>>>>> 98556fdb
  width: 90px;
  height: 90px;
}
.weapon_warrior_1 {
  background-image: url(spritesmith.png);
<<<<<<< HEAD
  background-position: -450px -1521px;
=======
  background-position: -270px -1521px;
>>>>>>> 98556fdb
  width: 90px;
  height: 90px;
}
.weapon_warrior_2 {
  background-image: url(spritesmith.png);
<<<<<<< HEAD
  background-position: -360px -1521px;
=======
  background-position: -180px -1521px;
>>>>>>> 98556fdb
  width: 90px;
  height: 90px;
}
.weapon_warrior_3 {
  background-image: url(spritesmith.png);
<<<<<<< HEAD
  background-position: -270px -1521px;
=======
  background-position: -90px -1521px;
>>>>>>> 98556fdb
  width: 90px;
  height: 90px;
}
.weapon_warrior_4 {
  background-image: url(spritesmith.png);
<<<<<<< HEAD
  background-position: -180px -1521px;
=======
  background-position: 0px -1521px;
>>>>>>> 98556fdb
  width: 90px;
  height: 90px;
}
.weapon_warrior_5 {
  background-image: url(spritesmith.png);
<<<<<<< HEAD
  background-position: -90px -1521px;
=======
  background-position: -1536px -1350px;
>>>>>>> 98556fdb
  width: 90px;
  height: 90px;
}
.weapon_warrior_6 {
  background-image: url(spritesmith.png);
<<<<<<< HEAD
  background-position: 0px -1521px;
=======
  background-position: -1536px -1260px;
>>>>>>> 98556fdb
  width: 90px;
  height: 90px;
}
.weapon_wizard_0 {
  background-image: url(spritesmith.png);
<<<<<<< HEAD
  background-position: -1587px -1350px;
=======
  background-position: -1536px -1170px;
>>>>>>> 98556fdb
  width: 90px;
  height: 90px;
}
.weapon_wizard_1 {
  background-image: url(spritesmith.png);
<<<<<<< HEAD
  background-position: -1587px -1260px;
=======
  background-position: -1536px -1080px;
>>>>>>> 98556fdb
  width: 90px;
  height: 90px;
}
.weapon_wizard_2 {
  background-image: url(spritesmith.png);
<<<<<<< HEAD
  background-position: -1587px -1080px;
=======
  background-position: -1536px -900px;
>>>>>>> 98556fdb
  width: 90px;
  height: 90px;
}
.weapon_wizard_3 {
  background-image: url(spritesmith.png);
<<<<<<< HEAD
  background-position: -1587px -990px;
=======
  background-position: -1536px -810px;
>>>>>>> 98556fdb
  width: 90px;
  height: 90px;
}
.weapon_wizard_4 {
  background-image: url(spritesmith.png);
<<<<<<< HEAD
  background-position: -1587px -900px;
=======
  background-position: -1536px -720px;
>>>>>>> 98556fdb
  width: 90px;
  height: 90px;
}
.weapon_wizard_5 {
  background-image: url(spritesmith.png);
<<<<<<< HEAD
  background-position: -1587px -810px;
=======
  background-position: -1536px -630px;
>>>>>>> 98556fdb
  width: 90px;
  height: 90px;
}
.weapon_wizard_6 {
  background-image: url(spritesmith.png);
<<<<<<< HEAD
  background-position: -1587px -720px;
=======
  background-position: -1536px -540px;
>>>>>>> 98556fdb
  width: 90px;
  height: 90px;
}<|MERGE_RESOLUTION|>--- conflicted
+++ resolved
@@ -126,781 +126,469 @@
 }
 .broad_armor_healer_1 {
   background-image: url(spritesmith.png);
-<<<<<<< HEAD
-  background-position: -1185px -1521px;
-=======
-  background-position: -915px -1521px;
->>>>>>> 98556fdb
+  background-position: -1365px -1521px;
   width: 90px;
   height: 90px;
 }
 .broad_armor_healer_2 {
   background-image: url(spritesmith.png);
-<<<<<<< HEAD
-  background-position: -1365px -1521px;
-=======
-  background-position: -1005px -1521px;
->>>>>>> 98556fdb
+  background-position: -1455px -1521px;
   width: 90px;
   height: 90px;
 }
 .broad_armor_healer_3 {
   background-image: url(spritesmith.png);
-<<<<<<< HEAD
-  background-position: -1455px -1521px;
-=======
-  background-position: -1095px -1521px;
->>>>>>> 98556fdb
+  background-position: -1545px -1521px;
   width: 90px;
   height: 90px;
 }
 .broad_armor_healer_4 {
   background-image: url(spritesmith.png);
-<<<<<<< HEAD
-  background-position: -1545px -1521px;
-=======
-  background-position: -1185px -1521px;
->>>>>>> 98556fdb
+  background-position: -1677px 0px;
   width: 90px;
   height: 90px;
 }
 .broad_armor_healer_5 {
   background-image: url(spritesmith.png);
-<<<<<<< HEAD
-  background-position: -1677px 0px;
-=======
-  background-position: -1365px -1521px;
->>>>>>> 98556fdb
+  background-position: -1677px -90px;
   width: 90px;
   height: 90px;
 }
 .broad_armor_rogue_1 {
   background-image: url(spritesmith.png);
-<<<<<<< HEAD
-  background-position: -1677px -90px;
-=======
-  background-position: -1455px -1521px;
->>>>>>> 98556fdb
+  background-position: -1677px -180px;
   width: 90px;
   height: 90px;
 }
 .broad_armor_rogue_2 {
   background-image: url(spritesmith.png);
-<<<<<<< HEAD
-  background-position: -1677px -180px;
-=======
-  background-position: -1626px 0px;
->>>>>>> 98556fdb
+  background-position: -1677px -270px;
   width: 90px;
   height: 90px;
 }
 .broad_armor_rogue_3 {
   background-image: url(spritesmith.png);
-<<<<<<< HEAD
-  background-position: -1677px -270px;
-=======
-  background-position: -1626px -90px;
->>>>>>> 98556fdb
+  background-position: -1677px -360px;
   width: 90px;
   height: 90px;
 }
 .broad_armor_rogue_4 {
   background-image: url(spritesmith.png);
-<<<<<<< HEAD
-  background-position: -1677px -360px;
-=======
-  background-position: -1626px -180px;
->>>>>>> 98556fdb
+  background-position: -1677px -450px;
   width: 90px;
   height: 90px;
 }
 .broad_armor_rogue_5 {
   background-image: url(spritesmith.png);
-<<<<<<< HEAD
-  background-position: -1677px -450px;
-=======
-  background-position: -1626px -270px;
->>>>>>> 98556fdb
+  background-position: -1677px -540px;
   width: 90px;
   height: 90px;
 }
 .broad_armor_special_2 {
   background-image: url(spritesmith.png);
-<<<<<<< HEAD
-  background-position: -1677px -630px;
-=======
-  background-position: -1626px -360px;
->>>>>>> 98556fdb
+  background-position: -1677px -720px;
   width: 90px;
   height: 90px;
 }
 .broad_armor_special_tarutaru {
   background-image: url(spritesmith.png);
-<<<<<<< HEAD
-  background-position: -1677px -720px;
-=======
-  background-position: -1626px -540px;
->>>>>>> 98556fdb
+  background-position: -1677px -810px;
   width: 90px;
   height: 90px;
 }
 .broad_armor_warrior_1 {
   background-image: url(spritesmith.png);
-<<<<<<< HEAD
-  background-position: -1677px -810px;
-=======
-  background-position: -1626px -630px;
->>>>>>> 98556fdb
+  background-position: -1677px -900px;
   width: 90px;
   height: 90px;
 }
 .broad_armor_warrior_2 {
   background-image: url(spritesmith.png);
-<<<<<<< HEAD
-  background-position: -1677px -900px;
-=======
-  background-position: -1626px -720px;
->>>>>>> 98556fdb
+  background-position: -1677px -990px;
   width: 90px;
   height: 90px;
 }
 .broad_armor_warrior_3 {
   background-image: url(spritesmith.png);
-<<<<<<< HEAD
-  background-position: -1677px -990px;
-=======
-  background-position: -1626px -810px;
->>>>>>> 98556fdb
+  background-position: -1677px -1080px;
   width: 90px;
   height: 90px;
 }
 .broad_armor_warrior_4 {
   background-image: url(spritesmith.png);
-<<<<<<< HEAD
-  background-position: -1677px -1080px;
-=======
-  background-position: -1626px -900px;
->>>>>>> 98556fdb
+  background-position: -1677px -1170px;
   width: 90px;
   height: 90px;
 }
 .broad_armor_warrior_5 {
   background-image: url(spritesmith.png);
-<<<<<<< HEAD
-  background-position: -1677px -1170px;
-=======
-  background-position: -1626px -990px;
->>>>>>> 98556fdb
+  background-position: -1677px -1260px;
   width: 90px;
   height: 90px;
 }
 .broad_armor_wizard_1 {
   background-image: url(spritesmith.png);
-<<<<<<< HEAD
-  background-position: -1677px -1260px;
-=======
-  background-position: -1626px -1080px;
->>>>>>> 98556fdb
+  background-position: -1677px -1350px;
   width: 90px;
   height: 90px;
 }
 .broad_armor_wizard_2 {
   background-image: url(spritesmith.png);
-<<<<<<< HEAD
-  background-position: -1677px -1350px;
-=======
-  background-position: -1626px -1170px;
->>>>>>> 98556fdb
+  background-position: -1677px -1440px;
   width: 90px;
   height: 90px;
 }
 .broad_armor_wizard_3 {
   background-image: url(spritesmith.png);
-<<<<<<< HEAD
-  background-position: -1677px -1440px;
-=======
-  background-position: -1626px -1260px;
->>>>>>> 98556fdb
+  background-position: 0px -1611px;
   width: 90px;
   height: 90px;
 }
 .broad_armor_wizard_4 {
   background-image: url(spritesmith.png);
-<<<<<<< HEAD
-  background-position: 0px -1611px;
-=======
-  background-position: -1626px -1350px;
->>>>>>> 98556fdb
+  background-position: -90px -1611px;
   width: 90px;
   height: 90px;
 }
 .broad_armor_wizard_5 {
   background-image: url(spritesmith.png);
-<<<<<<< HEAD
-  background-position: -90px -1611px;
-=======
-  background-position: -1626px -1440px;
->>>>>>> 98556fdb
+  background-position: -180px -1611px;
   width: 90px;
   height: 90px;
 }
 .slim_armor_healer_1 {
   background-image: url(spritesmith.png);
-<<<<<<< HEAD
-  background-position: -180px -1611px;
-=======
-  background-position: 0px -1611px;
->>>>>>> 98556fdb
+  background-position: -270px -1611px;
   width: 90px;
   height: 90px;
 }
 .slim_armor_healer_2 {
   background-image: url(spritesmith.png);
-<<<<<<< HEAD
-  background-position: -270px -1611px;
-=======
-  background-position: -90px -1611px;
->>>>>>> 98556fdb
+  background-position: -360px -1611px;
   width: 90px;
   height: 90px;
 }
 .slim_armor_healer_3 {
   background-image: url(spritesmith.png);
-<<<<<<< HEAD
-  background-position: -360px -1611px;
-=======
-  background-position: -180px -1611px;
->>>>>>> 98556fdb
+  background-position: -450px -1611px;
   width: 90px;
   height: 90px;
 }
 .slim_armor_healer_4 {
   background-image: url(spritesmith.png);
-<<<<<<< HEAD
-  background-position: -450px -1611px;
-=======
-  background-position: -270px -1611px;
->>>>>>> 98556fdb
+  background-position: -540px -1611px;
   width: 90px;
   height: 90px;
 }
 .slim_armor_healer_5 {
   background-image: url(spritesmith.png);
-<<<<<<< HEAD
-  background-position: -540px -1611px;
-=======
-  background-position: -360px -1611px;
->>>>>>> 98556fdb
+  background-position: -630px -1611px;
   width: 90px;
   height: 90px;
 }
 .slim_armor_rogue_1 {
   background-image: url(spritesmith.png);
-<<<<<<< HEAD
-  background-position: -630px -1611px;
-=======
-  background-position: -450px -1611px;
->>>>>>> 98556fdb
+  background-position: -720px -1611px;
   width: 90px;
   height: 90px;
 }
 .slim_armor_rogue_2 {
   background-image: url(spritesmith.png);
-<<<<<<< HEAD
-  background-position: -720px -1611px;
-=======
-  background-position: -540px -1611px;
->>>>>>> 98556fdb
+  background-position: -810px -1611px;
   width: 90px;
   height: 90px;
 }
 .slim_armor_rogue_3 {
   background-image: url(spritesmith.png);
-<<<<<<< HEAD
-  background-position: -810px -1611px;
-=======
-  background-position: -630px -1611px;
->>>>>>> 98556fdb
+  background-position: -900px -1611px;
   width: 90px;
   height: 90px;
 }
 .slim_armor_rogue_4 {
   background-image: url(spritesmith.png);
-<<<<<<< HEAD
-  background-position: -900px -1611px;
-=======
-  background-position: -720px -1611px;
->>>>>>> 98556fdb
+  background-position: -990px -1611px;
   width: 90px;
   height: 90px;
 }
 .slim_armor_rogue_5 {
   background-image: url(spritesmith.png);
-<<<<<<< HEAD
-  background-position: -990px -1611px;
-=======
-  background-position: -810px -1611px;
->>>>>>> 98556fdb
+  background-position: -1080px -1611px;
   width: 90px;
   height: 90px;
 }
 .slim_armor_special_2 {
   background-image: url(spritesmith.png);
-<<<<<<< HEAD
-  background-position: -1080px -1611px;
-=======
-  background-position: -900px -1611px;
->>>>>>> 98556fdb
+  background-position: -1170px -1611px;
   width: 90px;
   height: 90px;
 }
 .slim_armor_warrior_1 {
   background-image: url(spritesmith.png);
-<<<<<<< HEAD
-  background-position: -1170px -1611px;
-=======
-  background-position: -990px -1611px;
->>>>>>> 98556fdb
+  background-position: -1260px -1611px;
   width: 90px;
   height: 90px;
 }
 .slim_armor_warrior_2 {
   background-image: url(spritesmith.png);
-<<<<<<< HEAD
-  background-position: -1260px -1611px;
-=======
-  background-position: -1080px -1611px;
->>>>>>> 98556fdb
+  background-position: -1350px -1611px;
   width: 90px;
   height: 90px;
 }
 .slim_armor_warrior_3 {
   background-image: url(spritesmith.png);
-<<<<<<< HEAD
-  background-position: -1350px -1611px;
-=======
-  background-position: -1170px -1611px;
->>>>>>> 98556fdb
+  background-position: -1440px -1611px;
   width: 90px;
   height: 90px;
 }
 .slim_armor_warrior_4 {
   background-image: url(spritesmith.png);
-<<<<<<< HEAD
-  background-position: -1440px -1611px;
-=======
-  background-position: -1260px -1611px;
->>>>>>> 98556fdb
+  background-position: -1530px -1611px;
   width: 90px;
   height: 90px;
 }
 .slim_armor_warrior_5 {
   background-image: url(spritesmith.png);
-<<<<<<< HEAD
-  background-position: -1530px -1611px;
-=======
-  background-position: -1350px -1611px;
->>>>>>> 98556fdb
+  background-position: -1620px -1611px;
   width: 90px;
   height: 90px;
 }
 .slim_armor_wizard_1 {
   background-image: url(spritesmith.png);
-<<<<<<< HEAD
-  background-position: -1620px -1611px;
-=======
-  background-position: -1440px -1611px;
->>>>>>> 98556fdb
+  background-position: -1767px 0px;
   width: 90px;
   height: 90px;
 }
 .slim_armor_wizard_2 {
   background-image: url(spritesmith.png);
-<<<<<<< HEAD
-  background-position: -1767px 0px;
-=======
-  background-position: -1530px -1611px;
->>>>>>> 98556fdb
+  background-position: -1767px -90px;
   width: 90px;
   height: 90px;
 }
 .slim_armor_wizard_3 {
   background-image: url(spritesmith.png);
-<<<<<<< HEAD
-  background-position: -1767px -90px;
-=======
-  background-position: -1620px -1611px;
->>>>>>> 98556fdb
+  background-position: -1767px -180px;
   width: 90px;
   height: 90px;
 }
 .slim_armor_wizard_4 {
   background-image: url(spritesmith.png);
-<<<<<<< HEAD
-  background-position: -1767px -180px;
-=======
-  background-position: -1716px 0px;
->>>>>>> 98556fdb
+  background-position: -1767px -270px;
   width: 90px;
   height: 90px;
 }
 .slim_armor_wizard_5 {
   background-image: url(spritesmith.png);
-<<<<<<< HEAD
-  background-position: -1767px -270px;
-=======
-  background-position: -1716px -90px;
->>>>>>> 98556fdb
+  background-position: -1767px -360px;
   width: 90px;
   height: 90px;
 }
 .customize-option.beard_ {
   background-image: url(spritesmith.png);
-<<<<<<< HEAD
-  background-position: -1792px -375px;
-=======
-  background-position: -1741px -195px;
->>>>>>> 98556fdb
+  background-position: -1792px -465px;
   width: 60px;
   height: 60px;
 }
 .customize-option.hair_beard_1_black {
   background-image: url(spritesmith.png);
-<<<<<<< HEAD
-  background-position: -1792px -465px;
-=======
-  background-position: -1741px -285px;
->>>>>>> 98556fdb
+  background-position: -1792px -555px;
   width: 60px;
   height: 60px;
 }
 .customize-option.hair_beard_1_blond {
   background-image: url(spritesmith.png);
-<<<<<<< HEAD
-  background-position: -1792px -555px;
-=======
-  background-position: -1741px -375px;
->>>>>>> 98556fdb
+  background-position: -1792px -645px;
   width: 60px;
   height: 60px;
 }
 .customize-option.hair_beard_1_brown {
   background-image: url(spritesmith.png);
-<<<<<<< HEAD
-  background-position: -1792px -645px;
-=======
-  background-position: -1741px -465px;
->>>>>>> 98556fdb
+  background-position: -1792px -735px;
   width: 60px;
   height: 60px;
 }
 .customize-option.hair_beard_1_candycane {
   background-image: url(spritesmith.png);
-<<<<<<< HEAD
-  background-position: -1792px -735px;
-=======
-  background-position: -1741px -555px;
->>>>>>> 98556fdb
+  background-position: -1792px -825px;
   width: 60px;
   height: 60px;
 }
 .customize-option.hair_beard_1_frost {
   background-image: url(spritesmith.png);
-<<<<<<< HEAD
-  background-position: -1792px -825px;
-=======
-  background-position: -1741px -645px;
->>>>>>> 98556fdb
+  background-position: -1792px -915px;
   width: 60px;
   height: 60px;
 }
 .customize-option.hair_beard_1_holly {
   background-image: url(spritesmith.png);
-<<<<<<< HEAD
-  background-position: -1792px -915px;
-=======
-  background-position: -1741px -735px;
->>>>>>> 98556fdb
+  background-position: -1792px -1005px;
   width: 60px;
   height: 60px;
 }
 .customize-option.hair_beard_1_red {
   background-image: url(spritesmith.png);
-<<<<<<< HEAD
-  background-position: -1792px -1005px;
-=======
-  background-position: -1741px -825px;
->>>>>>> 98556fdb
+  background-position: -1792px -1095px;
   width: 60px;
   height: 60px;
 }
 .customize-option.hair_beard_1_white {
   background-image: url(spritesmith.png);
-<<<<<<< HEAD
-  background-position: -1792px -1095px;
-=======
-  background-position: -1741px -915px;
->>>>>>> 98556fdb
+  background-position: -1792px -1185px;
   width: 60px;
   height: 60px;
 }
 .customize-option.hair_beard_1_winternight {
   background-image: url(spritesmith.png);
-<<<<<<< HEAD
-  background-position: -1792px -1185px;
-=======
-  background-position: -1741px -1005px;
->>>>>>> 98556fdb
+  background-position: -1792px -1275px;
   width: 60px;
   height: 60px;
 }
 .customize-option.hair_beard_2_black {
   background-image: url(spritesmith.png);
-<<<<<<< HEAD
-  background-position: -1792px -1275px;
-=======
-  background-position: -1741px -1095px;
->>>>>>> 98556fdb
+  background-position: -1792px -1365px;
   width: 60px;
   height: 60px;
 }
 .customize-option.hair_beard_2_blond {
   background-image: url(spritesmith.png);
-<<<<<<< HEAD
-  background-position: -1792px -1365px;
-=======
-  background-position: -1741px -1185px;
->>>>>>> 98556fdb
+  background-position: -1792px -1455px;
   width: 60px;
   height: 60px;
 }
 .customize-option.hair_beard_2_brown {
   background-image: url(spritesmith.png);
-<<<<<<< HEAD
-  background-position: -1792px -1455px;
-=======
-  background-position: -1741px -1275px;
->>>>>>> 98556fdb
+  background-position: -1792px -1545px;
   width: 60px;
   height: 60px;
 }
 .customize-option.hair_beard_2_candycane {
   background-image: url(spritesmith.png);
-<<<<<<< HEAD
-  background-position: -1792px -1545px;
-=======
-  background-position: -1741px -1365px;
->>>>>>> 98556fdb
+  background-position: -25px -1716px;
   width: 60px;
   height: 60px;
 }
 .customize-option.hair_beard_2_frost {
   background-image: url(spritesmith.png);
-<<<<<<< HEAD
-  background-position: -25px -1716px;
-=======
-  background-position: -1741px -1455px;
->>>>>>> 98556fdb
+  background-position: -115px -1716px;
   width: 60px;
   height: 60px;
 }
 .customize-option.hair_beard_2_holly {
   background-image: url(spritesmith.png);
-<<<<<<< HEAD
-  background-position: -115px -1716px;
-=======
-  background-position: -1741px -1545px;
->>>>>>> 98556fdb
+  background-position: -205px -1716px;
   width: 60px;
   height: 60px;
 }
 .customize-option.hair_beard_2_red {
   background-image: url(spritesmith.png);
-<<<<<<< HEAD
-  background-position: -205px -1716px;
-=======
-  background-position: -25px -1716px;
->>>>>>> 98556fdb
+  background-position: -295px -1716px;
   width: 60px;
   height: 60px;
 }
 .customize-option.hair_beard_2_white {
   background-image: url(spritesmith.png);
-<<<<<<< HEAD
-  background-position: -295px -1716px;
-=======
-  background-position: -115px -1716px;
->>>>>>> 98556fdb
+  background-position: -385px -1716px;
   width: 60px;
   height: 60px;
 }
 .customize-option.hair_beard_2_winternight {
   background-image: url(spritesmith.png);
-<<<<<<< HEAD
-  background-position: -385px -1716px;
-=======
-  background-position: -205px -1716px;
->>>>>>> 98556fdb
+  background-position: -475px -1716px;
   width: 60px;
   height: 60px;
 }
 .customize-option.hair_beard_3_black {
   background-image: url(spritesmith.png);
-<<<<<<< HEAD
-  background-position: -475px -1716px;
-=======
-  background-position: -295px -1716px;
->>>>>>> 98556fdb
+  background-position: -565px -1716px;
   width: 60px;
   height: 60px;
 }
 .customize-option.hair_beard_3_blond {
   background-image: url(spritesmith.png);
-<<<<<<< HEAD
-  background-position: -565px -1716px;
-=======
-  background-position: -385px -1716px;
->>>>>>> 98556fdb
+  background-position: -655px -1716px;
   width: 60px;
   height: 60px;
 }
 .customize-option.hair_beard_3_brown {
   background-image: url(spritesmith.png);
-<<<<<<< HEAD
-  background-position: -655px -1716px;
-=======
-  background-position: -475px -1716px;
->>>>>>> 98556fdb
+  background-position: -745px -1716px;
   width: 60px;
   height: 60px;
 }
 .customize-option.hair_beard_3_candycane {
   background-image: url(spritesmith.png);
-<<<<<<< HEAD
-  background-position: -745px -1716px;
-=======
-  background-position: -565px -1716px;
->>>>>>> 98556fdb
+  background-position: -835px -1716px;
   width: 60px;
   height: 60px;
 }
 .customize-option.hair_beard_3_frost {
   background-image: url(spritesmith.png);
-<<<<<<< HEAD
-  background-position: -835px -1716px;
-=======
-  background-position: -655px -1716px;
->>>>>>> 98556fdb
+  background-position: -925px -1716px;
   width: 60px;
   height: 60px;
 }
 .customize-option.hair_beard_3_holly {
   background-image: url(spritesmith.png);
-<<<<<<< HEAD
-  background-position: -925px -1716px;
-=======
-  background-position: -745px -1716px;
->>>>>>> 98556fdb
+  background-position: -1015px -1716px;
   width: 60px;
   height: 60px;
 }
 .customize-option.hair_beard_3_red {
   background-image: url(spritesmith.png);
-<<<<<<< HEAD
-  background-position: -1015px -1716px;
-=======
-  background-position: -835px -1716px;
->>>>>>> 98556fdb
+  background-position: -1105px -1716px;
   width: 60px;
   height: 60px;
 }
 .customize-option.hair_beard_3_white {
   background-image: url(spritesmith.png);
-<<<<<<< HEAD
-  background-position: -1105px -1716px;
-=======
-  background-position: -925px -1716px;
->>>>>>> 98556fdb
+  background-position: -1195px -1716px;
   width: 60px;
   height: 60px;
 }
 .customize-option.hair_beard_3_winternight {
   background-image: url(spritesmith.png);
-<<<<<<< HEAD
-  background-position: -1195px -1716px;
-=======
-  background-position: -1015px -1716px;
->>>>>>> 98556fdb
+  background-position: -1285px -1716px;
   width: 60px;
   height: 60px;
 }
 .customize-option.hair_mustache_1_black {
   background-image: url(spritesmith.png);
-<<<<<<< HEAD
-  background-position: -1285px -1716px;
-=======
-  background-position: -1105px -1716px;
->>>>>>> 98556fdb
+  background-position: -1375px -1716px;
   width: 60px;
   height: 60px;
 }
 .customize-option.hair_mustache_1_blond {
   background-image: url(spritesmith.png);
-<<<<<<< HEAD
-  background-position: -1375px -1716px;
-=======
-  background-position: -1195px -1716px;
->>>>>>> 98556fdb
+  background-position: -1465px -1716px;
   width: 60px;
   height: 60px;
 }
 .customize-option.hair_mustache_1_brown {
   background-image: url(spritesmith.png);
-<<<<<<< HEAD
-  background-position: -1465px -1716px;
-=======
-  background-position: -1285px -1716px;
->>>>>>> 98556fdb
+  background-position: -1555px -1716px;
   width: 60px;
   height: 60px;
 }
 .customize-option.hair_mustache_1_candycane {
   background-image: url(spritesmith.png);
-<<<<<<< HEAD
-  background-position: -1555px -1716px;
-=======
-  background-position: -1375px -1716px;
->>>>>>> 98556fdb
+  background-position: -1645px -1716px;
   width: 60px;
   height: 60px;
 }
 .customize-option.hair_mustache_1_frost {
   background-image: url(spritesmith.png);
-<<<<<<< HEAD
-  background-position: -1645px -1716px;
-=======
-  background-position: -1465px -1716px;
->>>>>>> 98556fdb
+  background-position: -1735px -1716px;
   width: 60px;
   height: 60px;
 }
 .customize-option.hair_mustache_1_holly {
   background-image: url(spritesmith.png);
-<<<<<<< HEAD
-  background-position: -1735px -1716px;
-=======
-  background-position: -1555px -1716px;
->>>>>>> 98556fdb
+  background-position: -1882px -15px;
   width: 60px;
   height: 60px;
 }
 .customize-option.hair_mustache_1_red {
   background-image: url(spritesmith.png);
-<<<<<<< HEAD
-  background-position: -1882px -15px;
-=======
-  background-position: -1645px -1716px;
->>>>>>> 98556fdb
+  background-position: -1882px -105px;
   width: 60px;
   height: 60px;
 }
@@ -1704,7 +1392,7 @@
 }
 .Pet_Currency_Gem {
   background-image: url(spritesmith.png);
-  background-position: -234px -1881px;
+  background-position: -354px -1881px;
   width: 45px;
   height: 39px;
 }
@@ -1716,57 +1404,37 @@
 }
 .Pet_Currency_Gem2x {
   background-image: url(spritesmith.png);
-  background-position: -1998px -1293px;
+  background-position: -1998px -1344px;
   width: 30px;
   height: 26px;
 }
 .Pet_Egg_BearCub {
   background-image: url(spritesmith.png);
-<<<<<<< HEAD
-  background-position: -1947px -783px;
-=======
-  background-position: -1896px -912px;
->>>>>>> 98556fdb
+  background-position: -1947px -834px;
   width: 48px;
   height: 51px;
 }
 .Pet_Egg_Cactus {
   background-image: url(spritesmith.png);
-<<<<<<< HEAD
-  background-position: -1947px -834px;
-=======
-  background-position: -1896px -963px;
->>>>>>> 98556fdb
+  background-position: -1947px -885px;
   width: 48px;
   height: 51px;
 }
 .Pet_Egg_Dragon {
   background-image: url(spritesmith.png);
-<<<<<<< HEAD
-  background-position: -1947px -885px;
-=======
-  background-position: -1896px -1014px;
->>>>>>> 98556fdb
+  background-position: -1947px -936px;
   width: 48px;
   height: 51px;
 }
 .Pet_Egg_FlyingPig {
   background-image: url(spritesmith.png);
-<<<<<<< HEAD
-  background-position: -1947px -936px;
-=======
-  background-position: -1896px -1065px;
->>>>>>> 98556fdb
+  background-position: -1947px -987px;
   width: 48px;
   height: 51px;
 }
 .Pet_Egg_Fox {
   background-image: url(spritesmith.png);
-<<<<<<< HEAD
-  background-position: -1947px -987px;
-=======
-  background-position: -1896px -1116px;
->>>>>>> 98556fdb
+  background-position: -1947px -1038px;
   width: 48px;
   height: 51px;
 }
@@ -1778,275 +1446,175 @@
 }
 .Pet_Egg_PandaCub {
   background-image: url(spritesmith.png);
-<<<<<<< HEAD
+  background-position: -1137px -990px;
+  width: 48px;
+  height: 51px;
+}
+.Pet_Egg_PolarBear {
+  background-image: url(spritesmith.png);
   background-position: -1227px -1080px;
-=======
-  background-position: -915px -792px;
->>>>>>> 98556fdb
   width: 48px;
   height: 51px;
 }
-.Pet_Egg_PolarBear {
-  background-image: url(spritesmith.png);
-<<<<<<< HEAD
+.Pet_Egg_TigerCub {
+  background-image: url(spritesmith.png);
   background-position: -1317px -1170px;
-=======
-  background-position: -996px -900px;
->>>>>>> 98556fdb
   width: 48px;
   height: 51px;
 }
-.Pet_Egg_TigerCub {
-  background-image: url(spritesmith.png);
-<<<<<<< HEAD
+.Pet_Egg_Wolf {
+  background-image: url(spritesmith.png);
   background-position: -1407px -1260px;
-=======
-  background-position: -1086px -990px;
->>>>>>> 98556fdb
   width: 48px;
   height: 51px;
 }
-.Pet_Egg_Wolf {
-  background-image: url(spritesmith.png);
-<<<<<<< HEAD
+.Pet_Food_Chocolate {
+  background-image: url(spritesmith.png);
   background-position: -1497px -1350px;
-=======
-  background-position: -1176px -1080px;
->>>>>>> 98556fdb
   width: 48px;
   height: 51px;
 }
-.Pet_Food_Chocolate {
-  background-image: url(spritesmith.png);
-<<<<<<< HEAD
+.Pet_Food_CottonCandyBlue {
+  background-image: url(spritesmith.png);
   background-position: -1587px -1440px;
-=======
-  background-position: -1266px -1170px;
->>>>>>> 98556fdb
   width: 48px;
   height: 51px;
 }
-.Pet_Food_CottonCandyBlue {
-  background-image: url(spritesmith.png);
-<<<<<<< HEAD
+.Pet_Food_CottonCandyPink {
+  background-image: url(spritesmith.png);
   background-position: -1677px -1530px;
-=======
-  background-position: -1356px -1260px;
->>>>>>> 98556fdb
   width: 48px;
   height: 51px;
 }
-.Pet_Food_CottonCandyPink {
-  background-image: url(spritesmith.png);
-<<<<<<< HEAD
+.Pet_Food_Fish {
+  background-image: url(spritesmith.png);
   background-position: -1767px -1620px;
-=======
-  background-position: -1446px -1350px;
->>>>>>> 98556fdb
   width: 48px;
   height: 51px;
 }
-.Pet_Food_Fish {
-  background-image: url(spritesmith.png);
-<<<<<<< HEAD
+.Pet_Food_Honey {
+  background-image: url(spritesmith.png);
   background-position: -1857px -1710px;
-=======
-  background-position: -1536px -1440px;
->>>>>>> 98556fdb
   width: 48px;
   height: 51px;
 }
-.Pet_Food_Honey {
-  background-image: url(spritesmith.png);
-<<<<<<< HEAD
+.Pet_Food_Meat {
+  background-image: url(spritesmith.png);
   background-position: -1947px -1803px;
-=======
-  background-position: -1626px -1530px;
->>>>>>> 98556fdb
   width: 48px;
   height: 51px;
 }
-.Pet_Food_Meat {
-  background-image: url(spritesmith.png);
-<<<<<<< HEAD
+.Pet_Food_Milk {
+  background-image: url(spritesmith.png);
   background-position: -1947px -1752px;
-=======
-  background-position: -1716px -1620px;
->>>>>>> 98556fdb
   width: 48px;
   height: 51px;
 }
-.Pet_Food_Milk {
-  background-image: url(spritesmith.png);
-<<<<<<< HEAD
+.Pet_Food_Potatoe {
+  background-image: url(spritesmith.png);
   background-position: -1947px -1701px;
-=======
-  background-position: -1806px -1710px;
->>>>>>> 98556fdb
   width: 48px;
   height: 51px;
 }
-.Pet_Food_Potatoe {
-  background-image: url(spritesmith.png);
-<<<<<<< HEAD
+.Pet_Food_RottenMeat {
+  background-image: url(spritesmith.png);
   background-position: -1947px -1650px;
-=======
-  background-position: -1896px -1830px;
->>>>>>> 98556fdb
   width: 48px;
   height: 51px;
 }
-.Pet_Food_RottenMeat {
-  background-image: url(spritesmith.png);
-<<<<<<< HEAD
+.Pet_Food_Saddle {
+  background-image: url(spritesmith.png);
   background-position: -1947px -1599px;
-=======
-  background-position: -1896px -1779px;
->>>>>>> 98556fdb
   width: 48px;
   height: 51px;
 }
-.Pet_Food_Saddle {
-  background-image: url(spritesmith.png);
-<<<<<<< HEAD
+.Pet_Food_Strawberry {
+  background-image: url(spritesmith.png);
   background-position: -1947px -1548px;
-=======
-  background-position: -1896px -1728px;
->>>>>>> 98556fdb
   width: 48px;
   height: 51px;
 }
-.Pet_Food_Strawberry {
-  background-image: url(spritesmith.png);
-<<<<<<< HEAD
+.Pet_HatchingPotion_Base {
+  background-image: url(spritesmith.png);
   background-position: -1947px -1497px;
-=======
-  background-position: -1896px -1677px;
->>>>>>> 98556fdb
   width: 48px;
   height: 51px;
 }
-.Pet_HatchingPotion_Base {
-  background-image: url(spritesmith.png);
-<<<<<<< HEAD
+.Pet_HatchingPotion_CottonCandyBlue {
+  background-image: url(spritesmith.png);
   background-position: -1947px -1446px;
-=======
-  background-position: -1896px -1626px;
->>>>>>> 98556fdb
   width: 48px;
   height: 51px;
 }
-.Pet_HatchingPotion_CottonCandyBlue {
-  background-image: url(spritesmith.png);
-<<<<<<< HEAD
+.Pet_HatchingPotion_CottonCandyPink {
+  background-image: url(spritesmith.png);
   background-position: -1947px -1395px;
-=======
-  background-position: -1896px -1575px;
->>>>>>> 98556fdb
   width: 48px;
   height: 51px;
 }
-.Pet_HatchingPotion_CottonCandyPink {
-  background-image: url(spritesmith.png);
-<<<<<<< HEAD
-  background-position: -1947px -1344px;
-=======
-  background-position: -1896px -1524px;
->>>>>>> 98556fdb
+.Pet_HatchingPotion_Desert {
+  background-image: url(spritesmith.png);
+  background-position: -1047px -900px;
   width: 48px;
   height: 51px;
 }
-.Pet_HatchingPotion_Desert {
-  background-image: url(spritesmith.png);
-<<<<<<< HEAD
-  background-position: -1137px -990px;
-=======
-  background-position: -834px -693px;
->>>>>>> 98556fdb
+.Pet_HatchingPotion_Golden {
+  background-image: url(spritesmith.png);
+  background-position: -1947px -1293px;
   width: 48px;
   height: 51px;
 }
-.Pet_HatchingPotion_Golden {
-  background-image: url(spritesmith.png);
-<<<<<<< HEAD
+.Pet_HatchingPotion_Red {
+  background-image: url(spritesmith.png);
   background-position: -1947px -1242px;
-=======
-  background-position: -1896px -1422px;
->>>>>>> 98556fdb
   width: 48px;
   height: 51px;
 }
-.Pet_HatchingPotion_Red {
-  background-image: url(spritesmith.png);
-<<<<<<< HEAD
+.Pet_HatchingPotion_Shade {
+  background-image: url(spritesmith.png);
   background-position: -1947px -1191px;
-=======
-  background-position: -1896px -1371px;
->>>>>>> 98556fdb
   width: 48px;
   height: 51px;
 }
-.Pet_HatchingPotion_Shade {
-  background-image: url(spritesmith.png);
-<<<<<<< HEAD
+.Pet_HatchingPotion_Skeleton {
+  background-image: url(spritesmith.png);
   background-position: -1947px -1140px;
-=======
-  background-position: -1896px -1320px;
->>>>>>> 98556fdb
   width: 48px;
   height: 51px;
 }
-.Pet_HatchingPotion_Skeleton {
-  background-image: url(spritesmith.png);
-<<<<<<< HEAD
+.Pet_HatchingPotion_White {
+  background-image: url(spritesmith.png);
   background-position: -1947px -1089px;
-=======
-  background-position: -1896px -1269px;
->>>>>>> 98556fdb
   width: 48px;
   height: 51px;
 }
-.Pet_HatchingPotion_White {
-  background-image: url(spritesmith.png);
-<<<<<<< HEAD
-  background-position: -1947px -1038px;
-=======
-  background-position: -1896px -1218px;
->>>>>>> 98556fdb
+.Pet_HatchingPotion_Zombie {
+  background-image: url(spritesmith.png);
+  background-position: -1947px -783px;
   width: 48px;
   height: 51px;
 }
-.Pet_HatchingPotion_Zombie {
-  background-image: url(spritesmith.png);
-<<<<<<< HEAD
+.inventory_quest_scroll {
+  background-image: url(spritesmith.png);
   background-position: -1947px -732px;
   width: 48px;
   height: 51px;
 }
-.inventory_quest_scroll {
+.inventory_special_fortify {
   background-image: url(spritesmith.png);
   background-position: -1947px -681px;
   width: 48px;
   height: 51px;
 }
-.inventory_special_fortify {
+.inventory_special_snowball {
   background-image: url(spritesmith.png);
   background-position: -1947px -630px;
   width: 48px;
   height: 51px;
 }
-.inventory_special_snowball {
+.rebirth_orb {
   background-image: url(spritesmith.png);
   background-position: -1947px -579px;
-=======
-  background-position: -1896px -1167px;
-  width: 48px;
-  height: 51px;
-}
-.rebirth_orb {
-  background-image: url(spritesmith.png);
-  background-position: -1896px -759px;
->>>>>>> 98556fdb
   width: 48px;
   height: 51px;
 }
@@ -2070,17 +1638,13 @@
 }
 .PixelPaw002 {
   background-image: url(spritesmith.png);
-  background-position: -1947px -1293px;
+  background-position: -1947px -1344px;
   width: 51px;
   height: 51px;
 }
 .snowman {
   background-image: url(spritesmith.png);
-<<<<<<< HEAD
-  background-position: -1587px -630px;
-=======
-  background-position: -1536px -450px;
->>>>>>> 98556fdb
+  background-position: -1587px -720px;
   width: 90px;
   height: 90px;
 }
@@ -2116,11 +1680,7 @@
 }
 .npc_tyler {
   background-image: url(spritesmith.png);
-<<<<<<< HEAD
-  background-position: -1587px -1170px;
-=======
-  background-position: -1536px -990px;
->>>>>>> 98556fdb
+  background-position: -1587px -1260px;
   width: 90px;
   height: 90px;
 }
@@ -2216,13 +1776,13 @@
 }
 .Pet-Cactus-Golden {
   background-image: url(spritesmith.png);
+  background-position: -723px -495px;
+  width: 81px;
+  height: 99px;
+}
+.Pet-Cactus-Red {
+  background-image: url(spritesmith.png);
   background-position: -561px -99px;
-  width: 81px;
-  height: 99px;
-}
-.Pet-Cactus-Red {
-  background-image: url(spritesmith.png);
-  background-position: -723px -495px;
   width: 81px;
   height: 99px;
 }
@@ -2696,61 +2256,37 @@
 }
 .shield_healer_1 {
   background-image: url(spritesmith.png);
-<<<<<<< HEAD
-  background-position: -1857px -90px;
-=======
-  background-position: -1710px -1701px;
->>>>>>> 98556fdb
+  background-position: -1857px -180px;
   width: 90px;
   height: 90px;
 }
 .shield_healer_2 {
   background-image: url(spritesmith.png);
-<<<<<<< HEAD
-  background-position: -1857px -180px;
-=======
-  background-position: -1806px 0px;
->>>>>>> 98556fdb
+  background-position: -1857px -270px;
   width: 90px;
   height: 90px;
 }
 .shield_healer_3 {
   background-image: url(spritesmith.png);
-<<<<<<< HEAD
-  background-position: -1857px -270px;
-=======
-  background-position: -1806px -90px;
->>>>>>> 98556fdb
+  background-position: -1857px -360px;
   width: 90px;
   height: 90px;
 }
 .shield_healer_4 {
   background-image: url(spritesmith.png);
-<<<<<<< HEAD
-  background-position: -1857px -360px;
-=======
-  background-position: -1806px -180px;
->>>>>>> 98556fdb
+  background-position: -1857px -450px;
   width: 90px;
   height: 90px;
 }
 .shield_healer_5 {
   background-image: url(spritesmith.png);
-<<<<<<< HEAD
-  background-position: -1857px -450px;
-=======
-  background-position: -1806px -270px;
->>>>>>> 98556fdb
+  background-position: -1857px -540px;
   width: 90px;
   height: 90px;
 }
 .shield_rogue_0 {
   background-image: url(spritesmith.png);
-<<<<<<< HEAD
-  background-position: -1857px -540px;
-=======
-  background-position: -1806px -360px;
->>>>>>> 98556fdb
+  background-position: -1857px -630px;
   width: 90px;
   height: 90px;
 }
@@ -2792,361 +2328,217 @@
 }
 .shield_special_1 {
   background-image: url(spritesmith.png);
-<<<<<<< HEAD
-  background-position: -1857px -630px;
-=======
-  background-position: -1806px -450px;
->>>>>>> 98556fdb
+  background-position: -1857px -720px;
   width: 90px;
   height: 90px;
 }
 .shield_warrior_1 {
   background-image: url(spritesmith.png);
-<<<<<<< HEAD
-  background-position: -1857px -720px;
-=======
-  background-position: -1806px -540px;
->>>>>>> 98556fdb
+  background-position: -1857px -810px;
   width: 90px;
   height: 90px;
 }
 .shield_warrior_2 {
   background-image: url(spritesmith.png);
-<<<<<<< HEAD
-  background-position: -1857px -810px;
-=======
-  background-position: -1806px -630px;
->>>>>>> 98556fdb
+  background-position: -1857px -900px;
   width: 90px;
   height: 90px;
 }
 .shield_warrior_3 {
   background-image: url(spritesmith.png);
-<<<<<<< HEAD
-  background-position: -1857px -900px;
-=======
-  background-position: -1806px -720px;
->>>>>>> 98556fdb
+  background-position: -1857px -990px;
   width: 90px;
   height: 90px;
 }
 .shield_warrior_4 {
   background-image: url(spritesmith.png);
-<<<<<<< HEAD
-  background-position: -1857px -990px;
-=======
-  background-position: -1806px -810px;
->>>>>>> 98556fdb
+  background-position: -1857px -1080px;
   width: 90px;
   height: 90px;
 }
 .shield_warrior_5 {
   background-image: url(spritesmith.png);
-<<<<<<< HEAD
-  background-position: -1857px -1080px;
-=======
-  background-position: -1806px -900px;
->>>>>>> 98556fdb
+  background-position: -1857px -1170px;
   width: 90px;
   height: 90px;
 }
 .customize-option.broad_shirt_black {
   background-image: url(spritesmith.png);
-<<<<<<< HEAD
-  background-position: -1882px -1200px;
-=======
-  background-position: -1831px -1020px;
->>>>>>> 98556fdb
+  background-position: -1882px -1290px;
   width: 60px;
   height: 60px;
 }
 .customize-option.broad_shirt_blue {
   background-image: url(spritesmith.png);
-<<<<<<< HEAD
-  background-position: -1882px -1290px;
-=======
-  background-position: -1831px -1110px;
->>>>>>> 98556fdb
+  background-position: -1882px -1380px;
   width: 60px;
   height: 60px;
 }
 .customize-option.broad_shirt_convict {
   background-image: url(spritesmith.png);
-<<<<<<< HEAD
-  background-position: -1882px -1380px;
-=======
-  background-position: -1831px -1200px;
->>>>>>> 98556fdb
+  background-position: -1882px -1470px;
   width: 60px;
   height: 60px;
 }
 .customize-option.broad_shirt_cross {
   background-image: url(spritesmith.png);
-<<<<<<< HEAD
-  background-position: -1882px -1470px;
-=======
-  background-position: -1831px -1290px;
->>>>>>> 98556fdb
+  background-position: -1882px -1560px;
   width: 60px;
   height: 60px;
 }
 .customize-option.broad_shirt_fire {
   background-image: url(spritesmith.png);
-<<<<<<< HEAD
-  background-position: -1882px -1560px;
-=======
-  background-position: -1831px -1380px;
->>>>>>> 98556fdb
+  background-position: -1882px -1650px;
   width: 60px;
   height: 60px;
 }
 .customize-option.broad_shirt_green {
   background-image: url(spritesmith.png);
-<<<<<<< HEAD
-  background-position: -1882px -1650px;
-=======
-  background-position: -1831px -1470px;
->>>>>>> 98556fdb
+  background-position: -673px -1821px;
   width: 60px;
   height: 60px;
 }
 .customize-option.broad_shirt_horizon {
   background-image: url(spritesmith.png);
-<<<<<<< HEAD
-  background-position: -673px -1821px;
-=======
-  background-position: -1831px -1560px;
->>>>>>> 98556fdb
+  background-position: -763px -1821px;
   width: 60px;
   height: 60px;
 }
 .customize-option.broad_shirt_ocean {
   background-image: url(spritesmith.png);
-<<<<<<< HEAD
-  background-position: -763px -1821px;
-=======
-  background-position: -1831px -1650px;
->>>>>>> 98556fdb
+  background-position: -853px -1821px;
   width: 60px;
   height: 60px;
 }
 .customize-option.broad_shirt_pink {
   background-image: url(spritesmith.png);
-<<<<<<< HEAD
-  background-position: -853px -1821px;
-=======
-  background-position: -673px -1821px;
->>>>>>> 98556fdb
+  background-position: -943px -1821px;
   width: 60px;
   height: 60px;
 }
 .customize-option.broad_shirt_purple {
   background-image: url(spritesmith.png);
-<<<<<<< HEAD
-  background-position: -943px -1821px;
-=======
-  background-position: -763px -1821px;
->>>>>>> 98556fdb
+  background-position: -1033px -1821px;
   width: 60px;
   height: 60px;
 }
 .customize-option.broad_shirt_rainbow {
   background-image: url(spritesmith.png);
-<<<<<<< HEAD
-  background-position: -1033px -1821px;
-=======
-  background-position: -853px -1821px;
->>>>>>> 98556fdb
+  background-position: -1123px -1821px;
   width: 60px;
   height: 60px;
 }
 .customize-option.broad_shirt_redblue {
   background-image: url(spritesmith.png);
-<<<<<<< HEAD
-  background-position: -1123px -1821px;
-=======
-  background-position: -943px -1821px;
->>>>>>> 98556fdb
+  background-position: -1213px -1821px;
   width: 60px;
   height: 60px;
 }
 .customize-option.broad_shirt_thunder {
   background-image: url(spritesmith.png);
-<<<<<<< HEAD
-  background-position: -1213px -1821px;
-=======
-  background-position: -1033px -1821px;
->>>>>>> 98556fdb
+  background-position: -1303px -1821px;
   width: 60px;
   height: 60px;
 }
 .customize-option.broad_shirt_tropical {
   background-image: url(spritesmith.png);
-<<<<<<< HEAD
-  background-position: -1303px -1821px;
-=======
-  background-position: -1123px -1821px;
->>>>>>> 98556fdb
+  background-position: -1393px -1821px;
   width: 60px;
   height: 60px;
 }
 .customize-option.broad_shirt_white {
   background-image: url(spritesmith.png);
-<<<<<<< HEAD
-  background-position: -1393px -1821px;
-=======
-  background-position: -1213px -1821px;
->>>>>>> 98556fdb
+  background-position: -1483px -1821px;
   width: 60px;
   height: 60px;
 }
 .customize-option.broad_shirt_yellow {
   background-image: url(spritesmith.png);
-<<<<<<< HEAD
-  background-position: -1483px -1821px;
-=======
-  background-position: -1303px -1821px;
->>>>>>> 98556fdb
+  background-position: -1573px -1821px;
   width: 60px;
   height: 60px;
 }
 .customize-option.broad_shirt_zombie {
   background-image: url(spritesmith.png);
-<<<<<<< HEAD
-  background-position: -1573px -1821px;
-=======
-  background-position: -1393px -1821px;
->>>>>>> 98556fdb
+  background-position: -1663px -1821px;
   width: 60px;
   height: 60px;
 }
 .customize-option.slim_shirt_black {
   background-image: url(spritesmith.png);
-<<<<<<< HEAD
-  background-position: -1663px -1821px;
-=======
-  background-position: -1483px -1821px;
->>>>>>> 98556fdb
+  background-position: -1753px -1821px;
   width: 60px;
   height: 60px;
 }
 .customize-option.slim_shirt_blue {
   background-image: url(spritesmith.png);
-<<<<<<< HEAD
-  background-position: -1753px -1821px;
-=======
-  background-position: -1573px -1821px;
->>>>>>> 98556fdb
+  background-position: -1843px -1821px;
   width: 60px;
   height: 60px;
 }
 .customize-option.slim_shirt_convict {
   background-image: url(spritesmith.png);
-<<<<<<< HEAD
-  background-position: -1843px -1821px;
-=======
-  background-position: -1663px -1821px;
->>>>>>> 98556fdb
+  background-position: -1972px -30px;
   width: 60px;
   height: 60px;
 }
 .customize-option.slim_shirt_cross {
   background-image: url(spritesmith.png);
-<<<<<<< HEAD
-  background-position: -1972px -30px;
-=======
-  background-position: -1753px -1821px;
->>>>>>> 98556fdb
+  background-position: -1972px -120px;
   width: 60px;
   height: 60px;
 }
 .customize-option.slim_shirt_fire {
   background-image: url(spritesmith.png);
-<<<<<<< HEAD
-  background-position: -1972px -120px;
-=======
-  background-position: -1921px -30px;
->>>>>>> 98556fdb
+  background-position: -1972px -210px;
   width: 60px;
   height: 60px;
 }
 .customize-option.slim_shirt_green {
   background-image: url(spritesmith.png);
-<<<<<<< HEAD
-  background-position: -1972px -210px;
-=======
-  background-position: -1921px -120px;
->>>>>>> 98556fdb
+  background-position: -1972px -300px;
   width: 60px;
   height: 60px;
 }
 .customize-option.slim_shirt_horizon {
   background-image: url(spritesmith.png);
-<<<<<<< HEAD
-  background-position: -1972px -300px;
-=======
-  background-position: -1921px -210px;
->>>>>>> 98556fdb
+  background-position: -1702px -660px;
   width: 60px;
   height: 60px;
 }
 .customize-option.slim_shirt_ocean {
   background-image: url(spritesmith.png);
-<<<<<<< HEAD
-  background-position: -1702px -570px;
-=======
-  background-position: -1921px -300px;
->>>>>>> 98556fdb
+  background-position: -1300px -1551px;
   width: 60px;
   height: 60px;
 }
 .customize-option.slim_shirt_pink {
   background-image: url(spritesmith.png);
-<<<<<<< HEAD
-  background-position: -1300px -1551px;
-=======
-  background-position: -1921px -390px;
->>>>>>> 98556fdb
+  background-position: -1612px -660px;
   width: 60px;
   height: 60px;
 }
 .customize-option.slim_shirt_purple {
   background-image: url(spritesmith.png);
-<<<<<<< HEAD
   background-position: -1612px -570px;
-=======
-  background-position: -1921px -480px;
->>>>>>> 98556fdb
   width: 60px;
   height: 60px;
 }
 .customize-option.slim_shirt_rainbow {
   background-image: url(spritesmith.png);
-<<<<<<< HEAD
   background-position: -1612px -480px;
-=======
-  background-position: -1651px -480px;
->>>>>>> 98556fdb
   width: 60px;
   height: 60px;
 }
 .customize-option.slim_shirt_redblue {
   background-image: url(spritesmith.png);
-<<<<<<< HEAD
   background-position: -1612px -390px;
-=======
-  background-position: -1300px -1551px;
->>>>>>> 98556fdb
   width: 60px;
   height: 60px;
 }
 .customize-option.slim_shirt_thunder {
   background-image: url(spritesmith.png);
-<<<<<<< HEAD
   background-position: -1612px -300px;
-=======
-  background-position: -1561px -390px;
->>>>>>> 98556fdb
   width: 60px;
   height: 60px;
 }
@@ -3174,257 +2566,147 @@
   width: 60px;
   height: 60px;
 }
-<<<<<<< HEAD
 .shop_armor_base_0 {
   background-image: url(spritesmith.png);
+  background-position: -234px -1881px;
+  width: 40px;
+  height: 40px;
+}
+.shop_armor_healer_1 {
+  background-image: url(spritesmith.png);
+  background-position: -844px -733px;
+  width: 40px;
+  height: 40px;
+}
+.shop_armor_healer_2 {
+  background-image: url(spritesmith.png);
+  background-position: -723px -594px;
+  width: 40px;
+  height: 40px;
+}
+.shop_armor_healer_3 {
+  background-image: url(spritesmith.png);
+  background-position: -763px -594px;
+  width: 40px;
+  height: 40px;
+}
+.shop_armor_healer_4 {
+  background-image: url(spritesmith.png);
+  background-position: -810px -823px;
+  width: 40px;
+  height: 40px;
+}
+.shop_armor_healer_5 {
+  background-image: url(spritesmith.png);
+  background-position: -1080px -981px;
+  width: 40px;
+  height: 40px;
+}
+.shop_armor_rogue_1 {
+  background-image: url(spritesmith.png);
+  background-position: -1080px -1021px;
+  width: 40px;
+  height: 40px;
+}
+.shop_armor_rogue_2 {
+  background-image: url(spritesmith.png);
+  background-position: -1170px -1071px;
+  width: 40px;
+  height: 40px;
+}
+.shop_armor_rogue_3 {
+  background-image: url(spritesmith.png);
+  background-position: -1170px -1111px;
+  width: 40px;
+  height: 40px;
+}
+.shop_armor_rogue_4 {
+  background-image: url(spritesmith.png);
+  background-position: -1260px -1161px;
+  width: 40px;
+  height: 40px;
+}
+.shop_armor_rogue_5 {
+  background-image: url(spritesmith.png);
+  background-position: -1260px -1201px;
+  width: 40px;
+  height: 40px;
+}
+.shop_armor_special_0 {
+  background-image: url(spritesmith.png);
+  background-position: -1350px -1251px;
+  width: 40px;
+  height: 40px;
+}
+.shop_armor_special_1 {
+  background-image: url(spritesmith.png);
+  background-position: -1350px -1291px;
+  width: 40px;
+  height: 40px;
+}
+.shop_armor_special_2 {
+  background-image: url(spritesmith.png);
+  background-position: -1440px -1341px;
+  width: 40px;
+  height: 40px;
+}
+.shop_armor_warrior_1 {
+  background-image: url(spritesmith.png);
+  background-position: -1440px -1381px;
+  width: 40px;
+  height: 40px;
+}
+.shop_armor_warrior_2 {
+  background-image: url(spritesmith.png);
+  background-position: -1530px -1431px;
+  width: 40px;
+  height: 40px;
+}
+.shop_armor_warrior_3 {
+  background-image: url(spritesmith.png);
+  background-position: -1530px -1471px;
+  width: 40px;
+  height: 40px;
+}
+.shop_armor_warrior_4 {
+  background-image: url(spritesmith.png);
+  background-position: -1635px -1521px;
+  width: 40px;
+  height: 40px;
+}
+.shop_armor_warrior_5 {
+  background-image: url(spritesmith.png);
+  background-position: -1635px -1561px;
+  width: 40px;
+  height: 40px;
+}
+.shop_armor_wizard_1 {
+  background-image: url(spritesmith.png);
+  background-position: -1710px -1611px;
+  width: 40px;
+  height: 40px;
+}
+.shop_armor_wizard_2 {
+  background-image: url(spritesmith.png);
+  background-position: -1710px -1651px;
+  width: 40px;
+  height: 40px;
+}
+.shop_armor_wizard_3 {
+  background-image: url(spritesmith.png);
+  background-position: -1800px -1701px;
+  width: 40px;
+  height: 40px;
+}
+.shop_armor_wizard_4 {
+  background-image: url(spritesmith.png);
+  background-position: -1800px -1741px;
+  width: 40px;
+  height: 40px;
+}
+.shop_armor_wizard_5 {
+  background-image: url(spritesmith.png);
   background-position: -114px -1881px;
-=======
-.inventory_special_fortify {
-  background-image: url(spritesmith.png);
-  background-position: -1896px -810px;
-  width: 48px;
-  height: 51px;
-}
-.inventory_special_snowball {
-  background-image: url(spritesmith.png);
-  background-position: -1896px -861px;
-  width: 48px;
-  height: 51px;
-}
-.shop_armor_base_0 {
-  background-image: url(spritesmith.png);
-  background-position: -1674px -1881px;
->>>>>>> 98556fdb
-  width: 40px;
-  height: 40px;
-}
-.shop_armor_healer_1 {
-  background-image: url(spritesmith.png);
-<<<<<<< HEAD
-  background-position: -804px -693px;
-=======
-  background-position: -550px -396px;
->>>>>>> 98556fdb
-  width: 40px;
-  height: 40px;
-}
-.shop_armor_healer_2 {
-  background-image: url(spritesmith.png);
-<<<<<<< HEAD
-  background-position: -844px -693px;
-=======
-  background-position: -510px -436px;
->>>>>>> 98556fdb
-  width: 40px;
-  height: 40px;
-}
-.shop_armor_healer_3 {
-  background-image: url(spritesmith.png);
-<<<<<<< HEAD
-  background-position: -804px -733px;
-=======
-  background-position: -429px -297px;
->>>>>>> 98556fdb
-  width: 40px;
-  height: 40px;
-}
-.shop_armor_healer_4 {
-  background-image: url(spritesmith.png);
-<<<<<<< HEAD
-  background-position: -729px -684px;
-=======
-  background-position: -794px -1881px;
->>>>>>> 98556fdb
-  width: 40px;
-  height: 40px;
-}
-.shop_armor_healer_5 {
-  background-image: url(spritesmith.png);
-<<<<<<< HEAD
-  background-position: -729px -724px;
-=======
-  background-position: -834px -1881px;
->>>>>>> 98556fdb
-  width: 40px;
-  height: 40px;
-}
-.shop_armor_rogue_1 {
-  background-image: url(spritesmith.png);
-<<<<<<< HEAD
-  background-position: -810px -783px;
-=======
-  background-position: -874px -1881px;
->>>>>>> 98556fdb
-  width: 40px;
-  height: 40px;
-}
-.shop_armor_rogue_2 {
-  background-image: url(spritesmith.png);
-<<<<<<< HEAD
-  background-position: -810px -823px;
-=======
-  background-position: -914px -1881px;
->>>>>>> 98556fdb
-  width: 40px;
-  height: 40px;
-}
-.shop_armor_rogue_3 {
-  background-image: url(spritesmith.png);
-<<<<<<< HEAD
-  background-position: -1080px -981px;
-=======
-  background-position: -954px -1881px;
->>>>>>> 98556fdb
-  width: 40px;
-  height: 40px;
-}
-.shop_armor_rogue_4 {
-  background-image: url(spritesmith.png);
-<<<<<<< HEAD
-  background-position: -1080px -1021px;
-=======
-  background-position: -994px -1881px;
->>>>>>> 98556fdb
-  width: 40px;
-  height: 40px;
-}
-.shop_armor_rogue_5 {
-  background-image: url(spritesmith.png);
-<<<<<<< HEAD
-  background-position: -1170px -1071px;
-=======
-  background-position: -1034px -1881px;
->>>>>>> 98556fdb
-  width: 40px;
-  height: 40px;
-}
-.shop_armor_special_0 {
-  background-image: url(spritesmith.png);
-<<<<<<< HEAD
-  background-position: -1170px -1111px;
-=======
-  background-position: -1074px -1881px;
->>>>>>> 98556fdb
-  width: 40px;
-  height: 40px;
-}
-.shop_armor_special_1 {
-  background-image: url(spritesmith.png);
-<<<<<<< HEAD
-  background-position: -1260px -1161px;
-=======
-  background-position: -1114px -1881px;
->>>>>>> 98556fdb
-  width: 40px;
-  height: 40px;
-}
-.shop_armor_special_2 {
-  background-image: url(spritesmith.png);
-<<<<<<< HEAD
-  background-position: -1260px -1201px;
-=======
-  background-position: -1154px -1881px;
->>>>>>> 98556fdb
-  width: 40px;
-  height: 40px;
-}
-.shop_armor_warrior_1 {
-  background-image: url(spritesmith.png);
-<<<<<<< HEAD
-  background-position: -1350px -1251px;
-=======
-  background-position: -1194px -1881px;
->>>>>>> 98556fdb
-  width: 40px;
-  height: 40px;
-}
-.shop_armor_warrior_2 {
-  background-image: url(spritesmith.png);
-<<<<<<< HEAD
-  background-position: -1350px -1291px;
-=======
-  background-position: -1234px -1881px;
->>>>>>> 98556fdb
-  width: 40px;
-  height: 40px;
-}
-.shop_armor_warrior_3 {
-  background-image: url(spritesmith.png);
-<<<<<<< HEAD
-  background-position: -1440px -1341px;
-=======
-  background-position: -1274px -1881px;
->>>>>>> 98556fdb
-  width: 40px;
-  height: 40px;
-}
-.shop_armor_warrior_4 {
-  background-image: url(spritesmith.png);
-<<<<<<< HEAD
-  background-position: -1440px -1381px;
-=======
-  background-position: -1314px -1881px;
->>>>>>> 98556fdb
-  width: 40px;
-  height: 40px;
-}
-.shop_armor_warrior_5 {
-  background-image: url(spritesmith.png);
-<<<<<<< HEAD
-  background-position: -1530px -1431px;
-=======
-  background-position: -1354px -1881px;
->>>>>>> 98556fdb
-  width: 40px;
-  height: 40px;
-}
-.shop_armor_wizard_1 {
-  background-image: url(spritesmith.png);
-<<<<<<< HEAD
-  background-position: -1530px -1471px;
-=======
-  background-position: -1394px -1881px;
->>>>>>> 98556fdb
-  width: 40px;
-  height: 40px;
-}
-.shop_armor_wizard_2 {
-  background-image: url(spritesmith.png);
-<<<<<<< HEAD
-  background-position: -1635px -1521px;
-=======
-  background-position: -1434px -1881px;
->>>>>>> 98556fdb
-  width: 40px;
-  height: 40px;
-}
-.shop_armor_wizard_3 {
-  background-image: url(spritesmith.png);
-<<<<<<< HEAD
-  background-position: -1635px -1561px;
-=======
-  background-position: -1474px -1881px;
->>>>>>> 98556fdb
-  width: 40px;
-  height: 40px;
-}
-.shop_armor_wizard_4 {
-  background-image: url(spritesmith.png);
-<<<<<<< HEAD
-  background-position: -1710px -1611px;
-=======
-  background-position: -1514px -1881px;
->>>>>>> 98556fdb
-  width: 40px;
-  height: 40px;
-}
-.shop_armor_wizard_5 {
-  background-image: url(spritesmith.png);
-<<<<<<< HEAD
-  background-position: -1710px -1651px;
-=======
-  background-position: -1554px -1881px;
->>>>>>> 98556fdb
   width: 40px;
   height: 40px;
 }
@@ -3436,47 +2718,31 @@
 }
 .shop_eyes {
   background-image: url(spritesmith.png);
-<<<<<<< HEAD
-  background-position: -1800px -1741px;
-=======
-  background-position: -1634px -1881px;
->>>>>>> 98556fdb
+  background-position: -194px -1881px;
   width: 40px;
   height: 40px;
 }
 .shop_gold {
   background-image: url(spritesmith.png);
-  background-position: -1998px -1319px;
+  background-position: -1998px -1370px;
   width: 32px;
   height: 22px;
 }
 .shop_head_base_0 {
   background-image: url(spritesmith.png);
-<<<<<<< HEAD
-  background-position: -154px -1881px;
-=======
-  background-position: -1714px -1881px;
->>>>>>> 98556fdb
+  background-position: -274px -1881px;
   width: 40px;
   height: 40px;
 }
 .shop_head_healer_ {
   background-image: url(spritesmith.png);
-<<<<<<< HEAD
-  background-position: -194px -1881px;
-=======
-  background-position: -1754px -1881px;
->>>>>>> 98556fdb
+  background-position: -314px -1881px;
   width: 40px;
   height: 40px;
 }
 .shop_head_healer_1 {
   background-image: url(spritesmith.png);
-<<<<<<< HEAD
   background-position: -1995px -528px;
-=======
-  background-position: -1794px -1881px;
->>>>>>> 98556fdb
   width: 40px;
   height: 40px;
 }
@@ -3566,7 +2832,7 @@
 }
 .shop_head_warrior_2 {
   background-image: url(spritesmith.png);
-  background-position: -1995px -1344px;
+  background-position: -1995px -1293px;
   width: 40px;
   height: 40px;
 }
@@ -3674,131 +2940,79 @@
 }
 .shop_shield_rogue_1 {
   background-image: url(spritesmith.png);
-<<<<<<< HEAD
   background-position: -1185px -990px;
-=======
-  background-position: -753px -594px;
->>>>>>> 98556fdb
   width: 40px;
   height: 40px;
 }
 .shop_shield_rogue_2 {
   background-image: url(spritesmith.png);
-<<<<<<< HEAD
-  background-position: -1047px -900px;
-=======
-  background-position: -793px -594px;
->>>>>>> 98556fdb
+  background-position: -1095px -900px;
   width: 40px;
   height: 40px;
 }
 .shop_shield_rogue_3 {
   background-image: url(spritesmith.png);
-<<<<<<< HEAD
-  background-position: -1087px -900px;
-=======
-  background-position: -753px -634px;
->>>>>>> 98556fdb
+  background-position: -966px -792px;
   width: 40px;
   height: 40px;
 }
 .shop_shield_rogue_4 {
   background-image: url(spritesmith.png);
-<<<<<<< HEAD
-  background-position: -1047px -940px;
-=======
-  background-position: -793px -634px;
->>>>>>> 98556fdb
+  background-position: -1006px -792px;
   width: 40px;
   height: 40px;
 }
 .shop_shield_rogue_5 {
   background-image: url(spritesmith.png);
-<<<<<<< HEAD
-  background-position: -1087px -940px;
-=======
-  background-position: -672px -495px;
->>>>>>> 98556fdb
+  background-position: -966px -832px;
   width: 40px;
   height: 40px;
 }
 .shop_shield_rogue_6 {
   background-image: url(spritesmith.png);
-<<<<<<< HEAD
-  background-position: -966px -792px;
-=======
-  background-position: -712px -495px;
->>>>>>> 98556fdb
+  background-position: -1006px -832px;
   width: 40px;
   height: 40px;
 }
 .shop_shield_special_0 {
   background-image: url(spritesmith.png);
-<<<<<<< HEAD
-  background-position: -1006px -792px;
-=======
-  background-position: -672px -535px;
->>>>>>> 98556fdb
+  background-position: -885px -792px;
   width: 40px;
   height: 40px;
 }
 .shop_shield_special_1 {
   background-image: url(spritesmith.png);
-<<<<<<< HEAD
-  background-position: -966px -832px;
-=======
-  background-position: -712px -535px;
->>>>>>> 98556fdb
+  background-position: -925px -792px;
   width: 40px;
   height: 40px;
 }
 .shop_shield_warrior_1 {
   background-image: url(spritesmith.png);
-<<<<<<< HEAD
-  background-position: -1006px -832px;
-=======
-  background-position: -591px -495px;
->>>>>>> 98556fdb
+  background-position: -885px -832px;
   width: 40px;
   height: 40px;
 }
 .shop_shield_warrior_2 {
   background-image: url(spritesmith.png);
-<<<<<<< HEAD
-  background-position: -885px -792px;
-=======
-  background-position: -631px -495px;
->>>>>>> 98556fdb
+  background-position: -925px -832px;
   width: 40px;
   height: 40px;
 }
 .shop_shield_warrior_3 {
   background-image: url(spritesmith.png);
-<<<<<<< HEAD
-  background-position: -925px -792px;
-=======
-  background-position: -591px -535px;
->>>>>>> 98556fdb
+  background-position: -804px -693px;
   width: 40px;
   height: 40px;
 }
 .shop_shield_warrior_4 {
   background-image: url(spritesmith.png);
-<<<<<<< HEAD
-  background-position: -885px -832px;
-=======
-  background-position: -631px -535px;
->>>>>>> 98556fdb
+  background-position: -844px -693px;
   width: 40px;
   height: 40px;
 }
 .shop_shield_warrior_5 {
   background-image: url(spritesmith.png);
-<<<<<<< HEAD
-  background-position: -925px -832px;
-=======
-  background-position: -510px -396px;
->>>>>>> 98556fdb
+  background-position: -804px -733px;
   width: 40px;
   height: 40px;
 }
@@ -3816,351 +3030,211 @@
 }
 .shop_weapon_base_0 {
   background-image: url(spritesmith.png);
-<<<<<<< HEAD
-  background-position: -1800px -1701px;
-=======
-  background-position: -550px -436px;
->>>>>>> 98556fdb
+  background-position: -154px -1881px;
   width: 40px;
   height: 40px;
 }
 .shop_weapon_healer_0 {
   background-image: url(spritesmith.png);
-<<<<<<< HEAD
-  background-position: -844px -733px;
-=======
-  background-position: -1594px -1881px;
->>>>>>> 98556fdb
+  background-position: -723px -634px;
   width: 40px;
   height: 40px;
 }
 .shop_weapon_healer_1 {
   background-image: url(spritesmith.png);
-<<<<<<< HEAD
-  background-position: -723px -594px;
-=======
-  background-position: -469px -297px;
->>>>>>> 98556fdb
+  background-position: -763px -634px;
   width: 40px;
   height: 40px;
 }
 .shop_weapon_healer_2 {
   background-image: url(spritesmith.png);
-<<<<<<< HEAD
-  background-position: -763px -594px;
-=======
-  background-position: -429px -337px;
->>>>>>> 98556fdb
+  background-position: -642px -495px;
   width: 40px;
   height: 40px;
 }
 .shop_weapon_healer_3 {
   background-image: url(spritesmith.png);
-<<<<<<< HEAD
-  background-position: -723px -634px;
-=======
-  background-position: -469px -337px;
->>>>>>> 98556fdb
+  background-position: -682px -495px;
   width: 40px;
   height: 40px;
 }
 .shop_weapon_healer_4 {
   background-image: url(spritesmith.png);
-<<<<<<< HEAD
-  background-position: -763px -634px;
-=======
-  background-position: -345px -219px;
->>>>>>> 98556fdb
+  background-position: -642px -535px;
   width: 40px;
   height: 40px;
 }
 .shop_weapon_healer_5 {
   background-image: url(spritesmith.png);
-<<<<<<< HEAD
-  background-position: -642px -495px;
-=======
-  background-position: -385px -219px;
->>>>>>> 98556fdb
+  background-position: -682px -535px;
   width: 40px;
   height: 40px;
 }
 .shop_weapon_healer_6 {
   background-image: url(spritesmith.png);
-<<<<<<< HEAD
-  background-position: -682px -495px;
-=======
-  background-position: -297px -150px;
->>>>>>> 98556fdb
+  background-position: -561px -396px;
   width: 40px;
   height: 40px;
 }
 .shop_weapon_rogue_0 {
   background-image: url(spritesmith.png);
-<<<<<<< HEAD
-  background-position: -642px -535px;
-=======
-  background-position: -297px -190px;
->>>>>>> 98556fdb
+  background-position: -601px -396px;
   width: 40px;
   height: 40px;
 }
 .shop_weapon_rogue_1 {
   background-image: url(spritesmith.png);
-<<<<<<< HEAD
-  background-position: -682px -535px;
-=======
-  background-position: -297px -230px;
->>>>>>> 98556fdb
+  background-position: -561px -436px;
   width: 40px;
   height: 40px;
 }
 .shop_weapon_rogue_2 {
   background-image: url(spritesmith.png);
-<<<<<<< HEAD
-  background-position: -561px -396px;
-=======
-  background-position: -936px -882px;
->>>>>>> 98556fdb
+  background-position: -601px -436px;
   width: 40px;
   height: 40px;
 }
 .shop_weapon_rogue_3 {
   background-image: url(spritesmith.png);
-<<<<<<< HEAD
-  background-position: -601px -396px;
-=======
-  background-position: -936px -922px;
->>>>>>> 98556fdb
+  background-position: -480px -297px;
   width: 40px;
   height: 40px;
 }
 .shop_weapon_rogue_4 {
   background-image: url(spritesmith.png);
-<<<<<<< HEAD
-  background-position: -561px -436px;
-=======
-  background-position: -1545px -1521px;
->>>>>>> 98556fdb
+  background-position: -520px -297px;
   width: 40px;
   height: 40px;
 }
 .shop_weapon_rogue_5 {
   background-image: url(spritesmith.png);
-<<<<<<< HEAD
-  background-position: -601px -436px;
-=======
-  background-position: -1585px -1521px;
->>>>>>> 98556fdb
+  background-position: -480px -337px;
   width: 40px;
   height: 40px;
 }
 .shop_weapon_rogue_6 {
   background-image: url(spritesmith.png);
-<<<<<<< HEAD
-  background-position: -480px -297px;
-=======
-  background-position: -1545px -1561px;
->>>>>>> 98556fdb
+  background-position: -520px -337px;
   width: 40px;
   height: 40px;
 }
 .shop_weapon_special_0 {
   background-image: url(spritesmith.png);
-<<<<<<< HEAD
-  background-position: -520px -297px;
-=======
-  background-position: -1585px -1561px;
->>>>>>> 98556fdb
+  background-position: -429px -123px;
   width: 40px;
   height: 40px;
 }
 .shop_weapon_special_1 {
   background-image: url(spritesmith.png);
-<<<<<<< HEAD
-  background-position: -480px -337px;
-=======
-  background-position: -1818px -1791px;
->>>>>>> 98556fdb
+  background-position: -429px -163px;
   width: 40px;
   height: 40px;
 }
 .shop_weapon_special_2 {
   background-image: url(spritesmith.png);
-<<<<<<< HEAD
-  background-position: -520px -337px;
-=======
-  background-position: -1818px -1831px;
->>>>>>> 98556fdb
+  background-position: -429px -203px;
   width: 40px;
   height: 40px;
 }
 .shop_weapon_special_3 {
   background-image: url(spritesmith.png);
-<<<<<<< HEAD
-  background-position: -429px -123px;
-=======
-  background-position: -114px -1881px;
->>>>>>> 98556fdb
+  background-position: -345px -243px;
   width: 40px;
   height: 40px;
 }
 .shop_weapon_warrior_0 {
   background-image: url(spritesmith.png);
-<<<<<<< HEAD
-  background-position: -429px -163px;
-=======
-  background-position: -154px -1881px;
->>>>>>> 98556fdb
+  background-position: -385px -243px;
   width: 40px;
   height: 40px;
 }
 .shop_weapon_warrior_1 {
   background-image: url(spritesmith.png);
-<<<<<<< HEAD
-  background-position: -429px -203px;
-=======
-  background-position: -194px -1881px;
->>>>>>> 98556fdb
+  background-position: -425px -243px;
   width: 40px;
   height: 40px;
 }
 .shop_weapon_warrior_2 {
   background-image: url(spritesmith.png);
-<<<<<<< HEAD
-  background-position: -345px -243px;
-=======
-  background-position: -234px -1881px;
->>>>>>> 98556fdb
+  background-position: -280px -150px;
   width: 40px;
   height: 40px;
 }
 .shop_weapon_warrior_3 {
   background-image: url(spritesmith.png);
-<<<<<<< HEAD
-  background-position: -385px -243px;
-=======
-  background-position: -274px -1881px;
->>>>>>> 98556fdb
+  background-position: -280px -190px;
   width: 40px;
   height: 40px;
 }
 .shop_weapon_warrior_4 {
   background-image: url(spritesmith.png);
-<<<<<<< HEAD
-  background-position: -425px -243px;
-=======
-  background-position: -314px -1881px;
->>>>>>> 98556fdb
+  background-position: -280px -230px;
   width: 40px;
   height: 40px;
 }
 .shop_weapon_warrior_5 {
   background-image: url(spritesmith.png);
-<<<<<<< HEAD
-  background-position: -280px -150px;
-=======
-  background-position: -354px -1881px;
->>>>>>> 98556fdb
+  background-position: -405px -288px;
   width: 40px;
   height: 40px;
 }
 .shop_weapon_warrior_6 {
   background-image: url(spritesmith.png);
-<<<<<<< HEAD
-  background-position: -280px -190px;
-=======
-  background-position: -394px -1881px;
->>>>>>> 98556fdb
+  background-position: -405px -328px;
   width: 40px;
   height: 40px;
 }
 .shop_weapon_wizard_0 {
   background-image: url(spritesmith.png);
-<<<<<<< HEAD
-  background-position: -280px -230px;
-=======
-  background-position: -434px -1881px;
->>>>>>> 98556fdb
+  background-position: -486px -387px;
   width: 40px;
   height: 40px;
 }
 .shop_weapon_wizard_1 {
   background-image: url(spritesmith.png);
-<<<<<<< HEAD
-  background-position: -405px -288px;
-=======
-  background-position: -474px -1881px;
->>>>>>> 98556fdb
+  background-position: -486px -427px;
   width: 40px;
   height: 40px;
 }
 .shop_weapon_wizard_2 {
   background-image: url(spritesmith.png);
-<<<<<<< HEAD
-  background-position: -405px -328px;
-=======
-  background-position: -514px -1881px;
->>>>>>> 98556fdb
+  background-position: -567px -486px;
   width: 40px;
   height: 40px;
 }
 .shop_weapon_wizard_3 {
   background-image: url(spritesmith.png);
-<<<<<<< HEAD
-  background-position: -486px -387px;
-=======
-  background-position: -554px -1881px;
->>>>>>> 98556fdb
+  background-position: -567px -526px;
   width: 40px;
   height: 40px;
 }
 .shop_weapon_wizard_4 {
   background-image: url(spritesmith.png);
-<<<<<<< HEAD
-  background-position: -486px -427px;
-=======
-  background-position: -594px -1881px;
->>>>>>> 98556fdb
+  background-position: -648px -585px;
   width: 40px;
   height: 40px;
 }
 .shop_weapon_wizard_5 {
   background-image: url(spritesmith.png);
-<<<<<<< HEAD
-  background-position: -567px -486px;
-=======
-  background-position: -634px -1881px;
->>>>>>> 98556fdb
+  background-position: -648px -625px;
   width: 40px;
   height: 40px;
 }
 .shop_weapon_wizard_6 {
   background-image: url(spritesmith.png);
-<<<<<<< HEAD
-  background-position: -567px -526px;
-=======
-  background-position: -674px -1881px;
->>>>>>> 98556fdb
+  background-position: -729px -684px;
   width: 40px;
   height: 40px;
 }
 .zzz {
   background-image: url(spritesmith.png);
-<<<<<<< HEAD
-  background-position: -648px -585px;
-=======
-  background-position: -714px -1881px;
->>>>>>> 98556fdb
+  background-position: -729px -724px;
   width: 40px;
   height: 40px;
 }
 .zzz_light {
   background-image: url(spritesmith.png);
-<<<<<<< HEAD
-  background-position: -648px -625px;
-=======
-  background-position: -754px -1881px;
->>>>>>> 98556fdb
+  background-position: -810px -783px;
   width: 40px;
   height: 40px;
 }
@@ -4364,197 +3438,121 @@
 }
 .weapon_rogue_4 {
   background-image: url(spritesmith.png);
+  background-position: -1185px -1521px;
+  width: 90px;
+  height: 90px;
+}
+.weapon_rogue_5 {
+  background-image: url(spritesmith.png);
   background-position: -1095px -1521px;
   width: 90px;
   height: 90px;
 }
-.weapon_rogue_5 {
-  background-image: url(spritesmith.png);
-<<<<<<< HEAD
+.weapon_rogue_6 {
+  background-image: url(spritesmith.png);
   background-position: -1005px -1521px;
-=======
-  background-position: -825px -1521px;
->>>>>>> 98556fdb
-  width: 90px;
-  height: 90px;
-}
-.weapon_rogue_6 {
-  background-image: url(spritesmith.png);
-<<<<<<< HEAD
-  background-position: -915px -1521px;
-=======
-  background-position: -735px -1521px;
->>>>>>> 98556fdb
   width: 90px;
   height: 90px;
 }
 .weapon_special_1 {
   background-image: url(spritesmith.png);
-<<<<<<< HEAD
+  background-position: -900px -1521px;
+  width: 105px;
+  height: 90px;
+}
+.weapon_special_2 {
+  background-image: url(spritesmith.png);
   background-position: -810px -1521px;
-=======
+  width: 90px;
+  height: 90px;
+}
+.weapon_special_3 {
+  background-image: url(spritesmith.png);
+  background-position: -720px -1521px;
+  width: 90px;
+  height: 90px;
+}
+.weapon_warrior_0 {
+  background-image: url(spritesmith.png);
   background-position: -630px -1521px;
->>>>>>> 98556fdb
-  width: 105px;
-  height: 90px;
-}
-.weapon_special_2 {
-  background-image: url(spritesmith.png);
-<<<<<<< HEAD
-  background-position: -720px -1521px;
-=======
+  width: 90px;
+  height: 90px;
+}
+.weapon_warrior_1 {
+  background-image: url(spritesmith.png);
   background-position: -540px -1521px;
->>>>>>> 98556fdb
-  width: 90px;
-  height: 90px;
-}
-.weapon_special_3 {
-  background-image: url(spritesmith.png);
-<<<<<<< HEAD
-  background-position: -630px -1521px;
-=======
+  width: 90px;
+  height: 90px;
+}
+.weapon_warrior_2 {
+  background-image: url(spritesmith.png);
   background-position: -450px -1521px;
->>>>>>> 98556fdb
-  width: 90px;
-  height: 90px;
-}
-.weapon_warrior_0 {
-  background-image: url(spritesmith.png);
-<<<<<<< HEAD
-  background-position: -540px -1521px;
-=======
+  width: 90px;
+  height: 90px;
+}
+.weapon_warrior_3 {
+  background-image: url(spritesmith.png);
   background-position: -360px -1521px;
->>>>>>> 98556fdb
-  width: 90px;
-  height: 90px;
-}
-.weapon_warrior_1 {
-  background-image: url(spritesmith.png);
-<<<<<<< HEAD
-  background-position: -450px -1521px;
-=======
+  width: 90px;
+  height: 90px;
+}
+.weapon_warrior_4 {
+  background-image: url(spritesmith.png);
   background-position: -270px -1521px;
->>>>>>> 98556fdb
-  width: 90px;
-  height: 90px;
-}
-.weapon_warrior_2 {
-  background-image: url(spritesmith.png);
-<<<<<<< HEAD
-  background-position: -360px -1521px;
-=======
+  width: 90px;
+  height: 90px;
+}
+.weapon_warrior_5 {
+  background-image: url(spritesmith.png);
   background-position: -180px -1521px;
->>>>>>> 98556fdb
-  width: 90px;
-  height: 90px;
-}
-.weapon_warrior_3 {
-  background-image: url(spritesmith.png);
-<<<<<<< HEAD
-  background-position: -270px -1521px;
-=======
+  width: 90px;
+  height: 90px;
+}
+.weapon_warrior_6 {
+  background-image: url(spritesmith.png);
   background-position: -90px -1521px;
->>>>>>> 98556fdb
-  width: 90px;
-  height: 90px;
-}
-.weapon_warrior_4 {
-  background-image: url(spritesmith.png);
-<<<<<<< HEAD
-  background-position: -180px -1521px;
-=======
+  width: 90px;
+  height: 90px;
+}
+.weapon_wizard_0 {
+  background-image: url(spritesmith.png);
   background-position: 0px -1521px;
->>>>>>> 98556fdb
-  width: 90px;
-  height: 90px;
-}
-.weapon_warrior_5 {
-  background-image: url(spritesmith.png);
-<<<<<<< HEAD
-  background-position: -90px -1521px;
-=======
-  background-position: -1536px -1350px;
->>>>>>> 98556fdb
-  width: 90px;
-  height: 90px;
-}
-.weapon_warrior_6 {
-  background-image: url(spritesmith.png);
-<<<<<<< HEAD
-  background-position: 0px -1521px;
-=======
-  background-position: -1536px -1260px;
->>>>>>> 98556fdb
-  width: 90px;
-  height: 90px;
-}
-.weapon_wizard_0 {
-  background-image: url(spritesmith.png);
-<<<<<<< HEAD
+  width: 90px;
+  height: 90px;
+}
+.weapon_wizard_1 {
+  background-image: url(spritesmith.png);
   background-position: -1587px -1350px;
-=======
-  background-position: -1536px -1170px;
->>>>>>> 98556fdb
-  width: 90px;
-  height: 90px;
-}
-.weapon_wizard_1 {
-  background-image: url(spritesmith.png);
-<<<<<<< HEAD
-  background-position: -1587px -1260px;
-=======
-  background-position: -1536px -1080px;
->>>>>>> 98556fdb
   width: 90px;
   height: 90px;
 }
 .weapon_wizard_2 {
   background-image: url(spritesmith.png);
-<<<<<<< HEAD
+  background-position: -1587px -1170px;
+  width: 90px;
+  height: 90px;
+}
+.weapon_wizard_3 {
+  background-image: url(spritesmith.png);
   background-position: -1587px -1080px;
-=======
-  background-position: -1536px -900px;
->>>>>>> 98556fdb
-  width: 90px;
-  height: 90px;
-}
-.weapon_wizard_3 {
-  background-image: url(spritesmith.png);
-<<<<<<< HEAD
+  width: 90px;
+  height: 90px;
+}
+.weapon_wizard_4 {
+  background-image: url(spritesmith.png);
   background-position: -1587px -990px;
-=======
-  background-position: -1536px -810px;
->>>>>>> 98556fdb
-  width: 90px;
-  height: 90px;
-}
-.weapon_wizard_4 {
-  background-image: url(spritesmith.png);
-<<<<<<< HEAD
+  width: 90px;
+  height: 90px;
+}
+.weapon_wizard_5 {
+  background-image: url(spritesmith.png);
   background-position: -1587px -900px;
-=======
-  background-position: -1536px -720px;
->>>>>>> 98556fdb
-  width: 90px;
-  height: 90px;
-}
-.weapon_wizard_5 {
-  background-image: url(spritesmith.png);
-<<<<<<< HEAD
+  width: 90px;
+  height: 90px;
+}
+.weapon_wizard_6 {
+  background-image: url(spritesmith.png);
   background-position: -1587px -810px;
-=======
-  background-position: -1536px -630px;
->>>>>>> 98556fdb
-  width: 90px;
-  height: 90px;
-}
-.weapon_wizard_6 {
-  background-image: url(spritesmith.png);
-<<<<<<< HEAD
-  background-position: -1587px -720px;
-=======
-  background-position: -1536px -540px;
->>>>>>> 98556fdb
   width: 90px;
   height: 90px;
 }