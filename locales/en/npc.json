{
    "npc": "NPC",
    "npcText": "Backed the Kickstarter project at the maximum level!",
    "mattBoch": "Matt Boch",
    "mattShall": "Shall I bring you your steed, <%= name %>? Click a mount to saddle up.",
    "mattBochText1": "Welcome to the Stable! I'm Matt, the beast master. Choose a pet here to venture at your side. Feed them and they'll grow into powerful steeds.",
    "mattBochText2": "Have a look-see",
    "mattBochText3": "at all the pets you can collect.",
    "daniel": "Daniel",
    "danielText": "Welcome to the Tavern! Stay a while and meet the locals. If you need to rest (vacation? illness?), I'll set you up at the inn. While checked-in, your dailies are frozen as-is (checked/unchecked) until the day after check-out. You will not suffer for missing them at the day's end.",
    "danielText2": "Be warned: If you are participating in a boss quest, the boss will still damage you for your party mates' missed dailies!",
    "alexander": "Alexander the Merchant",
    "welcomeMarket": "Welcome to the Market! Buy hard-to-find eggs and potions! Sell your extras! Commission useful services! Come see what we have to offer.",
    "sellForGold": "Sell <%= item %> for <%= gold %> Gold",
    "buyGems": "Buy Gems",
    "justin": "Justin",
    "USD": "USD",
    "newStuff": "New Stuff",
    "cool": "Cool",
    "dismissAlert": "Dismiss This Alert",
    "donateText1": "Adds 20 Gems to your account. Gems are used to buy special in-game items, such as shirts and hairstyles.",
    "donateText2": "Donate to the developers",
    "donateText3": "As an open source project, it can use all the help we can get!",
    "donationDesc": "20 Gems, Donation to the Developers",
    "payWithCard": "Pay with Card",
    "payNote": "Note: PayPal sometimes takes a long time to clear. We recommend paying with card.",
    "welcomeHabit": "Welcome to HabitRPG",
    "welcomeHabitT1": "Welcome to HabitRPG, a habit-tracker which treats your goals like a Role Playing Game. I'm",
    "welcomeHabitT2": "your guide!",
    "yourAvatar": "Your Avatar",
    "yourAvatarText": "This is your avatar. It represents you in the world of Habitica. As you accomplish goals, your avatar will gain levels, earn gold, and equip itself for further challenges ahead.",
    "avatarCustom": "Avatar Customization",
<<<<<<< HEAD
    "avatarCustomText": "You can customize your avatar by clicking anywhere in this box. Change your body type, hair color, skin color, and more from this menu. You can also find a number of HabitRPG's exciting social features from the Social menu.",
=======
    "avatarCustomText": "You can customize your avatar by clicking anywhere in this box. Change your body type, hair color, skin color, and more from this menu. Make sure you scroll all the way down - we have hairstyle and head accessories available as well! You can also find a number of HabitRPG's exciting social features by clicking through tabs on the customization page.",
>>>>>>> 57a9ef28
    "hitPoints": "Hit Points",
    "hitPointsText": "The red bar tracks your avatar's health points. Whenever you fail to meet a goal, you take damage and lose health. If your health bar reaches zero, you die. Dying results in the loss of one level, all your gold, and a piece of equipment.",
    "expPoints": "Experience Points",
    "expPointsText": "The yellow bar tracks your avatar's experience points. Whenever you succeed in achieving a goal, you gain both gold and experience. When your experience bar maxes out, you gain a level. Gaining levels is how you unlock new and exciting features on HabitRPG.",
    "typeGoals": "Types of Goals",
    "typeGoalsText": "HabitRPG allows you to track your goals in three different ways. These goals are categorized in columns as Habits, Dailies, or To-Dos.",
    "tourHabits": "Habits are goals that you constantly track. They can be given plus or minus values, allowing you to gain experience and gold for good habits or lose health for bad ones.",
    "tourDailies": "Dailies are goals that you want to complete once a day. Checking off a daily reaps experience and gold. Failing to check off your daily before the day resets results in a loss of health. You can change your day start settings from the Settings menu (click the gear-shaped icon, then click "Site").",
    "tourTodos": "To-Dos are one-off goals that you can get to eventually. While it is possible to set a date on a to-do, they are not required. To-Dos make for a quick and easy way to gain experience.",
    "tourRewards": "All that gold you earned will allow you to reward yourself with either custom or in-game prizes. Buy them liberally – rewarding yourself is integral in forming good habits.",
    "hoverOver": "Hover over comments",
    "hoverOverText": "You can add comments to your tasks by clicking the edit icon. Hover over each task's comment for more details about how HabitRPG works. When you're ready to get started, you can delete the existing tasks and add your own.",
    "unlockFeatures": "Unlock New Features",
    "unlockFeaturesT1": "That's all you need to know for now, but I'll be back as you level up to let you know about new features you've unlocked. Each new feature will give you more incentives to accomplish your goals. Find out more at the",
    "habitWiki": "HabitRPG Wiki",
    "unlockFeaturesT2": "or let yourself be surprised. Good luck!",
    "customAvatar": "Customize Your Avatar",
    "customAvatarText": "Click your avatar to customize your appearance.",
    "storeUnlocked": "Item Store Unlocked",
    "storeUnlockedText": "Congratulations, you have unlocked the Item Store! You can now buy weapons, armor, potions, etc. Read each item's comment for more information.",
    "partySys": "Party System",
    "partySysText": "Be social, join a party and play Habit with your friends! You'll be better at your habits with accountability partners. Click User -> Options -> Party, and follow the instructions. LFG anyone?",
    "classGear": "Class Gear",
    "classGearText": "First: don't panic! Your old gear is in your inventory, and you're now wearing your apprentice <strong><%= klass %></strong> equipment. Wearing your class's gear grants you a 50% bonus to stats. However, feel free to switch back to your old gear.",
    "classStats": "These are your class's stats, they affect the game-play. Each time you level up, you get one point to allocate to particular stat. Hover over each stat for more information.",
    "autoAllocate": "Auto Allocate",
    "autoAllocateText": "If 'automatic allocation' is checked, your avatar gains stats automatically based on your tasks' attributes, which you can find in <strong>TASK > Edit > Advanced > Attributes</strong>. Eg, if you hit the gym often, and your 'Gym' Daily is set to 'Physical', you'll gain STR automatically.",
    "spells": "Spells",
    "spellsText": "You can now unlock class-specific spells. You'll see your first at level 11. Your mana replenishes 10 points per day, plus 1 point per completed ",
    "toDo": "To-Do",
    "moreClass": "For more information on the class-system, see"
}<|MERGE_RESOLUTION|>--- conflicted
+++ resolved
@@ -30,11 +30,7 @@
     "yourAvatar": "Your Avatar",
     "yourAvatarText": "This is your avatar. It represents you in the world of Habitica. As you accomplish goals, your avatar will gain levels, earn gold, and equip itself for further challenges ahead.",
     "avatarCustom": "Avatar Customization",
-<<<<<<< HEAD
-    "avatarCustomText": "You can customize your avatar by clicking anywhere in this box. Change your body type, hair color, skin color, and more from this menu. You can also find a number of HabitRPG's exciting social features from the Social menu.",
-=======
-    "avatarCustomText": "You can customize your avatar by clicking anywhere in this box. Change your body type, hair color, skin color, and more from this menu. Make sure you scroll all the way down - we have hairstyle and head accessories available as well! You can also find a number of HabitRPG's exciting social features by clicking through tabs on the customization page.",
->>>>>>> 57a9ef28
+    "avatarCustomText": "You can customize your avatar by clicking anywhere in this box. Change your body type, hair color, skin color, and more from this menu. Make sure you scroll all the way down - we have hairstyle and head accessories available as well! You can also find a number of HabitRPG's exciting social features from the Social menu.",
     "hitPoints": "Hit Points",
     "hitPointsText": "The red bar tracks your avatar's health points. Whenever you fail to meet a goal, you take damage and lose health. If your health bar reaches zero, you die. Dying results in the loss of one level, all your gold, and a piece of equipment.",
     "expPoints": "Experience Points",
