{
    "limitedEdition": "Édition Limitée",
    "seasonalEdition": "Édition Saisonnière",
    "winterColors": "Couleurs Hivernales",
    "annoyingFriends": "Amis Pénibles",
    "annoyingFriendsText": "Votre équipe vous a lancé <%=snowballs %> boules de neige.",
    "alarmingFriends": "Amis Inquiétants",
    "alarmingFriendsText": "A été transformé·e en fantôme <%= spookDust %> fois par des membres de l'équipe.",
    "valentineCard": "Carte de St Valentin",
    "adoringFriends": "Amis Chéris",
    "adoringFriendsText": "Oooh, toi et tes ami·e·s devez beaucoup vous aimer ! Tu as envoyé ou reçu <%= cards %> cartes pour la St Valentin.",
    "polarBear": "Ours polaire",
    "turkey": "Dindon",
    "polarBearPup": "Ourson polaire",
    "jackolantern": "Citrouille d'Halloween",
    "seasonalShop": "Boutique Saisonnière",
    "seasonalShopClosedTitle": "<%= linkStart %>Siena Leslie<%= linkEnd %>",
    "seasonalShopTitle": "<%= linkStart %>Sorcière Saisonnière<%= linkEnd %>",
    "seasonalShopClosedText": "La Boutique Saisonnière est actuellement fermée !! Je ne sais pas où est passé la Sorcière Saisonnière, mais je parie qu'elle sera de retour lors du prochain <%= linkStart %>Grand Gala<%= linkEnd %> !",
<<<<<<< HEAD
    "seasonalShopText": "Bienvenue à la Boutique Saisonnière ! Dès à présent et jusqu'au 31 Janvier, tout avons tout un stock d'équipements d'éditions saisonnières hivernales. Après ça, ces objets ne seront plus accessibles pendant un an, alors prenez-les tant qu'ils sont chaud !! Ou, euh, froids.",
=======
    "seasonalShopText": "Bienvenue à la Boutique Saisonnière ! Dès à présent et jusqu'au 31 Janvier, tout avons tout un stock d'équipements d'éditions saisonnières hivernales. Après cette date, ces objets ne seront plus accessibles pendant un an, alors prenez-les tant qu'ils sont chaud !! Ou, euh, froids.",
>>>>>>> 436e8b56
    "candycaneSet": "Sucre d'Orge (Mage)",
    "skiSet": "Ski-sassin (Voleur)",
    "snowflakeSet": "Flocon de Neige (Guérisseur)",
    "yetiSet": "Dresseur de Yéti (Guerrier)",
<<<<<<< HEAD
    "nyeCard": "Carte de Vœux.",
=======
    "nyeCard": "Carte de Vœux",
>>>>>>> 436e8b56
    "nyeCardNotes": "Envoyer une Carte de Vœux à un·e ami·e.",
    "seasonalItems": "Objets Saisonniers",
    "auldAcquaintance": "Ancienne Connaissance",
    "auldAcquaintanceText": "Bonne Année ! A envoyé ou reçu <%= cards %> Cartes de Vœux.",
<<<<<<< HEAD
    "newYear0": "Bonne Année ! Puissiez-vous massacrer de nombreuses mauvaises habitudes.",
    "newYear1": "Bonne Année ! Puissiez-vous récolter de nombreuses Récompenses.",
    "newYear2": "Bonne Année ! Puissiez-vous obtenir de nombreux Jours Parfaits.",
    "newYear3": "Bonne Année ! Que votre liste de choses à faire reste brève et concise.",
    "newYear4": "Bonne Année ! Que vous ne soyez pas attaqué par un hippogriffe enragé."
=======
    "newYear0": "Bonne Année ! Puissiez-vous massacrer de nombreuses mauvaises Habitudes.",
    "newYear1": "Bonne Année ! Puissiez-vous récolter de nombreuses Récompenses.",
    "newYear2": "Bonne Année ! Puissiez-vous obtenir de nombreux Jours Parfaits.",
    "newYear3": "Bonne Année ! Que votre liste de choses À Faire reste réduite et simple.",
    "newYear4": "Bonne Année ! Puissiez-vous éviter les attaques d'Hippogriffes enragés."
>>>>>>> 436e8b56
}<|MERGE_RESOLUTION|>--- conflicted
+++ resolved
@@ -17,35 +17,19 @@
     "seasonalShopClosedTitle": "<%= linkStart %>Siena Leslie<%= linkEnd %>",
     "seasonalShopTitle": "<%= linkStart %>Sorcière Saisonnière<%= linkEnd %>",
     "seasonalShopClosedText": "La Boutique Saisonnière est actuellement fermée !! Je ne sais pas où est passé la Sorcière Saisonnière, mais je parie qu'elle sera de retour lors du prochain <%= linkStart %>Grand Gala<%= linkEnd %> !",
-<<<<<<< HEAD
-    "seasonalShopText": "Bienvenue à la Boutique Saisonnière ! Dès à présent et jusqu'au 31 Janvier, tout avons tout un stock d'équipements d'éditions saisonnières hivernales. Après ça, ces objets ne seront plus accessibles pendant un an, alors prenez-les tant qu'ils sont chaud !! Ou, euh, froids.",
-=======
     "seasonalShopText": "Bienvenue à la Boutique Saisonnière ! Dès à présent et jusqu'au 31 Janvier, tout avons tout un stock d'équipements d'éditions saisonnières hivernales. Après cette date, ces objets ne seront plus accessibles pendant un an, alors prenez-les tant qu'ils sont chaud !! Ou, euh, froids.",
->>>>>>> 436e8b56
     "candycaneSet": "Sucre d'Orge (Mage)",
     "skiSet": "Ski-sassin (Voleur)",
     "snowflakeSet": "Flocon de Neige (Guérisseur)",
     "yetiSet": "Dresseur de Yéti (Guerrier)",
-<<<<<<< HEAD
-    "nyeCard": "Carte de Vœux.",
-=======
     "nyeCard": "Carte de Vœux",
->>>>>>> 436e8b56
     "nyeCardNotes": "Envoyer une Carte de Vœux à un·e ami·e.",
     "seasonalItems": "Objets Saisonniers",
     "auldAcquaintance": "Ancienne Connaissance",
     "auldAcquaintanceText": "Bonne Année ! A envoyé ou reçu <%= cards %> Cartes de Vœux.",
-<<<<<<< HEAD
-    "newYear0": "Bonne Année ! Puissiez-vous massacrer de nombreuses mauvaises habitudes.",
-    "newYear1": "Bonne Année ! Puissiez-vous récolter de nombreuses Récompenses.",
-    "newYear2": "Bonne Année ! Puissiez-vous obtenir de nombreux Jours Parfaits.",
-    "newYear3": "Bonne Année ! Que votre liste de choses à faire reste brève et concise.",
-    "newYear4": "Bonne Année ! Que vous ne soyez pas attaqué par un hippogriffe enragé."
-=======
     "newYear0": "Bonne Année ! Puissiez-vous massacrer de nombreuses mauvaises Habitudes.",
     "newYear1": "Bonne Année ! Puissiez-vous récolter de nombreuses Récompenses.",
     "newYear2": "Bonne Année ! Puissiez-vous obtenir de nombreux Jours Parfaits.",
     "newYear3": "Bonne Année ! Que votre liste de choses À Faire reste réduite et simple.",
     "newYear4": "Bonne Année ! Puissiez-vous éviter les attaques d'Hippogriffes enragés."
->>>>>>> 436e8b56
 }